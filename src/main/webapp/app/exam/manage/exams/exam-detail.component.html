--- conflicted
+++ resolved
@@ -5,22 +5,10 @@
             <hr />
             <jhi-alert></jhi-alert>
             <jhi-alert-error></jhi-alert-error>
-<<<<<<< HEAD
             <a *ngIf="isAtLeastInstructor" [routerLink]="['/course-management', this.exam.course?.id, 'exams', this.exam.id, 'participant-scores']" class="btn btn-primary mr-1">
                 <fa-icon [icon]="'table'"></fa-icon>
                 <span class="d-none d-md-inline" [innerHTML]="'artemisApp.participantScores.pageTitle' | translate"></span>
             </a>
-            <a id="editButton" *ngIf="isAtLeastInstructor" [routerLink]="getEditRoute()" class="btn btn-primary">
-                <fa-icon [icon]="'pencil-alt'"></fa-icon>&nbsp;<span jhiTranslate="entity.action.edit"> Edit</span>
-            </a>
-
-            <a id="studentExamsButton" *ngIf="isAtLeastInstructor" [routerLink]="getStudentExamRoute()" class="btn btn-info">
-                <fa-icon [icon]="'eye'"></fa-icon>
-                <span>{{ 'artemisApp.examManagement.studentExams' | translate }}</span>
-            </a>
-
-            <a *ngIf="isAtLeastInstructor" [routerLink]="['tutor-exam-dashboard']" class="btn btn-primary" id="tutor-exam-dashboard-button">
-=======
             <a id="editButton" *ngIf="isAtLeastInstructor" [routerLink]="getExamRoutesByIdentifier('edit')" class="btn btn-primary">
                 <fa-icon [icon]="'pencil-alt'"></fa-icon>&nbsp;<span jhiTranslate="entity.action.edit"> Edit</span>
             </a>
@@ -31,7 +19,6 @@
             </a>
 
             <a id="tutor-exam-dashboard-button" *ngIf="isAtLeastInstructor" [routerLink]="getExamRoutesByIdentifier('tutor-exam-dashboard')" class="btn btn-primary">
->>>>>>> 2dc8e99b
                 <fa-icon [icon]="'th-list'"></fa-icon>
                 <span>{{ 'artemisApp.examManagement.assessmentDashboard' | translate }}</span>
             </a>
@@ -178,15 +165,9 @@
                                 </ul>
                             </td>
                             <td class="d-none d-md-table-cell">
-<<<<<<< HEAD
-                                <a *ngIf="isAtLeastInstructor" [routerLink]="['exercise-groups']" class="btn btn-primary" id="exercises-button-groups_table">
-                                    <fa-icon [icon]="'list-alt'"></fa-icon>
-                                    <span>{{ 'artemisApp.examManagement.exerciseGroups' | translate }}</span>
-=======
                                 <a *ngIf="isAtLeastInstructor" [routerLink]="getExamRoutesByIdentifier('test-runs')" class="btn btn-info">
                                     <fa-icon [icon]="'user'"></fa-icon>
                                     <span>{{ 'artemisApp.examManagement.testRun.testRun' | translate }}</span>
->>>>>>> 2dc8e99b
                                 </a>
                             </td>
                         </tr>
@@ -297,16 +278,12 @@
                                 <span>{{ 'artemisApp.examManagement.checklist.descriptionItem.assessAllSubmissions' | translate }}</span>
                             </td>
                             <td class="d-none d-md-table-cell">
-<<<<<<< HEAD
-                                <a *ngIf="isAtLeastInstructor" [routerLink]="['tutor-exam-dashboard']" class="btn btn-primary" id="tutor-exam-dashboard-button_table">
-=======
                                 <a
                                     *ngIf="isAtLeastInstructor"
                                     [routerLink]="getExamRoutesByIdentifier('tutor-exam-dashboard')"
                                     class="btn btn-primary"
                                     id="tutor-dashboard-button-table-submission"
                                 >
->>>>>>> 2dc8e99b
                                     <fa-icon [icon]="'th-list'"></fa-icon>
                                     <span>{{ 'artemisApp.examManagement.assessmentDashboard' | translate }}</span>
                                 </a>
