--- conflicted
+++ resolved
@@ -17,13 +17,12 @@
                     <fa-icon [icon]="faTable"></fa-icon>
                     <span class="d-none d-md-inline" [innerHTML]="'artemisApp.participantScores.pageTitle' | artemisTranslate"></span>
                 </a>
-<<<<<<< HEAD
                 <a id="editButton" *ngIf="exam.course.isAtLeastInstructor" [routerLink]="getExamRoutesByIdentifier('edit')" class="btn btn-warning mt-1">
-                    <fa-icon [icon]="'wrench'"></fa-icon>&nbsp;<span jhiTranslate="entity.action.edit"> Edit</span>
+                    <fa-icon [icon]="faWrench"></fa-icon>&nbsp;<span jhiTranslate="entity.action.edit"> Edit</span>
                 </a>
 
                 <a id="studentExamsButton" *ngIf="exam.course.isAtLeastInstructor" [routerLink]="getExamRoutesByIdentifier('student-exams')" class="btn btn-info mt-1">
-                    <fa-icon [icon]="'eye'"></fa-icon>
+                    <fa-icon [icon]="faEye"></fa-icon>
                     <span class="d-none d-md-inline">{{ 'artemisApp.examManagement.studentExams' | artemisTranslate }}</span>
                 </a>
 
@@ -33,76 +32,38 @@
                     [routerLink]="getExamRoutesByIdentifier('assessment-dashboard')"
                     class="btn btn-primary mt-1"
                 >
-                    <fa-icon [icon]="'th-list'"></fa-icon>
+                    <fa-icon [icon]="faThList"></fa-icon>
                     <span>{{ 'artemisApp.examManagement.assessmentDashboard' | artemisTranslate }}</span>
                 </a>
 
                 <a id="scores-button" *ngIf="exam.course.isAtLeastInstructor" [routerLink]="getExamRoutesByIdentifier('scores')" class="btn btn-info mt-1">
-                    <fa-icon [icon]="'eye'"></fa-icon>
+                    <fa-icon [icon]="faEye"></fa-icon>
                     <span>{{ 'entity.action.scores' | artemisTranslate }}</span>
                 </a>
 
                 <a *ngIf="exam.course.isAtLeastInstructor" [routerLink]="getExamRoutesByIdentifier('grading-system')" class="btn btn-info mt-1">
-                    <fa-icon [icon]="'clipboard'"></fa-icon>
+                    <fa-icon [icon]="faClipboard"></fa-icon>
                     <span>{{ 'artemisApp.examManagement.gradingSystem' | artemisTranslate }}</span>
                 </a>
 
                 <a
                     id="exercises-button-groups"
-                    *ngIf="exam.course.isAtLeastEditor"
+                    *ngIf="exam.course.isAtLeastInstructor"
                     type="submit"
                     [routerLink]="getExamRoutesByIdentifier('exercise-groups')"
                     class="btn btn-primary mt-1"
                 >
-                    <fa-icon [icon]="'list-alt'"></fa-icon>
+                    <fa-icon [icon]="faListAlt"></fa-icon>
                     <span>{{ 'artemisApp.examManagement.exerciseGroups' | artemisTranslate }}</span>
                 </a>
 
                 <a id="testrun-button" *ngIf="exam.course.isAtLeastInstructor" [routerLink]="getExamRoutesByIdentifier('test-runs')" class="btn btn-info mt-1">
-                    <fa-icon [icon]="'user'"></fa-icon>
+                    <fa-icon [icon]="faUser"></fa-icon>
                     <span>{{ 'artemisApp.examManagement.testRun.testRun' | artemisTranslate }}</span>
                 </a>
 
                 <a id="students-button" *ngIf="exam.course.isAtLeastInstructor" [routerLink]="getExamRoutesByIdentifier('students')" class="btn btn-info mt-1">
-                    <fa-icon [icon]="'user'"></fa-icon>
-=======
-                <a id="editButton" *ngIf="isAtLeastInstructor" [routerLink]="getExamRoutesByIdentifier('edit')" class="btn btn-warning mt-1">
-                    <fa-icon [icon]="faWrench"></fa-icon>&nbsp;<span jhiTranslate="entity.action.edit"> Edit</span>
-                </a>
-
-                <a id="studentExamsButton" *ngIf="isAtLeastInstructor" [routerLink]="getExamRoutesByIdentifier('student-exams')" class="btn btn-info mt-1">
-                    <fa-icon [icon]="faEye"></fa-icon>
-                    <span class="d-none d-md-inline">{{ 'artemisApp.examManagement.studentExams' | artemisTranslate }}</span>
-                </a>
-
-                <a id="assessment-dashboard-button" *ngIf="isAtLeastInstructor" [routerLink]="getExamRoutesByIdentifier('assessment-dashboard')" class="btn btn-primary mt-1">
-                    <fa-icon [icon]="faThList"></fa-icon>
-                    <span>{{ 'artemisApp.examManagement.assessmentDashboard' | artemisTranslate }}</span>
-                </a>
-
-                <a id="scores-button" *ngIf="isAtLeastInstructor" [routerLink]="getExamRoutesByIdentifier('scores')" class="btn btn-info mt-1">
-                    <fa-icon [icon]="faEye"></fa-icon>
-                    <span>{{ 'entity.action.scores' | artemisTranslate }}</span>
-                </a>
-
-                <a *ngIf="isAtLeastInstructor" [routerLink]="getExamRoutesByIdentifier('grading-system')" class="btn btn-info mt-1">
-                    <fa-icon [icon]="faClipboard"></fa-icon>
-                    <span>{{ 'artemisApp.examManagement.gradingSystem' | artemisTranslate }}</span>
-                </a>
-
-                <a id="exercises-button-groups" *ngIf="isAtLeastEditor" type="submit" [routerLink]="getExamRoutesByIdentifier('exercise-groups')" class="btn btn-primary mt-1">
-                    <fa-icon [icon]="faListAlt"></fa-icon>
-                    <span>{{ 'artemisApp.examManagement.exerciseGroups' | artemisTranslate }}</span>
-                </a>
-
-                <a id="testrun-button" *ngIf="isAtLeastInstructor" [routerLink]="getExamRoutesByIdentifier('test-runs')" class="btn btn-info mt-1">
                     <fa-icon [icon]="faUser"></fa-icon>
-                    <span>{{ 'artemisApp.examManagement.testRun.testRun' | artemisTranslate }}</span>
-                </a>
-
-                <a id="students-button" *ngIf="isAtLeastInstructor" [routerLink]="getExamRoutesByIdentifier('students')" class="btn btn-info mt-1">
-                    <fa-icon [icon]="faUser"></fa-icon>
->>>>>>> 1d75391d
                     <span>{{ 'artemisApp.examManagement.students' | artemisTranslate }}</span>
                 </a>
 
