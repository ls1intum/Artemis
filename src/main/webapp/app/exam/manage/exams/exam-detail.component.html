<div class="row justify-content-center">
    <div class="col-8">
        <div *ngIf="exam">
            <h2><span jhiTranslate="artemisApp.exam.title">Exam</span> {{ exam.id }}</h2>
            <hr />
            <jhi-alert></jhi-alert>
            <jhi-alert-error></jhi-alert-error>
            <dl class="row-md jh-entity-details markdown-preview">
                <dt *ngIf="exam.course"><span jhiTranslate="artemisApp.exam.course">Course</span></dt>
                <dd *ngIf="exam.course">
                    <div>
                        <a [routerLink]="['/course-management', exam.course.id]">{{ exam.course.title }}</a>
                    </div>
                </dd>
                <dt><span jhiTranslate="artemisApp.exam.title">Title</span></dt>
                <dd>
                    <span id="examTitle">{{ exam.title }}</span>
                </dd>
                <dt><span jhiTranslate="artemisApp.examManagement.examiner">Examiner</span></dt>
                <dd>
                    <span *ngIf="exam.examiner">{{ exam.examiner }}</span>
                    <span *ngIf="!exam.examiner" jhiTranslate="artemisApp.exam.notSet"></span>
                </dd>
                <dt><span jhiTranslate="artemisApp.examManagement.moduleNumber">Module Number</span></dt>
                <dd>
                    <span *ngIf="exam.moduleNumber">{{ exam.moduleNumber }}</span>
                    <span *ngIf="!exam.moduleNumber" jhiTranslate="artemisApp.exam.notSet"></span>
                </dd>
                <dt><span jhiTranslate="artemisApp.examManagement.visibleDate">Visible from</span></dt>
                <dd>
                    <span *ngIf="exam.visibleDate">{{ exam.visibleDate | artemisDate }}</span>
                    <span *ngIf="!exam.visibleDate" jhiTranslate="artemisApp.exercise.dateNotSet"></span>
                </dd>
                <dt><span jhiTranslate="artemisApp.exam.startDate">Start Date</span></dt>
                <dd>
                    <span *ngIf="exam.startDate">{{ exam.startDate | artemisDate }}</span>
                    <span *ngIf="!exam.startDate" jhiTranslate="artemisApp.exercise.dateNotSet"></span>
                </dd>
                <dt><span jhiTranslate="artemisApp.exam.endDate">End Date</span></dt>
                <dd>
                    <span *ngIf="exam.endDate">{{ exam.endDate | artemisDate }}</span>
                    <span *ngIf="!exam.endDate" jhiTranslate="artemisApp.exercise.dateNotSet"></span>
                </dd>
                <dt><span jhiTranslate="artemisApp.exam.publishResultsDate">Release Date of Results</span></dt>
                <dd>
                    <span *ngIf="exam.publishResultsDate">{{ exam.publishResultsDate | artemisDate }}</span>
                    <span *ngIf="!exam.publishResultsDate" jhiTranslate="artemisApp.exercise.dateNotSet"></span>
                </dd>
                <dt><span jhiTranslate="artemisApp.exam.examStudentReviewStart">Begin of Student Review</span></dt>
                <dd>
                    <span *ngIf="exam.examStudentReviewStart">{{ exam.examStudentReviewStart | artemisDate }}</span>
                    <span *ngIf="!exam.examStudentReviewStart" jhiTranslate="artemisApp.exercise.dateNotSet"></span>
                </dd>
                <dt><span jhiTranslate="artemisApp.exam.examStudentReviewEnd">examStudentReviewEnd</span></dt>
                <dd>
                    <span *ngIf="exam.examStudentReviewEnd">{{ exam.examStudentReviewEnd | artemisDate }}</span>
                    <span *ngIf="!exam.examStudentReviewEnd" jhiTranslate="artemisApp.exercise.dateNotSet"></span>
                </dd>
                <dt><span jhiTranslate="artemisApp.examManagement.gracePeriod">Grace period (seconds)</span></dt>
                <dd>
                    <span>{{ exam.gracePeriod }}</span>
                </dd>
                <dt><span jhiTranslate="artemisApp.examManagement.maxPoints">Maximum number of points in exam</span></dt>
                <dd>
                    <span *ngIf="exam.maxPoints">{{ exam.maxPoints }}</span>
                    <span *ngIf="!exam.maxPoints" jhiTranslate="artemisApp.exam.notSet"></span>
                </dd>
                <dt><span jhiTranslate="artemisApp.examManagement.numberOfExercisesInExam">Number of exercises in exam</span></dt>
                <dd>
                    <span *ngIf="exam.numberOfExercisesInExam">{{ exam.numberOfExercisesInExam }}</span>
                    <span *ngIf="!exam.numberOfExercisesInExam" jhiTranslate="artemisApp.exam.notSet"></span>
                </dd>
                <dt><span jhiTranslate="artemisApp.examManagement.numberOfCorrectionRoundsInExam">Number of correction rounds in exam</span></dt>
                <dd>
                    <span *ngIf="exam.numberOfCorrectionRoundsInExam">{{ exam.numberOfCorrectionRoundsInExam }}</span>
                    <span *ngIf="!exam.numberOfCorrectionRoundsInExam" jhiTranslate="artemisApp.exam.notSet"></span>
                </dd>
                <dt><span jhiTranslate="artemisApp.examManagement.randomizeQuestionOrder">Randomize order of exercise groups</span></dt>
                <dd>
                    <span>{{ exam.randomizeExerciseOrder }}</span>
                </dd>
                <dt><span jhiTranslate="artemisApp.examManagement.examStudents.registeredStudents">Registered students</span></dt>
                <dd>
                    <span *ngIf="exam.registeredUsers">{{ exam.registeredUsers?.length }}</span>
                    <span *ngIf="!exam.registeredUsers">{{ 0 }}</span>
                </dd>
                <dt><span jhiTranslate="artemisApp.examManagement.startText">Exam start text</span></dt>
                <dd *ngIf="formattedStartText" class="editor-outline-background" [innerHTML]="formattedStartText"></dd>
                <span *ngIf="!formattedStartText" jhiTranslate="artemisApp.exam.notSet"></span>

                <dt><span jhiTranslate="artemisApp.examManagement.confirmationStartText">Exam start confirmation text</span></dt>
                <dd *ngIf="formattedConfirmationStartText" class="editor-outline-background" [innerHTML]="formattedConfirmationStartText"></dd>
                <span *ngIf="!formattedConfirmationStartText" jhiTranslate="artemisApp.exam.notSet"></span>

                <dt><span jhiTranslate="artemisApp.examManagement.startText">Exam end text</span></dt>
                <dd *ngIf="formattedEndText" class="editor-outline-background" [innerHTML]="formattedEndText"></dd>
                <span *ngIf="!formattedEndText" jhiTranslate="artemisApp.exam.notSet"></span>

                <dt><span jhiTranslate="artemisApp.examManagement.confirmationStartText">Exam end confirmation text</span></dt>
                <dd *ngIf="formattedConfirmationEndText" class="editor-outline-background" [innerHTML]="formattedConfirmationEndText"></dd>
                <span *ngIf="!formattedConfirmationEndText" jhiTranslate="artemisApp.exam.notSet"></span>
            </dl>

<<<<<<< HEAD
            <a type="button" [routerLink]="getEditRoute()" class="btn btn-primary">
=======
            <button id="editButton" type="button" [routerLink]="getEditRoute()" class="btn btn-primary">
>>>>>>> 1aa82160
                <fa-icon [icon]="'pencil-alt'"></fa-icon>&nbsp;<span jhiTranslate="entity.action.edit"> Edit</span>
            </a>

<<<<<<< HEAD
            <a type="submit" *ngIf="isAtLeastInstructor" [routerLink]="getStudentExamRoute()" class="btn btn-primary">
                <fa-icon [icon]="'eye'"></fa-icon> <span>{{ 'artemisApp.examManagement.studentExams' | translate }}</span>
            </a>
=======
            <button id="studentExamsButton" type="submit" *ngIf="isAtLeastInstructor" [routerLink]="getStudentExamRoute()" class="btn btn-primary">
                <fa-icon [icon]="'eye'"></fa-icon>
                <span>{{ 'artemisApp.examManagement.studentExams' | translate }}</span>
            </button>
>>>>>>> 1aa82160
        </div>
    </div>
</div><|MERGE_RESOLUTION|>--- conflicted
+++ resolved
@@ -101,24 +101,13 @@
                 <span *ngIf="!formattedConfirmationEndText" jhiTranslate="artemisApp.exam.notSet"></span>
             </dl>
 
-<<<<<<< HEAD
-            <a type="button" [routerLink]="getEditRoute()" class="btn btn-primary">
-=======
-            <button id="editButton" type="button" [routerLink]="getEditRoute()" class="btn btn-primary">
->>>>>>> 1aa82160
+            <a id="editButton" type="button" [routerLink]="getEditRoute()" class="btn btn-primary">
                 <fa-icon [icon]="'pencil-alt'"></fa-icon>&nbsp;<span jhiTranslate="entity.action.edit"> Edit</span>
             </a>
 
-<<<<<<< HEAD
-            <a type="submit" *ngIf="isAtLeastInstructor" [routerLink]="getStudentExamRoute()" class="btn btn-primary">
+            <a id="studentExamsButton" type="submit" *ngIf="isAtLeastInstructor" [routerLink]="getStudentExamRoute()" class="btn btn-primary">
                 <fa-icon [icon]="'eye'"></fa-icon> <span>{{ 'artemisApp.examManagement.studentExams' | translate }}</span>
             </a>
-=======
-            <button id="studentExamsButton" type="submit" *ngIf="isAtLeastInstructor" [routerLink]="getStudentExamRoute()" class="btn btn-primary">
-                <fa-icon [icon]="'eye'"></fa-icon>
-                <span>{{ 'artemisApp.examManagement.studentExams' | translate }}</span>
-            </button>
->>>>>>> 1aa82160
         </div>
     </div>
 </div>