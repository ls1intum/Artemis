<table class="table table-striped table-bordered exercise-group-table">
    <thead>
        <tr>
            <th style="max-width: 30px">
                <span>#</span>
            </th>
            <th style="max-width: 100px">
                <span>
                    {{ 'artemisApp.examManagement.checklist.textitems.exerciseStart' | artemisTranslate }}
                </span>
            </th>
            <th style="max-width: 30px">
                <span>#</span>
            </th>
            <th>
                <span>
                    {{ 'artemisApp.examManagement.checklist.textitems.exerciseTableSingular' | artemisTranslate }}
                </span>
            </th>
            <th>
                <span>
                    {{ 'artemisApp.examManagement.checklist.textitems.points' | artemisTranslate }}
                </span>
            </th>
            <th>
                <span>
                    {{ 'artemisApp.examManagement.checklist.textitems.numberParticipants' | artemisTranslate }}
                </span>
            </th>
        </tr>
    </thead>
    <tbody>
<<<<<<< HEAD
        <tr *ngIf="quizExamMaxPoints > 0">
            <td></td>
            <td></td>
            <td></td>
            <td>
                <div class="d-flex">
                    <div style="padding-right: 10px" [ngbTooltip]="getIconTooltip(ExerciseType.QUIZ) | artemisTranslate">
                        <fa-icon [icon]="getIcon(ExerciseType.QUIZ)" placement="right auto"></fa-icon>
                    </div>
                    <span>Quiz Exam</span>
                </div>
            </td>
            <td>{{ quizExamMaxPoints }}</td>
            <td>{{ totalParticipants }}</td>
        </tr>
        <tr *ngFor="let column of exerciseGroupVariantColumns; let i = index">
            <td style="max-width: 30px">
                <div *ngIf="column.indexExerciseGroup">{{ column.indexExerciseGroup }}</div>
            </td>
            <td style="max-width: 100px; font-weight: bold">
                <div *ngIf="column.exerciseGroupTitle">
                    {{ column.exerciseGroupTitle }}
                    <fa-icon
                        *ngIf="!column.noExercises && !column.exerciseGroupPointsEqual"
                        ngbTooltip="Exercises within this group do not have the same number of maximum points!"
                        [icon]="faExclamationTriangle"
                        style="color: rgba(255, 193, 7, 0.6)"
                        class="warning"
                    ></fa-icon>
                    <fa-icon
                        *ngIf="column.noExercises"
                        ngbTooltip="This exercise group does not contain any exercises!"
                        [icon]="faExclamationTriangle"
                        style="color: rgba(255, 193, 7, 0.6)"
                        class="warning"
                    ></fa-icon>
                </div>
            </td>
            <td style="max-width: 30px">
                <span *ngIf="!column.noExercises">{{ column.indexExercise }}</span>
                <span *ngIf="column.noExercises">-</span>
            </td>
            <td>
                <div class="d-flex" *ngIf="column.exerciseTitle">
                    <div style="padding-right: 10px; max-width: min-content" [ngbTooltip]="getIconTooltip(column!.exerciseType) | artemisTranslate">
                        <fa-icon [icon]="getIcon(column!.exerciseType)" placement="right auto"></fa-icon>
                    </div>
                    <span>{{ column.exerciseTitle }}</span>
                </div>
                <span *ngIf="!column.exerciseTitle">-</span>
            </td>
            <td>
                <span *ngIf="column.exerciseMaxPoints">{{ column.exerciseMaxPoints }}</span>
                <span *ngIf="!column.exerciseMaxPoints">-</span>
            </td>
            <td>
                <span *ngIf="column.exerciseNumberOfParticipations">{{ column.exerciseNumberOfParticipations }}</span>
                <span *ngIf="!column.exerciseNumberOfParticipations">-</span>
            </td>
        </tr>
=======
        @if (quizPoolMaxPoints > 0) {
            <tr>
                <td></td>
                <td></td>
                <td></td>
                <td>
                    <div class="d-flex">
                        <div style="padding-right: 10px" [ngbTooltip]="getIconTooltip(ExerciseType.QUIZ) | artemisTranslate">
                            <fa-icon [icon]="getIcon(ExerciseType.QUIZ)" placement="right auto"></fa-icon>
                        </div>
                        <span>Quiz Exam</span>
                    </div>
                </td>
                <td>{{ quizPoolMaxPoints }}</td>
                <td>{{ totalParticipants }}</td>
            </tr>
        }
        @for (column of exerciseGroupVariantColumns; track column; let i = $index) {
            <tr>
                <td style="max-width: 30px">
                    @if (column.indexExerciseGroup) {
                        <div>{{ column.indexExerciseGroup }}</div>
                    }
                </td>
                <td style="max-width: 100px; font-weight: bold">
                    @if (column.exerciseGroupTitle) {
                        <div>
                            {{ column.exerciseGroupTitle }}
                            @if (!column.noExercises && !column.exerciseGroupPointsEqual) {
                                <fa-icon
                                    ngbTooltip="Exercises within this group do not have the same number of maximum points!"
                                    [icon]="faExclamationTriangle"
                                    style="color: rgba(255, 193, 7, 0.6)"
                                    class="warning"
                                ></fa-icon>
                            }
                            @if (column.noExercises) {
                                <fa-icon
                                    ngbTooltip="This exercise group does not contain any exercises!"
                                    [icon]="faExclamationTriangle"
                                    style="color: rgba(255, 193, 7, 0.6)"
                                    class="warning"
                                ></fa-icon>
                            }
                        </div>
                    }
                </td>
                <td style="max-width: 30px">
                    @if (!column.noExercises) {
                        <span>{{ column.indexExercise }}</span>
                    }
                    @if (column.noExercises) {
                        <span>-</span>
                    }
                </td>
                <td>
                    @if (column.exerciseTitle) {
                        <div class="d-flex">
                            <div style="padding-right: 10px; max-width: min-content" [ngbTooltip]="getIconTooltip(column!.exerciseType) | artemisTranslate">
                                <fa-icon [icon]="getIcon(column!.exerciseType)" placement="right auto"></fa-icon>
                            </div>
                            <span>{{ column.exerciseTitle }}</span>
                        </div>
                    }
                    @if (!column.exerciseTitle) {
                        <span>-</span>
                    }
                </td>
                <td>
                    @if (column.exerciseMaxPoints) {
                        <span>{{ column.exerciseMaxPoints }}</span>
                    }
                    @if (!column.exerciseMaxPoints) {
                        <span>-</span>
                    }
                </td>
                <td>
                    @if (column.exerciseNumberOfParticipations) {
                        <span>{{ column.exerciseNumberOfParticipations }}</span>
                    }
                    @if (!column.exerciseNumberOfParticipations) {
                        <span>-</span>
                    }
                </td>
            </tr>
        }
>>>>>>> d49d4375
    </tbody>
</table><|MERGE_RESOLUTION|>--- conflicted
+++ resolved
@@ -30,69 +30,7 @@
         </tr>
     </thead>
     <tbody>
-<<<<<<< HEAD
-        <tr *ngIf="quizExamMaxPoints > 0">
-            <td></td>
-            <td></td>
-            <td></td>
-            <td>
-                <div class="d-flex">
-                    <div style="padding-right: 10px" [ngbTooltip]="getIconTooltip(ExerciseType.QUIZ) | artemisTranslate">
-                        <fa-icon [icon]="getIcon(ExerciseType.QUIZ)" placement="right auto"></fa-icon>
-                    </div>
-                    <span>Quiz Exam</span>
-                </div>
-            </td>
-            <td>{{ quizExamMaxPoints }}</td>
-            <td>{{ totalParticipants }}</td>
-        </tr>
-        <tr *ngFor="let column of exerciseGroupVariantColumns; let i = index">
-            <td style="max-width: 30px">
-                <div *ngIf="column.indexExerciseGroup">{{ column.indexExerciseGroup }}</div>
-            </td>
-            <td style="max-width: 100px; font-weight: bold">
-                <div *ngIf="column.exerciseGroupTitle">
-                    {{ column.exerciseGroupTitle }}
-                    <fa-icon
-                        *ngIf="!column.noExercises && !column.exerciseGroupPointsEqual"
-                        ngbTooltip="Exercises within this group do not have the same number of maximum points!"
-                        [icon]="faExclamationTriangle"
-                        style="color: rgba(255, 193, 7, 0.6)"
-                        class="warning"
-                    ></fa-icon>
-                    <fa-icon
-                        *ngIf="column.noExercises"
-                        ngbTooltip="This exercise group does not contain any exercises!"
-                        [icon]="faExclamationTriangle"
-                        style="color: rgba(255, 193, 7, 0.6)"
-                        class="warning"
-                    ></fa-icon>
-                </div>
-            </td>
-            <td style="max-width: 30px">
-                <span *ngIf="!column.noExercises">{{ column.indexExercise }}</span>
-                <span *ngIf="column.noExercises">-</span>
-            </td>
-            <td>
-                <div class="d-flex" *ngIf="column.exerciseTitle">
-                    <div style="padding-right: 10px; max-width: min-content" [ngbTooltip]="getIconTooltip(column!.exerciseType) | artemisTranslate">
-                        <fa-icon [icon]="getIcon(column!.exerciseType)" placement="right auto"></fa-icon>
-                    </div>
-                    <span>{{ column.exerciseTitle }}</span>
-                </div>
-                <span *ngIf="!column.exerciseTitle">-</span>
-            </td>
-            <td>
-                <span *ngIf="column.exerciseMaxPoints">{{ column.exerciseMaxPoints }}</span>
-                <span *ngIf="!column.exerciseMaxPoints">-</span>
-            </td>
-            <td>
-                <span *ngIf="column.exerciseNumberOfParticipations">{{ column.exerciseNumberOfParticipations }}</span>
-                <span *ngIf="!column.exerciseNumberOfParticipations">-</span>
-            </td>
-        </tr>
-=======
-        @if (quizPoolMaxPoints > 0) {
+        @if (quizExamMaxPoints > 0) {
             <tr>
                 <td></td>
                 <td></td>
@@ -105,7 +43,7 @@
                         <span>Quiz Exam</span>
                     </div>
                 </td>
-                <td>{{ quizPoolMaxPoints }}</td>
+                <td>{{ quizExamMaxPoints }}</td>
                 <td>{{ totalParticipants }}</td>
             </tr>
         }
@@ -178,6 +116,5 @@
                 </td>
             </tr>
         }
->>>>>>> d49d4375
     </tbody>
 </table>