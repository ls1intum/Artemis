<table class="table table-striped table-bordered" style="background-color: white">
    <thead>
        <tr style="background-color: white">
            <th style="max-width: 30px">
                <span>#</span>
            </th>
            <th style="max-width: 100px">
                <span>
                    {{ 'artemisApp.examManagement.checklist.textitems.exerciseStart' | artemisTranslate }}
                </span>
            </th>
            <th style="max-width: 30px">
                <span>#</span>
            </th>
            <th>
                <span>
                    {{ 'artemisApp.examManagement.checklist.textitems.exerciseTableSingular' | translate }}
                </span>
            </th>
            <th>
                <span>
                    {{ 'artemisApp.examManagement.checklist.textitems.points' | translate }}
                </span>
            </th>
            <th>
                <span>
<<<<<<< HEAD
                    {{ 'artemisApp.examManagement.checklist.textitems.numberParticipants' | translate }}
=======
                    {{ 'artemisApp.examManagement.checklist.textitems.exerciseTable' | artemisTranslate }}
>>>>>>> fdf994d3
                </span>
            </th>
        </tr>
    </thead>
    <tbody>
        <tr *ngFor="let column of exerciseGroupVariantColumns; let i = index">
            <td style="max-width: 30px">
                <div *ngIf="column.indexExerciseGroup">{{ column.indexExerciseGroup }}</div>
            </td>
            <td style="max-width: 100px; font-weight: bold">
                <div *ngIf="column.exerciseGroupTitle">
                    {{ column.exerciseGroupTitle }}
                    <fa-icon
                        *ngIf="!column.noExercises && !column.exerciseGroupPointsEqual"
                        ngbTooltip="Exercises within this group do not have the same number of maximum points!"
                        [icon]="'exclamation-triangle'"
                        style="color: rgba(255, 193, 7, 0.6)"
                        class="warning"
                    ></fa-icon>
                    <fa-icon
                        *ngIf="column.noExercises"
                        ngbTooltip="This exercise group does not contain any exercises!"
                        [icon]="'exclamation-triangle'"
                        style="color: rgba(255, 193, 7, 0.6)"
                        class="warning"
                    ></fa-icon>
                </div>
            </td>
            <td style="max-width: 30px">
                <span *ngIf="!column.noExercises">{{ column.indexExercise }}</span>
                <span *ngIf="column.noExercises">-</span>
            </td>
            <td>
                <span *ngIf="column.exerciseTitle">{{ column.exerciseTitle }}</span>
                <span *ngIf="!column.exerciseTitle">-</span>
            </td>
            <td>
                <span *ngIf="column.exerciseMaxPoints">{{ column.exerciseMaxPoints }}</span>
                <span *ngIf="!column.exerciseMaxPoints">-</span>
            </td>
            <td>
<<<<<<< HEAD
                <span *ngIf="column.exerciseNumberOfParticipations">{{ column.exerciseNumberOfParticipations }}</span>
                <span *ngIf="!column.exerciseNumberOfParticipations">-</span>
=======
                <table class="table table-striped">
                    <thead>
                        <tr>
                            <th>
                                <span>
                                    {{ 'artemisApp.examManagement.checklist.textitems.exerciseTable' | artemisTranslate }}
                                </span>
                            </th>
                            <th>
                                <span>
                                    {{ 'artemisApp.examManagement.checklist.textitems.points' | artemisTranslate }}
                                </span>
                            </th>
                            <th>
                                <span>
                                    {{ 'artemisApp.examManagement.checklist.textitems.numberParticipants' | artemisTranslate }}
                                </span>
                            </th>
                        </tr>
                    </thead>
                    <tbody>
                        <tr *ngFor="let exercise of exerciseGroup.exercises">
                            <td class="d-none d-md-table-cell">{{ exercise.title }}</td>
                            <td class="d-none d-md-table-cell">{{ exercise.maxPoints }}</td>
                            <td class="d-none d-md-table-cell">{{ exercise.numberOfParticipations }}</td>
                        </tr>
                    </tbody>
                </table>
>>>>>>> fdf994d3
            </td>
        </tr>
    </tbody>
</table><|MERGE_RESOLUTION|>--- conflicted
+++ resolved
@@ -24,11 +24,7 @@
             </th>
             <th>
                 <span>
-<<<<<<< HEAD
-                    {{ 'artemisApp.examManagement.checklist.textitems.numberParticipants' | translate }}
-=======
-                    {{ 'artemisApp.examManagement.checklist.textitems.exerciseTable' | artemisTranslate }}
->>>>>>> fdf994d3
+                    {{ 'artemisApp.examManagement.checklist.textitems.numberParticipants' | artemisTranslate }}
                 </span>
             </th>
         </tr>
@@ -70,39 +66,8 @@
                 <span *ngIf="!column.exerciseMaxPoints">-</span>
             </td>
             <td>
-<<<<<<< HEAD
                 <span *ngIf="column.exerciseNumberOfParticipations">{{ column.exerciseNumberOfParticipations }}</span>
                 <span *ngIf="!column.exerciseNumberOfParticipations">-</span>
-=======
-                <table class="table table-striped">
-                    <thead>
-                        <tr>
-                            <th>
-                                <span>
-                                    {{ 'artemisApp.examManagement.checklist.textitems.exerciseTable' | artemisTranslate }}
-                                </span>
-                            </th>
-                            <th>
-                                <span>
-                                    {{ 'artemisApp.examManagement.checklist.textitems.points' | artemisTranslate }}
-                                </span>
-                            </th>
-                            <th>
-                                <span>
-                                    {{ 'artemisApp.examManagement.checklist.textitems.numberParticipants' | artemisTranslate }}
-                                </span>
-                            </th>
-                        </tr>
-                    </thead>
-                    <tbody>
-                        <tr *ngFor="let exercise of exerciseGroup.exercises">
-                            <td class="d-none d-md-table-cell">{{ exercise.title }}</td>
-                            <td class="d-none d-md-table-cell">{{ exercise.maxPoints }}</td>
-                            <td class="d-none d-md-table-cell">{{ exercise.numberOfParticipations }}</td>
-                        </tr>
-                    </tbody>
-                </table>
->>>>>>> fdf994d3
             </td>
         </tr>
     </tbody>
