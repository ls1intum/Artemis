--- conflicted
+++ resolved
@@ -42,19 +42,11 @@
     faThList = faThList;
     faChartBar = faChartBar;
 
-<<<<<<< HEAD
-    readonly FeatureToggle = FeatureToggle;
-
     constructor(
         private examChecklistService: ExamChecklistService,
         private websocketService: JhiWebsocketService,
         private alertService: AlertService,
         private quizPoolService: QuizPoolService,
-=======
-    constructor(
-        private examChecklistService: ExamChecklistService,
-        private websocketService: JhiWebsocketService,
->>>>>>> 8743866a
     ) {}
 
     ngOnInit() {
