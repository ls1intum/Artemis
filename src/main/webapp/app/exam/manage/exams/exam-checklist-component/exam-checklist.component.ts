--- conflicted
+++ resolved
@@ -57,11 +57,9 @@
         const startedTopic = this.examChecklistService.getStartedTopic(this.exam);
         this.websocketService.subscribe(startedTopic);
         this.websocketService.receive(startedTopic).subscribe(() => (this.numberOfStarted += 1));
-<<<<<<< HEAD
         const abandonedTopic = this.examChecklistService.getAbandonedTopic(this.exam);
         this.websocketService.subscribe(abandonedTopic);
         this.websocketService.receive(abandonedTopic).subscribe(() => (this.numberOfAbandoned += 1));
-=======
         if (this.exam && this.exam.course) {
             this.quizPoolService.find(this.exam.course.id!, this.exam.id!).subscribe({
                 next: (response: HttpResponse<QuizPool>) => {
@@ -78,7 +76,6 @@
                 },
             });
         }
->>>>>>> f2593646
     }
 
     ngOnChanges() {
