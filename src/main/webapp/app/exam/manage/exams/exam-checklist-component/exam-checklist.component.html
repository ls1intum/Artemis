<div *ngIf="isAtLeastInstructor">
    <h3>
        <span>{{ 'artemisApp.examManagement.checklist.title' | translate }}</span>
    </h3>
    <p>
        <span>{{ 'artemisApp.examManagement.checklist.introduction' | translate }}</span>
        <a href="https://artemis-platform.readthedocs.io/en/latest/user/exams/instructors_guide/">
            <span>{{ 'artemisApp.examManagement.checklist.linkDescription' | translate }}</span></a
        >
        <br />
    </p>
    <table class="table table-striped">
        <thead>
            <tr>
                <th>
                    <span>#</span>
                </th>
                <th>
                    <span>{{ 'artemisApp.examManagement.checklist.checklistItem' | translate }}</span>
                </th>
                <th>
                    <span>{{ 'artemisApp.examManagement.checklist.description' | translate }}</span>
                </th>
                <th>
                    <span>{{ 'artemisApp.examManagement.checklist.goTo' | translate }}</span>
                </th>
            </tr>
        </thead>

        <tbody>
            <tr>
                <td class="d-none d-md-table-cell">1</td>
                <td class="d-none d-md-table-cell">
                    <span>{{ 'artemisApp.examManagement.checklist.tableItem.exerciseGroups' | translate }}</span>
                </td>
                <td class="d-none d-md-table-cell">
                    <span>{{ 'artemisApp.examManagement.checklist.descriptionItem.exerciseGroups' | translate }}</span>
                    <hr />
                    <ul class="list-unstyled">
                        <li class="list-group-item border-1">
                            <span>
                                <jhi-exam-checklist-check [checkAttribute]="exam.exerciseGroups?.length > 0"></jhi-exam-checklist-check>
                                <span>{{ 'artemisApp.examManagement.checklist.textitems.leastoneexercisegroup' | translate }}</span>
                            </span>
                        </li>
                        <li class="list-group-item border-1">
                            <span>
                                <jhi-exam-checklist-check [checkAttribute]="exam.exerciseGroups?.length == exam.numberOfExercisesInExam"></jhi-exam-checklist-check>
                                <span>{{ 'artemisApp.examManagement.checklist.textitems.numberofexercisegroupsequal' | translate }}</span>
                            </span>
                        </li>
                        <li class="list-group-item border-1">
                            <span>
                                <jhi-exam-checklist-check [checkAttribute]="allGroupsContainExercise"></jhi-exam-checklist-check>
                                <span>{{ 'artemisApp.examManagement.checklist.textitems.eachexercisegroup' | translate }}</span>
                            </span>
                            <hr />
                            <ul class="list-unstyled">
                                <li class="list-group-item border-1" *ngFor="let exerciseGroup of exam.exerciseGroups">
                                    <span>{{ 'artemisApp.examManagement.checklist.textitems.exerciseStart' | translate }}</span>
                                    '{{ exerciseGroup.title }}'
                                    <span>{{ 'artemisApp.examManagement.checklist.textitems.hasExercises' | translate }}</span>
                                    <span *ngIf="exerciseGroup.exercises">
                                        {{ exerciseGroup.exercises?.length }}
                                    </span>
                                    <span *ngIf="!exerciseGroup.exercises">
                                        <span>{{ 'artemisApp.examManagement.checklist.textitems.zeroexercises' | translate }}</span>
                                    </span>
                                    <span *ngIf="!exerciseGroup.exercises || (exerciseGroup.exercises && exerciseGroup.exercises.length > 1)">
                                        {{ 'artemisApp.examManagement.checklist.textitems.exercises' | translate }}
                                    </span>
                                    <span *ngIf="!(exerciseGroup.exercises && exerciseGroup.exercises.length > 1)">
                                        {{ 'artemisApp.examManagement.checklist.textitems.exercise' | translate }}
                                    </span>
                                </li>
                            </ul>
                        </li>
                        <li class="list-group-item border-1">
                            <span>
                                <jhi-exam-checklist-check [checkAttribute]="pointsExercisesEqual"></jhi-exam-checklist-check>
                                <span>{{ 'artemisApp.examManagement.checklist.textitems.pointsexercisegroupequal' | translate }}</span>
                            </span>
                        </li>
                        <li class="list-group-item border-1">
                            <span>
                                <jhi-exam-checklist-check [checkAttribute]="totalPointsMandatory && totalPointsMandatoryOptional"></jhi-exam-checklist-check>
                                <span>{{ 'artemisApp.examManagement.checklist.textitems.totalpointspossible' | translate }}</span>
                            </span>
                        </li>
                    </ul>

                    <hr />
                    <!-- Exercise Group table -->
                    <jhi-exam-checklist-exercisegroup-table [exerciseGroups]="exam.exerciseGroups"></jhi-exam-checklist-exercisegroup-table>
                </td>
                <td class="d-none d-md-table-cell">
                    <a
                        *ngIf="isAtLeastInstructor"
                        type="submit"
                        [routerLink]="getExamRoutesByIdentifier('exercise-groups')"
                        class="btn btn-primary"
                        id="exercises-button-groups-table"
                    >
                        <fa-icon [icon]="'list-alt'"></fa-icon>
                        <span>{{ 'artemisApp.examManagement.exerciseGroups' | translate }}</span>
                    </a>
                </td>
            </tr>
            <tr>
                <td class="d-none d-md-table-cell">2</td>
                <td class="d-none d-md-table-cell">
                    <span>{{ 'artemisApp.examManagement.checklist.tableItem.testRun' | translate }}</span>
                </td>
                <td class="d-none d-md-table-cell">
                    <span>{{ 'artemisApp.examManagement.checklist.descriptionItem.testRun' | translate }}</span>
                    <hr />
                    <ul class="list-unstyled">
                        <li *ngIf="examChecklist" class="list-group-item border-1">
                            <span>{{ 'artemisApp.examManagement.checklist.textitems.testruns' | translate }}</span>
                            {{ examChecklist.numberOfTestRuns }}
                        </li>
                    </ul>
                </td>
                <td class="d-none d-md-table-cell">
                    <a *ngIf="isAtLeastInstructor" [routerLink]="getExamRoutesByIdentifier('test-runs')" class="btn btn-info">
                        <fa-icon [icon]="'user'"></fa-icon>
                        <span>{{ 'artemisApp.examManagement.testRun.testRun' | translate }}</span>
                    </a>
                </td>
            </tr>
            <tr>
                <td class="d-none d-md-table-cell">3</td>
                <td class="d-none d-md-table-cell">
                    <span>{{ 'artemisApp.examManagement.checklist.tableItem.register' | translate }}</span>
                </td>
                <td class="d-none d-md-table-cell">
                    <span>{{ 'artemisApp.examManagement.checklist.descriptionItem.register' | translate }}</span>
                    <hr />
                    <ul class="list-unstyled">
                        <li class="list-group-item border-1">
                            <span>
                                <jhi-exam-checklist-check [checkAttribute]="exam.numberOfRegisteredUsers && exam.numberOfRegisteredUsers > 0"></jhi-exam-checklist-check>
                                <span>{{ 'artemisApp.examManagement.checklist.textitems.leastonestudent' | translate }}</span>
                            </span>
                        </li>
                        <li class="list-group-item border-1">
                            <span>{{ 'artemisApp.examManagement.checklist.textitems.studentsregistered' | translate }}</span>
                            <span> {{ exam.registeredUsers?.length || 0 }} </span>
                        </li>
                    </ul>
                </td>
                <td class="d-none d-md-table-cell">
                    <a *ngIf="isAtLeastInstructor" [routerLink]="getExamRoutesByIdentifier('students')" class="btn btn-info">
                        <fa-icon [icon]="'user'"></fa-icon>
                        <span>{{ 'artemisApp.examManagement.students' | translate }}</span>
                    </a>
                </td>
            </tr>
            <tr>
                <td class="d-none d-md-table-cell">4</td>
                <td class="d-none d-md-table-cell">
                    <span>{{ 'artemisApp.examManagement.checklist.tableItem.generateStudentExams' | translate }}</span>
                </td>
                <td class="d-none d-md-table-cell">
                    <span>{{ 'artemisApp.examManagement.checklist.descriptionItem.generateStudentExams' | translate }}</span>
                    <hr />
                    <ul class="list-unstyled">
                        <li class="list-group-item border-1">
                            <span>
                                <jhi-exam-checklist-check [checkAttribute]="allExamsGenerated"></jhi-exam-checklist-check>
                                <span>{{ 'artemisApp.examManagement.checklist.textitems.allexamsgenerated' | translate }}</span>
                            </span>
                        </li>
                    </ul>
                </td>
                <td class="d-none d-md-table-cell">
                    <a *ngIf="isAtLeastInstructor" [routerLink]="getExamRoutesByIdentifier('student-exams')" class="btn btn-primary">
                        <fa-icon [icon]="'eye'"></fa-icon>
                        <span class="d-none d-md-inline">{{ 'artemisApp.examManagement.studentExams' | translate }}</span>
                    </a>
                </td>
            </tr>
            <tr>
                <td class="d-none d-md-table-cell">5</td>
                <td class="d-none d-md-table-cell">
                    <span>{{ 'artemisApp.examManagement.checklist.tableItem.prepareExerciseStart' | translate }}</span>
                </td>
                <td class="d-none d-md-table-cell">
                    <span
                        >{{ 'artemisApp.examManagement.checklist.descriptionItem.prepareExerciseStart' | translate }}
                        <hr />
                        <ul class="list-unstyled">
                            <li *ngIf="examChecklist" class="list-group-item border-1">
                                <jhi-exam-checklist-check [checkAttribute]="examChecklist.allExamExercisesAllStudentsPrepared"></jhi-exam-checklist-check>
                                <span>{{ 'artemisApp.examManagement.checklist.textitems.allExercisesPrepared' | translate }}</span>
                            </li>
                        </ul>
                    </span>
                </td>
                <td class="d-none d-md-table-cell">
                    <a *ngIf="isAtLeastInstructor" [routerLink]="getExamRoutesByIdentifier('student-exams')" class="btn btn-primary">
                        <fa-icon [icon]="'eye'"></fa-icon>
                        <span class="d-none d-md-inline">{{ 'artemisApp.examManagement.studentExams' | translate }}</span>
                    </a>
                </td>
            </tr>
            <tr>
                <td class="d-none d-md-table-cell">6</td>
                <td class="d-none d-md-table-cell">
                    <span>{{ 'artemisApp.examManagement.checklist.tableItem.examDetails' | translate }}</span>
                </td>
                <td class="d-none d-md-table-cell">
                    <span>{{ 'artemisApp.examManagement.checklist.descriptionItem.examDetails' | translate }}</span>
                </td>
                <td class="d-none d-md-table-cell">
                    <a id="editButton_table" *ngIf="isAtLeastInstructor" [routerLink]="getExamRoutesByIdentifier('edit')" class="btn btn-primary">
                        <fa-icon [icon]="'pencil-alt'"></fa-icon>&nbsp;<span jhiTranslate="entity.action.edit"> Edit</span>
                    </a>
                </td>
            </tr>
            <tr>
                <td class="d-none d-md-table-cell">7</td>
                <td class="d-none d-md-table-cell">
                    <span>{{ 'artemisApp.examManagement.checklist.tableItem.conductExam' | translate }}</span>
                </td>
                <td class="d-none d-md-table-cell">
                    <span>{{ 'artemisApp.examManagement.checklist.descriptionItem.conductExam' | translate }}</span>
                    <hr />
                    <!-- Display started exams-->
                    <div
                        *ngIf="
                            examChecklist &&
                            examChecklist.numberOfGeneratedStudentExams !== null &&
                            examChecklist.numberOfGeneratedStudentExams !== 0 &&
                            examChecklist.numberOfExamsStarted > 0
                        "
                    >
                        <!-- -->
                        <span>{{ 'artemisApp.examManagement.checklist.textitems.startedExam' | translate }}:</span>
                        <div style="padding-top: 5px">
                            <jhi-progress-bar
                                [denominator]="examChecklist.numberOfGeneratedStudentExams"
                                [numerator]="examChecklist.numberOfExamsStarted!"
                                [percentage]="(100 * examChecklist.numberOfExamsStarted!) / examChecklist.numberOfGeneratedStudentExams!"
                            >
                            </jhi-progress-bar>
                        </div>
                        <hr />
                    </div>
                    <!-- Display submitted exams-->
                    <div
                        *ngIf="
                            examChecklist &&
                            examChecklist.numberOfGeneratedStudentExams !== null &&
                            examChecklist.numberOfGeneratedStudentExams !== 0 &&
                            examChecklist.numberOfExamsSubmitted > 0
                        "
                    >
                        <span>{{ 'artemisApp.examManagement.checklist.textitems.submittedExam' | translate }}:</span>
                        <div style="padding-top: 5px">
                            <jhi-progress-bar
                                [denominator]="examChecklist.numberOfExamsStarted"
                                [numerator]="examChecklist.numberOfExamsSubmitted!"
                                [percentage]="(100 * examChecklist.numberOfExamsSubmitted!) / examChecklist.numberOfExamsStarted!"
                            >
                            </jhi-progress-bar>
                        </div>
                        <br />
                    </div>
                    <div *ngIf="examChecklist && examChecklist.numberOfExamsSubmitted! === 0">
                        <span>{{ 'artemisApp.examManagement.checklist.textitems.noSubmissions' | translate }}</span>
                    </div>
                </td>
                <td class="d-none d-md-table-cell">
                    <a *ngIf="isAtLeastInstructor" [routerLink]="getExamRoutesByIdentifier('student-exams')" class="btn btn-primary">
                        <fa-icon [icon]="'eye'"></fa-icon>
                        <span class="d-none d-md-inline">{{ 'artemisApp.examManagement.studentExams' | translate }}</span>
                    </a>
                </td>
            </tr>
            <tr>
                <td class="d-none d-md-table-cell">8</td>
                <td class="d-none d-md-table-cell">
                    <span>{{ 'artemisApp.examManagement.checklist.tableItem.assessAllSubmissions' | translate }}</span>
                </td>
                <td class="d-none d-md-table-cell">
                    <span>{{ 'artemisApp.examManagement.checklist.descriptionItem.assessAllSubmissions' | translate }}</span>
                    <hr />
                    <!-- Display assessment progress summed up over all exercises, by correction round -->

                    <div *ngIf="examChecklist && examChecklist.numberOfTotalExamAssessmentsFinishedByCorrectionRound !== null && examChecklist.numberOfExamsSubmitted !== 0">
                        <div *ngFor="let finishedByCorrectionRound of examChecklist.numberOfTotalExamAssessmentsFinishedByCorrectionRound; let index = index">
                            <hr *ngIf="index > 0" />
                            <span> {{ 'artemisApp.examManagement.checklist.textitems.correctionRound' | translate }} {{ index + 1 }}: </span>
                            <div style="padding-top: 5px">
                                <jhi-progress-bar
                                    [denominator]="examChecklist.numberOfTotalParticipationsForAssessment"
                                    [numerator]="finishedByCorrectionRound!"
                                    [percentage]="(finishedByCorrectionRound! / examChecklist.numberOfTotalParticipationsForAssessment) * 100"
                                >
                                </jhi-progress-bar>
                            </div>
                        </div>
                    </div>
                    <div *ngIf="examChecklist && examChecklist.numberOfExamsSubmitted === 0">
                        <span>{{ 'artemisApp.examManagement.checklist.textitems.noSubmissions' | translate }}</span>
                    </div>
                    <br />
                </td>
                <td class="d-none d-md-table-cell">
<<<<<<< HEAD
                    <a
                        *ngIf="isAtLeastInstructor"
                        [routerLink]="getExamRoutesByIdentifier('assessment-dashboard')"
                        class="btn btn-primary"
                        id="tutor-dashboard-button-table-submission"
                    >
=======
                    <a *ngIf="isAtLeastInstructor" [routerLink]="getExamRoutesByIdentifier('assessment-dashboard')" class="btn btn-primary">
>>>>>>> be736dbb
                        <fa-icon [icon]="'th-list'"></fa-icon>
                        <span>{{ 'artemisApp.examManagement.assessmentDashboard' | translate }}</span>
                    </a>
                </td>
            </tr>
            <tr>
                <td class="d-none d-md-table-cell">9</td>
                <td class="d-none d-md-table-cell">
                    <span>{{ 'artemisApp.examManagement.checklist.tableItem.publishResults' | translate }}</span>
                </td>
                <td class="d-none d-md-table-cell">
                    <span>{{ 'artemisApp.examManagement.checklist.descriptionItem.publishResults' | translate }}</span>
                    <hr />
                    <ul class="list-unstyled">
                        <li class="list-group-item border-1">
                            <span>
                                <jhi-exam-checklist-check [checkAttribute]="!!exam.publishResultsDate"></jhi-exam-checklist-check>
                                <span>{{ 'artemisApp.examManagement.checklist.textitems.pulishingdateset' | translate }}</span>
                            </span>
                        </li>
                    </ul>
                </td>
                <td class="d-none d-md-table-cell">
                    <a id="editButton_publish" *ngIf="isAtLeastInstructor" [routerLink]="getExamRoutesByIdentifier('edit')" class="btn btn-primary">
                        <fa-icon [icon]="'pencil-alt'"></fa-icon>&nbsp;<span jhiTranslate="entity.action.edit"> Edit</span>
                    </a>
                </td>
            </tr>
            <tr>
                <td class="d-none d-md-table-cell">10</td>
                <td class="d-none d-md-table-cell">
                    <span>{{ 'artemisApp.examManagement.checklist.tableItem.examReview' | translate }}</span>
                </td>
                <td class="d-none d-md-table-cell">
                    <span>{{ 'artemisApp.examManagement.checklist.descriptionItem.examReview' | translate }}</span>
                    <hr />
                    <ul class="list-unstyled">
                        <li class="list-group-item border-1">
                            <span>
                                <jhi-exam-checklist-check [checkAttribute]="!!exam.examStudentReviewStart"></jhi-exam-checklist-check>
                                <span>{{ 'artemisApp.examManagement.checklist.textitems.startdatereviewset' | translate }}</span>
                            </span>
                        </li>
                        <li class="list-group-item border-1">
                            <span>
                                <jhi-exam-checklist-check [checkAttribute]="!!exam.examStudentReviewEnd"></jhi-exam-checklist-check>
                                <span>{{ 'artemisApp.examManagement.checklist.textitems.enddatereviewset' | translate }}</span>
                            </span>
                        </li>
                    </ul>
                </td>
                <td class="d-none d-md-table-cell">
                    <a id="editButton_review" *ngIf="isAtLeastInstructor" [routerLink]="getExamRoutesByIdentifier('edit')" class="btn btn-primary">
                        <fa-icon [icon]="'pencil-alt'"></fa-icon>&nbsp;<span jhiTranslate="entity.action.edit">Edit</span>
                    </a>
                </td>
            </tr>
            <tr>
                <td class="d-none d-md-table-cell">11</td>
                <td class="d-none d-md-table-cell">
                    <span>{{ 'artemisApp.examManagement.checklist.tableItem.resolveComplaints' | translate }}</span>
                </td>
                <td class="d-none d-md-table-cell">
                    <span>{{ 'artemisApp.examManagement.checklist.descriptionItem.resolveComplaints' | translate }}</span>
                    <hr />
                    <div *ngIf="examChecklist && examChecklist.numberOfAllComplaintsDone !== null && examChecklist.numberOfAllComplaints !== 0">
                        <div style="padding-top: 5px">
                            <jhi-progress-bar
                                [denominator]="examChecklist.numberOfAllComplaints!"
                                [numerator]="examChecklist.numberOfAllComplaintsDone!"
                                [percentage]="(examChecklist.numberOfAllComplaintsDone! / examChecklist.numberOfAllComplaints!) * 100"
                            >
                            </jhi-progress-bar>
                        </div>
                    </div>
                    <div *ngIf="examChecklist && examChecklist.numberOfAllComplaints === 0">
                        <span>{{ 'artemisApp.examManagement.checklist.textitems.noComplaints' | translate }}</span>
                    </div>
                    <br />
                </td>
                <td class="d-none d-md-table-cell">
<<<<<<< HEAD
                    <a
                        *ngIf="isAtLeastInstructor"
                        [routerLink]="getExamRoutesByIdentifier('assessment-dashboard')"
                        class="btn btn-primary"
                        id="assessment-dashboard-button_table_complaints"
                    >
=======
                    <a *ngIf="isAtLeastInstructor" [routerLink]="getExamRoutesByIdentifier('assessment-dashboard')" class="btn btn-primary">
>>>>>>> be736dbb
                        <fa-icon [icon]="'th-list'"></fa-icon>
                        <span>{{ 'artemisApp.examManagement.assessmentDashboard' | translate }}</span>
                    </a>
                </td>
            </tr>
            <tr>
                <td class="d-none d-md-table-cell">12</td>
                <td class="d-none d-md-table-cell">
                    <span>{{ 'artemisApp.examManagement.checklist.tableItem.exportResults' | translate }}</span>
                </td>
                <td class="d-none d-md-table-cell">
                    <span>{{ 'artemisApp.examManagement.checklist.descriptionItem.exportResults' | translate }}</span>
                </td>
                <td class="d-none d-md-table-cell">
                    <a *ngIf="isAtLeastInstructor" [routerLink]="getExamRoutesByIdentifier('scores')" class="btn btn-info" id="scores-button_publish_result">
                        <fa-icon [icon]="'eye'"></fa-icon>
                        <span>{{ 'entity.action.scores' | translate }}</span>
                    </a>
                </td>
            </tr>
        </tbody>
    </table>
</div><|MERGE_RESOLUTION|>--- conflicted
+++ resolved
@@ -308,16 +308,7 @@
                     <br />
                 </td>
                 <td class="d-none d-md-table-cell">
-<<<<<<< HEAD
-                    <a
-                        *ngIf="isAtLeastInstructor"
-                        [routerLink]="getExamRoutesByIdentifier('assessment-dashboard')"
-                        class="btn btn-primary"
-                        id="tutor-dashboard-button-table-submission"
-                    >
-=======
                     <a *ngIf="isAtLeastInstructor" [routerLink]="getExamRoutesByIdentifier('assessment-dashboard')" class="btn btn-primary">
->>>>>>> be736dbb
                         <fa-icon [icon]="'th-list'"></fa-icon>
                         <span>{{ 'artemisApp.examManagement.assessmentDashboard' | translate }}</span>
                     </a>
@@ -399,16 +390,7 @@
                     <br />
                 </td>
                 <td class="d-none d-md-table-cell">
-<<<<<<< HEAD
-                    <a
-                        *ngIf="isAtLeastInstructor"
-                        [routerLink]="getExamRoutesByIdentifier('assessment-dashboard')"
-                        class="btn btn-primary"
-                        id="assessment-dashboard-button_table_complaints"
-                    >
-=======
                     <a *ngIf="isAtLeastInstructor" [routerLink]="getExamRoutesByIdentifier('assessment-dashboard')" class="btn btn-primary">
->>>>>>> be736dbb
                         <fa-icon [icon]="'th-list'"></fa-icon>
                         <span>{{ 'artemisApp.examManagement.assessmentDashboard' | translate }}</span>
                     </a>
