<div *ngIf="exam?.course?.isAtLeastInstructor">
    <h2>
        <span>{{ 'artemisApp.examManagement.checklist.' + (isTestExam ? 'testExam.' : '') + 'title' | artemisTranslate }}</span>
    </h2>
    <p *ngIf="!isTestExam">
        <span>
            {{ 'artemisApp.examManagement.checklist.introduction' | artemisTranslate }}
            <a href="https://docs.artemis.cit.tum.de/user/exams/instructors_guide/">{{ 'artemisApp.examManagement.checklist.linkDescription' | artemisTranslate }}</a>
            {{ 'artemisApp.examManagement.checklist.introductionPart2' | artemisTranslate }}
        </span>
    </p>
    <p *ngIf="isTestExam">
        <!-- documentation currently missing. -->
        <span> {{ 'artemisApp.examManagement.checklist.testExam.introduction' | artemisTranslate }}</span>
    </p>
    <br />
    <h3>
        {{ 'artemisApp.examStatus.preparation.' + (isTestExam ? 'testExam.' : '') + 'examPreparation' | artemisTranslate }}
    </h3>
    <div class="table-responsive">
        <table class="table table-striped">
            <thead>
                <tr>
                    <th>
                        <span>#</span>
                    </th>
                    <th>
                        <span>{{ 'artemisApp.examManagement.checklist.checklistItem' | artemisTranslate }}</span>
                    </th>
                    <th>
                        <span>{{ 'artemisApp.examManagement.checklist.description' | artemisTranslate }}</span>
                    </th>
                    <th>
                        <span>{{ 'artemisApp.examManagement.checklist.goTo' | artemisTranslate }}</span>
                    </th>
                </tr>
            </thead>

<<<<<<< HEAD
                    <hr />
                    <!-- Exercise Group table -->
                    <jhi-exam-checklist-exercisegroup-table
                        [quizPoolMaxPoints]="quizPool.maxPoints"
                        [exerciseGroups]="exam.exerciseGroups || []"
                    ></jhi-exam-checklist-exercisegroup-table>
                </td>
                <td>
                    <a type="submit" [routerLink]="getExamRoutesByIdentifier('exercise-groups')" class="btn btn-primary" id="exercises-button-groups-table">
                        <fa-icon [icon]="faListAlt"></fa-icon>
                        <span>{{ 'artemisApp.examManagement.exerciseGroups' | artemisTranslate }}</span>
                    </a>
                </td>
            </tr>
            <tr>
                <td>2</td>
                <td>
                    <span>{{ 'artemisApp.examManagement.checklist.tableItem.testRun' | artemisTranslate }}</span>
                </td>
                <td>
                    <span>{{ 'artemisApp.examManagement.checklist.descriptionItem.testRun' | artemisTranslate }}</span>
                    <hr />
                    <ul class="list-unstyled">
                        <li *ngIf="examChecklist" class="list-group-item border-1">
                            <span>{{ 'artemisApp.examManagement.checklist.textitems.testruns' | artemisTranslate }}</span>
                            {{ examChecklist.numberOfTestRuns }}
                        </li>
                    </ul>
                </td>
                <td>
                    <a [routerLink]="getExamRoutesByIdentifier('test-runs')" class="btn btn-info">
                        <fa-icon [icon]="faUser"></fa-icon>
                        <span>{{ 'artemisApp.examManagement.testRun.testRun' | artemisTranslate }}</span>
                    </a>
                </td>
            </tr>
            <ng-container *ngIf="!isTestExam">
=======
            <tbody>
>>>>>>> 8743866a
                <tr>
                    <td>1</td>
                    <td>
                        <span>{{ 'artemisApp.examManagement.checklist.tableItem.exerciseGroups' | artemisTranslate }}</span>
                    </td>
                    <td>
                        <span>{{ 'artemisApp.examManagement.checklist.descriptionItem.exerciseGroups' | artemisTranslate }}</span>
                        <hr />
                        <ul class="list-unstyled">
                            <li class="list-group-item border-1">
                                <span>
                                    <jhi-checklist-check [checkAttribute]="exam.exerciseGroups && exam.exerciseGroups.length > 0"></jhi-checklist-check>
                                    <span>{{ 'artemisApp.examManagement.checklist.textitems.leastoneexercisegroup' | artemisTranslate }}</span>
                                </span>
                            </li>
                            <li class="list-group-item border-1">
                                <span>
                                    <!-- assert amount mandatory exercises <= number in settings <= amount total exercises -->
                                    <jhi-checklist-check
                                        [checkAttribute]="
                                            exam.exerciseGroups &&
                                            countMandatoryExercises <= (exam.numberOfExercisesInExam ?? 0) &&
                                            (exam.numberOfExercisesInExam ?? 0) <= exam.exerciseGroups.length
                                        "
                                    ></jhi-checklist-check>
                                    <span>{{
                                        (!hasOptionalExercises
                                            ? 'artemisApp.examManagement.checklist.textitems.numberofexercisegroupsequal'
                                            : 'artemisApp.examManagement.checklist.textitems.numberofexercisegroupsinbetween'
                                        ) | artemisTranslate
                                    }}</span>
                                </span>
                            </li>
                            <li class="list-group-item border-1">
                                <span>
                                    <jhi-checklist-check [checkAttribute]="allGroupsContainExercise"></jhi-checklist-check>
                                    <span>{{ 'artemisApp.examManagement.checklist.textitems.eachexercisegroup' | artemisTranslate }}</span>
                                </span>
                            </li>
                            <li class="list-group-item border-1">
                                <span>
                                    <jhi-checklist-check [checkAttribute]="pointsExercisesEqual"></jhi-checklist-check>
                                    <span>{{ 'artemisApp.examManagement.checklist.textitems.pointsexercisegroupequal' | artemisTranslate }}</span>
                                </span>
                            </li>
                            <li class="list-group-item border-1">
                                <span>
                                    <jhi-checklist-check [checkAttribute]="totalPoints"></jhi-checklist-check>
                                    <span>{{ 'artemisApp.examManagement.checklist.textitems.totalpointspossible' | artemisTranslate }}</span>
                                </span>
                            </li>
                        </ul>

                        <hr />
                        <!-- Exercise Group table -->
                        <jhi-exam-checklist-exercisegroup-table [exerciseGroups]="exam.exerciseGroups || []"></jhi-exam-checklist-exercisegroup-table>
                    </td>
                    <td>
                        <a type="submit" [routerLink]="getExamRoutesByIdentifier('exercise-groups')" class="btn btn-primary" id="exercises-button-groups-table">
                            <fa-icon [icon]="faListAlt"></fa-icon>
                            <span>{{ 'artemisApp.examManagement.exerciseGroups' | artemisTranslate }}</span>
                        </a>
                    </td>
                </tr>
                <tr>
                    <td>2</td>
                    <td>
                        <span>{{ 'artemisApp.examManagement.checklist.tableItem.testRun' | artemisTranslate }}</span>
                    </td>
                    <td>
                        <span>{{ 'artemisApp.examManagement.checklist.descriptionItem.testRun' | artemisTranslate }}</span>
                        <hr />
                        <ul class="list-unstyled">
                            <li *ngIf="examChecklist" class="list-group-item border-1">
                                <span>{{ 'artemisApp.examManagement.checklist.textitems.testruns' | artemisTranslate }}</span>
                                {{ examChecklist.numberOfTestRuns }}
                            </li>
                        </ul>
                    </td>
                    <td>
                        <a [routerLink]="getExamRoutesByIdentifier('test-runs')" class="btn btn-info">
                            <fa-icon [icon]="faUser"></fa-icon>
                            <span>{{ 'artemisApp.examManagement.testRun.testRun' | artemisTranslate }}</span>
                        </a>
                    </td>
                </tr>
                <ng-container *ngIf="!isTestExam">
                    <tr>
                        <td>3</td>
                        <td>
                            <span>{{ 'artemisApp.examManagement.checklist.tableItem.register' | artemisTranslate }}</span>
                        </td>
                        <td>
                            <span>{{ 'artemisApp.examManagement.checklist.descriptionItem.register' | artemisTranslate }}</span>
                            <hr />
                            <ul class="list-unstyled">
                                <li class="list-group-item border-1">
                                    <span>
                                        <jhi-checklist-check [checkAttribute]="!!exam.numberOfExamUsers && exam.numberOfExamUsers! > 0"></jhi-checklist-check>
                                        <span>{{ 'artemisApp.examManagement.checklist.textitems.leastonestudent' | artemisTranslate }}</span>
                                    </span>
                                </li>
                                <li class="list-group-item border-1">
                                    <span>{{ 'artemisApp.examManagement.checklist.textitems.studentsregistered' | artemisTranslate }}</span>
                                    <span> {{ exam.numberOfExamUsers }} </span>
                                </li>
                            </ul>
                        </td>
                        <td>
                            <a [routerLink]="getExamRoutesByIdentifier('students')" class="btn btn-info">
                                <fa-icon [icon]="faUser"></fa-icon>
                                <span>{{ 'artemisApp.examManagement.students' | artemisTranslate }}</span>
                            </a>
                        </td>
                    </tr>
                    <tr>
                        <td>4</td>
                        <td>
                            <span>{{ 'artemisApp.examManagement.checklist.tableItem.generateStudentExams' | artemisTranslate }}</span>
                        </td>
                        <td>
                            <span>{{ 'artemisApp.examManagement.checklist.descriptionItem.generateStudentExams' | artemisTranslate }}</span>
                            <hr />
                            <ul class="list-unstyled">
                                <li class="list-group-item border-1">
                                    <span>
                                        <jhi-checklist-check [checkAttribute]="allExamsGenerated"></jhi-checklist-check>
                                        <span>{{ 'artemisApp.examManagement.checklist.textitems.allexamsgenerated' | artemisTranslate }}</span>
                                    </span>
                                </li>
                            </ul>
                        </td>
                        <td>
                            <a [routerLink]="getExamRoutesByIdentifier('student-exams')" class="btn btn-primary">
                                <fa-icon [icon]="faEye"></fa-icon>
                                <span class="d-none d-md-inline">{{ 'artemisApp.examManagement.studentExams' | artemisTranslate }}</span>
                            </a>
                        </td>
                    </tr>
                    <tr>
                        <td>5</td>
                        <td>
                            <span>{{ 'artemisApp.examManagement.checklist.tableItem.prepareExerciseStart' | artemisTranslate }}</span>
                        </td>
                        <td>
                            <span
                                >{{ 'artemisApp.examManagement.checklist.descriptionItem.prepareExerciseStart' | artemisTranslate }}
                                <hr />
                                <ul class="list-unstyled">
                                    <li *ngIf="examChecklist" class="list-group-item border-1">
                                        <jhi-checklist-check [checkAttribute]="!!examChecklist.allExamExercisesAllStudentsPrepared && this.allExamsGenerated"></jhi-checklist-check>
                                        <span>{{ 'artemisApp.examManagement.checklist.textitems.allExercisesPrepared' | artemisTranslate }}</span>
                                    </li>
                                </ul>
                            </span>
                        </td>
                        <td>
                            <a [routerLink]="getExamRoutesByIdentifier('student-exams')" class="btn btn-primary">
                                <fa-icon [icon]="faEye"></fa-icon>
                                <span class="d-none d-md-inline">{{ 'artemisApp.examManagement.studentExams' | artemisTranslate }}</span>
                            </a>
                        </td>
                    </tr>
                </ng-container>
                <tr>
                    <td>{{ isTestExam ? 3 : 6 }}</td>
                    <td>
                        <span>{{ 'artemisApp.examManagement.checklist.tableItem.examDetails' | artemisTranslate }}</span>
                    </td>
                    <td>
                        <span>{{ 'artemisApp.examManagement.checklist.descriptionItem.examDetails' | artemisTranslate }}</span>
                        <!-- Additional hints for test exams, as several steps are automated compared to the normal exam and therefore do not need to be performed by the user -->
                        <ul class="list-unstyled" *ngIf="isTestExam">
                            <hr />
                            <span>{{ 'artemisApp.examManagement.checklist.testExam.detailsHintForTestExams' | artemisTranslate }}:</span>
                            <li class="list-group-item border-1">
                                <span>
                                    <jhi-checklist-check [checkAttribute]="true"></jhi-checklist-check>
                                    <span>{{ 'artemisApp.examManagement.checklist.testExam.studentRegistration' | artemisTranslate }}</span>
                                </span>
                            </li>
                            <li class="list-group-item border-1">
                                <span>
                                    <jhi-checklist-check [checkAttribute]="true"></jhi-checklist-check>
                                    <span>{{ 'artemisApp.studentExams.studentExamStatusTestExam' | artemisTranslate }}</span>
                                </span>
                            </li>
                            <li class="list-group-item border-1">
                                <span>
                                    <jhi-checklist-check [checkAttribute]="true"></jhi-checklist-check>
                                    <span>{{ 'artemisApp.examManagement.checklist.testExam.instantResults' | artemisTranslate }}</span>
                                </span>
                            </li>
                        </ul>
                    </td>
                    <td>
                        <a id="editButton_table" [routerLink]="getExamRoutesByIdentifier('edit')" class="btn btn-warning">
                            <fa-icon [icon]="faWrench"></fa-icon>&nbsp;<span jhiTranslate="entity.action.edit"> Edit</span>
                        </a>
                    </td>
                </tr>
            </tbody>
        </table>
    </div>
    <hr />
    <h3>{{ 'artemisApp.examStatus.conduction.' + (isTestExam ? 'testExam.' : '') + 'examConduction' | artemisTranslate }}</h3>
    <b>{{
        'artemisApp.examManagement.checklist.conductionPlannedFromTo'
            | artemisTranslate
                : {
                      from: exam.startDate! | artemisDate,
                      to: exam.endDate! | artemisDate
                  }
    }}</b>

    <div class="table-responsive">
        <table class="table table-striped">
            <thead>
                <tr>
                    <th>
                        <span>#</span>
                    </th>
                    <th>
                        <span>{{ 'artemisApp.examManagement.checklist.checklistItem' | artemisTranslate }}</span>
                    </th>
                    <th>
                        <span>{{ 'artemisApp.examManagement.checklist.description' | artemisTranslate }}</span>
                    </th>
                    <th>
                        <span>{{ 'artemisApp.examManagement.checklist.goTo' | artemisTranslate }}</span>
                    </th>
                </tr>
            </thead>
            <tbody>
                <tr>
                    <td>1</td>
                    <td>
                        <span>{{ 'artemisApp.examManagement.checklist.tableItem.conductExam' | artemisTranslate }}</span>
                    </td>
                    <td>
                        <span>{{ 'artemisApp.examManagement.checklist.descriptionItem.conductExam' | artemisTranslate }}</span>
                        <hr />
                        <!-- Display number of registered students -->
                        <div *ngIf="exam.numberOfExamUsers">
                            <span>{{ 'artemisApp.examManagement.checklist.textitems.studentsregistered' | artemisTranslate }} {{ exam.numberOfExamUsers! }}</span>
                            <hr />
                        </div>
                        <!-- Display started exams-->
                        <div
                            *ngIf="
                                examChecklist && examChecklist.numberOfGeneratedStudentExams !== null && examChecklist.numberOfGeneratedStudentExams !== 0 && numberOfStarted > 0
                            "
                        >
                            <!-- -->
                            <span>{{ 'artemisApp.examManagement.checklist.textitems.startedExam' | artemisTranslate }}:</span>
                            <div class="pt-2">
                                <jhi-progress-bar
                                    [denominator]="examChecklist.numberOfGeneratedStudentExams!"
                                    [numerator]="numberOfStarted"
                                    [percentage]="(100 * numberOfStarted) / examChecklist.numberOfGeneratedStudentExams!"
                                >
                                </jhi-progress-bar>
                            </div>
                            <hr />
                        </div>
                        <!-- Display submitted exams-->
                        <div
                            *ngIf="
                                examChecklist && examChecklist.numberOfGeneratedStudentExams !== null && examChecklist.numberOfGeneratedStudentExams !== 0 && numberOfSubmitted > 0
                            "
                        >
                            <span>{{ 'artemisApp.examManagement.checklist.textitems.submittedExam' | artemisTranslate }}:</span>
                            <div class="pt-2">
                                <jhi-progress-bar [denominator]="numberOfStarted" [numerator]="numberOfSubmitted!" [percentage]="(100 * numberOfSubmitted!) / numberOfStarted">
                                </jhi-progress-bar>
                            </div>
                            <br />
                        </div>
                        <div *ngIf="examChecklist && numberOfSubmitted! === 0">
                            <span>{{ 'artemisApp.examManagement.checklist.textitems.noSubmissions' | artemisTranslate }}</span>
                        </div>
                    </td>
                    <td>
                        <a [routerLink]="getExamRoutesByIdentifier('student-exams')" class="btn btn-primary">
                            <fa-icon [icon]="faEye"></fa-icon>
                            <span class="d-none d-md-inline">{{ 'artemisApp.examManagement.studentExams' | artemisTranslate }}</span>
                        </a>
                    </td>
                </tr>
            </tbody>
        </table>
    </div>
    <hr />
    <ng-container *ngIf="!isTestExam">
        <h3>{{ 'artemisApp.examStatus.correction.examCorrection' | artemisTranslate }}</h3>
        <div class="table-responsive">
            <table class="table table-striped">
                <thead>
                    <tr>
                        <th>
                            <span>#</span>
                        </th>
                        <th>
                            <span>{{ 'artemisApp.examManagement.checklist.checklistItem' | artemisTranslate }}</span>
                        </th>
                        <th>
                            <span>{{ 'artemisApp.examManagement.checklist.description' | artemisTranslate }}</span>
                        </th>
                        <th>
                            <span>{{ 'artemisApp.examManagement.checklist.goTo' | artemisTranslate }}</span>
                        </th>
                    </tr>
                </thead>
                <tbody>
                    <tr>
                        <td>1</td>
                        <td>
                            <span>{{ 'artemisApp.examManagement.checklist.tableItem.assessAllSubmissions' | artemisTranslate }}</span>
                        </td>
                        <td>
                            <span>{{ 'artemisApp.examManagement.checklist.descriptionItem.assessAllSubmissions' | artemisTranslate }}</span>

                            <hr />
                            <!-- Display assessment progress summed up over all exercises, by correction round -->

                            <div *ngIf="examChecklist && examChecklist.numberOfTotalExamAssessmentsFinishedByCorrectionRound !== null && numberOfSubmitted !== 0">
                                <div *ngFor="let finishedByCorrectionRound of examChecklist.numberOfTotalExamAssessmentsFinishedByCorrectionRound; let index = index">
                                    <hr *ngIf="index > 0" />
                                    <span> {{ 'artemisApp.examManagement.checklist.textitems.correctionRound' | artemisTranslate }} {{ index + 1 }} : </span>
                                    <div class="pt-2">
                                        <jhi-progress-bar
                                            [denominator]="examChecklist.numberOfTotalParticipationsForAssessment"
                                            [numerator]="finishedByCorrectionRound!"
                                            [percentage]="(finishedByCorrectionRound! / examChecklist.numberOfTotalParticipationsForAssessment) * 100"
                                        >
                                        </jhi-progress-bar>
                                    </div>
                                </div>
                            </div>
                            <div *ngIf="examChecklist && numberOfSubmitted === 0">
                                <span>{{ 'artemisApp.examManagement.checklist.textitems.noSubmissions' | artemisTranslate }}</span>
                            </div>
                            <br />
                        </td>
                        <td>
                            <a [routerLink]="getExamRoutesByIdentifier('assessment-dashboard')" class="btn btn-primary">
                                <fa-icon [icon]="faThList"></fa-icon>
                                <span>{{ 'artemisApp.examManagement.assessmentDashboard' | artemisTranslate }}</span>
                            </a>
                        </td>
                    </tr>
                    <tr>
                        <td>2</td>
                        <td>
                            <span>{{ 'artemisApp.examManagement.checklist.tableItem.publishResults' | artemisTranslate }}</span>
                        </td>
                        <td>
                            <span>{{ 'artemisApp.examManagement.checklist.descriptionItem.publishResults' | artemisTranslate }}</span>

                            <hr />
                            <ul class="list-unstyled">
                                <li class="list-group-item border-1">
                                    <span>
                                        <jhi-checklist-check [checkAttribute]="!!exam.publishResultsDate"></jhi-checklist-check>
                                        <span>{{ 'artemisApp.examManagement.checklist.textitems.pulishingdateset' | artemisTranslate }}</span>
                                    </span>
                                </li>
                            </ul>
                        </td>
                        <td>
                            <a id="editButton_publish" [routerLink]="getExamRoutesByIdentifier('edit')" class="btn btn-warning">
                                <fa-icon [icon]="faWrench"></fa-icon>&nbsp;<span jhiTranslate="entity.action.edit"> Edit</span>
                            </a>
                        </td>
                    </tr>
                    <tr>
                        <td>3</td>
                        <td>
                            <span>{{ 'artemisApp.examManagement.checklist.tableItem.examReview' | artemisTranslate }}</span>
                        </td>
                        <td>
                            <span>{{ 'artemisApp.examManagement.checklist.descriptionItem.examReview' | artemisTranslate }}</span>

                            <hr />
                            <ul class="list-unstyled">
                                <li class="list-group-item border-1">
                                    <span>
                                        <jhi-checklist-check [checkAttribute]="!!exam.examStudentReviewStart"></jhi-checklist-check>
                                        <span>{{ 'artemisApp.examManagement.checklist.textitems.startdatereviewset' | artemisTranslate }}</span>
                                    </span>
                                </li>
                                <li class="list-group-item border-1">
                                    <span>
                                        <jhi-checklist-check [checkAttribute]="!!exam.examStudentReviewEnd"></jhi-checklist-check>
                                        <span>{{ 'artemisApp.examManagement.checklist.textitems.enddatereviewset' | artemisTranslate }}</span>
                                    </span>
                                </li>
                            </ul>
                        </td>
                        <td>
                            <a id="editButton_review" [routerLink]="getExamRoutesByIdentifier('edit')" class="btn btn-warning">
                                <fa-icon [icon]="faWrench"></fa-icon>&nbsp;<span jhiTranslate="entity.action.edit">Edit</span>
                            </a>
                        </td>
                    </tr>
                    <tr>
                        <td>4</td>
                        <td>
                            <span>{{ 'artemisApp.examManagement.checklist.tableItem.resolveComplaints' | artemisTranslate }}</span>
                        </td>
                        <td>
                            <span>{{ 'artemisApp.examManagement.checklist.descriptionItem.resolveComplaints' | artemisTranslate }}</span>
                            <hr />
                            <div *ngIf="examChecklist && examChecklist.numberOfAllComplaintsDone !== null && examChecklist.numberOfAllComplaints !== 0">
                                <div class="pt-2">
                                    <jhi-progress-bar
                                        [denominator]="examChecklist.numberOfAllComplaints!"
                                        [numerator]="examChecklist.numberOfAllComplaintsDone!"
                                        [percentage]="(examChecklist.numberOfAllComplaintsDone! / examChecklist.numberOfAllComplaints!) * 100"
                                    >
                                    </jhi-progress-bar>
                                </div>
                            </div>
                            <div *ngIf="examChecklist && examChecklist.numberOfAllComplaints === 0">
                                <span>{{ 'artemisApp.examManagement.checklist.textitems.noComplaints' | artemisTranslate }}</span>
                            </div>
                            <br />
                        </td>
                        <td>
                            <a [routerLink]="getExamRoutesByIdentifier('assessment-dashboard')" class="btn btn-primary" id="tutor-exam-dashboard-button_table_complaints">
                                <fa-icon [icon]="faThList"></fa-icon>
                                <span>{{ 'artemisApp.examManagement.assessmentDashboard' | artemisTranslate }}</span>
                            </a>
                        </td>
                    </tr>
                    <tr>
                        <td>5</td>
                        <td>
                            <span>{{ 'artemisApp.examManagement.checklist.tableItem.exportResults' | artemisTranslate }}</span>
                        </td>
                        <td>
                            <span>{{ 'artemisApp.examManagement.checklist.descriptionItem.exportResults' | artemisTranslate }}</span>
                        </td>
                        <td>
                            <a [routerLink]="getExamRoutesByIdentifier('scores')" class="btn btn-info" id="scores-button_publish_result">
                                <fa-icon [icon]="faEye"></fa-icon>
                                <span>{{ 'entity.action.scores' | artemisTranslate }}</span>
                            </a>
                        </td>
                    </tr>
                </tbody>
            </table>
        </div>
    </ng-container>
</div><|MERGE_RESOLUTION|>--- conflicted
+++ resolved
@@ -36,47 +36,7 @@
                 </tr>
             </thead>
 
-<<<<<<< HEAD
-                    <hr />
-                    <!-- Exercise Group table -->
-                    <jhi-exam-checklist-exercisegroup-table
-                        [quizPoolMaxPoints]="quizPool.maxPoints"
-                        [exerciseGroups]="exam.exerciseGroups || []"
-                    ></jhi-exam-checklist-exercisegroup-table>
-                </td>
-                <td>
-                    <a type="submit" [routerLink]="getExamRoutesByIdentifier('exercise-groups')" class="btn btn-primary" id="exercises-button-groups-table">
-                        <fa-icon [icon]="faListAlt"></fa-icon>
-                        <span>{{ 'artemisApp.examManagement.exerciseGroups' | artemisTranslate }}</span>
-                    </a>
-                </td>
-            </tr>
-            <tr>
-                <td>2</td>
-                <td>
-                    <span>{{ 'artemisApp.examManagement.checklist.tableItem.testRun' | artemisTranslate }}</span>
-                </td>
-                <td>
-                    <span>{{ 'artemisApp.examManagement.checklist.descriptionItem.testRun' | artemisTranslate }}</span>
-                    <hr />
-                    <ul class="list-unstyled">
-                        <li *ngIf="examChecklist" class="list-group-item border-1">
-                            <span>{{ 'artemisApp.examManagement.checklist.textitems.testruns' | artemisTranslate }}</span>
-                            {{ examChecklist.numberOfTestRuns }}
-                        </li>
-                    </ul>
-                </td>
-                <td>
-                    <a [routerLink]="getExamRoutesByIdentifier('test-runs')" class="btn btn-info">
-                        <fa-icon [icon]="faUser"></fa-icon>
-                        <span>{{ 'artemisApp.examManagement.testRun.testRun' | artemisTranslate }}</span>
-                    </a>
-                </td>
-            </tr>
-            <ng-container *ngIf="!isTestExam">
-=======
             <tbody>
->>>>>>> 8743866a
                 <tr>
                     <td>1</td>
                     <td>
@@ -132,7 +92,10 @@
 
                         <hr />
                         <!-- Exercise Group table -->
-                        <jhi-exam-checklist-exercisegroup-table [exerciseGroups]="exam.exerciseGroups || []"></jhi-exam-checklist-exercisegroup-table>
+                        <jhi-exam-checklist-exercisegroup-table
+                            [quizPoolMaxPoints]="quizPool.maxPoints"
+                            [exerciseGroups]="exam.exerciseGroups || []">
+                        </jhi-exam-checklist-exercisegroup-table>
                     </td>
                     <td>
                         <a type="submit" [routerLink]="getExamRoutesByIdentifier('exercise-groups')" class="btn btn-primary" id="exercises-button-groups-table">
