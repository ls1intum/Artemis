--- conflicted
+++ resolved
@@ -274,31 +274,7 @@
                 <tr>
                     <td>1</td>
                     <td>
-<<<<<<< HEAD
-                        <span>{{ 'artemisApp.examManagement.checklist.tableItem.suspiciousBehavior' | artemisTranslate }}</span>
-                    </td>
-                    <td>
-                        <span>{{ 'artemisApp.examManagement.checklist.descriptionItem.suspiciousBehavior' | artemisTranslate }}</span>
-
-                        <hr />
-
-                        <br />
-                    </td>
-                    <td>
-                        <a [routerLink]="['suspicious-behavior']" class="btn btn-info">
-                            <fa-icon [icon]="faChartBar"></fa-icon>
-                            <span>{{ 'artemisApp.examManagement.suspiciousBehavior.title' | artemisTranslate }}</span>
-                        </a>
-                    </td>
-                </tr>
-
-                <tr>
-                    <td>2</td>
-                    <td>
-                        <span>{{ 'artemisApp.examManagement.checklist.tableItem.assessAllSubmissions' | artemisTranslate }}</span>
-=======
                         <span>{{ 'artemisApp.examManagement.checklist.tableItem.conductExam' | artemisTranslate }}</span>
->>>>>>> c9ee1a3a
                     </td>
                     <td>
                         <span>{{ 'artemisApp.examManagement.checklist.descriptionItem.conductExam' | artemisTranslate }}</span>
@@ -308,80 +284,6 @@
                             <span>{{ 'artemisApp.examManagement.checklist.textitems.studentsregistered' | artemisTranslate }} {{ exam.numberOfExamUsers! }}</span>
                             <hr />
                         </div>
-<<<<<<< HEAD
-                        <br />
-                    </td>
-                    <td>
-                        <a [routerLink]="getExamRoutesByIdentifier('assessment-dashboard')" class="btn btn-primary">
-                            <fa-icon [icon]="faThList"></fa-icon>
-                            <span>{{ 'artemisApp.examManagement.assessmentDashboard' | artemisTranslate }}</span>
-                        </a>
-                    </td>
-                </tr>
-                <tr>
-                    <td>3</td>
-                    <td>
-                        <span>{{ 'artemisApp.examManagement.checklist.tableItem.publishResults' | artemisTranslate }}</span>
-                    </td>
-                    <td>
-                        <span>{{ 'artemisApp.examManagement.checklist.descriptionItem.publishResults' | artemisTranslate }}</span>
-
-                        <hr />
-                        <ul class="list-unstyled">
-                            <li class="list-group-item border-1">
-                                <span>
-                                    <jhi-checklist-check [checkAttribute]="!!exam.publishResultsDate"></jhi-checklist-check>
-                                    <span>{{ 'artemisApp.examManagement.checklist.textitems.pulishingdateset' | artemisTranslate }}</span>
-                                </span>
-                            </li>
-                        </ul>
-                    </td>
-                    <td>
-                        <a id="editButton_publish" [routerLink]="getExamRoutesByIdentifier('edit')" class="btn btn-warning">
-                            <fa-icon [icon]="faWrench"></fa-icon>&nbsp;<span jhiTranslate="entity.action.edit"> Edit</span>
-                        </a>
-                    </td>
-                </tr>
-                <tr>
-                    <td>4</td>
-                    <td>
-                        <span>{{ 'artemisApp.examManagement.checklist.tableItem.examReview' | artemisTranslate }}</span>
-                    </td>
-                    <td>
-                        <span>{{ 'artemisApp.examManagement.checklist.descriptionItem.examReview' | artemisTranslate }}</span>
-
-                        <hr />
-                        <ul class="list-unstyled">
-                            <li class="list-group-item border-1">
-                                <span>
-                                    <jhi-checklist-check [checkAttribute]="!!exam.examStudentReviewStart"></jhi-checklist-check>
-                                    <span>{{ 'artemisApp.examManagement.checklist.textitems.startdatereviewset' | artemisTranslate }}</span>
-                                </span>
-                            </li>
-                            <li class="list-group-item border-1">
-                                <span>
-                                    <jhi-checklist-check [checkAttribute]="!!exam.examStudentReviewEnd"></jhi-checklist-check>
-                                    <span>{{ 'artemisApp.examManagement.checklist.textitems.enddatereviewset' | artemisTranslate }}</span>
-                                </span>
-                            </li>
-                        </ul>
-                    </td>
-                    <td>
-                        <a id="editButton_review" [routerLink]="getExamRoutesByIdentifier('edit')" class="btn btn-warning">
-                            <fa-icon [icon]="faWrench"></fa-icon>&nbsp;<span jhiTranslate="entity.action.edit">Edit</span>
-                        </a>
-                    </td>
-                </tr>
-                <tr>
-                    <td>5</td>
-                    <td>
-                        <span>{{ 'artemisApp.examManagement.checklist.tableItem.resolveComplaints' | artemisTranslate }}</span>
-                    </td>
-                    <td>
-                        <span>{{ 'artemisApp.examManagement.checklist.descriptionItem.resolveComplaints' | artemisTranslate }}</span>
-                        <hr />
-                        <div *ngIf="examChecklist && examChecklist.numberOfAllComplaintsDone !== null && examChecklist.numberOfAllComplaints !== 0">
-=======
                         <!-- Display started exams-->
                         <div
                             *ngIf="
@@ -390,7 +292,6 @@
                         >
                             <!-- -->
                             <span>{{ 'artemisApp.examManagement.checklist.textitems.startedExam' | artemisTranslate }}:</span>
->>>>>>> c9ee1a3a
                             <div class="pt-2">
                                 <jhi-progress-bar
                                     [denominator]="examChecklist.numberOfGeneratedStudentExams!"
@@ -417,25 +318,6 @@
                         <div *ngIf="examChecklist && numberOfSubmitted! === 0">
                             <span>{{ 'artemisApp.examManagement.checklist.textitems.noSubmissions' | artemisTranslate }}</span>
                         </div>
-<<<<<<< HEAD
-                        <br />
-                    </td>
-                    <td>
-                        <a [routerLink]="getExamRoutesByIdentifier('assessment-dashboard')" class="btn btn-primary" id="tutor-exam-dashboard-button_table_complaints">
-                            <fa-icon [icon]="faThList"></fa-icon>
-                            <span>{{ 'artemisApp.examManagement.assessmentDashboard' | artemisTranslate }}</span>
-                        </a>
-                    </td>
-                </tr>
-                <tr>
-                    <td>6</td>
-                    <td>
-                        <span>{{ 'artemisApp.examManagement.checklist.tableItem.exportResults' | artemisTranslate }}</span>
-                    </td>
-                    <td>
-                        <span>{{ 'artemisApp.examManagement.checklist.descriptionItem.exportResults' | artemisTranslate }}</span>
-=======
->>>>>>> c9ee1a3a
                     </td>
                     <td>
                         <a [routerLink]="getExamRoutesByIdentifier('student-exams')" class="btn btn-primary">
@@ -471,6 +353,26 @@
                 <tbody>
                     <tr>
                         <td>1</td>
+                        <td>
+                            <span>{{ 'artemisApp.examManagement.checklist.tableItem.suspiciousBehavior' | artemisTranslate }}</span>
+                        </td>
+                        <td>
+                            <span>{{ 'artemisApp.examManagement.checklist.descriptionItem.suspiciousBehavior' | artemisTranslate }}</span>
+
+                            <hr />
+
+                            <br />
+                        </td>
+                        <td>
+                            <a [routerLink]="['suspicious-behavior']" class="btn btn-info">
+                                <fa-icon [icon]="faChartBar"></fa-icon>
+                                <span>{{ 'artemisApp.examManagement.suspiciousBehavior.title' | artemisTranslate }}</span>
+                            </a>
+                        </td>
+                    </tr>
+
+                    <tr>
+                        <td>2</td>
                         <td>
                             <span>{{ 'artemisApp.examManagement.checklist.tableItem.assessAllSubmissions' | artemisTranslate }}</span>
                         </td>
@@ -507,7 +409,7 @@
                         </td>
                     </tr>
                     <tr>
-                        <td>2</td>
+                        <td>3</td>
                         <td>
                             <span>{{ 'artemisApp.examManagement.checklist.tableItem.publishResults' | artemisTranslate }}</span>
                         </td>
@@ -531,7 +433,7 @@
                         </td>
                     </tr>
                     <tr>
-                        <td>3</td>
+                        <td>4</td>
                         <td>
                             <span>{{ 'artemisApp.examManagement.checklist.tableItem.examReview' | artemisTranslate }}</span>
                         </td>
@@ -561,7 +463,7 @@
                         </td>
                     </tr>
                     <tr>
-                        <td>4</td>
+                        <td>5</td>
                         <td>
                             <span>{{ 'artemisApp.examManagement.checklist.tableItem.resolveComplaints' | artemisTranslate }}</span>
                         </td>
@@ -591,7 +493,7 @@
                         </td>
                     </tr>
                     <tr>
-                        <td>5</td>
+                        <td>6</td>
                         <td>
                             <span>{{ 'artemisApp.examManagement.checklist.tableItem.exportResults' | artemisTranslate }}</span>
                         </td>
