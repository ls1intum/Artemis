<div *ngIf="isAtLeastInstructor">
    <h3>
        <span>{{ 'artemisApp.examManagement.checklist.title' | artemisTranslate }}</span>
    </h3>
    <p>
        <span>{{ 'artemisApp.examManagement.checklist.introduction' | artemisTranslate }}</span>
        <a href="https://artemis-platform.readthedocs.io/en/latest/user/exams/instructors_guide/">
            <span>{{ 'artemisApp.examManagement.checklist.linkDescription' | artemisTranslate }}</span></a
        >
        <br />
    </p>
    <table class="table table-striped">
        <thead>
            <tr>
                <th>
                    <span>#</span>
                </th>
                <th>
                    <span>{{ 'artemisApp.examManagement.checklist.checklistItem' | artemisTranslate }}</span>
                </th>
                <th>
                    <span>{{ 'artemisApp.examManagement.checklist.description' | artemisTranslate }}</span>
                </th>
                <th>
                    <span>{{ 'artemisApp.examManagement.checklist.goTo' | artemisTranslate }}</span>
                </th>
            </tr>
        </thead>

        <tbody>
            <tr>
                <td class="d-none d-md-table-cell">1</td>
                <td class="d-none d-md-table-cell">
                    <span>{{ 'artemisApp.examManagement.checklist.tableItem.exerciseGroups' | artemisTranslate }}</span>
                </td>
                <td class="d-none d-md-table-cell">
                    <span>{{ 'artemisApp.examManagement.checklist.descriptionItem.exerciseGroups' | artemisTranslate }}</span>
                    <hr />
                    <ul class="list-unstyled">
                        <li class="list-group-item border-1">
                            <span>
<<<<<<< HEAD
                                <jhi-exam-checklist-check [checkAttribute]="exam.exerciseGroups && exam.exerciseGroups.length > 0"></jhi-exam-checklist-check>
                                <span>{{ 'artemisApp.examManagement.checklist.textitems.leastoneexercisegroup' | translate }}</span>
=======
                                <jhi-exam-checklist-check [checkAttribute]="exam.exerciseGroups?.length > 0"></jhi-exam-checklist-check>
                                <span>{{ 'artemisApp.examManagement.checklist.textitems.leastoneexercisegroup' | artemisTranslate }}</span>
>>>>>>> 84e2d24d
                            </span>
                        </li>
                        <li class="list-group-item border-1">
                            <span>
<<<<<<< HEAD
                                <jhi-exam-checklist-check
                                    [checkAttribute]="exam.exerciseGroups && exam.exerciseGroups.length == exam.numberOfExercisesInExam"
                                ></jhi-exam-checklist-check>
                                <span>{{ 'artemisApp.examManagement.checklist.textitems.numberofexercisegroupsequal' | translate }}</span>
=======
                                <jhi-exam-checklist-check [checkAttribute]="exam.exerciseGroups?.length == exam.numberOfExercisesInExam"></jhi-exam-checklist-check>
                                <span>{{ 'artemisApp.examManagement.checklist.textitems.numberofexercisegroupsequal' | artemisTranslate }}</span>
>>>>>>> 84e2d24d
                            </span>
                        </li>
                        <li class="list-group-item border-1">
                            <span>
                                <jhi-exam-checklist-check [checkAttribute]="allGroupsContainExercise"></jhi-exam-checklist-check>
                                <span>{{ 'artemisApp.examManagement.checklist.textitems.eachexercisegroup' | artemisTranslate }}</span>
                            </span>
                            <hr />
                            <ul class="list-unstyled">
                                <li class="list-group-item border-1" *ngFor="let exerciseGroup of exam.exerciseGroups">
                                    <span>{{ 'artemisApp.examManagement.checklist.textitems.exerciseStart' | artemisTranslate }}</span>
                                    '{{ exerciseGroup.title }}'
                                    <span>{{ 'artemisApp.examManagement.checklist.textitems.hasExercises' | artemisTranslate }}</span>
                                    <span *ngIf="exerciseGroup.exercises">
                                        {{ exerciseGroup.exercises?.length }}
                                    </span>
                                    <span *ngIf="!exerciseGroup.exercises">
                                        <span>{{ 'artemisApp.examManagement.checklist.textitems.zeroexercises' | artemisTranslate }}</span>
                                    </span>
                                    <span *ngIf="!exerciseGroup.exercises || (exerciseGroup.exercises && exerciseGroup.exercises.length > 1)">
                                        {{ 'artemisApp.examManagement.checklist.textitems.exercises' | artemisTranslate }}
                                    </span>
                                    <span *ngIf="!(exerciseGroup.exercises && exerciseGroup.exercises.length > 1)">
                                        {{ 'artemisApp.examManagement.checklist.textitems.exercise' | artemisTranslate }}
                                    </span>
                                </li>
                            </ul>
                        </li>
                        <li class="list-group-item border-1">
                            <span>
                                <jhi-exam-checklist-check [checkAttribute]="pointsExercisesEqual"></jhi-exam-checklist-check>
                                <span>{{ 'artemisApp.examManagement.checklist.textitems.pointsexercisegroupequal' | artemisTranslate }}</span>
                            </span>
                        </li>
                        <li class="list-group-item border-1">
                            <span>
                                <jhi-exam-checklist-check [checkAttribute]="totalPointsMandatory && totalPointsMandatoryOptional"></jhi-exam-checklist-check>
                                <span>{{ 'artemisApp.examManagement.checklist.textitems.totalpointspossible' | artemisTranslate }}</span>
                            </span>
                        </li>
                    </ul>

                    <hr />
                    <!-- Exercise Group table -->
                    <jhi-exam-checklist-exercisegroup-table [exerciseGroups]="exam.exerciseGroups || []"></jhi-exam-checklist-exercisegroup-table>
                </td>
                <td class="d-none d-md-table-cell">
                    <a
                        *ngIf="isAtLeastInstructor"
                        type="submit"
                        [routerLink]="getExamRoutesByIdentifier('exercise-groups')"
                        class="btn btn-primary"
                        id="exercises-button-groups-table"
                    >
                        <fa-icon [icon]="'list-alt'"></fa-icon>
                        <span>{{ 'artemisApp.examManagement.exerciseGroups' | artemisTranslate }}</span>
                    </a>
                </td>
            </tr>
            <tr>
                <td class="d-none d-md-table-cell">2</td>
                <td class="d-none d-md-table-cell">
                    <span>{{ 'artemisApp.examManagement.checklist.tableItem.testRun' | artemisTranslate }}</span>
                </td>
                <td class="d-none d-md-table-cell">
                    <span>{{ 'artemisApp.examManagement.checklist.descriptionItem.testRun' | artemisTranslate }}</span>
                    <hr />
                    <ul class="list-unstyled">
                        <li *ngIf="examChecklist" class="list-group-item border-1">
                            <span>{{ 'artemisApp.examManagement.checklist.textitems.testruns' | artemisTranslate }}</span>
                            {{ examChecklist.numberOfTestRuns }}
                        </li>
                    </ul>
                </td>
                <td class="d-none d-md-table-cell">
                    <a *ngIf="isAtLeastInstructor" [routerLink]="getExamRoutesByIdentifier('test-runs')" class="btn btn-info">
                        <fa-icon [icon]="'user'"></fa-icon>
                        <span>{{ 'artemisApp.examManagement.testRun.testRun' | artemisTranslate }}</span>
                    </a>
                </td>
            </tr>
            <tr>
                <td class="d-none d-md-table-cell">3</td>
                <td class="d-none d-md-table-cell">
                    <span>{{ 'artemisApp.examManagement.checklist.tableItem.register' | artemisTranslate }}</span>
                </td>
                <td class="d-none d-md-table-cell">
                    <span>{{ 'artemisApp.examManagement.checklist.descriptionItem.register' | artemisTranslate }}</span>
                    <hr />
                    <ul class="list-unstyled">
                        <li class="list-group-item border-1">
                            <span>
<<<<<<< HEAD
                                <jhi-exam-checklist-check [checkAttribute]="!!exam.numberOfRegisteredUsers && exam.numberOfRegisteredUsers! > 0"></jhi-exam-checklist-check>
                                <span>{{ 'artemisApp.examManagement.checklist.textitems.leastonestudent' | translate }}</span>
=======
                                <jhi-exam-checklist-check [checkAttribute]="exam.numberOfRegisteredUsers && exam.numberOfRegisteredUsers > 0"></jhi-exam-checklist-check>
                                <span>{{ 'artemisApp.examManagement.checklist.textitems.leastonestudent' | artemisTranslate }}</span>
>>>>>>> 84e2d24d
                            </span>
                        </li>
                        <li class="list-group-item border-1">
                            <span>{{ 'artemisApp.examManagement.checklist.textitems.studentsregistered' | artemisTranslate }}</span>
                            <span> {{ exam.registeredUsers?.length || 0 }} </span>
                        </li>
                    </ul>
                </td>
                <td class="d-none d-md-table-cell">
                    <a *ngIf="isAtLeastInstructor" [routerLink]="getExamRoutesByIdentifier('students')" class="btn btn-info">
                        <fa-icon [icon]="'user'"></fa-icon>
                        <span>{{ 'artemisApp.examManagement.students' | artemisTranslate }}</span>
                    </a>
                </td>
            </tr>
            <tr>
                <td class="d-none d-md-table-cell">4</td>
                <td class="d-none d-md-table-cell">
                    <span>{{ 'artemisApp.examManagement.checklist.tableItem.generateStudentExams' | artemisTranslate }}</span>
                </td>
                <td class="d-none d-md-table-cell">
                    <span>{{ 'artemisApp.examManagement.checklist.descriptionItem.generateStudentExams' | artemisTranslate }}</span>
                    <hr />
                    <ul class="list-unstyled">
                        <li class="list-group-item border-1">
                            <span>
                                <jhi-exam-checklist-check [checkAttribute]="allExamsGenerated"></jhi-exam-checklist-check>
                                <span>{{ 'artemisApp.examManagement.checklist.textitems.allexamsgenerated' | artemisTranslate }}</span>
                            </span>
                        </li>
                    </ul>
                </td>
                <td class="d-none d-md-table-cell">
                    <a *ngIf="isAtLeastInstructor" [routerLink]="getExamRoutesByIdentifier('student-exams')" class="btn btn-primary">
                        <fa-icon [icon]="'eye'"></fa-icon>
                        <span class="d-none d-md-inline">{{ 'artemisApp.examManagement.studentExams' | artemisTranslate }}</span>
                    </a>
                </td>
            </tr>
            <tr>
                <td class="d-none d-md-table-cell">5</td>
                <td class="d-none d-md-table-cell">
                    <span>{{ 'artemisApp.examManagement.checklist.tableItem.prepareExerciseStart' | artemisTranslate }}</span>
                </td>
                <td class="d-none d-md-table-cell">
                    <span
                        >{{ 'artemisApp.examManagement.checklist.descriptionItem.prepareExerciseStart' | artemisTranslate }}
                        <hr />
                        <ul class="list-unstyled">
                            <li *ngIf="examChecklist" class="list-group-item border-1">
<<<<<<< HEAD
                                <jhi-exam-checklist-check [checkAttribute]="!!examChecklist.allExamExercisesAllStudentsPrepared"></jhi-exam-checklist-check>
                                <span>{{ 'artemisApp.examManagement.checklist.textitems.allExercisesPrepared' | translate }}</span>
=======
                                <jhi-exam-checklist-check [checkAttribute]="examChecklist.allExamExercisesAllStudentsPrepared"></jhi-exam-checklist-check>
                                <span>{{ 'artemisApp.examManagement.checklist.textitems.allExercisesPrepared' | artemisTranslate }}</span>
>>>>>>> 84e2d24d
                            </li>
                        </ul>
                    </span>
                </td>
                <td class="d-none d-md-table-cell">
                    <a *ngIf="isAtLeastInstructor" [routerLink]="getExamRoutesByIdentifier('student-exams')" class="btn btn-primary">
                        <fa-icon [icon]="'eye'"></fa-icon>
                        <span class="d-none d-md-inline">{{ 'artemisApp.examManagement.studentExams' | artemisTranslate }}</span>
                    </a>
                </td>
            </tr>
            <tr>
                <td class="d-none d-md-table-cell">6</td>
                <td class="d-none d-md-table-cell">
                    <span>{{ 'artemisApp.examManagement.checklist.tableItem.examDetails' | artemisTranslate }}</span>
                </td>
                <td class="d-none d-md-table-cell">
                    <span>{{ 'artemisApp.examManagement.checklist.descriptionItem.examDetails' | artemisTranslate }}</span>
                </td>
                <td class="d-none d-md-table-cell">
                    <a id="editButton_table" *ngIf="isAtLeastInstructor" [routerLink]="getExamRoutesByIdentifier('edit')" class="btn btn-primary">
                        <fa-icon [icon]="'pencil-alt'"></fa-icon>&nbsp;<span jhiTranslate="entity.action.edit"> Edit</span>
                    </a>
                </td>
            </tr>
            <tr>
                <td class="d-none d-md-table-cell">7</td>
                <td class="d-none d-md-table-cell">
                    <span>{{ 'artemisApp.examManagement.checklist.tableItem.conductExam' | artemisTranslate }}</span>
                </td>
                <td class="d-none d-md-table-cell">
                    <span>{{ 'artemisApp.examManagement.checklist.descriptionItem.conductExam' | artemisTranslate }}</span>
                    <hr />
                    <!-- Display started exams-->
                    <div
                        *ngIf="
                            examChecklist &&
                            examChecklist.numberOfGeneratedStudentExams !== null &&
                            examChecklist.numberOfGeneratedStudentExams !== 0 &&
                            examChecklist.numberOfExamsStarted > 0
                        "
                    >
                        <!-- -->
                        <span>{{ 'artemisApp.examManagement.checklist.textitems.startedExam' | artemisTranslate }}:</span>
                        <div style="padding-top: 5px">
                            <jhi-progress-bar
                                [denominator]="examChecklist.numberOfGeneratedStudentExams!"
                                [numerator]="examChecklist.numberOfExamsStarted!"
                                [percentage]="(100 * examChecklist.numberOfExamsStarted!) / examChecklist.numberOfGeneratedStudentExams!"
                            >
                            </jhi-progress-bar>
                        </div>
                        <hr />
                    </div>
                    <!-- Display submitted exams-->
                    <div
                        *ngIf="
                            examChecklist &&
                            examChecklist.numberOfGeneratedStudentExams !== null &&
                            examChecklist.numberOfGeneratedStudentExams !== 0 &&
                            examChecklist.numberOfExamsSubmitted > 0
                        "
                    >
                        <span>{{ 'artemisApp.examManagement.checklist.textitems.submittedExam' | artemisTranslate }}:</span>
                        <div style="padding-top: 5px">
                            <jhi-progress-bar
                                [denominator]="examChecklist.numberOfExamsStarted"
                                [numerator]="examChecklist.numberOfExamsSubmitted!"
                                [percentage]="(100 * examChecklist.numberOfExamsSubmitted!) / examChecklist.numberOfExamsStarted!"
                            >
                            </jhi-progress-bar>
                        </div>
                        <br />
                    </div>
                    <div *ngIf="examChecklist && examChecklist.numberOfExamsSubmitted! === 0">
                        <span>{{ 'artemisApp.examManagement.checklist.textitems.noSubmissions' | artemisTranslate }}</span>
                    </div>
                </td>
                <td class="d-none d-md-table-cell">
                    <a *ngIf="isAtLeastInstructor" [routerLink]="getExamRoutesByIdentifier('student-exams')" class="btn btn-primary">
                        <fa-icon [icon]="'eye'"></fa-icon>
                        <span class="d-none d-md-inline">{{ 'artemisApp.examManagement.studentExams' | artemisTranslate }}</span>
                    </a>
                </td>
            </tr>
            <tr>
                <td class="d-none d-md-table-cell">8</td>
                <td class="d-none d-md-table-cell">
                    <span>{{ 'artemisApp.examManagement.checklist.tableItem.assessAllSubmissions' | artemisTranslate }}</span>
                </td>
                <td class="d-none d-md-table-cell">
                    <span>{{ 'artemisApp.examManagement.checklist.descriptionItem.assessAllSubmissions' | artemisTranslate }}</span>
                    <hr />
                    <!-- Display assessment progress summed up over all exercises, by correction round -->

                    <div *ngIf="examChecklist && examChecklist.numberOfTotalExamAssessmentsFinishedByCorrectionRound !== null && examChecklist.numberOfExamsSubmitted !== 0">
                        <div *ngFor="let finishedByCorrectionRound of examChecklist.numberOfTotalExamAssessmentsFinishedByCorrectionRound; let index = index">
                            <hr *ngIf="index > 0" />
                            <span> {{ 'artemisApp.examManagement.checklist.textitems.correctionRound' | artemisTranslate }} {{ index + 1 }}: </span>
                            <div style="padding-top: 5px">
                                <jhi-progress-bar
                                    [denominator]="examChecklist.numberOfTotalParticipationsForAssessment"
                                    [numerator]="finishedByCorrectionRound!"
                                    [percentage]="(finishedByCorrectionRound! / examChecklist.numberOfTotalParticipationsForAssessment) * 100"
                                >
                                </jhi-progress-bar>
                            </div>
                        </div>
                    </div>
                    <div *ngIf="examChecklist && examChecklist.numberOfExamsSubmitted === 0">
                        <span>{{ 'artemisApp.examManagement.checklist.textitems.noSubmissions' | artemisTranslate }}</span>
                    </div>
                    <br />
                </td>
                <td class="d-none d-md-table-cell">
                    <a *ngIf="isAtLeastInstructor" [routerLink]="getExamRoutesByIdentifier('assessment-dashboard')" class="btn btn-primary">
                        <fa-icon [icon]="'th-list'"></fa-icon>
                        <span>{{ 'artemisApp.examManagement.assessmentDashboard' | artemisTranslate }}</span>
                    </a>
                </td>
            </tr>
            <tr>
                <td class="d-none d-md-table-cell">9</td>
                <td class="d-none d-md-table-cell">
                    <span>{{ 'artemisApp.examManagement.checklist.tableItem.publishResults' | artemisTranslate }}</span>
                </td>
                <td class="d-none d-md-table-cell">
                    <span>{{ 'artemisApp.examManagement.checklist.descriptionItem.publishResults' | artemisTranslate }}</span>
                    <hr />
                    <ul class="list-unstyled">
                        <li class="list-group-item border-1">
                            <span>
                                <jhi-exam-checklist-check [checkAttribute]="!!exam.publishResultsDate"></jhi-exam-checklist-check>
                                <span>{{ 'artemisApp.examManagement.checklist.textitems.pulishingdateset' | artemisTranslate }}</span>
                            </span>
                        </li>
                    </ul>
                </td>
                <td class="d-none d-md-table-cell">
                    <a id="editButton_publish" *ngIf="isAtLeastInstructor" [routerLink]="getExamRoutesByIdentifier('edit')" class="btn btn-primary">
                        <fa-icon [icon]="'pencil-alt'"></fa-icon>&nbsp;<span jhiTranslate="entity.action.edit"> Edit</span>
                    </a>
                </td>
            </tr>
            <tr>
                <td class="d-none d-md-table-cell">10</td>
                <td class="d-none d-md-table-cell">
                    <span>{{ 'artemisApp.examManagement.checklist.tableItem.examReview' | artemisTranslate }}</span>
                </td>
                <td class="d-none d-md-table-cell">
                    <span>{{ 'artemisApp.examManagement.checklist.descriptionItem.examReview' | artemisTranslate }}</span>
                    <hr />
                    <ul class="list-unstyled">
                        <li class="list-group-item border-1">
                            <span>
                                <jhi-exam-checklist-check [checkAttribute]="!!exam.examStudentReviewStart"></jhi-exam-checklist-check>
                                <span>{{ 'artemisApp.examManagement.checklist.textitems.startdatereviewset' | artemisTranslate }}</span>
                            </span>
                        </li>
                        <li class="list-group-item border-1">
                            <span>
                                <jhi-exam-checklist-check [checkAttribute]="!!exam.examStudentReviewEnd"></jhi-exam-checklist-check>
                                <span>{{ 'artemisApp.examManagement.checklist.textitems.enddatereviewset' | artemisTranslate }}</span>
                            </span>
                        </li>
                    </ul>
                </td>
                <td class="d-none d-md-table-cell">
                    <a id="editButton_review" *ngIf="isAtLeastInstructor" [routerLink]="getExamRoutesByIdentifier('edit')" class="btn btn-primary">
                        <fa-icon [icon]="'pencil-alt'"></fa-icon>&nbsp;<span jhiTranslate="entity.action.edit">Edit</span>
                    </a>
                </td>
            </tr>
            <tr>
                <td class="d-none d-md-table-cell">11</td>
                <td class="d-none d-md-table-cell">
                    <span>{{ 'artemisApp.examManagement.checklist.tableItem.resolveComplaints' | artemisTranslate }}</span>
                </td>
                <td class="d-none d-md-table-cell">
                    <span>{{ 'artemisApp.examManagement.checklist.descriptionItem.resolveComplaints' | artemisTranslate }}</span>
                    <hr />
                    <div *ngIf="examChecklist && examChecklist.numberOfAllComplaintsDone !== null && examChecklist.numberOfAllComplaints !== 0">
                        <div style="padding-top: 5px">
                            <jhi-progress-bar
                                [denominator]="examChecklist.numberOfAllComplaints!"
                                [numerator]="examChecklist.numberOfAllComplaintsDone!"
                                [percentage]="(examChecklist.numberOfAllComplaintsDone! / examChecklist.numberOfAllComplaints!) * 100"
                            >
                            </jhi-progress-bar>
                        </div>
                    </div>
                    <div *ngIf="examChecklist && examChecklist.numberOfAllComplaints === 0">
                        <span>{{ 'artemisApp.examManagement.checklist.textitems.noComplaints' | artemisTranslate }}</span>
                    </div>
                    <br />
                </td>
                <td class="d-none d-md-table-cell">
                    <a *ngIf="isAtLeastInstructor" [routerLink]="getExamRoutesByIdentifier('assessment-dashboard')" class="btn btn-primary">
                        <fa-icon [icon]="'th-list'"></fa-icon>
                        <span>{{ 'artemisApp.examManagement.assessmentDashboard' | artemisTranslate }}</span>
                    </a>
                </td>
            </tr>
            <tr>
                <td class="d-none d-md-table-cell">12</td>
                <td class="d-none d-md-table-cell">
                    <span>{{ 'artemisApp.examManagement.checklist.tableItem.exportResults' | artemisTranslate }}</span>
                </td>
                <td class="d-none d-md-table-cell">
                    <span>{{ 'artemisApp.examManagement.checklist.descriptionItem.exportResults' | artemisTranslate }}</span>
                </td>
                <td class="d-none d-md-table-cell">
                    <a *ngIf="isAtLeastInstructor" [routerLink]="getExamRoutesByIdentifier('scores')" class="btn btn-info" id="scores-button_publish_result">
                        <fa-icon [icon]="'eye'"></fa-icon>
                        <span>{{ 'entity.action.scores' | artemisTranslate }}</span>
                    </a>
                </td>
            </tr>
        </tbody>
    </table>
</div><|MERGE_RESOLUTION|>--- conflicted
+++ resolved
@@ -39,26 +39,16 @@
                     <ul class="list-unstyled">
                         <li class="list-group-item border-1">
                             <span>
-<<<<<<< HEAD
                                 <jhi-exam-checklist-check [checkAttribute]="exam.exerciseGroups && exam.exerciseGroups.length > 0"></jhi-exam-checklist-check>
-                                <span>{{ 'artemisApp.examManagement.checklist.textitems.leastoneexercisegroup' | translate }}</span>
-=======
-                                <jhi-exam-checklist-check [checkAttribute]="exam.exerciseGroups?.length > 0"></jhi-exam-checklist-check>
                                 <span>{{ 'artemisApp.examManagement.checklist.textitems.leastoneexercisegroup' | artemisTranslate }}</span>
->>>>>>> 84e2d24d
-                            </span>
-                        </li>
-                        <li class="list-group-item border-1">
-                            <span>
-<<<<<<< HEAD
+                            </span>
+                        </li>
+                        <li class="list-group-item border-1">
+                            <span>
                                 <jhi-exam-checklist-check
                                     [checkAttribute]="exam.exerciseGroups && exam.exerciseGroups.length == exam.numberOfExercisesInExam"
                                 ></jhi-exam-checklist-check>
-                                <span>{{ 'artemisApp.examManagement.checklist.textitems.numberofexercisegroupsequal' | translate }}</span>
-=======
-                                <jhi-exam-checklist-check [checkAttribute]="exam.exerciseGroups?.length == exam.numberOfExercisesInExam"></jhi-exam-checklist-check>
                                 <span>{{ 'artemisApp.examManagement.checklist.textitems.numberofexercisegroupsequal' | artemisTranslate }}</span>
->>>>>>> 84e2d24d
                             </span>
                         </li>
                         <li class="list-group-item border-1">
@@ -151,13 +141,8 @@
                     <ul class="list-unstyled">
                         <li class="list-group-item border-1">
                             <span>
-<<<<<<< HEAD
                                 <jhi-exam-checklist-check [checkAttribute]="!!exam.numberOfRegisteredUsers && exam.numberOfRegisteredUsers! > 0"></jhi-exam-checklist-check>
-                                <span>{{ 'artemisApp.examManagement.checklist.textitems.leastonestudent' | translate }}</span>
-=======
-                                <jhi-exam-checklist-check [checkAttribute]="exam.numberOfRegisteredUsers && exam.numberOfRegisteredUsers > 0"></jhi-exam-checklist-check>
                                 <span>{{ 'artemisApp.examManagement.checklist.textitems.leastonestudent' | artemisTranslate }}</span>
->>>>>>> 84e2d24d
                             </span>
                         </li>
                         <li class="list-group-item border-1">
@@ -208,13 +193,8 @@
                         <hr />
                         <ul class="list-unstyled">
                             <li *ngIf="examChecklist" class="list-group-item border-1">
-<<<<<<< HEAD
                                 <jhi-exam-checklist-check [checkAttribute]="!!examChecklist.allExamExercisesAllStudentsPrepared"></jhi-exam-checklist-check>
-                                <span>{{ 'artemisApp.examManagement.checklist.textitems.allExercisesPrepared' | translate }}</span>
-=======
-                                <jhi-exam-checklist-check [checkAttribute]="examChecklist.allExamExercisesAllStudentsPrepared"></jhi-exam-checklist-check>
                                 <span>{{ 'artemisApp.examManagement.checklist.textitems.allExercisesPrepared' | artemisTranslate }}</span>
->>>>>>> 84e2d24d
                             </li>
                         </ul>
                     </span>
