<div *ngIf="exam?.course?.isAtLeastInstructor">
    <h2>
        <span>{{ 'artemisApp.examManagement.checklist.' + (isTestExam ? 'testExam.' : '') + 'title' | artemisTranslate }}</span>
    </h2>
    <p *ngIf="!isTestExam">
        <span>
            {{ 'artemisApp.examManagement.checklist.introduction' | artemisTranslate }}
            <a href="https://docs.artemis.ase.in.tum.de/user/exams/instructors_guide/">{{ 'artemisApp.examManagement.checklist.linkDescription' | artemisTranslate }}</a>
            {{ 'artemisApp.examManagement.checklist.introductionPart2' | artemisTranslate }}
        </span>
        <br />
    </p>
    <p *ngIf="isTestExam">
        <!-- documentation currently missing. -->
        <span> {{ 'artemisApp.examManagement.checklist.testExam.introduction' | artemisTranslate }}</span>
    </p>
    <h3>
        {{ 'artemisApp.examStatus.preparation.' + (isTestExam ? 'testExam.' : '') + 'examPreparation' | artemisTranslate }}
    </h3>
    <table class="table table-striped">
        <thead>
            <tr>
                <th>
                    <span>#</span>
                </th>
                <th>
                    <span>{{ 'artemisApp.examManagement.checklist.checklistItem' | artemisTranslate }}</span>
                </th>
                <th>
                    <span>{{ 'artemisApp.examManagement.checklist.description' | artemisTranslate }}</span>
                </th>
                <th>
                    <span>{{ 'artemisApp.examManagement.checklist.goTo' | artemisTranslate }}</span>
                </th>
            </tr>
        </thead>

        <tbody>
            <tr>
                <td>1</td>
                <td>
                    <span>{{ 'artemisApp.examManagement.checklist.tableItem.exerciseGroups' | artemisTranslate }}</span>
                </td>
                <td>
                    <span>{{ 'artemisApp.examManagement.checklist.descriptionItem.exerciseGroups' | artemisTranslate }}</span>
                    <hr />
                    <ul class="list-unstyled">
                        <li class="list-group-item border-1">
                            <span>
                                <jhi-exam-checklist-check [checkAttribute]="exam.exerciseGroups && exam.exerciseGroups.length > 0"></jhi-exam-checklist-check>
                                <span>{{ 'artemisApp.examManagement.checklist.textitems.leastoneexercisegroup' | artemisTranslate }}</span>
                            </span>
                        </li>
                        <li class="list-group-item border-1">
                            <span>
                                <!-- assert amount mandatory exercises <= number in settings <= amount total exercises -->
                                <jhi-exam-checklist-check
                                    [checkAttribute]="
                                        exam.exerciseGroups &&
                                        countMandatoryExercises <= (exam.numberOfExercisesInExam ?? 0) &&
                                        (exam.numberOfExercisesInExam ?? 0) <= exam.exerciseGroups.length
                                    "
                                ></jhi-exam-checklist-check>
                                <span>{{
                                    (!hasOptionalExercises
                                        ? 'artemisApp.examManagement.checklist.textitems.numberofexercisegroupsequal'
                                        : 'artemisApp.examManagement.checklist.textitems.numberofexercisegroupsinbetween'
                                    ) | artemisTranslate
                                }}</span>
                            </span>
                        </li>
                        <li class="list-group-item border-1">
                            <span>
                                <jhi-exam-checklist-check [checkAttribute]="allGroupsContainExercise"></jhi-exam-checklist-check>
                                <span>{{ 'artemisApp.examManagement.checklist.textitems.eachexercisegroup' | artemisTranslate }}</span>
                            </span>
                        </li>
                        <li class="list-group-item border-1">
                            <span>
                                <jhi-exam-checklist-check [checkAttribute]="pointsExercisesEqual"></jhi-exam-checklist-check>
                                <span>{{ 'artemisApp.examManagement.checklist.textitems.pointsexercisegroupequal' | artemisTranslate }}</span>
                            </span>
                        </li>
                        <li class="list-group-item border-1">
                            <span>
                                <jhi-exam-checklist-check [checkAttribute]="totalPoints"></jhi-exam-checklist-check>
                                <span>{{ 'artemisApp.examManagement.checklist.textitems.totalpointspossible' | artemisTranslate }}</span>
                            </span>
                        </li>
                    </ul>

                    <hr />
                    <!-- Exercise Group table -->
                    <jhi-exam-checklist-exercisegroup-table [exerciseGroups]="exam.exerciseGroups || []"></jhi-exam-checklist-exercisegroup-table>
                </td>
                <td>
                    <a type="submit" [routerLink]="getExamRoutesByIdentifier('exercise-groups')" class="btn btn-primary" id="exercises-button-groups-table">
                        <fa-icon [icon]="faListAlt"></fa-icon>
                        <span>{{ 'artemisApp.examManagement.exerciseGroups' | artemisTranslate }}</span>
                    </a>
                </td>
            </tr>
            <tr>
                <td>2</td>
                <td>
                    <span>{{ 'artemisApp.examManagement.checklist.tableItem.testRun' | artemisTranslate }}</span>
                </td>
                <td>
                    <span>{{ 'artemisApp.examManagement.checklist.descriptionItem.testRun' | artemisTranslate }}</span>
                    <hr />
                    <ul class="list-unstyled">
                        <li *ngIf="examChecklist" class="list-group-item border-1">
                            <span>{{ 'artemisApp.examManagement.checklist.textitems.testruns' | artemisTranslate }}</span>
                            {{ examChecklist.numberOfTestRuns }}
                        </li>
                    </ul>
                </td>
                <td>
                    <a [routerLink]="getExamRoutesByIdentifier('test-runs')" class="btn btn-info">
                        <fa-icon [icon]="faUser"></fa-icon>
                        <span>{{ 'artemisApp.examManagement.testRun.testRun' | artemisTranslate }}</span>
                    </a>
                </td>
            </tr>
            <ng-container *ngIf="!isTestExam">
                <tr>
                    <td>3</td>
                    <td>
                        <span>{{ 'artemisApp.examManagement.checklist.tableItem.register' | artemisTranslate }}</span>
                    </td>
                    <td>
                        <span>{{ 'artemisApp.examManagement.checklist.descriptionItem.register' | artemisTranslate }}</span>
                        <hr />
                        <ul class="list-unstyled">
                            <li class="list-group-item border-1">
                                <span>
                                    <jhi-exam-checklist-check [checkAttribute]="!!exam.numberOfRegisteredUsers && exam.numberOfRegisteredUsers! > 0"></jhi-exam-checklist-check>
                                    <span>{{ 'artemisApp.examManagement.checklist.textitems.leastonestudent' | artemisTranslate }}</span>
                                </span>
                            </li>
                            <li class="list-group-item border-1">
                                <span>{{ 'artemisApp.examManagement.checklist.textitems.studentsregistered' | artemisTranslate }}</span>
                                <span> {{ exam.numberOfRegisteredUsers }} </span>
                            </li>
                        </ul>
                    </td>
                    <td>
                        <a [routerLink]="getExamRoutesByIdentifier('students')" class="btn btn-info">
                            <fa-icon [icon]="faUser"></fa-icon>
                            <span>{{ 'artemisApp.examManagement.students' | artemisTranslate }}</span>
                        </a>
                    </td>
                </tr>
                <tr>
                    <td>4</td>
                    <td>
                        <span>{{ 'artemisApp.examManagement.checklist.tableItem.generateStudentExams' | artemisTranslate }}</span>
                    </td>
                    <td>
                        <span>{{ 'artemisApp.examManagement.checklist.descriptionItem.generateStudentExams' | artemisTranslate }}</span>
                        <hr />
                        <ul class="list-unstyled">
                            <li class="list-group-item border-1">
                                <span>
                                    <jhi-exam-checklist-check [checkAttribute]="allExamsGenerated"></jhi-exam-checklist-check>
                                    <span>{{ 'artemisApp.examManagement.checklist.textitems.allexamsgenerated' | artemisTranslate }}</span>
                                </span>
                            </li>
                        </ul>
                    </td>
                    <td>
                        <a [routerLink]="getExamRoutesByIdentifier('student-exams')" class="btn btn-primary">
                            <fa-icon [icon]="faEye"></fa-icon>
                            <span class="d-none d-md-inline">{{ 'artemisApp.examManagement.studentExams' | artemisTranslate }}</span>
                        </a>
                    </td>
                </tr>
                <tr>
                    <td>5</td>
                    <td>
                        <span>{{ 'artemisApp.examManagement.checklist.tableItem.prepareExerciseStart' | artemisTranslate }}</span>
                    </td>
                    <td>
                        <span
                            >{{ 'artemisApp.examManagement.checklist.descriptionItem.prepareExerciseStart' | artemisTranslate }}
                            <hr />
                            <ul class="list-unstyled">
                                <li *ngIf="examChecklist" class="list-group-item border-1">
                                    <jhi-exam-checklist-check
                                        [checkAttribute]="!!examChecklist.allExamExercisesAllStudentsPrepared && this.allExamsGenerated"
                                    ></jhi-exam-checklist-check>
                                    <span>{{ 'artemisApp.examManagement.checklist.textitems.allExercisesPrepared' | artemisTranslate }}</span>
                                </li>
                            </ul>
                        </span>
                    </td>
                    <td>
                        <a [routerLink]="getExamRoutesByIdentifier('student-exams')" class="btn btn-primary">
                            <fa-icon [icon]="faEye"></fa-icon>
                            <span class="d-none d-md-inline">{{ 'artemisApp.examManagement.studentExams' | artemisTranslate }}</span>
                        </a>
                    </td>
                </tr>
            </ng-container>
            <tr>
                <td>{{ isTestExam ? 3 : 6 }}</td>
                <td>
                    <span>{{ 'artemisApp.examManagement.checklist.tableItem.examDetails' | artemisTranslate }}</span>
                </td>
                <td>
                    <span>{{ 'artemisApp.examManagement.checklist.descriptionItem.examDetails' | artemisTranslate }}</span>
                </td>
                <td>
                    <a id="editButton_table" [routerLink]="getExamRoutesByIdentifier('edit')" class="btn btn-warning">
                        <fa-icon [icon]="faWrench"></fa-icon>&nbsp;<span jhiTranslate="entity.action.edit"> Edit</span>
                    </a>
                </td>
            </tr>
        </tbody>
    </table>
    <hr />
    <h3>{{ 'artemisApp.examStatus.conduction.' + (isTestExam ? 'testExam.' : '') + 'examConduction' | artemisTranslate }}</h3>
    <b>{{
        'artemisApp.examManagement.checklist.conductionPlannedFromTo'
            | artemisTranslate
                : {
                      from: exam.startDate! | artemisDate,
                      to: exam.endDate! | artemisDate
                  }
    }}</b>
    <table class="table table-striped">
        <thead>
            <tr>
                <th>
                    <span>#</span>
                </th>
                <th>
                    <span>{{ 'artemisApp.examManagement.checklist.checklistItem' | artemisTranslate }}</span>
                </th>
                <th>
                    <span>{{ 'artemisApp.examManagement.checklist.description' | artemisTranslate }}</span>
                </th>
                <th>
                    <span>{{ 'artemisApp.examManagement.checklist.goTo' | artemisTranslate }}</span>
                </th>
            </tr>
        </thead>
        <tbody>
            <tr>
                <td>1</td>
                <td>
                    <span>{{ 'artemisApp.examManagement.checklist.tableItem.examMonitoring' | artemisTranslate }}</span>
                </td>
                <td>
                    <span>{{ 'artemisApp.examManagement.checklist.descriptionItem.examMonitoring' | artemisTranslate }}</span>
                </td>
                <td>
                    <a [routerLink]="['monitoring']" class="btn btn-info" id="monitoring-button-{{ exam.id }}">
                        <fa-icon [icon]="faEye"></fa-icon>
                        <span class="d-none d-md-inline">{{ 'artemisApp.examManagement.examMonitoring' | artemisTranslate }}</span>
                    </a>
                </td>
            </tr>
            <tr>
                <td>8</td>
                <td>
                    <span>{{ 'artemisApp.examManagement.checklist.tableItem.conductExam' | artemisTranslate }}</span>
                </td>
                <td>
                    <span>{{ 'artemisApp.examManagement.checklist.descriptionItem.conductExam' | artemisTranslate }}</span>
                    <hr />
                    <!-- Display number of registered students -->
                    <div *ngIf="exam.numberOfRegisteredUsers">
                        <span>{{ 'artemisApp.examManagement.checklist.textitems.studentsregistered' | artemisTranslate }} {{ exam.numberOfRegisteredUsers! }}</span>
                        <hr />
                    </div>
                    <!-- Display started exams-->
                    <div
                        *ngIf="
                            examChecklist &&
                            examChecklist.numberOfGeneratedStudentExams !== null &&
                            examChecklist.numberOfGeneratedStudentExams !== 0 &&
                            examChecklist.numberOfExamsStarted > 0
                        "
                    >
                        <!-- -->
                        <span>{{ 'artemisApp.examManagement.checklist.textitems.startedExam' | artemisTranslate }}:</span>
                        <div class="pt-2">
                            <jhi-progress-bar
                                [denominator]="examChecklist.numberOfGeneratedStudentExams!"
                                [numerator]="examChecklist.numberOfExamsStarted!"
                                [percentage]="(100 * examChecklist.numberOfExamsStarted!) / examChecklist.numberOfGeneratedStudentExams!"
                            >
                            </jhi-progress-bar>
                        </div>
                        <hr />
                    </div>
                    <!-- Display submitted exams-->
                    <div
                        *ngIf="
                            examChecklist &&
                            examChecklist.numberOfGeneratedStudentExams !== null &&
                            examChecklist.numberOfGeneratedStudentExams !== 0 &&
                            examChecklist.numberOfExamsSubmitted > 0
                        "
                    >
                        <span>{{ 'artemisApp.examManagement.checklist.textitems.submittedExam' | artemisTranslate }}:</span>
                        <div class="pt-2">
                            <jhi-progress-bar
                                [denominator]="examChecklist.numberOfExamsStarted"
                                [numerator]="examChecklist.numberOfExamsSubmitted!"
                                [percentage]="(100 * examChecklist.numberOfExamsSubmitted!) / examChecklist.numberOfExamsStarted!"
                            >
                            </jhi-progress-bar>
                        </div>
                        <br />
                    </div>
                    <div *ngIf="examChecklist && examChecklist.numberOfExamsSubmitted! === 0">
                        <span>{{ 'artemisApp.examManagement.checklist.textitems.noSubmissions' | artemisTranslate }}</span>
                    </div>
                </td>
                <td>
                    <a [routerLink]="getExamRoutesByIdentifier('student-exams')" class="btn btn-primary">
                        <fa-icon [icon]="faEye"></fa-icon>
                        <span class="d-none d-md-inline">{{ 'artemisApp.examManagement.studentExams' | artemisTranslate }}</span>
                    </a>
                </td>
            </tr>
<<<<<<< HEAD
        </tbody>
    </table>
    <hr />
    <ng-container *ngIf="!isTestExam">
        <h3>{{ 'artemisApp.examStatus.correction.examCorrection' | artemisTranslate }}</h3>
        <table class="table table-striped">
            <thead>
                <tr>
                    <th>
                        <span>#</span>
                    </th>
                    <th>
                        <span>{{ 'artemisApp.examManagement.checklist.checklistItem' | artemisTranslate }}</span>
                    </th>
                    <th>
                        <span>{{ 'artemisApp.examManagement.checklist.description' | artemisTranslate }}</span>
                    </th>
                    <th>
                        <span>{{ 'artemisApp.examManagement.checklist.goTo' | artemisTranslate }}</span>
                    </th>
                </tr>
            </thead>
            <tbody>
                <tr>
                    <td>1</td>
                    <td>
                        <span>{{ 'artemisApp.examManagement.checklist.tableItem.assessAllSubmissions' | artemisTranslate }}</span>
                    </td>
                    <td>
                        <span>{{ 'artemisApp.examManagement.checklist.descriptionItem.assessAllSubmissions' | artemisTranslate }}</span>
=======
            <tr>
                <td>9</td>
                <td>
                    <span>{{ 'artemisApp.examManagement.checklist.tableItem.assessAllSubmissions' | artemisTranslate }}</span>
                </td>
                <td>
                    <span>{{ 'artemisApp.examManagement.checklist.descriptionItem.assessAllSubmissions' | artemisTranslate }}</span>
>>>>>>> 8f17de49

                        <hr />
                        <!-- Display assessment progress summed up over all exercises, by correction round -->

                        <div *ngIf="examChecklist && examChecklist.numberOfTotalExamAssessmentsFinishedByCorrectionRound !== null && examChecklist.numberOfExamsSubmitted !== 0">
                            <div *ngFor="let finishedByCorrectionRound of examChecklist.numberOfTotalExamAssessmentsFinishedByCorrectionRound; let index = index">
                                <hr *ngIf="index > 0" />
                                <span> {{ 'artemisApp.examManagement.checklist.textitems.correctionRound' | artemisTranslate }} {{ index + 1 }} : </span>
                                <div class="pt-2">
                                    <jhi-progress-bar
                                        [denominator]="examChecklist.numberOfTotalParticipationsForAssessment"
                                        [numerator]="finishedByCorrectionRound!"
                                        [percentage]="(finishedByCorrectionRound! / examChecklist.numberOfTotalParticipationsForAssessment) * 100"
                                    >
                                    </jhi-progress-bar>
                                </div>
                            </div>
                        </div>
                        <div *ngIf="examChecklist && examChecklist.numberOfExamsSubmitted === 0">
                            <span>{{ 'artemisApp.examManagement.checklist.textitems.noSubmissions' | artemisTranslate }}</span>
                        </div>
                        <br />
                    </td>
                    <td>
                        <a [routerLink]="getExamRoutesByIdentifier('assessment-dashboard')" class="btn btn-primary">
                            <fa-icon [icon]="faThList"></fa-icon>
                            <span>{{ 'artemisApp.examManagement.assessmentDashboard' | artemisTranslate }}</span>
                        </a>
                    </td>
                </tr>
                <tr>
                    <td>2</td>
                    <td>
                        <span>{{ 'artemisApp.examManagement.checklist.tableItem.publishResults' | artemisTranslate }}</span>
                    </td>
                    <td>
                        <span>{{ 'artemisApp.examManagement.checklist.descriptionItem.publishResults' | artemisTranslate }}</span>

                        <hr />
                        <ul class="list-unstyled">
                            <li class="list-group-item border-1">
                                <span>
                                    <jhi-exam-checklist-check [checkAttribute]="!!exam.publishResultsDate"></jhi-exam-checklist-check>
                                    <span>{{ 'artemisApp.examManagement.checklist.textitems.pulishingdateset' | artemisTranslate }}</span>
                                </span>
                            </li>
                        </ul>
                    </td>
                    <td>
                        <a id="editButton_publish" [routerLink]="getExamRoutesByIdentifier('edit')" class="btn btn-warning">
                            <fa-icon [icon]="faWrench"></fa-icon>&nbsp;<span jhiTranslate="entity.action.edit"> Edit</span>
                        </a>
                    </td>
                </tr>
                <tr>
                    <td>3</td>
                    <td>
                        <span>{{ 'artemisApp.examManagement.checklist.tableItem.examReview' | artemisTranslate }}</span>
                    </td>
                    <td>
                        <span>{{ 'artemisApp.examManagement.checklist.descriptionItem.examReview' | artemisTranslate }}</span>

                        <hr />
                        <ul class="list-unstyled">
                            <li class="list-group-item border-1">
                                <span>
                                    <jhi-exam-checklist-check [checkAttribute]="!!exam.examStudentReviewStart"></jhi-exam-checklist-check>
                                    <span>{{ 'artemisApp.examManagement.checklist.textitems.startdatereviewset' | artemisTranslate }}</span>
                                </span>
                            </li>
                            <li class="list-group-item border-1">
                                <span>
                                    <jhi-exam-checklist-check [checkAttribute]="!!exam.examStudentReviewEnd"></jhi-exam-checklist-check>
                                    <span>{{ 'artemisApp.examManagement.checklist.textitems.enddatereviewset' | artemisTranslate }}</span>
                                </span>
                            </li>
                        </ul>
                    </td>
                    <td>
                        <a id="editButton_review" [routerLink]="getExamRoutesByIdentifier('edit')" class="btn btn-warning">
                            <fa-icon [icon]="faWrench"></fa-icon>&nbsp;<span jhiTranslate="entity.action.edit">Edit</span>
                        </a>
                    </td>
                </tr>
                <tr>
                    <td>4</td>
                    <td>
                        <span>{{ 'artemisApp.examManagement.checklist.tableItem.resolveComplaints' | artemisTranslate }}</span>
                    </td>
                    <td>
                        <span>{{ 'artemisApp.examManagement.checklist.descriptionItem.resolveComplaints' | artemisTranslate }}</span>
                        <hr />
                        <div *ngIf="examChecklist && examChecklist.numberOfAllComplaintsDone !== null && examChecklist.numberOfAllComplaints !== 0">
                            <div class="pt-2">
                                <jhi-progress-bar
                                    [denominator]="examChecklist.numberOfAllComplaints!"
                                    [numerator]="examChecklist.numberOfAllComplaintsDone!"
                                    [percentage]="(examChecklist.numberOfAllComplaintsDone! / examChecklist.numberOfAllComplaints!) * 100"
                                >
                                </jhi-progress-bar>
                            </div>
                        </div>
<<<<<<< HEAD
                        <div *ngIf="examChecklist && examChecklist.numberOfAllComplaints === 0">
                            <span>{{ 'artemisApp.examManagement.checklist.textitems.noComplaints' | artemisTranslate }}</span>
                        </div>
                        <br />
                    </td>
                    <td>
                        <a [routerLink]="getExamRoutesByIdentifier('assessment-dashboard')" class="btn btn-primary" id="tutor-exam-dashboard-button_table_complaints">
                            <fa-icon [icon]="faThList"></fa-icon>
                            <span>{{ 'artemisApp.examManagement.assessmentDashboard' | artemisTranslate }}</span>
                        </a>
                    </td>
                </tr>
                <tr>
                    <td>5</td>
                    <td>
                        <span>{{ 'artemisApp.examManagement.checklist.tableItem.exportResults' | artemisTranslate }}</span>
                    </td>
                    <td>
                        <span>{{ 'artemisApp.examManagement.checklist.descriptionItem.exportResults' | artemisTranslate }}</span>
                    </td>
                    <td>
                        <a [routerLink]="getExamRoutesByIdentifier('scores')" class="btn btn-info" id="scores-button_publish_result">
                            <fa-icon [icon]="faEye"></fa-icon>
                            <span>{{ 'entity.action.scores' | artemisTranslate }}</span>
                        </a>
                    </td>
                </tr>
            </tbody>
        </table>
    </ng-container>
=======
                    </div>
                    <div *ngIf="examChecklist && examChecklist.numberOfExamsSubmitted === 0">
                        <span>{{ 'artemisApp.examManagement.checklist.textitems.noSubmissions' | artemisTranslate }}</span>
                    </div>
                    <br />
                </td>
                <td>
                    <a [routerLink]="getExamRoutesByIdentifier('assessment-dashboard')" class="btn btn-primary">
                        <fa-icon [icon]="faThList"></fa-icon>
                        <span>{{ 'artemisApp.examManagement.assessmentDashboard' | artemisTranslate }}</span>
                    </a>
                </td>
            </tr>
            <tr>
                <td>10</td>
                <td>
                    <span>{{ 'artemisApp.examManagement.checklist.tableItem.publishResults' | artemisTranslate }}</span>
                </td>
                <td>
                    <span>{{ 'artemisApp.examManagement.checklist.descriptionItem.publishResults' | artemisTranslate }}</span>

                    <hr />
                    <ul class="list-unstyled">
                        <li class="list-group-item border-1">
                            <span>
                                <jhi-exam-checklist-check [checkAttribute]="!!exam.publishResultsDate"></jhi-exam-checklist-check>
                                <span>{{ 'artemisApp.examManagement.checklist.textitems.pulishingdateset' | artemisTranslate }}</span>
                            </span>
                        </li>
                    </ul>
                </td>
                <td>
                    <a id="editButton_publish" [routerLink]="getExamRoutesByIdentifier('edit')" class="btn btn-warning">
                        <fa-icon [icon]="faWrench"></fa-icon>&nbsp;<span jhiTranslate="entity.action.edit"> Edit</span>
                    </a>
                </td>
            </tr>
            <tr>
                <td>11</td>
                <td>
                    <span>{{ 'artemisApp.examManagement.checklist.tableItem.examReview' | artemisTranslate }}</span>
                </td>
                <td>
                    <span>{{ 'artemisApp.examManagement.checklist.descriptionItem.examReview' | artemisTranslate }}</span>

                    <hr />
                    <ul class="list-unstyled">
                        <li class="list-group-item border-1">
                            <span>
                                <jhi-exam-checklist-check [checkAttribute]="!!exam.examStudentReviewStart"></jhi-exam-checklist-check>
                                <span>{{ 'artemisApp.examManagement.checklist.textitems.startdatereviewset' | artemisTranslate }}</span>
                            </span>
                        </li>
                        <li class="list-group-item border-1">
                            <span>
                                <jhi-exam-checklist-check [checkAttribute]="!!exam.examStudentReviewEnd"></jhi-exam-checklist-check>
                                <span>{{ 'artemisApp.examManagement.checklist.textitems.enddatereviewset' | artemisTranslate }}</span>
                            </span>
                        </li>
                    </ul>
                </td>
                <td>
                    <a id="editButton_review" [routerLink]="getExamRoutesByIdentifier('edit')" class="btn btn-warning">
                        <fa-icon [icon]="faWrench"></fa-icon>&nbsp;<span jhiTranslate="entity.action.edit">Edit</span>
                    </a>
                </td>
            </tr>
            <tr>
                <td>12</td>
                <td>
                    <span>{{ 'artemisApp.examManagement.checklist.tableItem.resolveComplaints' | artemisTranslate }}</span>
                </td>
                <td>
                    <span>{{ 'artemisApp.examManagement.checklist.descriptionItem.resolveComplaints' | artemisTranslate }}</span>
                    <hr />
                    <div *ngIf="examChecklist && examChecklist.numberOfAllComplaintsDone !== null && examChecklist.numberOfAllComplaints !== 0">
                        <div style="padding-top: 5px">
                            <jhi-progress-bar
                                [denominator]="examChecklist.numberOfAllComplaints!"
                                [numerator]="examChecklist.numberOfAllComplaintsDone!"
                                [percentage]="(examChecklist.numberOfAllComplaintsDone! / examChecklist.numberOfAllComplaints!) * 100"
                            >
                            </jhi-progress-bar>
                        </div>
                    </div>
                    <div *ngIf="examChecklist && examChecklist.numberOfAllComplaints === 0">
                        <span>{{ 'artemisApp.examManagement.checklist.textitems.noComplaints' | artemisTranslate }}</span>
                    </div>
                    <br />
                </td>
                <td>
                    <a [routerLink]="getExamRoutesByIdentifier('assessment-dashboard')" class="btn btn-primary" id="tutor-exam-dashboard-button_table_complaints">
                        <fa-icon [icon]="faThList"></fa-icon>
                        <span>{{ 'artemisApp.examManagement.assessmentDashboard' | artemisTranslate }}</span>
                    </a>
                </td>
            </tr>
            <tr>
                <td>13</td>
                <td>
                    <span>{{ 'artemisApp.examManagement.checklist.tableItem.exportResults' | artemisTranslate }}</span>
                </td>
                <td>
                    <span>{{ 'artemisApp.examManagement.checklist.descriptionItem.exportResults' | artemisTranslate }}</span>
                </td>
                <td>
                    <a [routerLink]="getExamRoutesByIdentifier('scores')" class="btn btn-info" id="scores-button_publish_result">
                        <fa-icon [icon]="faEye"></fa-icon>
                        <span>{{ 'entity.action.scores' | artemisTranslate }}</span>
                    </a>
                </td>
            </tr>
        </tbody>
    </table>
>>>>>>> 8f17de49
</div><|MERGE_RESOLUTION|>--- conflicted
+++ resolved
@@ -1,8 +1,8 @@
 <div *ngIf="exam?.course?.isAtLeastInstructor">
-    <h2>
-        <span>{{ 'artemisApp.examManagement.checklist.' + (isTestExam ? 'testExam.' : '') + 'title' | artemisTranslate }}</span>
-    </h2>
-    <p *ngIf="!isTestExam">
+    <h3>
+        <span>{{ 'artemisApp.examManagement.checklist.title' | artemisTranslate }}</span>
+    </h3>
+    <p>
         <span>
             {{ 'artemisApp.examManagement.checklist.introduction' | artemisTranslate }}
             <a href="https://docs.artemis.ase.in.tum.de/user/exams/instructors_guide/">{{ 'artemisApp.examManagement.checklist.linkDescription' | artemisTranslate }}</a>
@@ -10,13 +10,6 @@
         </span>
         <br />
     </p>
-    <p *ngIf="isTestExam">
-        <!-- documentation currently missing. -->
-        <span> {{ 'artemisApp.examManagement.checklist.testExam.introduction' | artemisTranslate }}</span>
-    </p>
-    <h3>
-        {{ 'artemisApp.examStatus.preparation.' + (isTestExam ? 'testExam.' : '') + 'examPreparation' | artemisTranslate }}
-    </h3>
     <table class="table table-striped">
         <thead>
             <tr>
@@ -122,88 +115,86 @@
                     </a>
                 </td>
             </tr>
-            <ng-container *ngIf="!isTestExam">
-                <tr>
-                    <td>3</td>
-                    <td>
-                        <span>{{ 'artemisApp.examManagement.checklist.tableItem.register' | artemisTranslate }}</span>
-                    </td>
-                    <td>
-                        <span>{{ 'artemisApp.examManagement.checklist.descriptionItem.register' | artemisTranslate }}</span>
+            <tr>
+                <td>3</td>
+                <td>
+                    <span>{{ 'artemisApp.examManagement.checklist.tableItem.register' | artemisTranslate }}</span>
+                </td>
+                <td>
+                    <span>{{ 'artemisApp.examManagement.checklist.descriptionItem.register' | artemisTranslate }}</span>
+                    <hr />
+                    <ul class="list-unstyled">
+                        <li class="list-group-item border-1">
+                            <span>
+                                <jhi-exam-checklist-check [checkAttribute]="!!exam.numberOfRegisteredUsers && exam.numberOfRegisteredUsers! > 0"></jhi-exam-checklist-check>
+                                <span>{{ 'artemisApp.examManagement.checklist.textitems.leastonestudent' | artemisTranslate }}</span>
+                            </span>
+                        </li>
+                        <li class="list-group-item border-1">
+                            <span>{{ 'artemisApp.examManagement.checklist.textitems.studentsregistered' | artemisTranslate }}</span>
+                            <span> {{ exam.numberOfRegisteredUsers }} </span>
+                        </li>
+                    </ul>
+                </td>
+                <td>
+                    <a [routerLink]="getExamRoutesByIdentifier('students')" class="btn btn-info">
+                        <fa-icon [icon]="faUser"></fa-icon>
+                        <span>{{ 'artemisApp.examManagement.students' | artemisTranslate }}</span>
+                    </a>
+                </td>
+            </tr>
+            <tr>
+                <td>4</td>
+                <td>
+                    <span>{{ 'artemisApp.examManagement.checklist.tableItem.generateStudentExams' | artemisTranslate }}</span>
+                </td>
+                <td>
+                    <span>{{ 'artemisApp.examManagement.checklist.descriptionItem.generateStudentExams' | artemisTranslate }}</span>
+                    <hr />
+                    <ul class="list-unstyled">
+                        <li class="list-group-item border-1">
+                            <span>
+                                <jhi-exam-checklist-check [checkAttribute]="allExamsGenerated"></jhi-exam-checklist-check>
+                                <span>{{ 'artemisApp.examManagement.checklist.textitems.allexamsgenerated' | artemisTranslate }}</span>
+                            </span>
+                        </li>
+                    </ul>
+                </td>
+                <td>
+                    <a [routerLink]="getExamRoutesByIdentifier('student-exams')" class="btn btn-primary">
+                        <fa-icon [icon]="faEye"></fa-icon>
+                        <span class="d-none d-md-inline">{{ 'artemisApp.examManagement.studentExams' | artemisTranslate }}</span>
+                    </a>
+                </td>
+            </tr>
+            <tr>
+                <td>5</td>
+                <td>
+                    <span>{{ 'artemisApp.examManagement.checklist.tableItem.prepareExerciseStart' | artemisTranslate }}</span>
+                </td>
+                <td>
+                    <span
+                        >{{ 'artemisApp.examManagement.checklist.descriptionItem.prepareExerciseStart' | artemisTranslate }}
                         <hr />
                         <ul class="list-unstyled">
-                            <li class="list-group-item border-1">
-                                <span>
-                                    <jhi-exam-checklist-check [checkAttribute]="!!exam.numberOfRegisteredUsers && exam.numberOfRegisteredUsers! > 0"></jhi-exam-checklist-check>
-                                    <span>{{ 'artemisApp.examManagement.checklist.textitems.leastonestudent' | artemisTranslate }}</span>
-                                </span>
-                            </li>
-                            <li class="list-group-item border-1">
-                                <span>{{ 'artemisApp.examManagement.checklist.textitems.studentsregistered' | artemisTranslate }}</span>
-                                <span> {{ exam.numberOfRegisteredUsers }} </span>
+                            <li *ngIf="examChecklist" class="list-group-item border-1">
+                                <jhi-exam-checklist-check
+                                    [checkAttribute]="!!examChecklist.allExamExercisesAllStudentsPrepared && this.allExamsGenerated"
+                                ></jhi-exam-checklist-check>
+                                <span>{{ 'artemisApp.examManagement.checklist.textitems.allExercisesPrepared' | artemisTranslate }}</span>
                             </li>
                         </ul>
-                    </td>
-                    <td>
-                        <a [routerLink]="getExamRoutesByIdentifier('students')" class="btn btn-info">
-                            <fa-icon [icon]="faUser"></fa-icon>
-                            <span>{{ 'artemisApp.examManagement.students' | artemisTranslate }}</span>
-                        </a>
-                    </td>
-                </tr>
-                <tr>
-                    <td>4</td>
-                    <td>
-                        <span>{{ 'artemisApp.examManagement.checklist.tableItem.generateStudentExams' | artemisTranslate }}</span>
-                    </td>
-                    <td>
-                        <span>{{ 'artemisApp.examManagement.checklist.descriptionItem.generateStudentExams' | artemisTranslate }}</span>
-                        <hr />
-                        <ul class="list-unstyled">
-                            <li class="list-group-item border-1">
-                                <span>
-                                    <jhi-exam-checklist-check [checkAttribute]="allExamsGenerated"></jhi-exam-checklist-check>
-                                    <span>{{ 'artemisApp.examManagement.checklist.textitems.allexamsgenerated' | artemisTranslate }}</span>
-                                </span>
-                            </li>
-                        </ul>
-                    </td>
-                    <td>
-                        <a [routerLink]="getExamRoutesByIdentifier('student-exams')" class="btn btn-primary">
-                            <fa-icon [icon]="faEye"></fa-icon>
-                            <span class="d-none d-md-inline">{{ 'artemisApp.examManagement.studentExams' | artemisTranslate }}</span>
-                        </a>
-                    </td>
-                </tr>
-                <tr>
-                    <td>5</td>
-                    <td>
-                        <span>{{ 'artemisApp.examManagement.checklist.tableItem.prepareExerciseStart' | artemisTranslate }}</span>
-                    </td>
-                    <td>
-                        <span
-                            >{{ 'artemisApp.examManagement.checklist.descriptionItem.prepareExerciseStart' | artemisTranslate }}
-                            <hr />
-                            <ul class="list-unstyled">
-                                <li *ngIf="examChecklist" class="list-group-item border-1">
-                                    <jhi-exam-checklist-check
-                                        [checkAttribute]="!!examChecklist.allExamExercisesAllStudentsPrepared && this.allExamsGenerated"
-                                    ></jhi-exam-checklist-check>
-                                    <span>{{ 'artemisApp.examManagement.checklist.textitems.allExercisesPrepared' | artemisTranslate }}</span>
-                                </li>
-                            </ul>
-                        </span>
-                    </td>
-                    <td>
-                        <a [routerLink]="getExamRoutesByIdentifier('student-exams')" class="btn btn-primary">
-                            <fa-icon [icon]="faEye"></fa-icon>
-                            <span class="d-none d-md-inline">{{ 'artemisApp.examManagement.studentExams' | artemisTranslate }}</span>
-                        </a>
-                    </td>
-                </tr>
-            </ng-container>
-            <tr>
-                <td>{{ isTestExam ? 3 : 6 }}</td>
+                    </span>
+                </td>
+                <td>
+                    <a [routerLink]="getExamRoutesByIdentifier('student-exams')" class="btn btn-primary">
+                        <fa-icon [icon]="faEye"></fa-icon>
+                        <span class="d-none d-md-inline">{{ 'artemisApp.examManagement.studentExams' | artemisTranslate }}</span>
+                    </a>
+                </td>
+            </tr>
+            <tr>
+                <td>6</td>
                 <td>
                     <span>{{ 'artemisApp.examManagement.checklist.tableItem.examDetails' | artemisTranslate }}</span>
                 </td>
@@ -247,7 +238,7 @@
         </thead>
         <tbody>
             <tr>
-                <td>1</td>
+                <td>7</td>
                 <td>
                     <span>{{ 'artemisApp.examManagement.checklist.tableItem.examMonitoring' | artemisTranslate }}</span>
                 </td>
@@ -285,7 +276,7 @@
                     >
                         <!-- -->
                         <span>{{ 'artemisApp.examManagement.checklist.textitems.startedExam' | artemisTranslate }}:</span>
-                        <div class="pt-2">
+                        <div style="padding-top: 5px">
                             <jhi-progress-bar
                                 [denominator]="examChecklist.numberOfGeneratedStudentExams!"
                                 [numerator]="examChecklist.numberOfExamsStarted!"
@@ -305,7 +296,7 @@
                         "
                     >
                         <span>{{ 'artemisApp.examManagement.checklist.textitems.submittedExam' | artemisTranslate }}:</span>
-                        <div class="pt-2">
+                        <div style="padding-top: 5px">
                             <jhi-progress-bar
                                 [denominator]="examChecklist.numberOfExamsStarted"
                                 [numerator]="examChecklist.numberOfExamsSubmitted!"
@@ -326,7 +317,6 @@
                     </a>
                 </td>
             </tr>
-<<<<<<< HEAD
         </tbody>
     </table>
     <hr />
@@ -357,15 +347,6 @@
                     </td>
                     <td>
                         <span>{{ 'artemisApp.examManagement.checklist.descriptionItem.assessAllSubmissions' | artemisTranslate }}</span>
-=======
-            <tr>
-                <td>9</td>
-                <td>
-                    <span>{{ 'artemisApp.examManagement.checklist.tableItem.assessAllSubmissions' | artemisTranslate }}</span>
-                </td>
-                <td>
-                    <span>{{ 'artemisApp.examManagement.checklist.descriptionItem.assessAllSubmissions' | artemisTranslate }}</span>
->>>>>>> 8f17de49
 
                         <hr />
                         <!-- Display assessment progress summed up over all exercises, by correction round -->
@@ -468,7 +449,6 @@
                                 </jhi-progress-bar>
                             </div>
                         </div>
-<<<<<<< HEAD
                         <div *ngIf="examChecklist && examChecklist.numberOfAllComplaints === 0">
                             <span>{{ 'artemisApp.examManagement.checklist.textitems.noComplaints' | artemisTranslate }}</span>
                         </div>
@@ -499,120 +479,4 @@
             </tbody>
         </table>
     </ng-container>
-=======
-                    </div>
-                    <div *ngIf="examChecklist && examChecklist.numberOfExamsSubmitted === 0">
-                        <span>{{ 'artemisApp.examManagement.checklist.textitems.noSubmissions' | artemisTranslate }}</span>
-                    </div>
-                    <br />
-                </td>
-                <td>
-                    <a [routerLink]="getExamRoutesByIdentifier('assessment-dashboard')" class="btn btn-primary">
-                        <fa-icon [icon]="faThList"></fa-icon>
-                        <span>{{ 'artemisApp.examManagement.assessmentDashboard' | artemisTranslate }}</span>
-                    </a>
-                </td>
-            </tr>
-            <tr>
-                <td>10</td>
-                <td>
-                    <span>{{ 'artemisApp.examManagement.checklist.tableItem.publishResults' | artemisTranslate }}</span>
-                </td>
-                <td>
-                    <span>{{ 'artemisApp.examManagement.checklist.descriptionItem.publishResults' | artemisTranslate }}</span>
-
-                    <hr />
-                    <ul class="list-unstyled">
-                        <li class="list-group-item border-1">
-                            <span>
-                                <jhi-exam-checklist-check [checkAttribute]="!!exam.publishResultsDate"></jhi-exam-checklist-check>
-                                <span>{{ 'artemisApp.examManagement.checklist.textitems.pulishingdateset' | artemisTranslate }}</span>
-                            </span>
-                        </li>
-                    </ul>
-                </td>
-                <td>
-                    <a id="editButton_publish" [routerLink]="getExamRoutesByIdentifier('edit')" class="btn btn-warning">
-                        <fa-icon [icon]="faWrench"></fa-icon>&nbsp;<span jhiTranslate="entity.action.edit"> Edit</span>
-                    </a>
-                </td>
-            </tr>
-            <tr>
-                <td>11</td>
-                <td>
-                    <span>{{ 'artemisApp.examManagement.checklist.tableItem.examReview' | artemisTranslate }}</span>
-                </td>
-                <td>
-                    <span>{{ 'artemisApp.examManagement.checklist.descriptionItem.examReview' | artemisTranslate }}</span>
-
-                    <hr />
-                    <ul class="list-unstyled">
-                        <li class="list-group-item border-1">
-                            <span>
-                                <jhi-exam-checklist-check [checkAttribute]="!!exam.examStudentReviewStart"></jhi-exam-checklist-check>
-                                <span>{{ 'artemisApp.examManagement.checklist.textitems.startdatereviewset' | artemisTranslate }}</span>
-                            </span>
-                        </li>
-                        <li class="list-group-item border-1">
-                            <span>
-                                <jhi-exam-checklist-check [checkAttribute]="!!exam.examStudentReviewEnd"></jhi-exam-checklist-check>
-                                <span>{{ 'artemisApp.examManagement.checklist.textitems.enddatereviewset' | artemisTranslate }}</span>
-                            </span>
-                        </li>
-                    </ul>
-                </td>
-                <td>
-                    <a id="editButton_review" [routerLink]="getExamRoutesByIdentifier('edit')" class="btn btn-warning">
-                        <fa-icon [icon]="faWrench"></fa-icon>&nbsp;<span jhiTranslate="entity.action.edit">Edit</span>
-                    </a>
-                </td>
-            </tr>
-            <tr>
-                <td>12</td>
-                <td>
-                    <span>{{ 'artemisApp.examManagement.checklist.tableItem.resolveComplaints' | artemisTranslate }}</span>
-                </td>
-                <td>
-                    <span>{{ 'artemisApp.examManagement.checklist.descriptionItem.resolveComplaints' | artemisTranslate }}</span>
-                    <hr />
-                    <div *ngIf="examChecklist && examChecklist.numberOfAllComplaintsDone !== null && examChecklist.numberOfAllComplaints !== 0">
-                        <div style="padding-top: 5px">
-                            <jhi-progress-bar
-                                [denominator]="examChecklist.numberOfAllComplaints!"
-                                [numerator]="examChecklist.numberOfAllComplaintsDone!"
-                                [percentage]="(examChecklist.numberOfAllComplaintsDone! / examChecklist.numberOfAllComplaints!) * 100"
-                            >
-                            </jhi-progress-bar>
-                        </div>
-                    </div>
-                    <div *ngIf="examChecklist && examChecklist.numberOfAllComplaints === 0">
-                        <span>{{ 'artemisApp.examManagement.checklist.textitems.noComplaints' | artemisTranslate }}</span>
-                    </div>
-                    <br />
-                </td>
-                <td>
-                    <a [routerLink]="getExamRoutesByIdentifier('assessment-dashboard')" class="btn btn-primary" id="tutor-exam-dashboard-button_table_complaints">
-                        <fa-icon [icon]="faThList"></fa-icon>
-                        <span>{{ 'artemisApp.examManagement.assessmentDashboard' | artemisTranslate }}</span>
-                    </a>
-                </td>
-            </tr>
-            <tr>
-                <td>13</td>
-                <td>
-                    <span>{{ 'artemisApp.examManagement.checklist.tableItem.exportResults' | artemisTranslate }}</span>
-                </td>
-                <td>
-                    <span>{{ 'artemisApp.examManagement.checklist.descriptionItem.exportResults' | artemisTranslate }}</span>
-                </td>
-                <td>
-                    <a [routerLink]="getExamRoutesByIdentifier('scores')" class="btn btn-info" id="scores-button_publish_result">
-                        <fa-icon [icon]="faEye"></fa-icon>
-                        <span>{{ 'entity.action.scores' | artemisTranslate }}</span>
-                    </a>
-                </td>
-            </tr>
-        </tbody>
-    </table>
->>>>>>> 8f17de49
 </div>