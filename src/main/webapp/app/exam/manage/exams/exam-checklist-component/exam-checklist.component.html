<<<<<<< HEAD
<div *ngIf="exam?.course?.isAtLeastInstructor">
    <h2>
        <span>{{ 'artemisApp.examManagement.checklist.' + (isTestExam ? 'testExam.' : '') + 'title' | artemisTranslate }}</span>
    </h2>
    <p *ngIf="!isTestExam">
        <span>
            {{ 'artemisApp.examManagement.checklist.introduction' | artemisTranslate }}
            <a href="https://docs.artemis.cit.tum.de/user/exams/instructors_guide/">{{ 'artemisApp.examManagement.checklist.linkDescription' | artemisTranslate }}</a>
            {{ 'artemisApp.examManagement.checklist.introductionPart2' | artemisTranslate }}
        </span>
    </p>
    <p *ngIf="isTestExam">
        <!-- documentation currently missing. -->
        <span> {{ 'artemisApp.examManagement.checklist.testExam.introduction' | artemisTranslate }}</span>
    </p>
    <br />
    <h3>
        {{ 'artemisApp.examStatus.preparation.' + (isTestExam ? 'testExam.' : '') + 'examPreparation' | artemisTranslate }}
    </h3>
    <div class="table-responsive">
        <table class="table table-striped">
            <thead>
                <tr>
                    <th>
                        <span>#</span>
                    </th>
                    <th>
                        <span>{{ 'artemisApp.examManagement.checklist.checklistItem' | artemisTranslate }}</span>
                    </th>
                    <th>
                        <span>{{ 'artemisApp.examManagement.checklist.description' | artemisTranslate }}</span>
                    </th>
                    <th>
                        <span>{{ 'artemisApp.examManagement.checklist.goTo' | artemisTranslate }}</span>
                    </th>
                </tr>
            </thead>

            <tbody>
                <tr>
                    <td>1</td>
                    <td>
                        <span>{{ 'artemisApp.examManagement.checklist.tableItem.exerciseGroups' | artemisTranslate }}</span>
                    </td>
                    <td>
                        <span>{{ 'artemisApp.examManagement.checklist.descriptionItem.exerciseGroups' | artemisTranslate }}</span>
                        <hr />
                        <ul class="list-unstyled">
                            <li class="list-group-item border-1">
                                <span>
                                    <jhi-checklist-check [checkAttribute]="exam.exerciseGroups && exam.exerciseGroups.length > 0"></jhi-checklist-check>
                                    <span>{{ 'artemisApp.examManagement.checklist.textitems.leastoneexercisegroup' | artemisTranslate }}</span>
                                </span>
                            </li>
                            <li class="list-group-item border-1">
                                <span>
                                    <!-- assert amount mandatory exercises <= number in settings <= amount total exercises -->
                                    <jhi-checklist-check
                                        [checkAttribute]="
                                            exam.exerciseGroups &&
                                            countMandatoryExercises <= (exam.numberOfExercisesInExam ?? 0) &&
                                            (exam.numberOfExercisesInExam ?? 0) <= exam.exerciseGroups.length
                                        "
                                    ></jhi-checklist-check>
                                    <span>{{
                                        (!hasOptionalExercises
                                            ? 'artemisApp.examManagement.checklist.textitems.numberofexercisegroupsequal'
                                            : 'artemisApp.examManagement.checklist.textitems.numberofexercisegroupsinbetween'
                                        ) | artemisTranslate
                                    }}</span>
                                </span>
                            </li>
                            <li class="list-group-item border-1">
                                <span>
                                    <jhi-checklist-check [checkAttribute]="allGroupsContainExercise"></jhi-checklist-check>
                                    <span>{{ 'artemisApp.examManagement.checklist.textitems.eachexercisegroup' | artemisTranslate }}</span>
                                </span>
                            </li>
                            <li class="list-group-item border-1">
                                <span>
                                    <jhi-checklist-check [checkAttribute]="pointsExercisesEqual"></jhi-checklist-check>
                                    <span>{{ 'artemisApp.examManagement.checklist.textitems.pointsexercisegroupequal' | artemisTranslate }}</span>
                                </span>
                            </li>
                            <li class="list-group-item border-1">
                                <span>
                                    <jhi-checklist-check [checkAttribute]="totalPoints"></jhi-checklist-check>
                                    <span>{{ 'artemisApp.examManagement.checklist.textitems.totalpointspossible' | artemisTranslate }}</span>
                                </span>
                            </li>
                        </ul>

                        <hr />
                        <!-- Exercise Group table -->
                        <jhi-exam-checklist-exercisegroup-table
                            [quizExamMaxPoints]="exam.quizExamMaxPoints ?? 0"
                            [exerciseGroups]="exam.exerciseGroups || []"
                        ></jhi-exam-checklist-exercisegroup-table>
                    </td>
                    <td>
                        <a type="submit" [routerLink]="getExamRoutesByIdentifier('exercise-groups')" class="btn btn-primary" id="exercises-button-groups-table">
                            <fa-icon [icon]="faListAlt"></fa-icon>
                            <span>{{ 'artemisApp.examManagement.exerciseGroups' | artemisTranslate }}</span>
                        </a>
                    </td>
                </tr>
                <tr>
                    <td>2</td>
                    <td>
                        <span>{{ 'artemisApp.examManagement.checklist.tableItem.testRun' | artemisTranslate }}</span>
                    </td>
                    <td>
                        <span>{{ 'artemisApp.examManagement.checklist.descriptionItem.testRun' | artemisTranslate }}</span>
                        <hr />
                        <ul class="list-unstyled">
                            <li *ngIf="examChecklist" class="list-group-item border-1">
                                <span>{{ 'artemisApp.examManagement.checklist.textitems.testruns' | artemisTranslate }}</span>
                                {{ examChecklist.numberOfTestRuns }}
                            </li>
                        </ul>
                    </td>
                    <td>
                        <a [routerLink]="getExamRoutesByIdentifier('test-runs')" class="btn btn-info">
                            <fa-icon [icon]="faUser"></fa-icon>
                            <span>{{ 'artemisApp.examManagement.testRun.testRun' | artemisTranslate }}</span>
                        </a>
                    </td>
                </tr>
                <ng-container *ngIf="!isTestExam">
=======
@if (exam?.course?.isAtLeastInstructor) {
    <div>
        <h2>
            <span>{{ 'artemisApp.examManagement.checklist.' + (isTestExam ? 'testExam.' : '') + 'title' | artemisTranslate }}</span>
        </h2>
        @if (!isTestExam) {
            <p>
                <span>
                    {{ 'artemisApp.examManagement.checklist.introduction' | artemisTranslate }}
                    <a href="https://docs.artemis.cit.tum.de/user/exams/instructors_guide/">{{ 'artemisApp.examManagement.checklist.linkDescription' | artemisTranslate }}</a>
                    {{ 'artemisApp.examManagement.checklist.introductionPart2' | artemisTranslate }}
                </span>
            </p>
        }
        @if (isTestExam) {
            <p>
                <!-- documentation currently missing. -->
                <span> {{ 'artemisApp.examManagement.checklist.testExam.introduction' | artemisTranslate }}</span>
            </p>
        }
        <br />
        <h3>
            {{ 'artemisApp.examStatus.preparation.' + (isTestExam ? 'testExam.' : '') + 'examPreparation' | artemisTranslate }}
        </h3>
        <div class="table-responsive">
            <table class="table table-striped">
                <thead>
>>>>>>> d49d4375
                    <tr>
                        <th>
                            <span>#</span>
                        </th>
                        <th>
                            <span>{{ 'artemisApp.examManagement.checklist.checklistItem' | artemisTranslate }}</span>
                        </th>
                        <th>
                            <span>{{ 'artemisApp.examManagement.checklist.description' | artemisTranslate }}</span>
                        </th>
                        <th>
                            <span>{{ 'artemisApp.examManagement.checklist.goTo' | artemisTranslate }}</span>
                        </th>
                    </tr>
                </thead>
                <tbody>
                    <tr>
                        <td>1</td>
                        <td>
                            <span>{{ 'artemisApp.examManagement.checklist.tableItem.exerciseGroups' | artemisTranslate }}</span>
                        </td>
                        <td>
                            <span>{{ 'artemisApp.examManagement.checklist.descriptionItem.exerciseGroups' | artemisTranslate }}</span>
                            <hr />
                            <ul class="list-unstyled">
                                <li class="list-group-item border-1">
                                    <span>
                                        <jhi-checklist-check [checkAttribute]="exam.exerciseGroups && exam.exerciseGroups.length > 0"></jhi-checklist-check>
                                        <span>{{ 'artemisApp.examManagement.checklist.textitems.leastoneexercisegroup' | artemisTranslate }}</span>
                                    </span>
                                </li>
                                <li class="list-group-item border-1">
                                    <span>
                                        <!-- assert amount mandatory exercises <= number in settings <= amount total exercises -->
                                        <jhi-checklist-check
                                            [checkAttribute]="
                                                exam.exerciseGroups &&
                                                countMandatoryExercises <= (exam.numberOfExercisesInExam ?? 0) &&
                                                (exam.numberOfExercisesInExam ?? 0) <= exam.exerciseGroups.length
                                            "
                                        ></jhi-checklist-check>
                                        <span>{{
                                            (!hasOptionalExercises
                                                ? 'artemisApp.examManagement.checklist.textitems.numberofexercisegroupsequal'
                                                : 'artemisApp.examManagement.checklist.textitems.numberofexercisegroupsinbetween'
                                            ) | artemisTranslate
                                        }}</span>
                                    </span>
                                </li>
                                <li class="list-group-item border-1">
                                    <span>
                                        <jhi-checklist-check [checkAttribute]="allGroupsContainExercise"></jhi-checklist-check>
                                        <span>{{ 'artemisApp.examManagement.checklist.textitems.eachexercisegroup' | artemisTranslate }}</span>
                                    </span>
                                </li>
                                <li class="list-group-item border-1">
                                    <span>
                                        <jhi-checklist-check [checkAttribute]="pointsExercisesEqual"></jhi-checklist-check>
                                        <span>{{ 'artemisApp.examManagement.checklist.textitems.pointsexercisegroupequal' | artemisTranslate }}</span>
                                    </span>
                                </li>
                                <li class="list-group-item border-1">
                                    <span>
                                        <jhi-checklist-check [checkAttribute]="totalPoints"></jhi-checklist-check>
                                        <span>{{ 'artemisApp.examManagement.checklist.textitems.totalpointspossible' | artemisTranslate }}</span>
                                    </span>
                                </li>
                            </ul>
                            <hr />
                            <!-- Exercise Group table -->
                            <jhi-exam-checklist-exercisegroup-table
                                [quizPoolMaxPoints]="quizPool.maxPoints"
                                [exerciseGroups]="exam.exerciseGroups || []"
                            ></jhi-exam-checklist-exercisegroup-table>
                        </td>
                        <td>
                            <a type="submit" [routerLink]="getExamRoutesByIdentifier('exercise-groups')" class="btn btn-primary" id="exercises-button-groups-table">
                                <fa-icon [icon]="faListAlt"></fa-icon>
                                <span>{{ 'artemisApp.examManagement.exerciseGroups' | artemisTranslate }}</span>
                            </a>
                        </td>
                    </tr>
                    <tr>
                        <td>2</td>
                        <td>
                            <span>{{ 'artemisApp.examManagement.checklist.tableItem.testRun' | artemisTranslate }}</span>
                        </td>
                        <td>
                            <span>{{ 'artemisApp.examManagement.checklist.descriptionItem.testRun' | artemisTranslate }}</span>
                            <hr />
                            <ul class="list-unstyled">
                                @if (examChecklist) {
                                    <li class="list-group-item border-1">
                                        <span>{{ 'artemisApp.examManagement.checklist.textitems.testruns' | artemisTranslate }}</span>
                                        {{ examChecklist.numberOfTestRuns }}
                                    </li>
                                }
                            </ul>
                        </td>
                        <td>
                            <a [routerLink]="getExamRoutesByIdentifier('test-runs')" class="btn btn-info">
                                <fa-icon [icon]="faUser"></fa-icon>
                                <span>{{ 'artemisApp.examManagement.testRun.testRun' | artemisTranslate }}</span>
                            </a>
                        </td>
                    </tr>
                    @if (!isTestExam) {
                        <tr>
                            <td>3</td>
                            <td>
                                <span>{{ 'artemisApp.examManagement.checklist.tableItem.register' | artemisTranslate }}</span>
                            </td>
                            <td>
                                <span>{{ 'artemisApp.examManagement.checklist.descriptionItem.register' | artemisTranslate }}</span>
                                <hr />
                                <ul class="list-unstyled">
                                    <li class="list-group-item border-1">
                                        <span>
                                            <jhi-checklist-check [checkAttribute]="!!exam.numberOfExamUsers && exam.numberOfExamUsers! > 0"></jhi-checklist-check>
                                            <span>{{ 'artemisApp.examManagement.checklist.textitems.leastonestudent' | artemisTranslate }}</span>
                                        </span>
                                    </li>
                                    <li class="list-group-item border-1">
                                        <span>{{ 'artemisApp.examManagement.checklist.textitems.studentsregistered' | artemisTranslate }}</span>
                                        <span> {{ exam.numberOfExamUsers }} </span>
                                    </li>
                                </ul>
                            </td>
                            <td>
                                <a [routerLink]="getExamRoutesByIdentifier('students')" class="btn btn-info">
                                    <fa-icon [icon]="faUser"></fa-icon>
                                    <span>{{ 'artemisApp.examManagement.students' | artemisTranslate }}</span>
                                </a>
                            </td>
                        </tr>
                        <tr>
                            <td>4</td>
                            <td>
                                <span>{{ 'artemisApp.examManagement.checklist.tableItem.generateStudentExams' | artemisTranslate }}</span>
                            </td>
                            <td>
                                <span>{{ 'artemisApp.examManagement.checklist.descriptionItem.generateStudentExams' | artemisTranslate }}</span>
                                <hr />
                                <ul class="list-unstyled">
                                    <li class="list-group-item border-1">
                                        <span>
                                            <jhi-checklist-check [checkAttribute]="allExamsGenerated"></jhi-checklist-check>
                                            <span>{{ 'artemisApp.examManagement.checklist.textitems.allexamsgenerated' | artemisTranslate }}</span>
                                        </span>
                                    </li>
                                </ul>
                            </td>
                            <td>
                                <a [routerLink]="getExamRoutesByIdentifier('student-exams')" class="btn btn-primary">
                                    <fa-icon [icon]="faEye"></fa-icon>
                                    <span class="d-none d-md-inline">{{ 'artemisApp.examManagement.studentExams' | artemisTranslate }}</span>
                                </a>
                            </td>
                        </tr>
                        <tr>
                            <td>5</td>
                            <td>
                                <span>{{ 'artemisApp.examManagement.checklist.tableItem.prepareExerciseStart' | artemisTranslate }}</span>
                            </td>
                            <td>
                                <span>{{ 'artemisApp.examManagement.checklist.descriptionItem.prepareExerciseStart' | artemisTranslate }} </span>
                                <hr />
                                <ul class="list-unstyled">
                                    @if (examChecklist) {
                                        <li class="list-group-item border-1">
                                            <jhi-checklist-check
                                                [checkAttribute]="!!examChecklist.allExamExercisesAllStudentsPrepared && this.allExamsGenerated"
                                            ></jhi-checklist-check>
                                            <span>{{ 'artemisApp.examManagement.checklist.textitems.allExercisesPrepared' | artemisTranslate }}</span>
                                        </li>
                                    }
                                </ul>
                            </td>
                            <td>
                                <a [routerLink]="getExamRoutesByIdentifier('student-exams')" class="btn btn-primary">
                                    <fa-icon [icon]="faEye"></fa-icon>
                                    <span class="d-none d-md-inline">{{ 'artemisApp.examManagement.studentExams' | artemisTranslate }}</span>
                                </a>
                            </td>
                        </tr>
                    }
                    <tr>
                        <td>{{ isTestExam ? 3 : 6 }}</td>
                        <td>
                            <span>{{ 'artemisApp.examManagement.checklist.tableItem.examDetails' | artemisTranslate }}</span>
                        </td>
                        <td>
                            <span>{{ 'artemisApp.examManagement.checklist.descriptionItem.examDetails' | artemisTranslate }}</span>
                            @if (isTestExam) {
                                <hr />
                                <span>{{ 'artemisApp.examManagement.checklist.testExam.detailsHintForTestExams' | artemisTranslate }} :</span>
                                <!-- Additional hints for test exams, as several steps are automated compared to the normal exam and therefore do not need to be performed by the user -->
                                <ul class="list-unstyled">
                                    <li class="list-group-item border-1">
                                        <span>
                                            <jhi-checklist-check [checkAttribute]="true"></jhi-checklist-check>
                                            <span>{{ 'artemisApp.examManagement.checklist.testExam.studentRegistration' | artemisTranslate }}</span>
                                        </span>
                                    </li>
                                    <li class="list-group-item border-1">
                                        <span>
                                            <jhi-checklist-check [checkAttribute]="true"></jhi-checklist-check>
                                            <span>{{ 'artemisApp.studentExams.studentExamStatusTestExam' | artemisTranslate }}</span>
                                        </span>
                                    </li>
                                    <li class="list-group-item border-1">
                                        <span>
                                            <jhi-checklist-check [checkAttribute]="true"></jhi-checklist-check>
                                            <span>{{ 'artemisApp.examManagement.checklist.testExam.instantResults' | artemisTranslate }}</span>
                                        </span>
                                    </li>
                                </ul>
                            }
                        </td>
                        <td>
                            <a id="editButton_table" [routerLink]="getExamRoutesByIdentifier('edit')" class="btn btn-warning">
                                <fa-icon [icon]="faWrench"></fa-icon>&nbsp;<span jhiTranslate="entity.action.edit"> Edit</span>
                            </a>
                        </td>
                    </tr>
                </tbody>
            </table>
        </div>
        <hr />
        <h3>{{ 'artemisApp.examStatus.conduction.' + (isTestExam ? 'testExam.' : '') + 'examConduction' | artemisTranslate }}</h3>
        <b>{{
            'artemisApp.examManagement.checklist.conductionPlannedFromTo'
                | artemisTranslate
                    : {
                          from: exam.startDate! | artemisDate,
                          to: exam.endDate! | artemisDate
                      }
        }}</b>
        <div class="table-responsive">
            <table class="table table-striped">
                <thead>
                    <tr>
                        <th>
                            <span>#</span>
                        </th>
                        <th>
                            <span>{{ 'artemisApp.examManagement.checklist.checklistItem' | artemisTranslate }}</span>
                        </th>
                        <th>
                            <span>{{ 'artemisApp.examManagement.checklist.description' | artemisTranslate }}</span>
                        </th>
                        <th>
                            <span>{{ 'artemisApp.examManagement.checklist.goTo' | artemisTranslate }}</span>
                        </th>
                    </tr>
                </thead>
                <tbody>
                    <tr>
                        <td>1</td>
                        <td>
                            <span>{{ 'artemisApp.examManagement.checklist.tableItem.conductExam' | artemisTranslate }}</span>
                        </td>
                        <td>
                            <span>{{ 'artemisApp.examManagement.checklist.descriptionItem.conductExam' | artemisTranslate }}</span>
                            <hr />
                            <!-- Display number of registered students -->
                            @if (exam.numberOfExamUsers) {
                                <div>
                                    <span>{{ 'artemisApp.examManagement.checklist.textitems.studentsregistered' | artemisTranslate }} {{ exam.numberOfExamUsers! }}</span>
                                    <hr />
                                </div>
                            }
                            <!-- Display started exams-->
                            @if (
                                examChecklist && examChecklist.numberOfGeneratedStudentExams !== null && examChecklist.numberOfGeneratedStudentExams !== 0 && numberOfStarted > 0
                            ) {
                                <div>
                                    <span>{{ 'artemisApp.examManagement.checklist.textitems.startedExam' | artemisTranslate }} :</span>
                                    <div class="pt-2">
                                        <jhi-progress-bar
                                            [denominator]="examChecklist.numberOfGeneratedStudentExams!"
                                            [numerator]="numberOfStarted"
                                            [percentage]="(100 * numberOfStarted) / examChecklist.numberOfGeneratedStudentExams!"
                                        >
                                        </jhi-progress-bar>
                                    </div>
                                    <hr />
                                </div>
                            }
                            <!-- Display submitted exams-->
                            @if (
                                examChecklist && examChecklist.numberOfGeneratedStudentExams !== null && examChecklist.numberOfGeneratedStudentExams !== 0 && numberOfSubmitted > 0
                            ) {
                                <div>
                                    <span>{{ 'artemisApp.examManagement.checklist.textitems.submittedExam' | artemisTranslate }} :</span>
                                    <div class="pt-2">
                                        <jhi-progress-bar
                                            [denominator]="numberOfStarted"
                                            [numerator]="numberOfSubmitted!"
                                            [percentage]="(100 * numberOfSubmitted!) / numberOfStarted"
                                        >
                                        </jhi-progress-bar>
                                    </div>
                                    <br />
                                </div>
                            }
                            @if (examChecklist && numberOfSubmitted! === 0) {
                                <div>
                                    <span>{{ 'artemisApp.examManagement.checklist.textitems.noSubmissions' | artemisTranslate }}</span>
                                </div>
                            }
                        </td>
                        <td>
                            <a [routerLink]="getExamRoutesByIdentifier('student-exams')" class="btn btn-primary">
                                <fa-icon [icon]="faEye"></fa-icon>
                                <span class="d-none d-md-inline">{{ 'artemisApp.examManagement.studentExams' | artemisTranslate }}</span>
                            </a>
                        </td>
                    </tr>
                    <tr>
                        <td>2</td>
                        <td>
                            <span>{{ 'artemisApp.examManagement.checklist.tableItem.editWorkingTime' | artemisTranslate }}</span>
                        </td>
                        <td>
                            <span>{{ 'artemisApp.examManagement.checklist.descriptionItem.editWorkingTime' | artemisTranslate }}</span>
                        </td>
                        <td>
                            <jhi-exam-edit-working-time [(exam)]="exam" />
                        </td>
                    </tr>
                </tbody>
                <tbody>
                    <tr>
                        <td>3</td>
                        <td>
                            <span jhiTranslate="artemisApp.examManagement.checklist.tableItem.createAnnouncement">Send announcements</span>
                        </td>
                        <td>
                            <span jhiTranslate="artemisApp.examManagement.checklist.descriptionItem.createAnnouncement">
                                To communicate important information to all students working on the exam right now, you can make an announcement. It will be distributed and
                                displayed to all students immediately.
                            </span>
                        </td>
                        <td>
                            <jhi-exam-live-announcement-create-button [exam]="exam" />
                        </td>
                    </tr>
                </tbody>
            </table>
        </div>
        <hr />
        @if (!isTestExam) {
            <h3>{{ 'artemisApp.examStatus.correction.examCorrection' | artemisTranslate }}</h3>
            <div class="table-responsive">
                <table class="table table-striped">
                    <thead>
                        <tr>
                            <th>
                                <span>#</span>
                            </th>
                            <th>
                                <span>{{ 'artemisApp.examManagement.checklist.checklistItem' | artemisTranslate }}</span>
                            </th>
                            <th>
                                <span>{{ 'artemisApp.examManagement.checklist.description' | artemisTranslate }}</span>
                            </th>
                            <th>
                                <span>{{ 'artemisApp.examManagement.checklist.goTo' | artemisTranslate }}</span>
                            </th>
                        </tr>
                    </thead>
                    <tbody>
                        <tr>
                            <td>1</td>
                            <td>
                                <span>{{ 'artemisApp.examManagement.checklist.tableItem.suspiciousBehavior' | artemisTranslate }}</span>
                            </td>
                            <td>
                                <span>{{ 'artemisApp.examManagement.checklist.descriptionItem.suspiciousBehavior' | artemisTranslate }}</span>
                                <hr />
                                <br />
                            </td>
                            <td>
                                <a [routerLink]="['suspicious-behavior']" class="btn btn-info">
                                    <fa-icon [icon]="faChartBar"></fa-icon>
                                    <span>{{ 'artemisApp.examManagement.suspiciousBehavior.title' | artemisTranslate }}</span>
                                </a>
                            </td>
                        </tr>
                        <tr>
                            <td>2</td>
                            <td>
                                <span>{{ 'artemisApp.examManagement.checklist.tableItem.assessAllSubmissions' | artemisTranslate }}</span>
                            </td>
                            <td>
                                <span>{{ 'artemisApp.examManagement.checklist.descriptionItem.assessAllSubmissions' | artemisTranslate }}</span>
                                <hr />
                                <!-- Display assessment progress summed up over all exercises, by correction round -->
                                @if (examChecklist && examChecklist.numberOfTotalExamAssessmentsFinishedByCorrectionRound !== null && numberOfSubmitted !== 0) {
                                    <div>
                                        @for (
                                            finishedByCorrectionRound of examChecklist.numberOfTotalExamAssessmentsFinishedByCorrectionRound;
                                            track finishedByCorrectionRound;
                                            let index = $index
                                        ) {
                                            <div>
                                                @if (index > 0) {
                                                    <hr />
                                                }
                                                <span> {{ 'artemisApp.examManagement.checklist.textitems.correctionRound' | artemisTranslate }} {{ index + 1 }} : </span>
                                                <div class="pt-2">
                                                    <jhi-progress-bar
                                                        [denominator]="examChecklist.numberOfTotalParticipationsForAssessment"
                                                        [numerator]="finishedByCorrectionRound!"
                                                        [percentage]="(finishedByCorrectionRound! / examChecklist.numberOfTotalParticipationsForAssessment) * 100"
                                                    >
                                                    </jhi-progress-bar>
                                                </div>
                                            </div>
                                        }
                                    </div>
                                }
                                @if (examChecklist && numberOfSubmitted === 0) {
                                    <div>
                                        <span>{{ 'artemisApp.examManagement.checklist.textitems.noSubmissions' | artemisTranslate }}</span>
                                    </div>
                                }
                                <br />
                            </td>
                            <td>
                                <a [routerLink]="getExamRoutesByIdentifier('assessment-dashboard')" class="btn btn-primary">
                                    <fa-icon [icon]="faThList"></fa-icon>
                                    <span>{{ 'artemisApp.examManagement.assessmentDashboard' | artemisTranslate }}</span>
                                </a>
                            </td>
                        </tr>
                        <tr>
                            <td>3</td>
                            <td>
                                <span>{{ 'artemisApp.examManagement.checklist.tableItem.publishResults' | artemisTranslate }}</span>
                            </td>
                            <td>
                                <span>{{ 'artemisApp.examManagement.checklist.descriptionItem.publishResults' | artemisTranslate }}</span>
                                <hr />
                                <ul class="list-unstyled">
                                    <li class="list-group-item border-1">
                                        <span>
                                            <jhi-checklist-check [checkAttribute]="!!exam.publishResultsDate"></jhi-checklist-check>
                                            <span>{{ 'artemisApp.examManagement.checklist.textitems.pulishingdateset' | artemisTranslate }}</span>
                                        </span>
                                    </li>
                                </ul>
                            </td>
                            <td>
                                <a id="editButton_publish" [routerLink]="getExamRoutesByIdentifier('edit')" class="btn btn-warning">
                                    <fa-icon [icon]="faWrench"></fa-icon>&nbsp;<span jhiTranslate="entity.action.edit"> Edit</span>
                                </a>
                            </td>
                        </tr>
                        <tr>
                            <td>4</td>
                            <td>
                                <span>{{ 'artemisApp.examManagement.checklist.tableItem.examReview' | artemisTranslate }}</span>
                            </td>
                            <td>
                                <span>{{ 'artemisApp.examManagement.checklist.descriptionItem.examReview' | artemisTranslate }}</span>
                                <hr />
                                <ul class="list-unstyled">
                                    <li class="list-group-item border-1">
                                        <span>
                                            <jhi-checklist-check [checkAttribute]="!!exam.examStudentReviewStart"></jhi-checklist-check>
                                            <span>{{ 'artemisApp.examManagement.checklist.textitems.startdatereviewset' | artemisTranslate }}</span>
                                        </span>
                                    </li>
                                    <li class="list-group-item border-1">
                                        <span>
                                            <jhi-checklist-check [checkAttribute]="!!exam.examStudentReviewEnd"></jhi-checklist-check>
                                            <span>{{ 'artemisApp.examManagement.checklist.textitems.enddatereviewset' | artemisTranslate }}</span>
                                        </span>
                                    </li>
                                </ul>
                            </td>
                            <td>
                                <a id="editButton_review" [routerLink]="getExamRoutesByIdentifier('edit')" class="btn btn-warning">
                                    <fa-icon [icon]="faWrench"></fa-icon>&nbsp;<span jhiTranslate="entity.action.edit">Edit</span>
                                </a>
                            </td>
                        </tr>
                        <tr>
                            <td>5</td>
                            <td>
                                <span>{{ 'artemisApp.examManagement.checklist.tableItem.resolveComplaints' | artemisTranslate }}</span>
                            </td>
                            <td>
                                <span>{{ 'artemisApp.examManagement.checklist.descriptionItem.resolveComplaints' | artemisTranslate }}</span>
                                <hr />
                                @if (examChecklist && examChecklist.numberOfAllComplaintsDone !== null && examChecklist.numberOfAllComplaints !== 0) {
                                    <div>
                                        <div class="pt-2">
                                            <jhi-progress-bar
                                                [denominator]="examChecklist.numberOfAllComplaints!"
                                                [numerator]="examChecklist.numberOfAllComplaintsDone!"
                                                [percentage]="(examChecklist.numberOfAllComplaintsDone! / examChecklist.numberOfAllComplaints!) * 100"
                                            >
                                            </jhi-progress-bar>
                                        </div>
                                    </div>
                                }
                                @if (examChecklist && examChecklist.numberOfAllComplaints === 0) {
                                    <div>
                                        <span>{{ 'artemisApp.examManagement.checklist.textitems.noComplaints' | artemisTranslate }}</span>
                                    </div>
                                }
                                <br />
                            </td>
                            <td>
                                <a [routerLink]="getExamRoutesByIdentifier('assessment-dashboard')" class="btn btn-primary" id="tutor-exam-dashboard-button_table_complaints">
                                    <fa-icon [icon]="faThList"></fa-icon>
                                    <span>{{ 'artemisApp.examManagement.assessmentDashboard' | artemisTranslate }}</span>
                                </a>
                            </td>
                        </tr>
                        <tr>
                            <td>6</td>
                            <td>
                                <span>{{ 'artemisApp.examManagement.checklist.tableItem.exportResults' | artemisTranslate }}</span>
                            </td>
                            <td>
                                <span>{{ 'artemisApp.examManagement.checklist.descriptionItem.exportResults' | artemisTranslate }}</span>
                            </td>
                            <td>
                                <a [routerLink]="getExamRoutesByIdentifier('scores')" class="btn btn-info" id="scores-button_publish_result">
                                    <fa-icon [icon]="faEye"></fa-icon>
                                    <span>{{ 'entity.action.scores' | artemisTranslate }}</span>
                                </a>
                            </td>
                        </tr>
                    </tbody>
                </table>
            </div>
        }
    </div>
}<|MERGE_RESOLUTION|>--- conflicted
+++ resolved
@@ -1,134 +1,3 @@
-<<<<<<< HEAD
-<div *ngIf="exam?.course?.isAtLeastInstructor">
-    <h2>
-        <span>{{ 'artemisApp.examManagement.checklist.' + (isTestExam ? 'testExam.' : '') + 'title' | artemisTranslate }}</span>
-    </h2>
-    <p *ngIf="!isTestExam">
-        <span>
-            {{ 'artemisApp.examManagement.checklist.introduction' | artemisTranslate }}
-            <a href="https://docs.artemis.cit.tum.de/user/exams/instructors_guide/">{{ 'artemisApp.examManagement.checklist.linkDescription' | artemisTranslate }}</a>
-            {{ 'artemisApp.examManagement.checklist.introductionPart2' | artemisTranslate }}
-        </span>
-    </p>
-    <p *ngIf="isTestExam">
-        <!-- documentation currently missing. -->
-        <span> {{ 'artemisApp.examManagement.checklist.testExam.introduction' | artemisTranslate }}</span>
-    </p>
-    <br />
-    <h3>
-        {{ 'artemisApp.examStatus.preparation.' + (isTestExam ? 'testExam.' : '') + 'examPreparation' | artemisTranslate }}
-    </h3>
-    <div class="table-responsive">
-        <table class="table table-striped">
-            <thead>
-                <tr>
-                    <th>
-                        <span>#</span>
-                    </th>
-                    <th>
-                        <span>{{ 'artemisApp.examManagement.checklist.checklistItem' | artemisTranslate }}</span>
-                    </th>
-                    <th>
-                        <span>{{ 'artemisApp.examManagement.checklist.description' | artemisTranslate }}</span>
-                    </th>
-                    <th>
-                        <span>{{ 'artemisApp.examManagement.checklist.goTo' | artemisTranslate }}</span>
-                    </th>
-                </tr>
-            </thead>
-
-            <tbody>
-                <tr>
-                    <td>1</td>
-                    <td>
-                        <span>{{ 'artemisApp.examManagement.checklist.tableItem.exerciseGroups' | artemisTranslate }}</span>
-                    </td>
-                    <td>
-                        <span>{{ 'artemisApp.examManagement.checklist.descriptionItem.exerciseGroups' | artemisTranslate }}</span>
-                        <hr />
-                        <ul class="list-unstyled">
-                            <li class="list-group-item border-1">
-                                <span>
-                                    <jhi-checklist-check [checkAttribute]="exam.exerciseGroups && exam.exerciseGroups.length > 0"></jhi-checklist-check>
-                                    <span>{{ 'artemisApp.examManagement.checklist.textitems.leastoneexercisegroup' | artemisTranslate }}</span>
-                                </span>
-                            </li>
-                            <li class="list-group-item border-1">
-                                <span>
-                                    <!-- assert amount mandatory exercises <= number in settings <= amount total exercises -->
-                                    <jhi-checklist-check
-                                        [checkAttribute]="
-                                            exam.exerciseGroups &&
-                                            countMandatoryExercises <= (exam.numberOfExercisesInExam ?? 0) &&
-                                            (exam.numberOfExercisesInExam ?? 0) <= exam.exerciseGroups.length
-                                        "
-                                    ></jhi-checklist-check>
-                                    <span>{{
-                                        (!hasOptionalExercises
-                                            ? 'artemisApp.examManagement.checklist.textitems.numberofexercisegroupsequal'
-                                            : 'artemisApp.examManagement.checklist.textitems.numberofexercisegroupsinbetween'
-                                        ) | artemisTranslate
-                                    }}</span>
-                                </span>
-                            </li>
-                            <li class="list-group-item border-1">
-                                <span>
-                                    <jhi-checklist-check [checkAttribute]="allGroupsContainExercise"></jhi-checklist-check>
-                                    <span>{{ 'artemisApp.examManagement.checklist.textitems.eachexercisegroup' | artemisTranslate }}</span>
-                                </span>
-                            </li>
-                            <li class="list-group-item border-1">
-                                <span>
-                                    <jhi-checklist-check [checkAttribute]="pointsExercisesEqual"></jhi-checklist-check>
-                                    <span>{{ 'artemisApp.examManagement.checklist.textitems.pointsexercisegroupequal' | artemisTranslate }}</span>
-                                </span>
-                            </li>
-                            <li class="list-group-item border-1">
-                                <span>
-                                    <jhi-checklist-check [checkAttribute]="totalPoints"></jhi-checklist-check>
-                                    <span>{{ 'artemisApp.examManagement.checklist.textitems.totalpointspossible' | artemisTranslate }}</span>
-                                </span>
-                            </li>
-                        </ul>
-
-                        <hr />
-                        <!-- Exercise Group table -->
-                        <jhi-exam-checklist-exercisegroup-table
-                            [quizExamMaxPoints]="exam.quizExamMaxPoints ?? 0"
-                            [exerciseGroups]="exam.exerciseGroups || []"
-                        ></jhi-exam-checklist-exercisegroup-table>
-                    </td>
-                    <td>
-                        <a type="submit" [routerLink]="getExamRoutesByIdentifier('exercise-groups')" class="btn btn-primary" id="exercises-button-groups-table">
-                            <fa-icon [icon]="faListAlt"></fa-icon>
-                            <span>{{ 'artemisApp.examManagement.exerciseGroups' | artemisTranslate }}</span>
-                        </a>
-                    </td>
-                </tr>
-                <tr>
-                    <td>2</td>
-                    <td>
-                        <span>{{ 'artemisApp.examManagement.checklist.tableItem.testRun' | artemisTranslate }}</span>
-                    </td>
-                    <td>
-                        <span>{{ 'artemisApp.examManagement.checklist.descriptionItem.testRun' | artemisTranslate }}</span>
-                        <hr />
-                        <ul class="list-unstyled">
-                            <li *ngIf="examChecklist" class="list-group-item border-1">
-                                <span>{{ 'artemisApp.examManagement.checklist.textitems.testruns' | artemisTranslate }}</span>
-                                {{ examChecklist.numberOfTestRuns }}
-                            </li>
-                        </ul>
-                    </td>
-                    <td>
-                        <a [routerLink]="getExamRoutesByIdentifier('test-runs')" class="btn btn-info">
-                            <fa-icon [icon]="faUser"></fa-icon>
-                            <span>{{ 'artemisApp.examManagement.testRun.testRun' | artemisTranslate }}</span>
-                        </a>
-                    </td>
-                </tr>
-                <ng-container *ngIf="!isTestExam">
-=======
 @if (exam?.course?.isAtLeastInstructor) {
     <div>
         <h2>
@@ -156,7 +25,6 @@
         <div class="table-responsive">
             <table class="table table-striped">
                 <thead>
->>>>>>> d49d4375
                     <tr>
                         <th>
                             <span>#</span>
@@ -228,7 +96,7 @@
                             <hr />
                             <!-- Exercise Group table -->
                             <jhi-exam-checklist-exercisegroup-table
-                                [quizPoolMaxPoints]="quizPool.maxPoints"
+                                [quizExamMaxPoints]="exam.quizExamMaxPoints ?? 0"
                                 [exerciseGroups]="exam.exerciseGroups || []"
                             ></jhi-exam-checklist-exercisegroup-table>
                         </td>
