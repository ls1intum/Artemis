<div *ngIf="isAtLeastInstructor">
    <h3>
        <span>{{ 'artemisApp.examManagement.checklist.title' | artemisTranslate }}</span>
    </h3>
    <p>
        <span>{{ 'artemisApp.examManagement.checklist.introduction' | artemisTranslate }}</span>
        <a href="https://artemis-platform.readthedocs.io/en/latest/user/exams/instructors_guide/">
            <span>{{ 'artemisApp.examManagement.checklist.linkDescription' | artemisTranslate }}</span></a
        >
        <br />
    </p>
    <table class="table table-striped">
        <thead>
            <tr>
                <th>
                    <span>#</span>
                </th>
                <th>
                    <span>{{ 'artemisApp.examManagement.checklist.checklistItem' | artemisTranslate }}</span>
                </th>
                <th>
                    <span>{{ 'artemisApp.examManagement.checklist.description' | artemisTranslate }}</span>
                </th>
                <th>
                    <span>{{ 'artemisApp.examManagement.checklist.goTo' | artemisTranslate }}</span>
                </th>
            </tr>
        </thead>

        <tbody>
            <tr>
                <td>1</td>
                <td>
<<<<<<< HEAD
                    <span>{{ 'artemisApp.examManagement.checklist.tableItem.exerciseGroups' | translate }}</span>
                </td>
                <td>
                    <span>{{ 'artemisApp.examManagement.checklist.descriptionItem.exerciseGroups' | translate }}</span>
=======
                    <span>{{ 'artemisApp.examManagement.checklist.tableItem.exerciseGroups' | artemisTranslate }}</span>
                </td>
                <td>
                    <span>{{ 'artemisApp.examManagement.checklist.descriptionItem.exerciseGroups' | artemisTranslate }}</span>
>>>>>>> 4c18c2e0
                    <hr />
                    <ul class="list-unstyled">
                        <li class="list-group-item border-1">
                            <span>
                                <jhi-exam-checklist-check [checkAttribute]="exam.exerciseGroups?.length > 0"></jhi-exam-checklist-check>
                                <span>{{ 'artemisApp.examManagement.checklist.textitems.leastoneexercisegroup' | artemisTranslate }}</span>
                            </span>
                        </li>
                        <li class="list-group-item border-1">
                            <span>
                                <jhi-exam-checklist-check [checkAttribute]="exam.exerciseGroups?.length == exam.numberOfExercisesInExam"></jhi-exam-checklist-check>
                                <span>{{ 'artemisApp.examManagement.checklist.textitems.numberofexercisegroupsequal' | artemisTranslate }}</span>
                            </span>
                        </li>
                        <li class="list-group-item border-1">
                            <span>
                                <jhi-exam-checklist-check [checkAttribute]="allGroupsContainExercise"></jhi-exam-checklist-check>
                                <span>{{ 'artemisApp.examManagement.checklist.textitems.eachexercisegroup' | artemisTranslate }}</span>
                            </span>
                        </li>
                        <li class="list-group-item border-1">
                            <span>
                                <jhi-exam-checklist-check [checkAttribute]="pointsExercisesEqual"></jhi-exam-checklist-check>
                                <span>{{ 'artemisApp.examManagement.checklist.textitems.pointsexercisegroupequal' | artemisTranslate }}</span>
                            </span>
                        </li>
                        <li class="list-group-item border-1">
                            <span>
                                <jhi-exam-checklist-check [checkAttribute]="totalPointsMandatory && totalPointsMandatoryOptional"></jhi-exam-checklist-check>
                                <span>{{ 'artemisApp.examManagement.checklist.textitems.totalpointspossible' | artemisTranslate }}</span>
                            </span>
                        </li>
                    </ul>

                    <hr />
                    <!-- Exercise Group table -->
                    <jhi-exam-checklist-exercisegroup-table [exerciseGroups]="exam.exerciseGroups"></jhi-exam-checklist-exercisegroup-table>
                </td>
                <td>
                    <a
                        *ngIf="isAtLeastInstructor"
                        type="submit"
                        [routerLink]="getExamRoutesByIdentifier('exercise-groups')"
                        class="btn btn-primary"
                        id="exercises-button-groups-table"
                    >
                        <fa-icon [icon]="'list-alt'"></fa-icon>
                        <span>{{ 'artemisApp.examManagement.exerciseGroups' | artemisTranslate }}</span>
                    </a>
                </td>
            </tr>
            <tr>
                <td>2</td>
                <td>
<<<<<<< HEAD
                    <span>{{ 'artemisApp.examManagement.checklist.tableItem.testRun' | translate }}</span>
                </td>
                <td>
                    <span>{{ 'artemisApp.examManagement.checklist.descriptionItem.testRun' | translate }}</span>
=======
                    <span>{{ 'artemisApp.examManagement.checklist.tableItem.testRun' | artemisTranslate }}</span>
                </td>
                <td>
                    <span>{{ 'artemisApp.examManagement.checklist.descriptionItem.testRun' | artemisTranslate }}</span>
>>>>>>> 4c18c2e0
                    <hr />
                    <ul class="list-unstyled">
                        <li *ngIf="examChecklist" class="list-group-item border-1">
                            <span>{{ 'artemisApp.examManagement.checklist.textitems.testruns' | artemisTranslate }}</span>
                            {{ examChecklist.numberOfTestRuns }}
                        </li>
                    </ul>
                </td>
                <td>
                    <a *ngIf="isAtLeastInstructor" [routerLink]="getExamRoutesByIdentifier('test-runs')" class="btn btn-info">
                        <fa-icon [icon]="'user'"></fa-icon>
                        <span>{{ 'artemisApp.examManagement.testRun.testRun' | artemisTranslate }}</span>
                    </a>
                </td>
            </tr>
            <tr>
                <td>3</td>
                <td>
<<<<<<< HEAD
                    <span>{{ 'artemisApp.examManagement.checklist.tableItem.register' | translate }}</span>
                </td>
                <td>
                    <span>{{ 'artemisApp.examManagement.checklist.descriptionItem.register' | translate }}</span>
=======
                    <span>{{ 'artemisApp.examManagement.checklist.tableItem.register' | artemisTranslate }}</span>
                </td>
                <td>
                    <span>{{ 'artemisApp.examManagement.checklist.descriptionItem.register' | artemisTranslate }}</span>
>>>>>>> 4c18c2e0
                    <hr />
                    <ul class="list-unstyled">
                        <li class="list-group-item border-1">
                            <span>
                                <jhi-exam-checklist-check [checkAttribute]="exam.numberOfRegisteredUsers && exam.numberOfRegisteredUsers > 0"></jhi-exam-checklist-check>
                                <span>{{ 'artemisApp.examManagement.checklist.textitems.leastonestudent' | artemisTranslate }}</span>
                            </span>
                        </li>
                        <li class="list-group-item border-1">
                            <span>{{ 'artemisApp.examManagement.checklist.textitems.studentsregistered' | artemisTranslate }}</span>
                            <span> {{ exam.registeredUsers?.length || 0 }} </span>
                        </li>
                    </ul>
                </td>
                <td>
                    <a *ngIf="isAtLeastInstructor" [routerLink]="getExamRoutesByIdentifier('students')" class="btn btn-info">
                        <fa-icon [icon]="'user'"></fa-icon>
                        <span>{{ 'artemisApp.examManagement.students' | artemisTranslate }}</span>
                    </a>
                </td>
            </tr>
            <tr>
                <td>4</td>
                <td>
<<<<<<< HEAD
                    <span>{{ 'artemisApp.examManagement.checklist.tableItem.generateStudentExams' | translate }}</span>
                </td>
                <td>
                    <span>{{ 'artemisApp.examManagement.checklist.descriptionItem.generateStudentExams' | translate }}</span>
=======
                    <span>{{ 'artemisApp.examManagement.checklist.tableItem.generateStudentExams' | artemisTranslate }}</span>
                </td>
                <td>
                    <span>{{ 'artemisApp.examManagement.checklist.descriptionItem.generateStudentExams' | artemisTranslate }}</span>
>>>>>>> 4c18c2e0
                    <hr />
                    <ul class="list-unstyled">
                        <li class="list-group-item border-1">
                            <span>
                                <jhi-exam-checklist-check [checkAttribute]="allExamsGenerated"></jhi-exam-checklist-check>
                                <span>{{ 'artemisApp.examManagement.checklist.textitems.allexamsgenerated' | artemisTranslate }}</span>
                            </span>
                        </li>
                    </ul>
                </td>
                <td>
                    <a *ngIf="isAtLeastInstructor" [routerLink]="getExamRoutesByIdentifier('student-exams')" class="btn btn-primary">
                        <fa-icon [icon]="'eye'"></fa-icon>
                        <span class="d-none d-md-inline">{{ 'artemisApp.examManagement.studentExams' | artemisTranslate }}</span>
                    </a>
                </td>
            </tr>
            <tr>
                <td>5</td>
                <td>
<<<<<<< HEAD
                    <span>{{ 'artemisApp.examManagement.checklist.tableItem.prepareExerciseStart' | translate }}</span>
=======
                    <span>{{ 'artemisApp.examManagement.checklist.tableItem.prepareExerciseStart' | artemisTranslate }}</span>
>>>>>>> 4c18c2e0
                </td>
                <td>
                    <span
                        >{{ 'artemisApp.examManagement.checklist.descriptionItem.prepareExerciseStart' | artemisTranslate }}
                        <hr />
                        <ul class="list-unstyled">
                            <li *ngIf="examChecklist" class="list-group-item border-1">
                                <jhi-exam-checklist-check [checkAttribute]="examChecklist.allExamExercisesAllStudentsPrepared"></jhi-exam-checklist-check>
                                <span>{{ 'artemisApp.examManagement.checklist.textitems.allExercisesPrepared' | artemisTranslate }}</span>
                            </li>
                        </ul>
                    </span>
                </td>
                <td>
                    <a *ngIf="isAtLeastInstructor" [routerLink]="getExamRoutesByIdentifier('student-exams')" class="btn btn-primary">
                        <fa-icon [icon]="'eye'"></fa-icon>
                        <span class="d-none d-md-inline">{{ 'artemisApp.examManagement.studentExams' | artemisTranslate }}</span>
                    </a>
                </td>
            </tr>
            <tr>
                <td>6</td>
                <td>
<<<<<<< HEAD
                    <span>{{ 'artemisApp.examManagement.checklist.tableItem.examDetails' | translate }}</span>
                </td>
                <td>
                    <span>{{ 'artemisApp.examManagement.checklist.descriptionItem.examDetails' | translate }}</span>
=======
                    <span>{{ 'artemisApp.examManagement.checklist.tableItem.examDetails' | artemisTranslate }}</span>
                </td>
                <td>
                    <span>{{ 'artemisApp.examManagement.checklist.descriptionItem.examDetails' | artemisTranslate }}</span>
>>>>>>> 4c18c2e0
                </td>
                <td>
                    <a id="editButton_table" *ngIf="isAtLeastInstructor" [routerLink]="getExamRoutesByIdentifier('edit')" class="btn btn-primary">
                        <fa-icon [icon]="'pencil-alt'"></fa-icon>&nbsp;<span jhiTranslate="entity.action.edit"> Edit</span>
                    </a>
                </td>
            </tr>
            <tr>
                <td>7</td>
                <td>
<<<<<<< HEAD
                    <span>{{ 'artemisApp.examManagement.checklist.tableItem.conductExam' | translate }}</span>
                </td>
                <td>
                    <span>{{ 'artemisApp.examManagement.checklist.descriptionItem.conductExam' | translate }}</span>
=======
                    <span>{{ 'artemisApp.examManagement.checklist.tableItem.conductExam' | artemisTranslate }}</span>
                </td>
                <td>
                    <span>{{ 'artemisApp.examManagement.checklist.descriptionItem.conductExam' | artemisTranslate }}</span>
>>>>>>> 4c18c2e0
                    <hr />
                    <!-- Display started exams-->
                    <div
                        *ngIf="
                            examChecklist &&
                            examChecklist.numberOfGeneratedStudentExams !== null &&
                            examChecklist.numberOfGeneratedStudentExams !== 0 &&
                            examChecklist.numberOfExamsStarted > 0
                        "
                    >
                        <!-- -->
                        <span>{{ 'artemisApp.examManagement.checklist.textitems.startedExam' | artemisTranslate }}:</span>
                        <div style="padding-top: 5px">
                            <jhi-progress-bar
                                [denominator]="examChecklist.numberOfGeneratedStudentExams"
                                [numerator]="examChecklist.numberOfExamsStarted!"
                                [percentage]="(100 * examChecklist.numberOfExamsStarted!) / examChecklist.numberOfGeneratedStudentExams!"
                            >
                            </jhi-progress-bar>
                        </div>
                        <hr />
                    </div>
                    <!-- Display submitted exams-->
                    <div
                        *ngIf="
                            examChecklist &&
                            examChecklist.numberOfGeneratedStudentExams !== null &&
                            examChecklist.numberOfGeneratedStudentExams !== 0 &&
                            examChecklist.numberOfExamsSubmitted > 0
                        "
                    >
                        <span>{{ 'artemisApp.examManagement.checklist.textitems.submittedExam' | artemisTranslate }}:</span>
                        <div style="padding-top: 5px">
                            <jhi-progress-bar
                                [denominator]="examChecklist.numberOfExamsStarted"
                                [numerator]="examChecklist.numberOfExamsSubmitted!"
                                [percentage]="(100 * examChecklist.numberOfExamsSubmitted!) / examChecklist.numberOfExamsStarted!"
                            >
                            </jhi-progress-bar>
                        </div>
                        <br />
                    </div>
                    <div *ngIf="examChecklist && examChecklist.numberOfExamsSubmitted! === 0">
                        <span>{{ 'artemisApp.examManagement.checklist.textitems.noSubmissions' | artemisTranslate }}</span>
                    </div>
                </td>
                <td>
                    <a *ngIf="isAtLeastInstructor" [routerLink]="getExamRoutesByIdentifier('student-exams')" class="btn btn-primary">
                        <fa-icon [icon]="'eye'"></fa-icon>
                        <span class="d-none d-md-inline">{{ 'artemisApp.examManagement.studentExams' | artemisTranslate }}</span>
                    </a>
                </td>
            </tr>
            <tr>
                <td>8</td>
                <td>
<<<<<<< HEAD
                    <span>{{ 'artemisApp.examManagement.checklist.tableItem.assessAllSubmissions' | translate }}</span>
                </td>
                <td>
                    <span>{{ 'artemisApp.examManagement.checklist.descriptionItem.assessAllSubmissions' | translate }}</span>
=======
                    <span>{{ 'artemisApp.examManagement.checklist.tableItem.assessAllSubmissions' | artemisTranslate }}</span>
                </td>
                <td>
                    <span>{{ 'artemisApp.examManagement.checklist.descriptionItem.assessAllSubmissions' | artemisTranslate }}</span>

>>>>>>> 4c18c2e0
                    <hr />
                    <!-- Display assessment progress summed up over all exercises, by correction round -->

                    <div *ngIf="examChecklist && examChecklist.numberOfTotalExamAssessmentsFinishedByCorrectionRound !== null && examChecklist.numberOfExamsSubmitted !== 0">
                        <div *ngFor="let finishedByCorrectionRound of examChecklist.numberOfTotalExamAssessmentsFinishedByCorrectionRound; let index = index">
                            <hr *ngIf="index > 0" />
                            <span> {{ 'artemisApp.examManagement.checklist.textitems.correctionRound' | artemisTranslate }} {{ index + 1 }}: </span>
                            <div style="padding-top: 5px">
                                <jhi-progress-bar
                                    [denominator]="examChecklist.numberOfTotalParticipationsForAssessment"
                                    [numerator]="finishedByCorrectionRound!"
                                    [percentage]="(finishedByCorrectionRound! / examChecklist.numberOfTotalParticipationsForAssessment) * 100"
                                >
                                </jhi-progress-bar>
                            </div>
                        </div>
                    </div>
                    <div *ngIf="examChecklist && examChecklist.numberOfExamsSubmitted === 0">
                        <span>{{ 'artemisApp.examManagement.checklist.textitems.noSubmissions' | artemisTranslate }}</span>
                    </div>
                    <br />
                </td>
                <td>
                    <a *ngIf="isAtLeastInstructor" [routerLink]="getExamRoutesByIdentifier('assessment-dashboard')" class="btn btn-primary">
                        <fa-icon [icon]="'th-list'"></fa-icon>
                        <span>{{ 'artemisApp.examManagement.assessmentDashboard' | artemisTranslate }}</span>
                    </a>
                </td>
            </tr>
            <tr>
                <td>9</td>
                <td>
<<<<<<< HEAD
                    <span>{{ 'artemisApp.examManagement.checklist.tableItem.publishResults' | translate }}</span>
                </td>
                <td>
                    <span>{{ 'artemisApp.examManagement.checklist.descriptionItem.publishResults' | translate }}</span>
=======
                    <span>{{ 'artemisApp.examManagement.checklist.tableItem.publishResults' | artemisTranslate }}</span>
                </td>
                <td>
                    <span>{{ 'artemisApp.examManagement.checklist.descriptionItem.publishResults' | artemisTranslate }}</span>

>>>>>>> 4c18c2e0
                    <hr />
                    <ul class="list-unstyled">
                        <li class="list-group-item border-1">
                            <span>
                                <jhi-exam-checklist-check [checkAttribute]="!!exam.publishResultsDate"></jhi-exam-checklist-check>
                                <span>{{ 'artemisApp.examManagement.checklist.textitems.pulishingdateset' | artemisTranslate }}</span>
                            </span>
                        </li>
                    </ul>
                </td>
                <td>
                    <a id="editButton_publish" *ngIf="isAtLeastInstructor" [routerLink]="getExamRoutesByIdentifier('edit')" class="btn btn-primary">
                        <fa-icon [icon]="'pencil-alt'"></fa-icon>&nbsp;<span jhiTranslate="entity.action.edit"> Edit</span>
                    </a>
                </td>
            </tr>
            <tr>
                <td>10</td>
                <td>
<<<<<<< HEAD
                    <span>{{ 'artemisApp.examManagement.checklist.tableItem.examReview' | translate }}</span>
                </td>
                <td>
                    <span>{{ 'artemisApp.examManagement.checklist.descriptionItem.examReview' | translate }}</span>
=======
                    <span>{{ 'artemisApp.examManagement.checklist.tableItem.examReview' | artemisTranslate }}</span>
                </td>
                <td>
                    <span>{{ 'artemisApp.examManagement.checklist.descriptionItem.examReview' | artemisTranslate }}</span>

>>>>>>> 4c18c2e0
                    <hr />
                    <ul class="list-unstyled">
                        <li class="list-group-item border-1">
                            <span>
                                <jhi-exam-checklist-check [checkAttribute]="!!exam.examStudentReviewStart"></jhi-exam-checklist-check>
                                <span>{{ 'artemisApp.examManagement.checklist.textitems.startdatereviewset' | artemisTranslate }}</span>
                            </span>
                        </li>
                        <li class="list-group-item border-1">
                            <span>
                                <jhi-exam-checklist-check [checkAttribute]="!!exam.examStudentReviewEnd"></jhi-exam-checklist-check>
                                <span>{{ 'artemisApp.examManagement.checklist.textitems.enddatereviewset' | artemisTranslate }}</span>
                            </span>
                        </li>
                    </ul>
                </td>
                <td>
                    <a id="editButton_review" *ngIf="isAtLeastInstructor" [routerLink]="getExamRoutesByIdentifier('edit')" class="btn btn-primary">
                        <fa-icon [icon]="'pencil-alt'"></fa-icon>&nbsp;<span jhiTranslate="entity.action.edit">Edit</span>
                    </a>
                </td>
            </tr>
            <tr>
                <td>11</td>
                <td>
<<<<<<< HEAD
                    <span>{{ 'artemisApp.examManagement.checklist.tableItem.resolveComplaints' | translate }}</span>
                </td>
                <td>
                    <span>{{ 'artemisApp.examManagement.checklist.descriptionItem.resolveComplaints' | translate }}</span>
=======
                    <span>{{ 'artemisApp.examManagement.checklist.tableItem.resolveComplaints' | artemisTranslate }}</span>
                </td>
                <td>
                    <span>{{ 'artemisApp.examManagement.checklist.descriptionItem.resolveComplaints' | artemisTranslate }}</span>
>>>>>>> 4c18c2e0
                    <hr />
                    <div *ngIf="examChecklist && examChecklist.numberOfAllComplaintsDone !== null && examChecklist.numberOfAllComplaints !== 0">
                        <div style="padding-top: 5px">
                            <jhi-progress-bar
                                [denominator]="examChecklist.numberOfAllComplaints!"
                                [numerator]="examChecklist.numberOfAllComplaintsDone!"
                                [percentage]="(examChecklist.numberOfAllComplaintsDone! / examChecklist.numberOfAllComplaints!) * 100"
                            >
                            </jhi-progress-bar>
                        </div>
                    </div>
                    <div *ngIf="examChecklist && examChecklist.numberOfAllComplaints === 0">
                        <span>{{ 'artemisApp.examManagement.checklist.textitems.noComplaints' | artemisTranslate }}</span>
                    </div>
                    <br />
                </td>
                <td>
                    <a
                        *ngIf="isAtLeastInstructor"
                        [routerLink]="getExamRoutesByIdentifier('assessment-dashboard')"
                        class="btn btn-primary"
                        id="tutor-exam-dashboard-button_table_complaints"
                    >
                        <fa-icon [icon]="'th-list'"></fa-icon>
                        <span>{{ 'artemisApp.examManagement.assessmentDashboard' | artemisTranslate }}</span>
                    </a>
                </td>
            </tr>
            <tr>
                <td>12</td>
                <td>
<<<<<<< HEAD
                    <span>{{ 'artemisApp.examManagement.checklist.tableItem.exportResults' | translate }}</span>
                </td>
                <td>
                    <span>{{ 'artemisApp.examManagement.checklist.descriptionItem.exportResults' | translate }}</span>
=======
                    <span>{{ 'artemisApp.examManagement.checklist.tableItem.exportResults' | artemisTranslate }}</span>
                </td>
                <td>
                    <span>{{ 'artemisApp.examManagement.checklist.descriptionItem.exportResults' | artemisTranslate }}</span>
>>>>>>> 4c18c2e0
                </td>
                <td>
                    <a *ngIf="isAtLeastInstructor" [routerLink]="getExamRoutesByIdentifier('scores')" class="btn btn-info" id="scores-button_publish_result">
                        <fa-icon [icon]="'eye'"></fa-icon>
                        <span>{{ 'entity.action.scores' | artemisTranslate }}</span>
                    </a>
                </td>
            </tr>
        </tbody>
    </table>
</div><|MERGE_RESOLUTION|>--- conflicted
+++ resolved
@@ -31,17 +31,10 @@
             <tr>
                 <td>1</td>
                 <td>
-<<<<<<< HEAD
-                    <span>{{ 'artemisApp.examManagement.checklist.tableItem.exerciseGroups' | translate }}</span>
-                </td>
-                <td>
-                    <span>{{ 'artemisApp.examManagement.checklist.descriptionItem.exerciseGroups' | translate }}</span>
-=======
                     <span>{{ 'artemisApp.examManagement.checklist.tableItem.exerciseGroups' | artemisTranslate }}</span>
                 </td>
                 <td>
                     <span>{{ 'artemisApp.examManagement.checklist.descriptionItem.exerciseGroups' | artemisTranslate }}</span>
->>>>>>> 4c18c2e0
                     <hr />
                     <ul class="list-unstyled">
                         <li class="list-group-item border-1">
@@ -96,17 +89,10 @@
             <tr>
                 <td>2</td>
                 <td>
-<<<<<<< HEAD
-                    <span>{{ 'artemisApp.examManagement.checklist.tableItem.testRun' | translate }}</span>
-                </td>
-                <td>
-                    <span>{{ 'artemisApp.examManagement.checklist.descriptionItem.testRun' | translate }}</span>
-=======
                     <span>{{ 'artemisApp.examManagement.checklist.tableItem.testRun' | artemisTranslate }}</span>
                 </td>
                 <td>
                     <span>{{ 'artemisApp.examManagement.checklist.descriptionItem.testRun' | artemisTranslate }}</span>
->>>>>>> 4c18c2e0
                     <hr />
                     <ul class="list-unstyled">
                         <li *ngIf="examChecklist" class="list-group-item border-1">
@@ -125,17 +111,10 @@
             <tr>
                 <td>3</td>
                 <td>
-<<<<<<< HEAD
-                    <span>{{ 'artemisApp.examManagement.checklist.tableItem.register' | translate }}</span>
-                </td>
-                <td>
-                    <span>{{ 'artemisApp.examManagement.checklist.descriptionItem.register' | translate }}</span>
-=======
                     <span>{{ 'artemisApp.examManagement.checklist.tableItem.register' | artemisTranslate }}</span>
                 </td>
                 <td>
                     <span>{{ 'artemisApp.examManagement.checklist.descriptionItem.register' | artemisTranslate }}</span>
->>>>>>> 4c18c2e0
                     <hr />
                     <ul class="list-unstyled">
                         <li class="list-group-item border-1">
@@ -160,17 +139,10 @@
             <tr>
                 <td>4</td>
                 <td>
-<<<<<<< HEAD
-                    <span>{{ 'artemisApp.examManagement.checklist.tableItem.generateStudentExams' | translate }}</span>
-                </td>
-                <td>
-                    <span>{{ 'artemisApp.examManagement.checklist.descriptionItem.generateStudentExams' | translate }}</span>
-=======
                     <span>{{ 'artemisApp.examManagement.checklist.tableItem.generateStudentExams' | artemisTranslate }}</span>
                 </td>
                 <td>
                     <span>{{ 'artemisApp.examManagement.checklist.descriptionItem.generateStudentExams' | artemisTranslate }}</span>
->>>>>>> 4c18c2e0
                     <hr />
                     <ul class="list-unstyled">
                         <li class="list-group-item border-1">
@@ -191,11 +163,7 @@
             <tr>
                 <td>5</td>
                 <td>
-<<<<<<< HEAD
-                    <span>{{ 'artemisApp.examManagement.checklist.tableItem.prepareExerciseStart' | translate }}</span>
-=======
                     <span>{{ 'artemisApp.examManagement.checklist.tableItem.prepareExerciseStart' | artemisTranslate }}</span>
->>>>>>> 4c18c2e0
                 </td>
                 <td>
                     <span
@@ -219,17 +187,10 @@
             <tr>
                 <td>6</td>
                 <td>
-<<<<<<< HEAD
-                    <span>{{ 'artemisApp.examManagement.checklist.tableItem.examDetails' | translate }}</span>
-                </td>
-                <td>
-                    <span>{{ 'artemisApp.examManagement.checklist.descriptionItem.examDetails' | translate }}</span>
-=======
                     <span>{{ 'artemisApp.examManagement.checklist.tableItem.examDetails' | artemisTranslate }}</span>
                 </td>
                 <td>
                     <span>{{ 'artemisApp.examManagement.checklist.descriptionItem.examDetails' | artemisTranslate }}</span>
->>>>>>> 4c18c2e0
                 </td>
                 <td>
                     <a id="editButton_table" *ngIf="isAtLeastInstructor" [routerLink]="getExamRoutesByIdentifier('edit')" class="btn btn-primary">
@@ -240,17 +201,10 @@
             <tr>
                 <td>7</td>
                 <td>
-<<<<<<< HEAD
-                    <span>{{ 'artemisApp.examManagement.checklist.tableItem.conductExam' | translate }}</span>
-                </td>
-                <td>
-                    <span>{{ 'artemisApp.examManagement.checklist.descriptionItem.conductExam' | translate }}</span>
-=======
                     <span>{{ 'artemisApp.examManagement.checklist.tableItem.conductExam' | artemisTranslate }}</span>
                 </td>
                 <td>
                     <span>{{ 'artemisApp.examManagement.checklist.descriptionItem.conductExam' | artemisTranslate }}</span>
->>>>>>> 4c18c2e0
                     <hr />
                     <!-- Display started exams-->
                     <div
@@ -307,18 +261,11 @@
             <tr>
                 <td>8</td>
                 <td>
-<<<<<<< HEAD
-                    <span>{{ 'artemisApp.examManagement.checklist.tableItem.assessAllSubmissions' | translate }}</span>
-                </td>
-                <td>
-                    <span>{{ 'artemisApp.examManagement.checklist.descriptionItem.assessAllSubmissions' | translate }}</span>
-=======
                     <span>{{ 'artemisApp.examManagement.checklist.tableItem.assessAllSubmissions' | artemisTranslate }}</span>
                 </td>
                 <td>
                     <span>{{ 'artemisApp.examManagement.checklist.descriptionItem.assessAllSubmissions' | artemisTranslate }}</span>
 
->>>>>>> 4c18c2e0
                     <hr />
                     <!-- Display assessment progress summed up over all exercises, by correction round -->
 
@@ -351,18 +298,11 @@
             <tr>
                 <td>9</td>
                 <td>
-<<<<<<< HEAD
-                    <span>{{ 'artemisApp.examManagement.checklist.tableItem.publishResults' | translate }}</span>
-                </td>
-                <td>
-                    <span>{{ 'artemisApp.examManagement.checklist.descriptionItem.publishResults' | translate }}</span>
-=======
                     <span>{{ 'artemisApp.examManagement.checklist.tableItem.publishResults' | artemisTranslate }}</span>
                 </td>
                 <td>
                     <span>{{ 'artemisApp.examManagement.checklist.descriptionItem.publishResults' | artemisTranslate }}</span>
 
->>>>>>> 4c18c2e0
                     <hr />
                     <ul class="list-unstyled">
                         <li class="list-group-item border-1">
@@ -382,18 +322,11 @@
             <tr>
                 <td>10</td>
                 <td>
-<<<<<<< HEAD
-                    <span>{{ 'artemisApp.examManagement.checklist.tableItem.examReview' | translate }}</span>
-                </td>
-                <td>
-                    <span>{{ 'artemisApp.examManagement.checklist.descriptionItem.examReview' | translate }}</span>
-=======
                     <span>{{ 'artemisApp.examManagement.checklist.tableItem.examReview' | artemisTranslate }}</span>
                 </td>
                 <td>
                     <span>{{ 'artemisApp.examManagement.checklist.descriptionItem.examReview' | artemisTranslate }}</span>
 
->>>>>>> 4c18c2e0
                     <hr />
                     <ul class="list-unstyled">
                         <li class="list-group-item border-1">
@@ -419,17 +352,10 @@
             <tr>
                 <td>11</td>
                 <td>
-<<<<<<< HEAD
-                    <span>{{ 'artemisApp.examManagement.checklist.tableItem.resolveComplaints' | translate }}</span>
-                </td>
-                <td>
-                    <span>{{ 'artemisApp.examManagement.checklist.descriptionItem.resolveComplaints' | translate }}</span>
-=======
                     <span>{{ 'artemisApp.examManagement.checklist.tableItem.resolveComplaints' | artemisTranslate }}</span>
                 </td>
                 <td>
                     <span>{{ 'artemisApp.examManagement.checklist.descriptionItem.resolveComplaints' | artemisTranslate }}</span>
->>>>>>> 4c18c2e0
                     <hr />
                     <div *ngIf="examChecklist && examChecklist.numberOfAllComplaintsDone !== null && examChecklist.numberOfAllComplaints !== 0">
                         <div style="padding-top: 5px">
@@ -461,17 +387,10 @@
             <tr>
                 <td>12</td>
                 <td>
-<<<<<<< HEAD
-                    <span>{{ 'artemisApp.examManagement.checklist.tableItem.exportResults' | translate }}</span>
-                </td>
-                <td>
-                    <span>{{ 'artemisApp.examManagement.checklist.descriptionItem.exportResults' | translate }}</span>
-=======
                     <span>{{ 'artemisApp.examManagement.checklist.tableItem.exportResults' | artemisTranslate }}</span>
                 </td>
                 <td>
                     <span>{{ 'artemisApp.examManagement.checklist.descriptionItem.exportResults' | artemisTranslate }}</span>
->>>>>>> 4c18c2e0
                 </td>
                 <td>
                     <a *ngIf="isAtLeastInstructor" [routerLink]="getExamRoutesByIdentifier('scores')" class="btn btn-info" id="scores-button_publish_result">
