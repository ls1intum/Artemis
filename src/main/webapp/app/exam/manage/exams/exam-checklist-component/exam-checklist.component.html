--- conflicted
+++ resolved
@@ -29,21 +29,12 @@
 
         <tbody>
             <tr>
-<<<<<<< HEAD
                 <td>1</td>
                 <td>
-                    <span>{{ 'artemisApp.examManagement.checklist.tableItem.exerciseGroups' | translate }}</span>
-                </td>
-                <td>
-                    <span>{{ 'artemisApp.examManagement.checklist.descriptionItem.exerciseGroups' | translate }}</span>
-=======
-                <td class="d-none d-md-table-cell">1</td>
-                <td class="d-none d-md-table-cell">
                     <span>{{ 'artemisApp.examManagement.checklist.tableItem.exerciseGroups' | artemisTranslate }}</span>
                 </td>
-                <td class="d-none d-md-table-cell">
+                <td>
                     <span>{{ 'artemisApp.examManagement.checklist.descriptionItem.exerciseGroups' | artemisTranslate }}</span>
->>>>>>> fdf994d3
                     <hr />
                     <ul class="list-unstyled">
                         <li class="list-group-item border-1">
@@ -63,29 +54,6 @@
                                 <jhi-exam-checklist-check [checkAttribute]="allGroupsContainExercise"></jhi-exam-checklist-check>
                                 <span>{{ 'artemisApp.examManagement.checklist.textitems.eachexercisegroup' | artemisTranslate }}</span>
                             </span>
-<<<<<<< HEAD
-=======
-                            <hr />
-                            <ul class="list-unstyled">
-                                <li class="list-group-item border-1" *ngFor="let exerciseGroup of exam.exerciseGroups">
-                                    <span>{{ 'artemisApp.examManagement.checklist.textitems.exerciseStart' | artemisTranslate }}</span>
-                                    '{{ exerciseGroup.title }}'
-                                    <span>{{ 'artemisApp.examManagement.checklist.textitems.hasExercises' | artemisTranslate }}</span>
-                                    <span *ngIf="exerciseGroup.exercises">
-                                        {{ exerciseGroup.exercises?.length }}
-                                    </span>
-                                    <span *ngIf="!exerciseGroup.exercises">
-                                        <span>{{ 'artemisApp.examManagement.checklist.textitems.zeroexercises' | artemisTranslate }}</span>
-                                    </span>
-                                    <span *ngIf="!exerciseGroup.exercises || (exerciseGroup.exercises && exerciseGroup.exercises.length > 1)">
-                                        {{ 'artemisApp.examManagement.checklist.textitems.exercises' | artemisTranslate }}
-                                    </span>
-                                    <span *ngIf="!(exerciseGroup.exercises && exerciseGroup.exercises.length > 1)">
-                                        {{ 'artemisApp.examManagement.checklist.textitems.exercise' | artemisTranslate }}
-                                    </span>
-                                </li>
-                            </ul>
->>>>>>> fdf994d3
                         </li>
                         <li class="list-group-item border-1">
                             <span>
@@ -119,21 +87,12 @@
                 </td>
             </tr>
             <tr>
-<<<<<<< HEAD
                 <td>2</td>
                 <td>
-                    <span>{{ 'artemisApp.examManagement.checklist.tableItem.testRun' | translate }}</span>
-                </td>
-                <td>
-                    <span>{{ 'artemisApp.examManagement.checklist.descriptionItem.testRun' | translate }}</span>
-=======
-                <td class="d-none d-md-table-cell">2</td>
-                <td class="d-none d-md-table-cell">
                     <span>{{ 'artemisApp.examManagement.checklist.tableItem.testRun' | artemisTranslate }}</span>
                 </td>
-                <td class="d-none d-md-table-cell">
+                <td>
                     <span>{{ 'artemisApp.examManagement.checklist.descriptionItem.testRun' | artemisTranslate }}</span>
->>>>>>> fdf994d3
                     <hr />
                     <ul class="list-unstyled">
                         <li *ngIf="examChecklist" class="list-group-item border-1">
@@ -150,21 +109,12 @@
                 </td>
             </tr>
             <tr>
-<<<<<<< HEAD
                 <td>3</td>
                 <td>
-                    <span>{{ 'artemisApp.examManagement.checklist.tableItem.register' | translate }}</span>
-                </td>
-                <td>
-                    <span>{{ 'artemisApp.examManagement.checklist.descriptionItem.register' | translate }}</span>
-=======
-                <td class="d-none d-md-table-cell">3</td>
-                <td class="d-none d-md-table-cell">
                     <span>{{ 'artemisApp.examManagement.checklist.tableItem.register' | artemisTranslate }}</span>
                 </td>
-                <td class="d-none d-md-table-cell">
+                <td>
                     <span>{{ 'artemisApp.examManagement.checklist.descriptionItem.register' | artemisTranslate }}</span>
->>>>>>> fdf994d3
                     <hr />
                     <ul class="list-unstyled">
                         <li class="list-group-item border-1">
@@ -187,21 +137,12 @@
                 </td>
             </tr>
             <tr>
-<<<<<<< HEAD
                 <td>4</td>
                 <td>
-                    <span>{{ 'artemisApp.examManagement.checklist.tableItem.generateStudentExams' | translate }}</span>
-                </td>
-                <td>
-                    <span>{{ 'artemisApp.examManagement.checklist.descriptionItem.generateStudentExams' | translate }}</span>
-=======
-                <td class="d-none d-md-table-cell">4</td>
-                <td class="d-none d-md-table-cell">
                     <span>{{ 'artemisApp.examManagement.checklist.tableItem.generateStudentExams' | artemisTranslate }}</span>
                 </td>
-                <td class="d-none d-md-table-cell">
+                <td>
                     <span>{{ 'artemisApp.examManagement.checklist.descriptionItem.generateStudentExams' | artemisTranslate }}</span>
->>>>>>> fdf994d3
                     <hr />
                     <ul class="list-unstyled">
                         <li class="list-group-item border-1">
@@ -220,15 +161,9 @@
                 </td>
             </tr>
             <tr>
-<<<<<<< HEAD
                 <td>5</td>
                 <td>
-                    <span>{{ 'artemisApp.examManagement.checklist.tableItem.prepareExerciseStart' | translate }}</span>
-=======
-                <td class="d-none d-md-table-cell">5</td>
-                <td class="d-none d-md-table-cell">
                     <span>{{ 'artemisApp.examManagement.checklist.tableItem.prepareExerciseStart' | artemisTranslate }}</span>
->>>>>>> fdf994d3
                 </td>
                 <td>
                     <span
@@ -250,21 +185,12 @@
                 </td>
             </tr>
             <tr>
-<<<<<<< HEAD
                 <td>6</td>
                 <td>
-                    <span>{{ 'artemisApp.examManagement.checklist.tableItem.examDetails' | translate }}</span>
-                </td>
-                <td>
-                    <span>{{ 'artemisApp.examManagement.checklist.descriptionItem.examDetails' | translate }}</span>
-=======
-                <td class="d-none d-md-table-cell">6</td>
-                <td class="d-none d-md-table-cell">
                     <span>{{ 'artemisApp.examManagement.checklist.tableItem.examDetails' | artemisTranslate }}</span>
                 </td>
-                <td class="d-none d-md-table-cell">
+                <td>
                     <span>{{ 'artemisApp.examManagement.checklist.descriptionItem.examDetails' | artemisTranslate }}</span>
->>>>>>> fdf994d3
                 </td>
                 <td>
                     <a id="editButton_table" *ngIf="isAtLeastInstructor" [routerLink]="getExamRoutesByIdentifier('edit')" class="btn btn-primary">
@@ -273,21 +199,12 @@
                 </td>
             </tr>
             <tr>
-<<<<<<< HEAD
                 <td>7</td>
                 <td>
-                    <span>{{ 'artemisApp.examManagement.checklist.tableItem.conductExam' | translate }}</span>
-                </td>
-                <td>
-                    <span>{{ 'artemisApp.examManagement.checklist.descriptionItem.conductExam' | translate }}</span>
-=======
-                <td class="d-none d-md-table-cell">7</td>
-                <td class="d-none d-md-table-cell">
                     <span>{{ 'artemisApp.examManagement.checklist.tableItem.conductExam' | artemisTranslate }}</span>
                 </td>
-                <td class="d-none d-md-table-cell">
+                <td>
                     <span>{{ 'artemisApp.examManagement.checklist.descriptionItem.conductExam' | artemisTranslate }}</span>
->>>>>>> fdf994d3
                     <hr />
                     <!-- Display started exams-->
                     <div
@@ -342,21 +259,13 @@
                 </td>
             </tr>
             <tr>
-<<<<<<< HEAD
                 <td>8</td>
                 <td>
-                    <span>{{ 'artemisApp.examManagement.checklist.tableItem.assessAllSubmissions' | translate }}</span>
-                </td>
-                <td>
-                    <span>{{ 'artemisApp.examManagement.checklist.descriptionItem.assessAllSubmissions' | translate }}</span>
-=======
-                <td class="d-none d-md-table-cell">8</td>
-                <td class="d-none d-md-table-cell">
                     <span>{{ 'artemisApp.examManagement.checklist.tableItem.assessAllSubmissions' | artemisTranslate }}</span>
                 </td>
-                <td class="d-none d-md-table-cell">
+                <td>
                     <span>{{ 'artemisApp.examManagement.checklist.descriptionItem.assessAllSubmissions' | artemisTranslate }}</span>
->>>>>>> fdf994d3
+
                     <hr />
                     <!-- Display assessment progress summed up over all exercises, by correction round -->
 
@@ -387,21 +296,13 @@
                 </td>
             </tr>
             <tr>
-<<<<<<< HEAD
                 <td>9</td>
                 <td>
-                    <span>{{ 'artemisApp.examManagement.checklist.tableItem.publishResults' | translate }}</span>
-                </td>
-                <td>
-                    <span>{{ 'artemisApp.examManagement.checklist.descriptionItem.publishResults' | translate }}</span>
-=======
-                <td class="d-none d-md-table-cell">9</td>
-                <td class="d-none d-md-table-cell">
                     <span>{{ 'artemisApp.examManagement.checklist.tableItem.publishResults' | artemisTranslate }}</span>
                 </td>
-                <td class="d-none d-md-table-cell">
+                <td>
                     <span>{{ 'artemisApp.examManagement.checklist.descriptionItem.publishResults' | artemisTranslate }}</span>
->>>>>>> fdf994d3
+
                     <hr />
                     <ul class="list-unstyled">
                         <li class="list-group-item border-1">
@@ -419,21 +320,13 @@
                 </td>
             </tr>
             <tr>
-<<<<<<< HEAD
                 <td>10</td>
                 <td>
-                    <span>{{ 'artemisApp.examManagement.checklist.tableItem.examReview' | translate }}</span>
-                </td>
-                <td>
-                    <span>{{ 'artemisApp.examManagement.checklist.descriptionItem.examReview' | translate }}</span>
-=======
-                <td class="d-none d-md-table-cell">10</td>
-                <td class="d-none d-md-table-cell">
                     <span>{{ 'artemisApp.examManagement.checklist.tableItem.examReview' | artemisTranslate }}</span>
                 </td>
-                <td class="d-none d-md-table-cell">
+                <td>
                     <span>{{ 'artemisApp.examManagement.checklist.descriptionItem.examReview' | artemisTranslate }}</span>
->>>>>>> fdf994d3
+
                     <hr />
                     <ul class="list-unstyled">
                         <li class="list-group-item border-1">
@@ -457,21 +350,12 @@
                 </td>
             </tr>
             <tr>
-<<<<<<< HEAD
                 <td>11</td>
                 <td>
-                    <span>{{ 'artemisApp.examManagement.checklist.tableItem.resolveComplaints' | translate }}</span>
-                </td>
-                <td>
-                    <span>{{ 'artemisApp.examManagement.checklist.descriptionItem.resolveComplaints' | translate }}</span>
-=======
-                <td class="d-none d-md-table-cell">11</td>
-                <td class="d-none d-md-table-cell">
                     <span>{{ 'artemisApp.examManagement.checklist.tableItem.resolveComplaints' | artemisTranslate }}</span>
                 </td>
-                <td class="d-none d-md-table-cell">
+                <td>
                     <span>{{ 'artemisApp.examManagement.checklist.descriptionItem.resolveComplaints' | artemisTranslate }}</span>
->>>>>>> fdf994d3
                     <hr />
                     <div *ngIf="examChecklist && examChecklist.numberOfAllComplaintsDone !== null && examChecklist.numberOfAllComplaints !== 0">
                         <div style="padding-top: 5px">
@@ -501,21 +385,12 @@
                 </td>
             </tr>
             <tr>
-<<<<<<< HEAD
                 <td>12</td>
                 <td>
-                    <span>{{ 'artemisApp.examManagement.checklist.tableItem.exportResults' | translate }}</span>
-                </td>
-                <td>
-                    <span>{{ 'artemisApp.examManagement.checklist.descriptionItem.exportResults' | translate }}</span>
-=======
-                <td class="d-none d-md-table-cell">12</td>
-                <td class="d-none d-md-table-cell">
                     <span>{{ 'artemisApp.examManagement.checklist.tableItem.exportResults' | artemisTranslate }}</span>
                 </td>
-                <td class="d-none d-md-table-cell">
+                <td>
                     <span>{{ 'artemisApp.examManagement.checklist.descriptionItem.exportResults' | artemisTranslate }}</span>
->>>>>>> fdf994d3
                 </td>
                 <td>
                     <a *ngIf="isAtLeastInstructor" [routerLink]="getExamRoutesByIdentifier('scores')" class="btn btn-info" id="scores-button_publish_result">
