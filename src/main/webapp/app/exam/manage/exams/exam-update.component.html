--- conflicted
+++ resolved
@@ -33,11 +33,7 @@
                     <label class="form-check-label" jhiTranslate="artemisApp.examManagement.testExam.examMode"></label>
                     <jhi-help-icon text="artemisApp.examManagement.testExam.examModeTooltip" />
                 </div>
-<<<<<<< HEAD
-                <jhi-exam-mode-picker [exam]="exam" [disableInput]="exam.id !== undefined" (click)="onExamModeChange()" />
-=======
                 <jhi-exam-mode-picker [exam]="exam" [disableInput]="exam.id !== undefined" (examModeChanged)="onExamModeChange()" />
->>>>>>> 7aaac6d9
             </div>
             @if (!exam.testExam) {
                 <div class="form-check mb-3">
