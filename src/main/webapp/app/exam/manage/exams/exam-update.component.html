<div class="row justify-content-center">
    <div class="col">
        <form name="editForm" role="form" #editForm="ngForm" (ngSubmit)="handleSubmit()">
            @if (!exam.id) {
                <div class="d-flex align-items-center">
                    @if (!isImport) {
                        <h4>{{ 'artemisApp.examManagement.createExam' | artemisTranslate }}</h4>
                    }
                    @if (isImport) {
                        <h4>{{ 'artemisApp.examManagement.importExam' | artemisTranslate }}</h4>
                    }
                    <jhi-documentation-button [type]="documentationType"></jhi-documentation-button>
                </div>
            } @else {
<<<<<<< HEAD
                <h4>{{ 'artemisApp.examManagement.editExam' | artemisTranslate }}</h4>
            }
            <ng-template #edit>
=======
>>>>>>> dd1769c7
                <h4>{{ 'artemisApp.examManagement.editExam' | artemisTranslate }}</h4>
            }
            <!-- Section exam configuration -->
            <div>
                <hr />
                <h5 class="pb-1" jhiTranslate="artemisApp.examManagement.sections.configuration">Exam Configuration</h5>
                @if (exam.course) {
                    <div class="form-group">
                        <label class="form-control-label" for="course" jhiTranslate="artemisApp.examManagement.courseTitle">Course Title</label>
                        <input id="course" name="course" readonly type="text" class="form-control" [value]="exam.course.title" />
                    </div>
                }
                @if (exam.id) {
                    <div class="form-group">
                        <label class="form-check-label" for="id" jhiTranslate="artemisApp.examManagement.examId">Exam ID</label>
                        <input class="form-control" type="text" id="id" name="id" [value]="exam.id" readonly />
                    </div>
                }
                <label class="form-check-label" jhiTranslate="artemisApp.examManagement.examTitle">Exam Title</label>
                <jhi-title-channel-name
                    [(title)]="exam.title"
                    [(channelName)]="exam.channelName"
                    channelNamePrefix="exam-"
                    [hideTitleLabel]="true"
                    [hideChannelName]="hideChannelNameInput"
                    [initChannelName]="isImport || exam.id === undefined"
                >
                </jhi-title-channel-name>
            </div>
            <div class="form-group">
                <div>
                    <label class="form-check-label" jhiTranslate="artemisApp.examManagement.testExam.examMode">Exam Mode</label>
                    <jhi-help-icon text="artemisApp.examManagement.testExam.examModeTooltip"></jhi-help-icon>
                </div>
                <jhi-exam-mode-picker [exam]="exam" [disableInput]="exam.id !== undefined"></jhi-exam-mode-picker>
            </div>
            <div class="row mb-3">
                <div class="col-sm-4 form-group">
                    <label class="form-check-label" for="examiner" jhiTranslate="artemisApp.examManagement.examiner">Examiner</label>
                    <input class="form-control" type="text" name="examiner" id="examiner" [(ngModel)]="exam.examiner" />
                </div>
                <div class="col-sm-4 form-group">
                    <label class="form-check-label" for="moduleNumber" jhiTranslate="artemisApp.examManagement.moduleNumber">Module number</label>
                    <input class="form-control" type="text" name="moduleNumber" id="moduleNumber" [(ngModel)]="exam.moduleNumber" />
                </div>
                <div class="col-sm-4 form-group">
                    <label class="form-check-label" for="courseName" jhiTranslate="artemisApp.examManagement.courseName">Course name</label>
                    <input class="form-control" type="text" name="courseName" id="courseName" [(ngModel)]="exam.courseName" />
                </div>
            </div>
            <hr />
            <!-- Section exam conduction (release dates and working time) -->
            <h5 class="pb-1" jhiTranslate="artemisApp.examManagement.sections.conduction">Exam Conduction</h5>
            @if (isOngoingExam) {
                <div class="mb-3">
                    <span class="d-inline-flex" ngbTooltip="{{ 'artemisApp.examManagement.dateChange.message' | artemisTranslate }}">
                        <fa-icon [icon]="faExclamationTriangle" class="text-warning"></fa-icon>
                        <span class="fw-bold mx-1" jhiTranslate="artemisApp.examManagement.dateChange.label">
                            Changing the times of an active exam will disrupt the workflow of the students!
                        </span>
                    </span>
                </div>
            }
            <ng-template #workingTimeConfirmationContent>
                <div class="bg-light rounded-2 p-3">
                    @if (oldWorkingTime && newWorkingTime) {
                        <jhi-working-time-change [oldWorkingTime]="oldWorkingTime" [newWorkingTime]="newWorkingTime" />
                    }
                </div>
            </ng-template>
            <div class="row mb-3">
                <div class="col-sm-4">
                    <jhi-date-time-picker
                        labelName="{{ 'artemisApp.examManagement.visibleDate' | artemisTranslate }}"
                        labelTooltip="{{ 'artemisApp.examManagement.visibleDateTooltip' | artemisTranslate }}"
                        [(ngModel)]="exam.visibleDate"
                        [error]="!isValidVisibleDate"
                        [startAt]="exam.visibleDate"
                        name="visibleDate"
                        id="visibleDate"
                    />
                </div>
                <div class="col-sm-4">
                    <jhi-date-time-picker
                        labelName="{{ 'artemisApp.examManagement' + (exam.testExam ? '.testExam' : '') + '.startDate' | artemisTranslate }}"
                        labelTooltip="{{ 'artemisApp.examManagement.startDateTooltip' | artemisTranslate }}"
                        [(ngModel)]="exam.startDate"
                        (valueChange)="updateExamWorkingTime()"
                        [error]="!isValidStartDate"
                        [startAt]="exam.startDate || exam.visibleDate"
                        name="startDate"
                        id="startDate"
                    />
                </div>
                <div class="col-sm-4">
                    <jhi-date-time-picker
                        labelName="{{ 'artemisApp.examManagement' + (exam.testExam ? '.testExam' : '') + '.endDate' | artemisTranslate }}"
                        labelTooltip="{{ 'artemisApp.examManagement.endDateTooltip' | artemisTranslate }}"
                        [(ngModel)]="exam.endDate"
                        (valueChange)="updateExamWorkingTime()"
                        [error]="!isValidEndDate"
                        [startAt]="exam.endDate || exam.startDate"
                        name="endDate"
                        id="endDate"
                    />
                </div>
            </div>
            <div class="row mb-3">
                <div class="col-sm-6">
                    <label class="form-check-label" for="workingTimeInMinutes" jhiTranslate="artemisApp.examManagement.workingTime">Working Time</label>
                    <jhi-help-icon [text]="'artemisApp.examManagement' + (exam.testExam ? '.testExam' : '') + '.workingTimeTooltip'"></jhi-help-icon>
                    @if (!exam.testExam) {
                        <input readonly type="text" class="form-control" [value]="workingTimeInMinutes" />
                    }
                    @if (exam.testExam) {
                        <input
                            id="workingTimeInMinutes"
                            name="workingTimeInMinutes"
                            class="form-control"
                            type="number"
                            [customMin]="1"
                            [customMax]="maxWorkingTimeInMinutes"
                            [(ngModel)]="workingTimeInMinutes"
                        />
                    }
                </div>
                <div class="col-sm-6">
                    <label class="form-check-label" for="gracePeriod" jhiTranslate="artemisApp.examManagement.gracePeriod">Grace period (seconds)</label>
                    <jhi-help-icon text="artemisApp.examManagement.gracePeriodTooltip"></jhi-help-icon>
                    <input id="gracePeriod" name="gracePeriod" class="form-control" type="number" min="0" [(ngModel)]="exam.gracePeriod" />
                </div>
            </div>
            <hr />
            <!-- Section settings for exam exercises -->
            <h5 class="pb-1" jhiTranslate="artemisApp.examManagement.sections.exercises">Exam Exercises</h5>
            <div class="row mb-3">
                <div class="col-sm-6">
                    <label class="form-check-label" for="examMaxPoints" jhiTranslate="artemisApp.examManagement.maxPoints.title">Maximum Number of Points in Exam</label>
                    <fa-icon [icon]="faExclamationTriangle" class="text-warning" ngbTooltip="{{ 'artemisApp.examManagement.maxPoints.warning' | artemisTranslate }}"></fa-icon>
                    <input id="examMaxPoints" name="examMaxPoints" class="form-control" type="number" min="1" [(ngModel)]="exam.examMaxPoints" />
                </div>
                <div class="col-sm-6">
                    <label class="form-check-label" for="numberOfExercisesInExam" jhiTranslate="artemisApp.examManagement.numberOfExercisesInExam"
                        >Number of Exercises in Exam</label
                    >
                    <input id="numberOfExercisesInExam" name="numberOfExercisesInExam" class="form-control" type="number" min="0" [(ngModel)]="exam.numberOfExercisesInExam" />
                </div>
            </div>
            <div class="form-check mb-3">
                <input class="form-check-input" type="checkbox" id="DublerandomizeExerciseOrder" name="DublerandomizeExerciseOrder" [(ngModel)]="exam.randomizeExerciseOrder" />
                <label class="form-check-label" for="DublerandomizeExerciseOrder" jhiTranslate="artemisApp.examManagement.randomizeQuestionOrder"> Randomize Question Order </label>
            </div>
            <!-- Subsection Exercise Selection for Exam Import -->
            @if (isImport && exam.exerciseGroups) {
                <div class="mb-3">
                    <h5 jhiTranslate="artemisApp.examManagement.exerciseGroup.importModal.title">Import Exam Exercises</h5>
                    <p jhiTranslate="artemisApp.examManagement.exerciseGroup.importModal.explanation">
                        Select the individual exercises, which should be imported alongside the exam, by clicking on it
                    </p>
                    <jhi-exam-exercise-import [exam]="exam" [importInSameCourse]="isImportInSameCourse"></jhi-exam-exercise-import>
                </div>
            }
            <!-- Section exam assessment and student review
<<<<<<< HEAD
              Deactivated for test exam, as results are provided right after a test eam run and complaints are not possible  -->
=======
        Deactivated for test exam, as results are provided right after a test eam run and complaints are not possible  -->
>>>>>>> dd1769c7
            @if (!exam.testExam) {
                <div>
                    <hr />
                    <h5 class="pb-1" jhiTranslate="artemisApp.examManagement.sections.assessment">Exam Assessment</h5>
                    <h6 class="pb-1" jhiTranslate="artemisApp.examManagement.sections.assessmentEmptyDates">If you leave a date blank, this exam step will not take place</h6>
                    @if (!exam.testExam) {
                        <div class="row mb-3">
                            <div class="col-sm-6">
                                <label class="form-check-label" for="numberOfCorrectionRoundsInExam" jhiTranslate="artemisApp.examManagement.numberOfCorrectionRoundsInExam">
                                    Number of correction rounds in Exam
                                </label>
                                <input
                                    id="numberOfCorrectionRoundsInExam"
                                    name="numberOfCorrectionRoundsInExam"
                                    class="form-control"
                                    type="number"
                                    min="1"
                                    max="2"
                                    [(ngModel)]="exam.numberOfCorrectionRoundsInExam"
                                />
                            </div>
                            <div class="col-sm-6">
                                <jhi-date-time-picker
                                    labelName="{{ 'artemisApp.examManagement.publishResultsDate' | artemisTranslate }}"
                                    [(ngModel)]="exam.publishResultsDate"
                                    [error]="!isValidPublishResultsDate"
                                    name="publishResultsDate"
                                    id="publishResultsDate"
                                ></jhi-date-time-picker>
                            </div>
                        </div>
                    }
                    <div class="row mb-3">
                        <div class="col-sm-6">
                            <jhi-date-time-picker
                                labelName="{{ 'artemisApp.examManagement.examStudentReviewStart' | artemisTranslate }}"
                                [(ngModel)]="exam.examStudentReviewStart"
                                [error]="!isValidExamStudentReviewStart"
                                name="examStudentReviewStart"
                                id="examStudentReviewStart"
                            ></jhi-date-time-picker>
                        </div>
                        <div class="col-sm-6">
                            <jhi-date-time-picker
                                labelName="{{ 'artemisApp.examManagement.examStudentReviewEnd' | artemisTranslate }}"
                                [(ngModel)]="exam.examStudentReviewEnd"
                                [error]="!isValidExamStudentReviewEnd"
                                name="examStudentReviewEnd"
                                id="examStudentReviewEnd"
                            ></jhi-date-time-picker>
                            @if (!isValidExamStudentReviewEnd) {
                                <span class="invalid-feedback"> {{ 'artemisApp.examManagement.reviewDatesInvalidWarning' | artemisTranslate }}</span>
                            }
                        </div>
                    </div>
                </div>
            }
            <hr />
            <h5 class="pb-1" jhiTranslate="artemisApp.examManagement.sections.examSolutions">Exam Solutions</h5>
            <div class="row mb-3">
                <div class="col-sm-6">
                    <jhi-date-time-picker
                        class="form-element"
                        name="exampleSolutionPublicationDate"
                        labelName="{{ 'artemisApp.exam.exampleSolutionPublicationDate' | artemisTranslate }}"
                        labelTooltip="{{ 'artemisApp.examManagement.exampleSolutionPublicationDateTooltip' | artemisTranslate }}"
                        [(ngModel)]="exam.exampleSolutionPublicationDate"
                        [error]="!isValidExampleSolutionPublicationDate"
                    ></jhi-date-time-picker>
                </div>
            </div>
            <hr />
            <!-- Section Texts-->
            <h5 class="pb-1" jhiTranslate="artemisApp.examManagement.sections.text">Exam Texts</h5>
            <div class="form-group">
                <label for="startText" jhiTranslate="artemisApp.examManagement.startText">>Start Text</label>
                <jhi-markdown-editor id="startText" class="markdown-editor" [(markdown)]="exam.startText"></jhi-markdown-editor>
            </div>
            <div class="form-group">
                <label for="startText" jhiTranslate="artemisApp.examManagement.endText">End Text</label>
                <jhi-markdown-editor id="endText" class="markdown-editor" [(markdown)]="exam.endText"></jhi-markdown-editor>
            </div>
            <div class="form-group">
                <label for="startText" jhiTranslate="artemisApp.examManagement.confirmationStartText">Confirmation Start Text</label>
                <jhi-markdown-editor id="confirmationStartText" class="markdown-editor" [(markdown)]="exam.confirmationStartText"></jhi-markdown-editor>
            </div>
            <div class="form-group">
                <label for="startText" jhiTranslate="artemisApp.examManagement.confirmationEndText">Confirmation End Text</label>
                <jhi-markdown-editor id="confirmationEndText" class="markdown-editor" [(markdown)]="exam.confirmationEndText"></jhi-markdown-editor>
            </div>
            <div>
                <button type="button" class="btn btn-secondary" (click)="resetToPreviousState()">
                    <fa-icon [icon]="faBan"></fa-icon>&nbsp;<span jhiTranslate="entity.action.cancel"> Cancel</span>
                </button>
                <button id="save-exam" type="submit" [disabled]="editForm.form.invalid || !isValidConfiguration || isSaving" class="btn btn-primary">
                    <fa-icon [icon]="faSave"></fa-icon>&nbsp;{{ 'entity.action.' + (isImport ? 'import' : 'save') | artemisTranslate }}
                </button>
                <ng-template #renderedWarning>
                    <div>{{ 'artemisApp.examManagement.reviewDatesInvalidExplanation' | artemisTranslate }}</div>
                </ng-template>
                @if (!isValidExamStudentReviewEnd) {
                    <span class="badge bg-warning" [ngbTooltip]="renderedWarning" placement="right auto">
                        <span jhiTranslate="artemisApp.quizExercise.edit.warning"></span>
                    </span>
                }
            </div>
        </form>
    </div>
</div><|MERGE_RESOLUTION|>--- conflicted
+++ resolved
@@ -12,12 +12,6 @@
                     <jhi-documentation-button [type]="documentationType"></jhi-documentation-button>
                 </div>
             } @else {
-<<<<<<< HEAD
-                <h4>{{ 'artemisApp.examManagement.editExam' | artemisTranslate }}</h4>
-            }
-            <ng-template #edit>
-=======
->>>>>>> dd1769c7
                 <h4>{{ 'artemisApp.examManagement.editExam' | artemisTranslate }}</h4>
             }
             <!-- Section exam configuration -->
@@ -181,11 +175,7 @@
                 </div>
             }
             <!-- Section exam assessment and student review
-<<<<<<< HEAD
-              Deactivated for test exam, as results are provided right after a test eam run and complaints are not possible  -->
-=======
         Deactivated for test exam, as results are provided right after a test eam run and complaints are not possible  -->
->>>>>>> dd1769c7
             @if (!exam.testExam) {
                 <div>
                     <hr />
