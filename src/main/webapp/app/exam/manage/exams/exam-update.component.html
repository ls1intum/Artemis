--- conflicted
+++ resolved
@@ -127,11 +127,7 @@
                 <div class="col-sm-6">
                     <label class="form-check-label" for="maxPoints" jhiTranslate="artemisApp.examManagement.maxPoints.title">Maximum Number of Points in Exam</label>
                     <fa-icon [icon]="faExclamationTriangle" class="text-warning" ngbTooltip="{{ 'artemisApp.examManagement.maxPoints.warning' | artemisTranslate }}"></fa-icon>
-<<<<<<< HEAD
-                    <input id="maxPoints" name="maxPoints" class="form-control" type="number" min="1" [(ngModel)]="exam.examMaxPoints" />
-=======
                     <input id="maxPoints" name="maxPoints" class="form-control" type="number" min="1" [(ngModel)]="exam.maxPoints" />
->>>>>>> f089f06a
                 </div>
                 <div class="col-sm-6">
                     <label class="form-check-label" for="numberOfExercisesInExam" jhiTranslate="artemisApp.examManagement.numberOfExercisesInExam"
