import { HttpErrorResponse, HttpResponse } from '@angular/common/http';
<<<<<<< HEAD
import { Component, inject, input, viewChild } from '@angular/core';
import { Router } from '@angular/router';
import { NgbActiveModal } from '@ng-bootstrap/ng-bootstrap';
=======
import { Component, Input, ViewChild, inject } from '@angular/core';
>>>>>>> 49f6cd0a
import { AlertService } from 'app/core/util/alert.service';
import { Exam } from 'app/entities/exam/exam.model';
import { ExerciseGroup } from 'app/entities/exercise-group.model';
import { ExamManagementService } from 'app/exam/manage/exam-management.service';
import { ExamExerciseImportComponent } from 'app/exam/manage/exams/exam-exercise-import/exam-exercise-import.component';
import { ImportComponent } from 'app/shared/import/import.component';
import { onError } from 'app/shared/util/global.utils';
<<<<<<< HEAD
import { ArtemisSharedComponentModule } from 'app/shared/components/shared-component.module';
import { ArtemisSharedModule } from 'app/shared/shared.module';
=======
import { FormsModule } from '@angular/forms';
import { TranslateDirective } from 'app/shared/language/translate.directive';
import { SortDirective } from 'app/shared/sort/sort.directive';
import { SortByDirective } from 'app/shared/sort/sort-by.directive';
import { FaIconComponent } from '@fortawesome/angular-fontawesome';
import { NgbHighlight, NgbPagination } from '@ng-bootstrap/ng-bootstrap';
import { ButtonComponent } from 'app/shared/components/button.component';
import { ExamImportPagingService } from 'app/exam/manage/exams/exam-import/exam-import-paging.service';
>>>>>>> 49f6cd0a

@Component({
    selector: 'jhi-exam-import',
    templateUrl: './exam-import.component.html',
<<<<<<< HEAD
    standalone: true,
    imports: [ExamExerciseImportComponent, ArtemisSharedComponentModule, ArtemisSharedModule],
=======
    imports: [FormsModule, TranslateDirective, SortDirective, SortByDirective, FaIconComponent, NgbHighlight, ButtonComponent, NgbPagination, ExamExerciseImportComponent],
>>>>>>> 49f6cd0a
})
export class ExamImportComponent extends ImportComponent<Exam> {
    private examManagementService = inject(ExamManagementService);
    private alertService = inject(AlertService);

    // boolean to indicate, if the import modal should include the exerciseGroup selection subsequently.
    subsequentExerciseGroupSelection = input<boolean>();
    // Values to specify the target of the exercise group import
    targetCourseId = input<number>();
    targetExamId = input<number>();

    examExerciseImportComponent = viewChild.required(ExamExerciseImportComponent);

    exam?: Exam;
    isImportingExercises = false;
    isImportInSameCourse = false;

    constructor() {
<<<<<<< HEAD
        const router = inject(Router);
        const sortService = inject(SortService);
        const activeModal = inject(NgbActiveModal);
        const pagingService = inject(ExamImportPagingService);

        super(router, sortService, activeModal, pagingService);
=======
        const pagingService = inject(ExamImportPagingService);
        super(pagingService);
>>>>>>> 49f6cd0a
    }

    /**
     * After the user has chosen an Exam, this method is called to load the exercise groups for the selected exam
     * @param exam the exam for which the exercise groups should be loaded
     */
    openExerciseSelection(exam: Exam) {
        this.examManagementService.findWithExercisesAndWithoutCourseId(exam.id!).subscribe({
            next: (examRes: HttpResponse<Exam>) => {
                this.exam = examRes.body!;
                this.isImportInSameCourse = this.exam.course?.id === this.targetCourseId();
            },
            error: (res: HttpErrorResponse) => onError(this.alertService, res),
        });
    }

    /**
     * Method to map the Map<ExerciseGroup, Set<Exercises>> selectedExercises to an ExerciseGroup[] with Exercises[] each
     * and to perform the REST-Call to import the ExerciseGroups to the specified exam.
     * Called once when user is importing the exam
     */
    performImportOfExerciseGroups() {
        if (this.subsequentExerciseGroupSelection() && this.exam && this.targetExamId() && this.targetCourseId()) {
            // The validation of the selected exercises is only called when the user desires to import the exam
            if (!this.examExerciseImportComponent().validateUserInput()) {
                this.alertService.error('artemisApp.examManagement.exerciseGroup.importModal.invalidExerciseConfiguration');
                return;
            }
            this.isImportingExercises = true;
            // The child component provides us with the selected exercise groups and exercises
            this.exam.exerciseGroups = this.examExerciseImportComponent().mapSelectedExercisesToExerciseGroups();
            this.examManagementService.importExerciseGroup(this.targetCourseId()!, this.targetExamId()!, this.exam.exerciseGroups!).subscribe({
                next: (httpResponse: HttpResponse<ExerciseGroup[]>) => {
                    this.isImportingExercises = false;
                    // Close-Variant 2: Provide the component with all the exercise groups and exercises of the exam
                    this.activeModal.close(httpResponse.body!);
                },
                error: (httpErrorResponse: HttpErrorResponse) => {
                    // Case: Server-Site Validation of the Programming Exercises failed
                    const errorKey = httpErrorResponse.error?.errorKey;
                    if (errorKey === 'invalidKey') {
                        // The Server sends back all the exercise groups and exercises and removed the shortName / title for all conflicting programming exercises
                        this.exam!.exerciseGroups = httpErrorResponse.error.params.exerciseGroups!;
                        // The updateMapsAfterRejectedImport Method is called to update the displayed exercises in the child component
                        this.examExerciseImportComponent().updateMapsAfterRejectedImportDueToInvalidProjectKey();
                        const numberOfInvalidProgrammingExercises = httpErrorResponse.error.numberOfInvalidProgrammingExercises;
                        this.alertService.error('artemisApp.examManagement.exerciseGroup.importModal.invalidKey', { number: numberOfInvalidProgrammingExercises });
                    } else if (errorKey === 'duplicatedProgrammingExerciseShortName' || errorKey === 'duplicatedProgrammingExerciseTitle') {
                        this.exam!.exerciseGroups = httpErrorResponse.error.params.exerciseGroups!;
                        this.examExerciseImportComponent().updateMapsAfterRejectedImportDueToDuplicatedShortNameOrTitle();
                        this.alertService.error('artemisApp.examManagement.exerciseGroup.importModal.' + errorKey);
                    } else {
                        onError(this.alertService, httpErrorResponse);
                    }
                    this.isImportingExercises = false;
                },
            });
        }
    }

    protected override createOptions(): object {
        return { withExercises: this.subsequentExerciseGroupSelection() };
    }
}<|MERGE_RESOLUTION|>--- conflicted
+++ resolved
@@ -1,11 +1,8 @@
 import { HttpErrorResponse, HttpResponse } from '@angular/common/http';
-<<<<<<< HEAD
 import { Component, inject, input, viewChild } from '@angular/core';
 import { Router } from '@angular/router';
 import { NgbActiveModal } from '@ng-bootstrap/ng-bootstrap';
-=======
 import { Component, Input, ViewChild, inject } from '@angular/core';
->>>>>>> 49f6cd0a
 import { AlertService } from 'app/core/util/alert.service';
 import { Exam } from 'app/entities/exam/exam.model';
 import { ExerciseGroup } from 'app/entities/exercise-group.model';
@@ -13,10 +10,6 @@
 import { ExamExerciseImportComponent } from 'app/exam/manage/exams/exam-exercise-import/exam-exercise-import.component';
 import { ImportComponent } from 'app/shared/import/import.component';
 import { onError } from 'app/shared/util/global.utils';
-<<<<<<< HEAD
-import { ArtemisSharedComponentModule } from 'app/shared/components/shared-component.module';
-import { ArtemisSharedModule } from 'app/shared/shared.module';
-=======
 import { FormsModule } from '@angular/forms';
 import { TranslateDirective } from 'app/shared/language/translate.directive';
 import { SortDirective } from 'app/shared/sort/sort.directive';
@@ -25,17 +18,13 @@
 import { NgbHighlight, NgbPagination } from '@ng-bootstrap/ng-bootstrap';
 import { ButtonComponent } from 'app/shared/components/button.component';
 import { ExamImportPagingService } from 'app/exam/manage/exams/exam-import/exam-import-paging.service';
->>>>>>> 49f6cd0a
+import { ArtemisSharedComponentModule } from 'app/shared/components/shared-component.module';
+import { ArtemisSharedModule } from 'app/shared/shared.module';
 
 @Component({
     selector: 'jhi-exam-import',
     templateUrl: './exam-import.component.html',
-<<<<<<< HEAD
-    standalone: true,
-    imports: [ExamExerciseImportComponent, ArtemisSharedComponentModule, ArtemisSharedModule],
-=======
     imports: [FormsModule, TranslateDirective, SortDirective, SortByDirective, FaIconComponent, NgbHighlight, ButtonComponent, NgbPagination, ExamExerciseImportComponent],
->>>>>>> 49f6cd0a
 })
 export class ExamImportComponent extends ImportComponent<Exam> {
     private examManagementService = inject(ExamManagementService);
@@ -54,17 +43,8 @@
     isImportInSameCourse = false;
 
     constructor() {
-<<<<<<< HEAD
-        const router = inject(Router);
-        const sortService = inject(SortService);
-        const activeModal = inject(NgbActiveModal);
-        const pagingService = inject(ExamImportPagingService);
-
-        super(router, sortService, activeModal, pagingService);
-=======
         const pagingService = inject(ExamImportPagingService);
         super(pagingService);
->>>>>>> 49f6cd0a
     }
 
     /**
