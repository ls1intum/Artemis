import { Component, OnInit } from '@angular/core';
import { ActivatedRoute } from '@angular/router';
import { Exam } from 'app/entities/exam.model';
import { ExamManagementService } from 'app/exam/manage/exam-management.service';
import { Observable } from 'rxjs';
import { HttpErrorResponse, HttpResponse } from '@angular/common/http';
import { AlertService } from 'app/core/util/alert.service';
import { Course } from 'app/entities/course.model';
import { CourseManagementService } from 'app/course/manage/course-management.service';
import dayjs from 'dayjs/esm';
import { onError } from 'app/shared/util/global.utils';
import { ArtemisNavigationUtilService } from 'app/utils/navigation.utils';
import { faBan, faExclamationTriangle, faSave } from '@fortawesome/free-solid-svg-icons';
import { AccountService } from 'app/core/auth/account.service';

@Component({
    selector: 'jhi-exam-update',
    templateUrl: './exam-update.component.html',
})
export class ExamUpdateComponent implements OnInit {
    exam: Exam;
    course: Course;
    isSaving: boolean;
    // The exam.workingTime is stored in seconds, but the working time should be displayed in minutes to the user
    workingTimeInMinutes: number;
    // The maximum working time in Minutes (used as a dynamic max-value for the working time Input)
    maxWorkingTimeInMinutes: number;
<<<<<<< HEAD
    // Interims-boolean to hide the option to create an test exam in production, as the feature is not yet fully implemented
=======
    // Interims-boolean to hide the option to create an test eam in production, as the feature is not yet fully implemented
>>>>>>> 074c91b3
    isAdmin: boolean;

    // Icons
    faSave = faSave;
    faBan = faBan;
    faExclamationTriangle = faExclamationTriangle;

    constructor(
        private route: ActivatedRoute,
        private examManagementService: ExamManagementService,
        private alertService: AlertService,
        private courseManagementService: CourseManagementService,
        private navigationUtilService: ArtemisNavigationUtilService,
        private accountService: AccountService,
    ) {}

    ngOnInit(): void {
        this.route.data.subscribe(({ exam }) => {
            this.exam = exam;
            this.courseManagementService.find(Number(this.route.snapshot.paramMap.get('courseId'))).subscribe({
                next: (response: HttpResponse<Course>) => {
                    this.exam.course = response.body!;
                    this.course = response.body!;
                },
                error: (err: HttpErrorResponse) => onError(this.alertService, err),
            });
            if (!this.exam.gracePeriod) {
                this.exam.gracePeriod = 180;
            }
            // test exam only feature automatic assessment
            if (this.exam.testExam) {
                this.exam.numberOfCorrectionRoundsInExam = 0;
            } else if (!this.exam.numberOfCorrectionRoundsInExam) {
                this.exam.numberOfCorrectionRoundsInExam = 1;
            }
        });
        // Initialize helper attributes
        this.workingTimeInMinutes = this.exam.workingTime! / 60;
        this.calculateMaxWorkingTime();
        this.isAdmin = this.accountService.isAdmin();
    }

    /**
     * Revert to the previous state, equivalent with pressing the back button on your browser
     * Returns to the detail page if there is no previous state and we edited an existing exam
     * Returns to the overview page if there is no previous state and we created a new exam
     */
    previousState() {
        this.navigationUtilService.navigateBackWithOptional(['course-management', this.course.id!.toString(), 'exams'], this.exam.id?.toString());
    }

    save() {
        this.isSaving = true;
        if (this.exam.id !== undefined) {
            this.subscribeToSaveResponse(this.examManagementService.update(this.course.id!, this.exam));
        } else {
            this.subscribeToSaveResponse(this.examManagementService.create(this.course.id!, this.exam));
        }
    }

    subscribeToSaveResponse(result: Observable<HttpResponse<Exam>>) {
        result.subscribe({
            next: () => this.onSaveSuccess(),
            error: (err: HttpErrorResponse) => this.onSaveError(err),
        });
    }

    private onSaveSuccess() {
        this.isSaving = false;
        this.previousState();
    }

    private onSaveError(error: HttpErrorResponse) {
        onError(this.alertService, error);
        this.isSaving = false;
    }

    get isValidConfiguration(): boolean {
        const examConductionDatesValid = this.isValidVisibleDate && this.isValidStartDate && this.isValidEndDate;
        const examReviewDatesValid = this.isValidPublishResultsDate && this.isValidExamStudentReviewStart && this.isValidExamStudentReviewEnd;
        const examNumberOfCorrectionsValid = this.isValidNumberOfCorrectionRounds;
        const examMaxPointsValid = this.isValidMaxPoints;
        const examValidWorkingTime = this.validateWorkingTime;
        return examConductionDatesValid && examReviewDatesValid && examNumberOfCorrectionsValid && examMaxPointsValid && examValidWorkingTime;
    }

    get isValidVisibleDate(): boolean {
        return this.exam.visibleDate !== undefined;
    }

    get isValidNumberOfCorrectionRounds(): boolean {
        if (this.exam.testExam) {
            return this.exam.numberOfCorrectionRoundsInExam === 0;
        } else {
            return this.exam?.numberOfCorrectionRoundsInExam! < 3 && this.exam?.numberOfCorrectionRoundsInExam! > 0;
        }
    }

    get isValidMaxPoints(): boolean {
        return this.exam?.maxPoints !== undefined && this.exam?.maxPoints > 0;
    }

    /**
     * Validates the given StartDate.
     * For real exams, the visibleDate has to be strictly prior the startDate.
<<<<<<< HEAD
     * For test exams, the visibleDate has to be prior or equal to the startDate.
=======
     * For test exam, the visibleDate has to be prior or equal to the startDate.
>>>>>>> 074c91b3
     */
    get isValidStartDate(): boolean {
        if (this.exam.startDate === undefined) {
            return false;
        }
        if (this.exam.testExam) {
            return dayjs(this.exam.startDate).isSameOrAfter(this.exam.visibleDate);
        } else {
            return dayjs(this.exam.startDate).isAfter(this.exam.visibleDate);
        }
    }

    /**
     * Validates the EndDate inputted by the user.
     */
    get isValidEndDate(): boolean {
        return this.exam.endDate !== undefined && dayjs(this.exam.endDate).isAfter(this.exam.startDate);
    }

    /**
     * Calculates the WorkingTime for real exams based on the start- and end-time.
     */
    get calculateWorkingTime(): number {
        if (!this.exam.testExam) {
            if (this.exam.startDate && this.exam.endDate) {
                this.exam.workingTime = dayjs(this.exam.endDate).diff(this.exam.startDate, 's');
            } else {
                this.exam.workingTime = 0;
            }
            this.workingTimeInMinutes = this.exam.workingTime / 60;
        }
        return this.workingTimeInMinutes;
    }

    /**
     * Validates the WorkingTime.
<<<<<<< HEAD
     * For test exams, the WorkingTime should be at least 1 and smaller / equal to the working window
=======
     * For test exam, the WorkingTime should be at least 1 and smaller / equal to the working window
>>>>>>> 074c91b3
     * For real exams, the WorkingTime is calculated based on the startDate and EndDate and should match the time difference.
     */
    get validateWorkingTime(): boolean {
        if (this.exam.testExam) {
            if (this.exam.workingTime === undefined || this.exam.workingTime < 1) {
                return false;
            }
            if (this.exam.startDate && this.exam.endDate) {
                return this.exam.workingTime <= dayjs(this.exam.endDate).diff(this.exam.startDate, 's');
            }
            return false;
        }
        if (this.exam.workingTime && this.exam.startDate && this.exam.endDate) {
            return this.exam.workingTime === dayjs(this.exam.endDate).diff(this.exam.startDate, 's');
        }
        return false;
    }

    /**
     * Used to convert workingTimeInMinutes into exam.workingTime (in seconds) every time, the user inputs a new
<<<<<<< HEAD
     * working time for a test exam
=======
     * working time for a test eam
>>>>>>> 074c91b3
     * @param event when the user inputs a new working time
     */
    convertWorkingTimeFromMinutesToSeconds(event: any) {
        this.workingTimeInMinutes = event.target.value;
        this.exam.workingTime = this.workingTimeInMinutes * 60;
    }

    /**
     * Used to determine the maximum working time every time, the user changes the start- or endDate.
     * Used to show a graphical warning at the working time input field
     */
    calculateMaxWorkingTime() {
        if (this.exam.testExam) {
            if (this.exam.startDate && this.exam.endDate) {
                this.maxWorkingTimeInMinutes = dayjs(this.exam.endDate).diff(this.exam.startDate, 's') / 60;
            } else {
                this.maxWorkingTimeInMinutes = 0;
            }
        }
    }

    get isValidPublishResultsDate(): boolean {
        // allow instructors to set publishResultsDate later
        if (!this.exam.publishResultsDate) {
            return true;
        }
        // check for undefined because undefined is otherwise treated as the now dayjs
        return this.exam.endDate !== undefined && dayjs(this.exam.publishResultsDate).isAfter(this.exam.endDate);
    }

    get isValidExamStudentReviewStart(): boolean {
        // allow instructors to set examStudentReviewStart later
        if (!this.exam.examStudentReviewStart) {
            return true;
        }
        // check for undefined because undefined is otherwise treated as the now dayjs
        return this.exam.publishResultsDate !== undefined && dayjs(this.exam.examStudentReviewStart).isAfter(this.exam.publishResultsDate);
    }

    get isValidExamStudentReviewEnd(): boolean {
        // checks whether the end date can be undefined depending on if there is an undefined or manually deleted start date
        if (!this.exam.examStudentReviewEnd) {
            return !this.exam.examStudentReviewStart || !this.exam.examStudentReviewStart.isValid();
        }
        // check for undefined because undefined is otherwise treated as the now dayjs
        return this.exam.examStudentReviewStart !== undefined && dayjs(this.exam.examStudentReviewEnd).isAfter(this.exam.examStudentReviewStart);
    }
}<|MERGE_RESOLUTION|>--- conflicted
+++ resolved
@@ -25,11 +25,7 @@
     workingTimeInMinutes: number;
     // The maximum working time in Minutes (used as a dynamic max-value for the working time Input)
     maxWorkingTimeInMinutes: number;
-<<<<<<< HEAD
-    // Interims-boolean to hide the option to create an test exam in production, as the feature is not yet fully implemented
-=======
-    // Interims-boolean to hide the option to create an test eam in production, as the feature is not yet fully implemented
->>>>>>> 074c91b3
+    // Interims-boolean to hide test exams and exam monitoring, as they are not yet fully implemented
     isAdmin: boolean;
 
     // Icons
@@ -135,11 +131,7 @@
     /**
      * Validates the given StartDate.
      * For real exams, the visibleDate has to be strictly prior the startDate.
-<<<<<<< HEAD
      * For test exams, the visibleDate has to be prior or equal to the startDate.
-=======
-     * For test exam, the visibleDate has to be prior or equal to the startDate.
->>>>>>> 074c91b3
      */
     get isValidStartDate(): boolean {
         if (this.exam.startDate === undefined) {
@@ -176,11 +168,7 @@
 
     /**
      * Validates the WorkingTime.
-<<<<<<< HEAD
      * For test exams, the WorkingTime should be at least 1 and smaller / equal to the working window
-=======
-     * For test exam, the WorkingTime should be at least 1 and smaller / equal to the working window
->>>>>>> 074c91b3
      * For real exams, the WorkingTime is calculated based on the startDate and EndDate and should match the time difference.
      */
     get validateWorkingTime(): boolean {
@@ -201,11 +189,7 @@
 
     /**
      * Used to convert workingTimeInMinutes into exam.workingTime (in seconds) every time, the user inputs a new
-<<<<<<< HEAD
      * working time for a test exam
-=======
-     * working time for a test eam
->>>>>>> 074c91b3
      * @param event when the user inputs a new working time
      */
     convertWorkingTimeFromMinutesToSeconds(event: any) {
