import { Component, OnInit } from '@angular/core';
import { ActivatedRoute } from '@angular/router';
import { Exam } from 'app/entities/exam.model';
import { ExamManagementService } from 'app/exam/manage/exam-management.service';
import { Observable } from 'rxjs';
import { HttpErrorResponse, HttpResponse } from '@angular/common/http';
import { JhiAlertService } from 'ng-jhipster';
import { Course } from 'app/entities/course.model';
import { CourseManagementService } from 'app/course/manage/course-management.service';
import * as moment from 'moment';
<<<<<<< HEAD
import { navigateBack } from 'app/utils/navigation.utils';
import { onError } from 'app/shared/util/global.utils';
=======
import { ArtemisNavigationUtilService } from 'app/utils/navigation.utils';
>>>>>>> 6b1466d6

@Component({
    selector: 'jhi-exam-update',
    templateUrl: './exam-update.component.html',
})
export class ExamUpdateComponent implements OnInit {
    exam: Exam;
    course: Course;
    isSaving: boolean;

    constructor(
        private route: ActivatedRoute,
        private examManagementService: ExamManagementService,
        private jhiAlertService: JhiAlertService,
        private courseManagementService: CourseManagementService,
        private navigationUtilService: ArtemisNavigationUtilService,
    ) {}

    ngOnInit(): void {
        this.route.data.subscribe(({ exam }) => {
            this.exam = exam;
            this.courseManagementService.find(Number(this.route.snapshot.paramMap.get('courseId'))).subscribe(
                (response: HttpResponse<Course>) => {
                    this.exam.course = response.body!;
                    this.course = response.body!;
                },
                (err: HttpErrorResponse) => onError(this.jhiAlertService, err),
            );
            if (!this.exam.gracePeriod) {
                this.exam.gracePeriod = 180;
            }
            if (!this.exam.numberOfCorrectionRoundsInExam) {
                this.exam.numberOfCorrectionRoundsInExam = 1;
            }
        });
    }

    /**
     * Revert to the previous state, equivalent with pressing the back button on your browser
     * Returns to the detail page if there is no previous state and we edited an existing exam
     * Returns to the overview page if there is no previous state and we created a new exam
     */
    previousState() {
        this.navigationUtilService.navigateBackWithOptional(['course-management', this.course.id!.toString(), 'exams'], this.exam.id?.toString());
    }

    save() {
        this.isSaving = true;
        if (this.exam.id !== undefined) {
            this.subscribeToSaveResponse(this.examManagementService.update(this.course.id!, this.exam));
        } else {
            this.subscribeToSaveResponse(this.examManagementService.create(this.course.id!, this.exam));
        }
    }

    subscribeToSaveResponse(result: Observable<HttpResponse<Exam>>) {
        result.subscribe(
            () => this.onSaveSuccess(),
            (err: HttpErrorResponse) => this.onSaveError(err),
        );
    }

    private onSaveSuccess() {
        this.isSaving = false;
        this.previousState();
    }

    private onSaveError(error: HttpErrorResponse) {
        onError(this.jhiAlertService, error);
        this.isSaving = false;
    }

    get isValidConfiguration(): boolean {
        const examConductionDatesValid = this.isValidVisibleDate && this.isValidStartDate && this.isValidEndDate;
        const examReviewDatesValid = this.isValidPublishResultsDate && this.isValidExamStudentReviewStart && this.isValidExamStudentReviewEnd;
        const examNumberOfCorrectionsValid = this.isValidNumberOfCorrectionRounds;
        const examMaxPointsValid = this.isValidMaxPoints;
        return examConductionDatesValid && examReviewDatesValid && examNumberOfCorrectionsValid && examMaxPointsValid;
    }

    get isValidVisibleDate(): boolean {
        return this.exam.visibleDate !== undefined;
    }

    get isValidNumberOfCorrectionRounds(): boolean {
        return this.exam?.numberOfCorrectionRoundsInExam! < 3 && this.exam?.numberOfCorrectionRoundsInExam! > 0;
    }

    get isValidMaxPoints(): boolean {
        return this.exam?.maxPoints !== undefined && this.exam?.maxPoints > 0;
    }

    get isValidStartDate(): boolean {
        return this.exam.startDate !== undefined && moment(this.exam.startDate).isAfter(this.exam.visibleDate);
    }

    get isValidEndDate(): boolean {
        return this.exam.endDate !== undefined && moment(this.exam.endDate).isAfter(this.exam.startDate);
    }

    get isValidPublishResultsDate(): boolean {
        // allow instructors to set publishResultsDate later
        if (!this.exam.publishResultsDate) {
            return true;
        }
        // check for undefined because undefined is otherwise treated as the now moment by moment.js
        return this.exam.endDate !== undefined && moment(this.exam.publishResultsDate).isAfter(this.exam.endDate);
    }

    get isValidExamStudentReviewStart(): boolean {
        // allow instructors to set examStudentReviewStart later
        if (!this.exam.examStudentReviewStart) {
            return true;
        }
        // check for undefined because undefined is otherwise treated as the now moment by moment.js
        return this.exam.publishResultsDate !== undefined && moment(this.exam.examStudentReviewStart).isAfter(this.exam.publishResultsDate);
    }

    get isValidExamStudentReviewEnd(): boolean {
        // allow instructors to set examStudentReviewEnd later
        if (!this.exam.examStudentReviewEnd) {
            return true;
        }
        // check for undefined because undefined is otherwise treated as the now moment by moment.js
        return this.exam.examStudentReviewStart !== undefined && moment(this.exam.examStudentReviewEnd).isAfter(this.exam.examStudentReviewStart);
    }
}<|MERGE_RESOLUTION|>--- conflicted
+++ resolved
@@ -8,12 +8,8 @@
 import { Course } from 'app/entities/course.model';
 import { CourseManagementService } from 'app/course/manage/course-management.service';
 import * as moment from 'moment';
-<<<<<<< HEAD
-import { navigateBack } from 'app/utils/navigation.utils';
 import { onError } from 'app/shared/util/global.utils';
-=======
 import { ArtemisNavigationUtilService } from 'app/utils/navigation.utils';
->>>>>>> 6b1466d6
 
 @Component({
     selector: 'jhi-exam-update',
