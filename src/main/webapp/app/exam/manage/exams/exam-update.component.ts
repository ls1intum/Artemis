--- conflicted
+++ resolved
@@ -72,26 +72,9 @@
         this.jhiAlertService.error(error.message);
     }
 
-<<<<<<< HEAD
-    get isValidPublishResultsDate() {
-        return this.exam.publishResultsDate;
-    }
-
-    get isValidExamStudentReviewStart() {
-        return this.exam.examStudentReviewStart;
-    }
-
-    get isValidExamStudentReviewEnd() {
-        return this.exam.examStudentReviewEnd;
-    }
-
-    get isValidVisibleDate() {
-        return this.exam.visibleDate && moment(this.exam.visibleDate).isAfter(moment());
-=======
     get isValidVisibleDate(): boolean {
         // note: != includes a check for undefined
         return this.exam.visibleDate != null;
->>>>>>> 1c6be13c
     }
 
     get isValidStartDate(): boolean {
