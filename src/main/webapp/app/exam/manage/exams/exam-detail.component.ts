--- conflicted
+++ resolved
@@ -2,15 +2,9 @@
 import { ActivatedRoute, Router } from '@angular/router';
 import { SafeHtml } from '@angular/platform-browser';
 import { HttpErrorResponse, HttpResponse } from '@angular/common/http';
-<<<<<<< HEAD
 import { Observable, Subject, map } from 'rxjs';
-import { Exam } from 'app/entities/exam.model';
+import { Exam } from 'app/entities/exam/exam.model';
 import { ActionType, EntitySummary } from 'app/shared/delete-dialog/delete-dialog.model';
-=======
-import { Subject } from 'rxjs';
-import { Exam } from 'app/entities/exam/exam.model';
-import { ActionType } from 'app/shared/delete-dialog/delete-dialog.model';
->>>>>>> fa2e539a
 import { ButtonSize } from 'app/shared/components/button.component';
 import { ArtemisMarkdownService } from 'app/shared/markdown.service';
 import { AccountService } from 'app/core/auth/account.service';
