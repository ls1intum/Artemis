import { Component, OnInit, OnDestroy } from '@angular/core';
import { ActivatedRoute, Router } from '@angular/router';
import { SafeHtml } from '@angular/platform-browser';
import { HttpErrorResponse, HttpResponse } from '@angular/common/http';
import { Subject } from 'rxjs';
import { Exam } from 'app/entities/exam.model';
import { ActionType } from 'app/shared/delete-dialog/delete-dialog.model';
import { ButtonSize } from 'app/shared/components/button.component';
import { ArtemisMarkdownService } from 'app/shared/markdown.service';
import { AccountService } from 'app/core/auth/account.service';
import { ExamManagementService } from 'app/exam/manage/exam-management.service';
import dayjs from 'dayjs/esm';
<<<<<<< HEAD
import { faAward, faClipboard, faEye, faListAlt, faTable, faThList, faTimes, faUndo, faUser, faWrench } from '@fortawesome/free-solid-svg-icons';
=======
import { faClipboard, faEye, faHeartBroken, faListAlt, faTable, faThList, faTimes, faUndo, faUser, faWrench } from '@fortawesome/free-solid-svg-icons';
>>>>>>> da2a5018
import { AlertService } from 'app/core/util/alert.service';
import { GradingSystemService } from 'app/grading-system/grading-system.service';
import { GradeType } from 'app/entities/grading-scale.model';

@Component({
    selector: 'jhi-exam-detail',
    templateUrl: './exam-detail.component.html',
})
export class ExamDetailComponent implements OnInit, OnDestroy {
    exam: Exam;
    formattedStartText?: SafeHtml;
    formattedConfirmationStartText?: SafeHtml;
    formattedEndText?: SafeHtml;
    formattedConfirmationEndText?: SafeHtml;
    isExamOver = true;
    resetType = ActionType.Reset;
    buttonSize = ButtonSize.MEDIUM;
    private dialogErrorSource = new Subject<string>();
    dialogError$ = this.dialogErrorSource.asObservable();

    // Icons
    faTimes = faTimes;
    faUndo = faUndo;
    faEye = faEye;
    faWrench = faWrench;
    faUser = faUser;
    faTable = faTable;
    faListAlt = faListAlt;
    faClipboard = faClipboard;
    faThList = faThList;
<<<<<<< HEAD
    faAward = faAward;
=======
    faHeartBroken = faHeartBroken;
>>>>>>> da2a5018

    isAdmin = false;
    canHaveBonus = false;

    constructor(
        private route: ActivatedRoute,
        private artemisMarkdown: ArtemisMarkdownService,
        private accountService: AccountService,
        private examManagementService: ExamManagementService,
        private router: Router,
        private alertService: AlertService,
        private gradingSystemService: GradingSystemService,
    ) {}

    /**
     * Initialize the exam
     */
    ngOnInit(): void {
        this.route.data.subscribe(({ exam }) => {
            this.exam = exam;
            this.formattedStartText = this.artemisMarkdown.safeHtmlForMarkdown(this.exam.startText);
            this.formattedConfirmationStartText = this.artemisMarkdown.safeHtmlForMarkdown(this.exam.confirmationStartText);
            this.formattedEndText = this.artemisMarkdown.safeHtmlForMarkdown(this.exam.endText);
            this.formattedConfirmationEndText = this.artemisMarkdown.safeHtmlForMarkdown(this.exam.confirmationEndText);
            this.isExamOver = !!this.exam.endDate?.isBefore(dayjs());
            this.isAdmin = this.accountService.isAdmin();

            this.gradingSystemService.findGradingScaleForExam(this.exam.course!.id!, this.exam.id!).subscribe((gradingSystemResponse) => {
                if (gradingSystemResponse.body) {
                    this.canHaveBonus = gradingSystemResponse.body.gradeType === GradeType.GRADE;
                }
            });
        });
    }

    /**
     * unsubscribe on component destruction
     */
    ngOnDestroy() {
        this.dialogErrorSource.unsubscribe();
    }

    /**
     * Returns the route for exam components by identifier
     */
    getExamRoutesByIdentifier(identifier: string) {
        return ['/course-management', this.exam.course?.id, 'exams', this.exam.id, identifier];
    }

    /**
     * Reset an exam with examId by deleting all studentExams and participations
     */
    resetExam(): void {
        this.examManagementService.reset(this.exam.course!.id!, this.exam.id!).subscribe({
            next: (res: HttpResponse<Exam>) => {
                this.dialogErrorSource.next('');
                this.exam = res.body!;
                this.alertService.success('artemisApp.examManagement.reset.success');
            },
            error: (error: HttpErrorResponse) => this.dialogErrorSource.next(error.message),
        });
    }

    /**
     * Function is called when the delete button is pressed for an exam
     * @param examId Id to be deleted
     */
    deleteExam(examId: number): void {
        this.examManagementService.delete(this.exam.course!.id!, examId).subscribe({
            next: () => {
                this.dialogErrorSource.next('');
                this.router.navigate(['/course-management', this.exam.course!.id!, 'exams']);
            },
            error: (error: HttpErrorResponse) => this.dialogErrorSource.next(error.message),
        });
    }
}<|MERGE_RESOLUTION|>--- conflicted
+++ resolved
@@ -10,11 +10,7 @@
 import { AccountService } from 'app/core/auth/account.service';
 import { ExamManagementService } from 'app/exam/manage/exam-management.service';
 import dayjs from 'dayjs/esm';
-<<<<<<< HEAD
-import { faAward, faClipboard, faEye, faListAlt, faTable, faThList, faTimes, faUndo, faUser, faWrench } from '@fortawesome/free-solid-svg-icons';
-=======
-import { faClipboard, faEye, faHeartBroken, faListAlt, faTable, faThList, faTimes, faUndo, faUser, faWrench } from '@fortawesome/free-solid-svg-icons';
->>>>>>> da2a5018
+import { faAward, faClipboard, faEye, faHeartBroken, faListAlt, faTable, faThList, faTimes, faUndo, faUser, faWrench } from '@fortawesome/free-solid-svg-icons';
 import { AlertService } from 'app/core/util/alert.service';
 import { GradingSystemService } from 'app/grading-system/grading-system.service';
 import { GradeType } from 'app/entities/grading-scale.model';
@@ -45,11 +41,8 @@
     faListAlt = faListAlt;
     faClipboard = faClipboard;
     faThList = faThList;
-<<<<<<< HEAD
+    faHeartBroken = faHeartBroken;
     faAward = faAward;
-=======
-    faHeartBroken = faHeartBroken;
->>>>>>> da2a5018
 
     isAdmin = false;
     canHaveBonus = false;
