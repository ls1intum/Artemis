--- conflicted
+++ resolved
@@ -18,15 +18,11 @@
                         <fa-icon *ngIf="!configuredExercises" [icon]="faTimes" class="cross"></fa-icon>
                     </li>
                     <li class="d-flex align-items-center" *ngIf="isTestExam">
-                        <ng-container *ngIf="maxPointExercises === exam.examMaxPoints">
-                            <span>{{ 'artemisApp.examStatus.preparation.testExam.maxPointsCorrect' | artemisTranslate }}{{ exam.examMaxPoints }}</span>
+                        <ng-container *ngIf="maxPointExercises === exam.maxPoints">
+                            <span>{{ 'artemisApp.examStatus.preparation.testExam.maxPointsCorrect' | artemisTranslate }}{{ exam.maxPoints }}</span>
                             <fa-icon [icon]="faCheckCircle" class="check"></fa-icon>
                         </ng-container>
-<<<<<<< HEAD
-                        <ng-container *ngIf="maxPointExercises !== exam.examMaxPoints">
-=======
                         <ng-container *ngIf="maxPointExercises !== exam.maxPoints">
->>>>>>> f089f06a
                             <span>{{ 'artemisApp.examStatus.preparation.testExam.maxPointsWrong' | artemisTranslate : { points: maxPointExercises } }} </span>
                             <fa-icon [icon]="faTimes" class="cross"></fa-icon>
                         </ng-container>
