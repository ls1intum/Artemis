<div class="exam-status-wrapper" [ngClass]="course?.isAtLeastInstructor ? 'instructor-view' : 'tutor-view'">
    <!-- 1. Exam preparation -->
    @if (course?.isAtLeastInstructor) {
        <div class="status-step">
            <!-- If all preparation tasks are finished, show a green check as header, show a red cross else -->
            <div class="d-flex justify-content-center header-icon">
                @if (examPreparationFinished) {
                    <fa-icon [icon]="faCheckCircle" class="check" />
                }
                @if (!examPreparationFinished) {
                    <fa-icon [icon]="faTimesCircle" class="cross" />
                }
            </div>
            <div class="status-step-content">
                <h6 class="text-center" jhiTranslate="artemisApp.examStatus.preparation.{{ isTestExam ? 'testExam.' : '' }}examPreparation"></h6>
                <ol>
                    <li class="d-flex align-items-center">
                        <span
                            jhiTranslate="artemisApp.examStatus.preparation.configureExercises"
                            [translateValues]="{ amount: exam.exerciseGroups ? exam.exerciseGroups.length : 0 }"
                        ></span>
                        @if (configuredExercises) {
                            <fa-icon [icon]="faCheckCircle" class="check" />
                        }
                        @if (!configuredExercises) {
                            <fa-icon [icon]="faTimes" class="cross" />
                        }
                    </li>
                    @if (isTestExam) {
                        <li class="d-flex align-items-center">
                            @if (maxPointExercises === exam.examMaxPoints) {
                                <span>{{ 'artemisApp.examStatus.preparation.testExam.maxPointsCorrect' | artemisTranslate }}{{ exam.examMaxPoints }}</span>
                                <fa-icon [icon]="faCheckCircle" class="check" />
                            }
                            @if (maxPointExercises !== exam.examMaxPoints) {
                                <span jhiTranslate="artemisApp.examStatus.preparation.testExam.maxPointsWrong" [translateValues]="{ points: maxPointExercises }"></span>
                                <fa-icon [icon]="faTimes" class="cross" />
                            }
                        </li>
                    }
                    @if (!isTestExam) {
                        <li class="d-flex align-items-center">
                            <span jhiTranslate="artemisApp.examStatus.preparation.registerStudents" [translateValues]="{ registered: exam.numberOfExamUsers }"></span>
                            @if (registeredStudents) {
                                <fa-icon [icon]="faCheckCircle" class="check" />
                            }
                            @if (!registeredStudents) {
                                <fa-icon [icon]="faTimes" class="cross" />
                            }
                        </li>
                    }
                    @if (!isTestExam) {
                        <li class="d-flex align-items-center">
                            <span jhiTranslate="artemisApp.examStatus.preparation.generateStudentExams"></span>
                            <!-- If no students are registered yet, we do not want to display "0 of 0" -->
                            @if (!registeredStudents) {
                                <span jhiTranslate="artemisApp.examStatus.preparation.notRegistered"></span>
                            }
                            @if (registeredStudents) {
<<<<<<< HEAD
                                <span
                                    jhiTranslate="artemisApp.examStatus.preparation.registered"
                                    [translateValues]="{
                                        generated: numberOfGeneratedStudentExams,
                                        total: exam.numberOfExamUsers
                                    }"
                                ></span>
=======
                                <span>
                                    {{
                                        'artemisApp.examStatus.preparation.registered'
                                            | artemisTranslate
                                                : {
                                                      generated: numberOfGeneratedStudentExams,
                                                      total: exam.numberOfExamUsers,
                                                  }
                                    }}
                                </span>
>>>>>>> 13b0d502
                            }
                            @if (generatedStudentExams) {
                                <fa-icon [icon]="faCheckCircle" class="check" />
                            }
                            @if (!generatedStudentExams) {
                                <fa-icon [icon]="faTimes" class="cross" />
                            }
                        </li>
                    }
                    @if (!isTestExam) {
                        <li class="d-flex align-items-center">
                            <span jhiTranslate="artemisApp.examStatus.preparation.prepareExerciseStart"></span>
                            @if (preparedExerciseStart) {
                                <fa-icon [icon]="faCheckCircle" class="check" />
                            }
                            @if (!preparedExerciseStart) {
                                <fa-icon [icon]="faTimes" class="cross" />
                            }
                        </li>
                    }
                </ol>
            </div>
        </div>
        <div class="connector" [ngClass]="mandatoryPreparationFinished ? 'check' : 'cross'"></div>
    }
    <!-- 2. Exam conduction -->
    <div class="status-step">
        <!-- If exam conduction is planned, but not started yet, show a red cross,
  If exam is currently conducted, show a yellow dot
  If the exam preparation and the conduction period are finished, show a green check
  If the test eam preparation is not yet finished, but the test eam has already started, show a warning-->
        <div class="d-flex justify-content-center header-icon">
            @switch (examConductionState) {
                @case (examConductionStateEnum.PLANNED) {
                    <fa-icon [icon]="faTimesCircle" class="cross" />
                }
                @case (examConductionStateEnum.RUNNING) {
                    <fa-icon [icon]="faDotCircle" class="running" />
                }
                @case (examConductionStateEnum.FINISHED) {
                    <fa-icon [icon]="faCheckCircle" class="check" />
                }
                @case (examConductionStateEnum.ERROR) {
                    <fa-icon [icon]="faCircleExclamation" class="cross" />
                }
            }
        </div>
        <div class="status-step-content">
            <div class="text-center mb-1">
                <h6 jhiTranslate="artemisApp.examStatus.conduction.{{ isTestExam ? 'testExam.' : '' }}examConduction"></h6>
                <b>{{ exam.startDate | artemisDate }} - {{ exam.endDate | artemisDate }}</b>
            </div>
            <!-- In case the exercise configuration is wrong, but the test eam already started, students are not able to start a test eam -->
            @if (examConductionState === examConductionStateEnum.ERROR) {
                <div class="text-center mb-1">
                    <h6 jhiTranslate="artemisApp.examStatus.conduction.{{ isTestExam ? 'testExam.' : '' }}conductionSuspended"></h6>
                </div>
            }
            @if (course?.isAtLeastInstructor && examChecklist && examConductionState !== examConductionStateEnum.ERROR) {
                <ol>
                    <li>
                        <span> {{ 'artemisApp.examStatus.conduction.workingTime' | artemisTranslate }}: {{ exam.workingTime! | artemisDurationFromSeconds: true }} </span>
                    </li>
                    @if (isTestExam) {
                        <li>
                            <span> {{ 'artemisApp.examStatus.conduction.testExam.numberOfStudents' | artemisTranslate }}: {{ exam.numberOfExamUsers }} </span>
                        </li>
                    }
                    <li>
                        <span>
                            {{ 'artemisApp.examStatus.conduction.' + (isTestExam ? 'testExam.' : '') + 'startedExams' | artemisTranslate }}
                            :
                            {{ numberOfStarted }}
                            ({{ numberOfGeneratedStudentExams > 0 ? round((numberOfStarted * 100) / examChecklist.numberOfGeneratedStudentExams!, 1) : 0 }}
                            %)
                        </span>
                    </li>
                    <li>
                        <span>
                            {{ 'artemisApp.examStatus.conduction.' + (isTestExam ? 'testExam.' : '') + 'submittedExams' | artemisTranslate }}
                            :
                            {{ numberOfSubmitted }}
                            ({{ numberOfGeneratedStudentExams > 0 ? round((numberOfSubmitted * 100) / numberOfGeneratedStudentExams!, 1) : 0 }}
                            %)
                        </span>
                    </li>
                </ol>
            }
        </div>
    </div>
    @if (!isTestExam) {
        <div class="connector" [ngClass]="examConductionState === examConductionStateEnum.FINISHED ? 'check' : ''"></div>
    }
    <!-- 3. Exam correction -->
    @if (!isTestExam) {
        <div class="status-step">
            <!-- If exam review phase is running or there are still open complaints, show a yellow dot,
    If exam review phase is finished and all complaints are resolved, show a green check
    Else, show a red cross -->
            <div class="d-flex justify-content-center header-icon">
                @switch (examCorrectionState) {
                    @case (examReviewStateEnum.RUNNING) {
                        <fa-icon [icon]="faDotCircle" class="running" />
                    }
                    @case (examReviewStateEnum.FINISHED) {
                        <fa-icon [icon]="faCheckCircle" class="check" />
                    }
                    @default {
                        <fa-icon [icon]="faTimesCircle" class="cross" />
                    }
                }
            </div>
            <div class="status-step-content">
                <h6 class="text-center" jhiTranslate="artemisApp.examStatus.correction.examCorrection"></h6>
                @if (examChecklist) {
                    <ol>
                        @if (examChecklist.numberOfTotalExamAssessmentsFinishedByCorrectionRound !== null && numberOfSubmitted !== 0) {
                            <div>
                                @for (
                                    finishedByCorrectionRound of examChecklist.numberOfTotalExamAssessmentsFinishedByCorrectionRound;
                                    track finishedByCorrectionRound;
                                    let i = $index
                                ) {
                                    <li>
                                        <span>
                                            {{ 'artemisApp.examStatus.correction.correctionRoundProgress' | artemisTranslate: { index: i + 1 } }}
                                            :
                                            {{
                                                Math.min(
                                                    examChecklist.numberOfTotalParticipationsForAssessment > 0
                                                        ? round((finishedByCorrectionRound * 100) / examChecklist.numberOfTotalParticipationsForAssessment, 1)
                                                        : 0,
                                                    100
                                                )
                                            }}%
                                        </span>
                                    </li>
                                }
                            </div>
                        }
                        <li class="d-flex align-items-center">
                            <span>{{ 'artemisApp.examStatus.correction.publishResultDate' | artemisTranslate }}: </span>
                            @if (exam.publishResultsDate) {
                                <b>
                                    {{ exam.publishResultsDate | artemisDate }}
                                    <fa-icon [icon]="faCheckCircle" class="check" />
                                </b>
                            }
                            @if (!exam.publishResultsDate) {
                                <b class="unset" jhiTranslate="artemisApp.examStatus.correction.notSet"></b>
                            }
                            <br />
                        </li>
                        <li>
                            <span>{{ 'artemisApp.examStatus.correction.examReview' | artemisTranslate }}:</span>
                            @if (examReviewState) {
                                <b [ngClass]="examReviewState">{{ 'artemisApp.examStatus.correction.' + examReviewState | artemisTranslate }}</b>
                            }
                        </li>
                        <li>
                            <span>
                                {{ 'artemisApp.examStatus.correction.complaints' | artemisTranslate }}:
                                {{
                                    examChecklist.numberOfAllComplaintsDone !== undefined && examChecklist.numberOfAllComplaints && examChecklist.numberOfAllComplaints > 0
                                        ? round((examChecklist.numberOfAllComplaintsDone * 100) / examChecklist.numberOfAllComplaints, 1)
                                        : 100
                                }}%
                                {{
                                    'artemisApp.examStatus.correction.complaintsCount'
                                        | artemisTranslate
                                            : {
                                                  done: examChecklist.numberOfAllComplaintsDone!,
                                                  total: examChecklist.numberOfAllComplaints!,
                                              }
                                }}
                            </span>
                        </li>
                    </ol>
                }
            </div>
        </div>
    }
</div><|MERGE_RESOLUTION|>--- conflicted
+++ resolved
@@ -12,13 +12,12 @@
                 }
             </div>
             <div class="status-step-content">
-                <h6 class="text-center" jhiTranslate="artemisApp.examStatus.preparation.{{ isTestExam ? 'testExam.' : '' }}examPreparation"></h6>
+                <h6 class="text-center">{{ 'artemisApp.examStatus.preparation.' + (isTestExam ? 'testExam.' : '') + 'examPreparation' | artemisTranslate }}</h6>
                 <ol>
                     <li class="d-flex align-items-center">
-                        <span
-                            jhiTranslate="artemisApp.examStatus.preparation.configureExercises"
-                            [translateValues]="{ amount: exam.exerciseGroups ? exam.exerciseGroups.length : 0 }"
-                        ></span>
+                        <span>{{
+                            'artemisApp.examStatus.preparation.configureExercises' | artemisTranslate: { amount: exam.exerciseGroups ? exam.exerciseGroups.length : 0 }
+                        }}</span>
                         @if (configuredExercises) {
                             <fa-icon [icon]="faCheckCircle" class="check" />
                         }
@@ -33,14 +32,14 @@
                                 <fa-icon [icon]="faCheckCircle" class="check" />
                             }
                             @if (maxPointExercises !== exam.examMaxPoints) {
-                                <span jhiTranslate="artemisApp.examStatus.preparation.testExam.maxPointsWrong" [translateValues]="{ points: maxPointExercises }"></span>
+                                <span>{{ 'artemisApp.examStatus.preparation.testExam.maxPointsWrong' | artemisTranslate: { points: maxPointExercises } }} </span>
                                 <fa-icon [icon]="faTimes" class="cross" />
                             }
                         </li>
                     }
                     @if (!isTestExam) {
                         <li class="d-flex align-items-center">
-                            <span jhiTranslate="artemisApp.examStatus.preparation.registerStudents" [translateValues]="{ registered: exam.numberOfExamUsers }"></span>
+                            <span>{{ 'artemisApp.examStatus.preparation.registerStudents' | artemisTranslate: { registered: exam.numberOfExamUsers } }} </span>
                             @if (registeredStudents) {
                                 <fa-icon [icon]="faCheckCircle" class="check" />
                             }
@@ -51,32 +50,22 @@
                     }
                     @if (!isTestExam) {
                         <li class="d-flex align-items-center">
-                            <span jhiTranslate="artemisApp.examStatus.preparation.generateStudentExams"></span>
+                            <span>{{ 'artemisApp.examStatus.preparation.generateStudentExams' | artemisTranslate }}</span>
                             <!-- If no students are registered yet, we do not want to display "0 of 0" -->
                             @if (!registeredStudents) {
-                                <span jhiTranslate="artemisApp.examStatus.preparation.notRegistered"></span>
+                                <span>{{ 'artemisApp.examStatus.preparation.notRegistered' | artemisTranslate }}</span>
                             }
                             @if (registeredStudents) {
-<<<<<<< HEAD
-                                <span
-                                    jhiTranslate="artemisApp.examStatus.preparation.registered"
-                                    [translateValues]="{
-                                        generated: numberOfGeneratedStudentExams,
-                                        total: exam.numberOfExamUsers
-                                    }"
-                                ></span>
-=======
                                 <span>
                                     {{
                                         'artemisApp.examStatus.preparation.registered'
                                             | artemisTranslate
                                                 : {
                                                       generated: numberOfGeneratedStudentExams,
-                                                      total: exam.numberOfExamUsers,
+                                                      total: exam.numberOfExamUsers
                                                   }
                                     }}
                                 </span>
->>>>>>> 13b0d502
                             }
                             @if (generatedStudentExams) {
                                 <fa-icon [icon]="faCheckCircle" class="check" />
@@ -88,7 +77,7 @@
                     }
                     @if (!isTestExam) {
                         <li class="d-flex align-items-center">
-                            <span jhiTranslate="artemisApp.examStatus.preparation.prepareExerciseStart"></span>
+                            <span>{{ 'artemisApp.examStatus.preparation.prepareExerciseStart' | artemisTranslate }}</span>
                             @if (preparedExerciseStart) {
                                 <fa-icon [icon]="faCheckCircle" class="check" />
                             }
@@ -126,13 +115,13 @@
         </div>
         <div class="status-step-content">
             <div class="text-center mb-1">
-                <h6 jhiTranslate="artemisApp.examStatus.conduction.{{ isTestExam ? 'testExam.' : '' }}examConduction"></h6>
+                <h6>{{ 'artemisApp.examStatus.conduction.' + (isTestExam ? 'testExam.' : '') + 'examConduction' | artemisTranslate }}</h6>
                 <b>{{ exam.startDate | artemisDate }} - {{ exam.endDate | artemisDate }}</b>
             </div>
             <!-- In case the exercise configuration is wrong, but the test eam already started, students are not able to start a test eam -->
             @if (examConductionState === examConductionStateEnum.ERROR) {
                 <div class="text-center mb-1">
-                    <h6 jhiTranslate="artemisApp.examStatus.conduction.{{ isTestExam ? 'testExam.' : '' }}conductionSuspended"></h6>
+                    <h6>{{ 'artemisApp.examStatus.conduction.' + (isTestExam ? 'testExam.' : '') + 'conductionSuspended' | artemisTranslate }}</h6>
                 </div>
             }
             @if (course?.isAtLeastInstructor && examChecklist && examConductionState !== examConductionStateEnum.ERROR) {
@@ -190,7 +179,7 @@
                 }
             </div>
             <div class="status-step-content">
-                <h6 class="text-center" jhiTranslate="artemisApp.examStatus.correction.examCorrection"></h6>
+                <h6 class="text-center">{{ 'artemisApp.examStatus.correction.examCorrection' | artemisTranslate }}</h6>
                 @if (examChecklist) {
                     <ol>
                         @if (examChecklist.numberOfTotalExamAssessmentsFinishedByCorrectionRound !== null && numberOfSubmitted !== 0) {
@@ -226,7 +215,9 @@
                                 </b>
                             }
                             @if (!exam.publishResultsDate) {
-                                <b class="unset" jhiTranslate="artemisApp.examStatus.correction.notSet"></b>
+                                <b class="unset">
+                                    {{ 'artemisApp.examStatus.correction.notSet' | artemisTranslate }}
+                                </b>
                             }
                             <br />
                         </li>
@@ -249,7 +240,7 @@
                                         | artemisTranslate
                                             : {
                                                   done: examChecklist.numberOfAllComplaintsDone!,
-                                                  total: examChecklist.numberOfAllComplaints!,
+                                                  total: examChecklist.numberOfAllComplaints!
                                               }
                                 }}
                             </span>
