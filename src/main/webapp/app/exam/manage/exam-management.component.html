--- conflicted
+++ resolved
@@ -103,11 +103,7 @@
 
                         <div class="btn-group-vertical mr-1 mb-1" *jhiHasAnyAuthority="['ROLE_ADMIN', 'ROLE_INSTRUCTOR', 'ROLE_TA']">
                             <a
-<<<<<<< HEAD
-                                *ngIf="(isAtLeastTutor && exam.id && examHasFinished(exam.id)) || isAtLeastInstructor"
-=======
                                 *ngIf="(isAtLeastTutor && examHasFinished(exam)) || isAtLeastInstructor"
->>>>>>> 552f9019
                                 [routerLink]="[exam.id, 'assessment-dashboard']"
                                 class="btn btn-primary btn-sm mr-1 mb-1 exercise-button"
                                 id="exercises-button-{{ exam.id }}"
