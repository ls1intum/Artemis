--- conflicted
+++ resolved
@@ -14,13 +14,8 @@
     <div class="table-responsive" *ngIf="exams">
         <table class="table table-striped">
             <thead>
-<<<<<<< HEAD
-                <tr jhiSort [(predicate)]="predicate" [(ascending)]="ascending" (sortChange)="sortRows()">
-                    <th class="d-none d-md-table-cell" jhiSortBy="id">
-=======
                 <tr jhiSort [(predicate)]="predicate" [(ascending)]="ascending" [callback]="sortRows.bind(this)">
                     <th class="d-md-table-cell" jhiSortBy="id">
->>>>>>> 34cdecc3
                         <span>{{ 'global.field.id' | artemisTranslate }}</span>
                         <fa-icon [icon]="'sort'"></fa-icon>
                     </th>
