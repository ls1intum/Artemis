import { Component, OnInit, inject } from '@angular/core';
import { ActivatedRoute, Router, RouterLink } from '@angular/router';
import { Subject, forkJoin, of } from 'rxjs';
import { catchError } from 'rxjs/operators';
import { ExerciseGroupService } from 'app/exam/manage/exercise-groups/exercise-group.service';
import { ExerciseGroup } from 'app/entities/exercise-group.model';
import { Exercise, ExerciseType } from 'app/entities/exercise.model';
import { HttpErrorResponse } from '@angular/common/http';
import { onError } from 'app/shared/util/global.utils';
import { ExamManagementService } from 'app/exam/manage/exam-management.service';
import { NgbModal } from '@ng-bootstrap/ng-bootstrap';
import { Course } from 'app/entities/course.model';
import { Exam } from 'app/entities/exam/exam.model';
import dayjs from 'dayjs/esm';
import { ExerciseService } from 'app/exercises/shared/exercise/exercise.service';
import { IconProp } from '@fortawesome/fontawesome-svg-core';
import { AlertService } from 'app/core/util/alert.service';
import { EventManager } from 'app/core/util/event-manager.service';
import {
    faAngleDown,
    faAngleUp,
    faCheckDouble,
    faFileImport,
    faFileUpload,
    faFont,
    faKeyboard,
    faPlus,
    faProjectDiagram,
    faTrash,
    faWrench,
} from '@fortawesome/free-solid-svg-icons';
import { ExamImportComponent } from 'app/exam/manage/exams/exam-import/exam-import.component';
import { ExerciseImportWrapperComponent } from 'app/exercises/shared/import/exercise-import-wrapper/exercise-import-wrapper.component';
import { ProfileService } from 'app/shared/layouts/profiles/profile.service';
import { PROFILE_LOCALCI, PROFILE_LOCALVC } from 'app/app.constants';
<<<<<<< HEAD
import { ProgrammingExerciseGroupCellComponent } from 'app/exam/manage/exercise-groups/programming-exercise-cell/programming-exercise-group-cell.component';
import { QuizExerciseGroupCellComponent } from 'app/exam/manage/exercise-groups/quiz-exercise-cell/quiz-exercise-group-cell.component';
import { ModelingExerciseGroupCellComponent } from 'app/exam/manage/exercise-groups/modeling-exercise-cell/modeling-exercise-group-cell.component';
import { FileUploadExerciseGroupCellComponent } from 'app/exam/manage/exercise-groups/file-upload-exercise-cell/file-upload-exercise-group-cell.component';
import { ArtemisTranslatePipe } from 'app/shared/pipes/artemis-translate.pipe';
import { ArtemisSharedModule } from 'app/shared/shared.module';
import { ArtemisSharedComponentModule } from 'app/shared/components/shared-component.module';
import { ExamExerciseRowButtonsComponent } from 'app/exercises/shared/exam-exercise-row-buttons/exam-exercise-row-buttons.component';
=======
import { TranslateDirective } from 'app/shared/language/translate.directive';
import { FaIconComponent } from '@fortawesome/angular-fontawesome';
import { HelpIconComponent } from 'app/shared/components/help-icon.component';
import { DeleteButtonDirective } from 'app/shared/delete-dialog/delete-button.directive';
import { ProgrammingExerciseGroupCellComponent } from './programming-exercise-cell/programming-exercise-group-cell.component';
import { QuizExerciseGroupCellComponent } from './quiz-exercise-cell/quiz-exercise-group-cell.component';
import { ModelingExerciseGroupCellComponent } from './modeling-exercise-cell/modeling-exercise-group-cell.component';
import { FileUploadExerciseGroupCellComponent } from './file-upload-exercise-cell/file-upload-exercise-group-cell.component';
import { ExamExerciseRowButtonsComponent } from 'app/exercises/shared/exam-exercise-row-buttons/exam-exercise-row-buttons.component';
import { LowerCasePipe } from '@angular/common';
import { ArtemisTranslatePipe } from 'app/shared/pipes/artemis-translate.pipe';
>>>>>>> 4bc01b67

@Component({
    selector: 'jhi-exercise-groups',
    templateUrl: './exercise-groups.component.html',
    styleUrls: ['./exercise-groups.component.scss'],
<<<<<<< HEAD
    standalone: true,
    imports: [
=======
    imports: [
        TranslateDirective,
        FaIconComponent,
        RouterLink,
        HelpIconComponent,
        DeleteButtonDirective,
>>>>>>> 4bc01b67
        ProgrammingExerciseGroupCellComponent,
        QuizExerciseGroupCellComponent,
        ModelingExerciseGroupCellComponent,
        FileUploadExerciseGroupCellComponent,
<<<<<<< HEAD
        ArtemisTranslatePipe,
        RouterLink,
        ArtemisSharedModule,
        ArtemisSharedComponentModule,
        ExamExerciseRowButtonsComponent,
=======
        ExamExerciseRowButtonsComponent,
        LowerCasePipe,
        ArtemisTranslatePipe,
>>>>>>> 4bc01b67
    ],
})
export class ExerciseGroupsComponent implements OnInit {
    private route = inject(ActivatedRoute);
    private exerciseGroupService = inject(ExerciseGroupService);
    exerciseService = inject(ExerciseService);
    private examManagementService = inject(ExamManagementService);
    private eventManager = inject(EventManager);
    private alertService = inject(AlertService);
    private modalService = inject(NgbModal);
    private router = inject(Router);
    private profileService = inject(ProfileService);

    courseId: number;
    course: Course;
    examId: number;
    exam: Exam;
    exerciseGroups?: ExerciseGroup[];
    dialogErrorSource = new Subject<string>();
    dialogError = this.dialogErrorSource.asObservable();
    exerciseType = ExerciseType;
    latestIndividualEndDate?: dayjs.Dayjs;
    exerciseGroupToExerciseTypesDict = new Map<number, ExerciseType[]>();

    localVCEnabled = false;
    localCIEnabled = false;

    // Icons
    faPlus = faPlus;
    faTrash = faTrash;
    faFont = faFont;
    faWrench = faWrench;
    faCheckDouble = faCheckDouble;
    faFileUpload = faFileUpload;
    faKeyboard = faKeyboard;
    faProjectDiagram = faProjectDiagram;
    faAngleUp = faAngleUp;
    faAngleDown = faAngleDown;
    faFileImport = faFileImport;

    /**
     * Initialize the courseId and examId. Get all exercise groups for the exam. Setup dictionary for exercise groups which contain programming exercises.
     * See {@link setupExerciseGroupToExerciseTypesDict}.
     */
    ngOnInit(): void {
        this.courseId = Number(this.route.snapshot.paramMap.get('courseId'));
        this.examId = Number(this.route.snapshot.paramMap.get('examId'));
        // Only take action when a response was received for both requests
        forkJoin([this.loadExerciseGroups(), this.loadLatestIndividualEndDateOfExam()]).subscribe({
            next: ([examRes, examInfoDTO]) => {
                this.exam = examRes.body!;
                this.exerciseGroups = this.exam.exerciseGroups;
                this.course = this.exam.course!;
                this.latestIndividualEndDate = examInfoDTO ? examInfoDTO.body!.latestIndividualEndDate : undefined;
                this.setupExerciseGroupToExerciseTypesDict();
            },
            error: (res: HttpErrorResponse) => onError(this.alertService, res),
        });
        this.profileService.getProfileInfo().subscribe((profileInfo) => {
            this.localVCEnabled = profileInfo.activeProfiles.includes(PROFILE_LOCALVC);
            this.localCIEnabled = profileInfo.activeProfiles.includes(PROFILE_LOCALCI);
        });
    }

    /**
     * Load the latest individual end date of the exam. If this the HTTP response is erroneous, an observables emitting
     * null will be returned
     */
    loadLatestIndividualEndDateOfExam() {
        return this.examManagementService.getLatestIndividualEndDateOfExam(this.courseId, this.examId).pipe(
            // When the exam start date was not set properly an error will be thrown.
            // Catch this in the inner observable otherwise forkJoin won't return data
            catchError(() => {
                return of(null);
            }),
        );
    }

    /**
     * Load all exercise groups of the current exam.
     */
    loadExerciseGroups() {
        return this.examManagementService.find(this.courseId, this.examId, false, true);
    }

    /**
     * Remove the exercise with the given exerciseId from the exercise group with the given exerciseGroupId. In case the removed exercise was a Programming Exercise,
     * it calls {@link setupExerciseGroupToExerciseTypesDict} to update the dictionary
     * @param exerciseId
     * @param exerciseGroupId
     */
    removeExercise(exerciseId: number, exerciseGroupId: number) {
        if (this.exerciseGroups) {
            this.exerciseGroups.forEach((exerciseGroup) => {
                if (exerciseGroup.id === exerciseGroupId && exerciseGroup.exercises && exerciseGroup.exercises.length > 0) {
                    exerciseGroup.exercises = exerciseGroup.exercises.filter((exercise) => exercise.id !== exerciseId);
                    this.setupExerciseGroupToExerciseTypesDict();
                }
            });
        }
    }

    /**
     * Delete the exercise group with the given id.
     * @param exerciseGroupId {number}
     * @param event representation of users choices to delete the student repositories and base repositories
     */
    deleteExerciseGroup(exerciseGroupId: number, event: { [key: string]: boolean }) {
        this.exerciseGroupService.delete(this.courseId, this.examId, exerciseGroupId, event.deleteStudentReposBuildPlans, event.deleteBaseReposBuildPlans).subscribe({
            next: () => {
                this.eventManager.broadcast({
                    name: 'exerciseGroupOverviewModification',
                    content: 'Deleted an exercise group',
                });
                this.dialogErrorSource.next('');
                this.exerciseGroups = this.exerciseGroups!.filter((exerciseGroup) => exerciseGroup.id !== exerciseGroupId);
                this.exerciseGroupToExerciseTypesDict.delete(exerciseGroupId);
            },
            error: (error: HttpErrorResponse) => this.dialogErrorSource.next(error.message),
        });
    }

    /**
     * Get an icon for the type of the given exercise.
     * @param exercise {Exercise}
     */
    exerciseIcon(exercise: Exercise): IconProp {
        switch (exercise.type) {
            case ExerciseType.QUIZ:
                return faCheckDouble;
            case ExerciseType.FILE_UPLOAD:
                return faFileUpload;
            case ExerciseType.MODELING:
                return faProjectDiagram;
            case ExerciseType.PROGRAMMING:
                return faKeyboard;
            default:
                return faFont;
        }
    }

    /**
     * Opens the import module for a specific exercise type
     * @param exerciseGroup The current exercise group
     * @param exerciseType The exercise type you want to import
     */
    openImportModal(exerciseGroup: ExerciseGroup, exerciseType: ExerciseType) {
        const importBaseRoute = ['/course-management', this.courseId, 'exams', this.examId, 'exercise-groups', exerciseGroup.id, `${exerciseType}-exercises`];

        const importModalRef = this.modalService.open(ExerciseImportWrapperComponent, {
            size: 'lg',
            backdrop: 'static',
        });
        importModalRef.componentInstance.exerciseType = exerciseType;
        importModalRef.result.then((result: Exercise) => {
            if (result.id) {
                importBaseRoute.push('import', result.id);
                this.router.navigate(importBaseRoute);
            } else {
                // we know it must be a programming exercise, because only programming exercises can be imported from a file
                importBaseRoute.push('import-from-file');
                this.router.navigate(importBaseRoute, {
                    state: {
                        programmingExerciseForImportFromFile: result,
                    },
                });
            }
        });
    }

    /**
     * Move the exercise group up one position in the order
     * @param index of the exercise group in the exerciseGroups array
     */
    moveUp(index: number): void {
        if (this.exerciseGroups) {
            [this.exerciseGroups[index], this.exerciseGroups[index - 1]] = [this.exerciseGroups[index - 1], this.exerciseGroups[index]];
        }
        this.saveOrder();
    }

    /**
     * Move the exercise group down one position in the order
     * @param index of the exercise group in the exerciseGroups array
     */
    moveDown(index: number): void {
        if (this.exerciseGroups) {
            [this.exerciseGroups[index], this.exerciseGroups[index + 1]] = [this.exerciseGroups[index + 1], this.exerciseGroups[index]];
        }
        this.saveOrder();
    }

    private saveOrder(): void {
        this.examManagementService.updateOrder(this.courseId, this.examId, this.exerciseGroups!).subscribe({
            next: (res) => (this.exerciseGroups = res.body!),
            error: () => this.alertService.error('artemisApp.examManagement.exerciseGroup.orderCouldNotBeSaved'),
        });
    }

    /**
     * sets up {@link exerciseGroupToExerciseTypesDict} that maps the exercise group id to whether the said exercise group contains a specific exercise type.
     * Used to show the correct modal for deleting exercises and to show only relevant information in the exercise tables.
     * E.g. in case programming exercises are present, the user must decide whether (s)he wants to delete the build plans.
     */
    setupExerciseGroupToExerciseTypesDict() {
        this.exerciseGroupToExerciseTypesDict = new Map<number, ExerciseType[]>();
        if (!this.exerciseGroups) {
            return;
        } else {
            for (const exerciseGroup of this.exerciseGroups) {
                this.exerciseGroupToExerciseTypesDict.set(exerciseGroup.id!, []);
                if (exerciseGroup.exercises) {
                    for (const exercise of exerciseGroup.exercises) {
                        this.exerciseGroupToExerciseTypesDict.get(exerciseGroup.id!)!.push(exercise.type!);
                    }
                }
            }
        }
    }

    /**
     * Opens the import module for an exam import
     */
    openExerciseGroupImportModal() {
        const examImportModalRef = this.modalService.open(ExamImportComponent, {
            size: 'xl',
            backdrop: 'static',
        });
        // The Exercise Group selection is performed within the exam-update.component afterwards
        examImportModalRef.componentInstance.subsequentExerciseGroupSelection = true;
        examImportModalRef.componentInstance.targetCourseId = this.courseId;
        examImportModalRef.componentInstance.targetExamId = this.examId;

        examImportModalRef.result.then((exerciseGroups: ExerciseGroup[]) => {
            if (exerciseGroups) {
                this.exerciseGroups = exerciseGroups;
                this.alertService.success('artemisApp.examManagement.exerciseGroup.importSuccessful');
            }
        });
    }
}<|MERGE_RESOLUTION|>--- conflicted
+++ resolved
@@ -33,16 +33,6 @@
 import { ExerciseImportWrapperComponent } from 'app/exercises/shared/import/exercise-import-wrapper/exercise-import-wrapper.component';
 import { ProfileService } from 'app/shared/layouts/profiles/profile.service';
 import { PROFILE_LOCALCI, PROFILE_LOCALVC } from 'app/app.constants';
-<<<<<<< HEAD
-import { ProgrammingExerciseGroupCellComponent } from 'app/exam/manage/exercise-groups/programming-exercise-cell/programming-exercise-group-cell.component';
-import { QuizExerciseGroupCellComponent } from 'app/exam/manage/exercise-groups/quiz-exercise-cell/quiz-exercise-group-cell.component';
-import { ModelingExerciseGroupCellComponent } from 'app/exam/manage/exercise-groups/modeling-exercise-cell/modeling-exercise-group-cell.component';
-import { FileUploadExerciseGroupCellComponent } from 'app/exam/manage/exercise-groups/file-upload-exercise-cell/file-upload-exercise-group-cell.component';
-import { ArtemisTranslatePipe } from 'app/shared/pipes/artemis-translate.pipe';
-import { ArtemisSharedModule } from 'app/shared/shared.module';
-import { ArtemisSharedComponentModule } from 'app/shared/components/shared-component.module';
-import { ExamExerciseRowButtonsComponent } from 'app/exercises/shared/exam-exercise-row-buttons/exam-exercise-row-buttons.component';
-=======
 import { TranslateDirective } from 'app/shared/language/translate.directive';
 import { FaIconComponent } from '@fortawesome/angular-fontawesome';
 import { HelpIconComponent } from 'app/shared/components/help-icon.component';
@@ -54,38 +44,24 @@
 import { ExamExerciseRowButtonsComponent } from 'app/exercises/shared/exam-exercise-row-buttons/exam-exercise-row-buttons.component';
 import { LowerCasePipe } from '@angular/common';
 import { ArtemisTranslatePipe } from 'app/shared/pipes/artemis-translate.pipe';
->>>>>>> 4bc01b67
 
 @Component({
     selector: 'jhi-exercise-groups',
     templateUrl: './exercise-groups.component.html',
     styleUrls: ['./exercise-groups.component.scss'],
-<<<<<<< HEAD
-    standalone: true,
-    imports: [
-=======
     imports: [
         TranslateDirective,
         FaIconComponent,
         RouterLink,
         HelpIconComponent,
         DeleteButtonDirective,
->>>>>>> 4bc01b67
         ProgrammingExerciseGroupCellComponent,
         QuizExerciseGroupCellComponent,
         ModelingExerciseGroupCellComponent,
         FileUploadExerciseGroupCellComponent,
-<<<<<<< HEAD
-        ArtemisTranslatePipe,
-        RouterLink,
-        ArtemisSharedModule,
-        ArtemisSharedComponentModule,
-        ExamExerciseRowButtonsComponent,
-=======
         ExamExerciseRowButtonsComponent,
         LowerCasePipe,
         ArtemisTranslatePipe,
->>>>>>> 4bc01b67
     ],
 })
 export class ExerciseGroupsComponent implements OnInit {
