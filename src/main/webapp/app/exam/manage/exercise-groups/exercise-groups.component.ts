--- conflicted
+++ resolved
@@ -65,7 +65,6 @@
                 this.exerciseGroups = this.exam.exerciseGroups;
                 this.course = this.exam.course!;
                 this.courseManagementService.checkAndSetCourseRights(this.course);
-<<<<<<< HEAD
                 if (this.exerciseGroups) {
                     for (const exerciseGroup of this.exerciseGroups!) {
                         if (exerciseGroup.exercises) {
@@ -76,10 +75,7 @@
                         }
                     }
                 }
-                this.latestIndividualEndDate = examInfoDTO ? examInfoDTO.body!.latestIndividualEndDate : null;
-=======
                 this.latestIndividualEndDate = examInfoDTO ? examInfoDTO.body!.latestIndividualEndDate : undefined;
->>>>>>> b5275032
                 this.setupExerciseGroupToExerciseTypesDict();
             },
             (res: HttpErrorResponse) => onError(this.alertService, res),
