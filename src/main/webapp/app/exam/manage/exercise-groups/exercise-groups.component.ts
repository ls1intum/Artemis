--- conflicted
+++ resolved
@@ -8,13 +8,10 @@
 import { HttpErrorResponse } from '@angular/common/http';
 import { onError } from 'app/shared/util/global.utils';
 import { AlertService } from 'app/core/alert/alert.service';
-<<<<<<< HEAD
 import { TextExerciseImportComponent } from 'app/exercises/text/manage/text-exercise-import.component';
 import { TextExercise } from 'app/entities/text-exercise.model';
-=======
 import { ProgrammingExerciseImportComponent } from 'app/exercises/programming/manage/programming-exercise-import.component';
 import { ProgrammingExercise } from 'app/entities/programming-exercise.model';
->>>>>>> 7272ef17
 import { NgbModal } from '@ng-bootstrap/ng-bootstrap';
 
 @Component({
@@ -28,24 +25,13 @@
     private dialogErrorSource = new Subject<string>();
     dialogError$ = this.dialogErrorSource.asObservable();
 
-<<<<<<< HEAD
-=======
-    exerciseType = ExerciseType;
-
->>>>>>> 7272ef17
     constructor(
         private route: ActivatedRoute,
         private exerciseGroupService: ExerciseGroupService,
         private jhiEventManager: JhiEventManager,
-<<<<<<< HEAD
-        private modalService: NgbModal,
-        private router: Router,
-        private alertService: AlertService,
-=======
         private alertService: AlertService,
         private modalService: NgbModal,
         private router: Router,
->>>>>>> 7272ef17
     ) {}
 
     /**
@@ -104,16 +90,6 @@
         }
     }
 
-<<<<<<< HEAD
-    openImportModal(exerciseGroupId: number) {
-        const modalRef = this.modalService.open(TextExerciseImportComponent, { size: 'lg', backdrop: 'static' });
-        modalRef.result.then(
-            (result: TextExercise) => {
-                this.router.navigate(['course-management', this.courseId, 'exams', this.examId, 'exercise-groups', exerciseGroupId, 'text-exercises', result.id, 'import']);
-            },
-            () => {},
-        );
-=======
     /**
      * Opens the import module for a specific exercise type
      * @param exercise
@@ -145,6 +121,5 @@
                 );
                 break;
         }
->>>>>>> 7272ef17
     }
 }