--- conflicted
+++ resolved
@@ -8,15 +8,6 @@
 import { HttpErrorResponse } from '@angular/common/http';
 import { onError } from 'app/shared/util/global.utils';
 import { AlertService } from 'app/core/alert/alert.service';
-<<<<<<< HEAD
-import { ExamManagementService } from 'app/exam/manage/exam-management.service';
-=======
-import { ProgrammingExerciseImportComponent } from 'app/exercises/programming/manage/programming-exercise-import.component';
-import { ProgrammingExercise } from 'app/entities/programming-exercise.model';
-import { NgbModal } from '@ng-bootstrap/ng-bootstrap';
-import { TextExerciseImportComponent } from 'app/exercises/text/manage/text-exercise-import.component';
-import { TextExercise } from 'app/entities/text-exercise.model';
->>>>>>> f907720c
 
 @Component({
     selector: 'jhi-exercise-groups',
@@ -28,25 +19,17 @@
     exerciseGroups: ExerciseGroup[] | null;
     private dialogErrorSource = new Subject<string>();
     dialogError$ = this.dialogErrorSource.asObservable();
-<<<<<<< HEAD
+    exerciseType = ExerciseType;
     isSavingOrder = false;
-=======
-    exerciseType = ExerciseType;
->>>>>>> f907720c
 
     constructor(
         private route: ActivatedRoute,
         private exerciseGroupService: ExerciseGroupService,
-<<<<<<< HEAD
         private examManagementService: ExamManagementService,
-        private jhiEventManager: JhiEventManager,
-        private alertService: AlertService,
-=======
         private jhiEventManager: JhiEventManager,
         private alertService: AlertService,
         private modalService: NgbModal,
         private router: Router,
->>>>>>> f907720c
     ) {}
 
     /**
@@ -106,37 +89,6 @@
     }
 
     /**
-<<<<<<< HEAD
-     * Move the exercise group up one position in the order
-     * @param index of the exercise group in the exerciseGroups array
-     */
-    moveUp(index: number): void {
-        if (this.exerciseGroups) {
-            [this.exerciseGroups[index], this.exerciseGroups[index - 1]] = [this.exerciseGroups[index - 1], this.exerciseGroups[index]];
-        }
-        this.saveOrder();
-    }
-
-    /**
-     * Move the exercise group down one position in the order
-     * @param index of the exercise group in the exerciseGroups array
-     */
-    moveDown(index: number): void {
-        if (this.exerciseGroups) {
-            [this.exerciseGroups[index], this.exerciseGroups[index + 1]] = [this.exerciseGroups[index + 1], this.exerciseGroups[index]];
-        }
-        this.saveOrder();
-    }
-
-    private saveOrder(): void {
-        this.examManagementService.updateOrder(this.courseId, this.examId, this.exerciseGroups!).subscribe(
-            (res) => (this.exerciseGroups = res.body),
-            (err) => {
-                this.alertService.error('artemisApp.examManagement.exerciseGroup.orderCouldNotBeSaved');
-                console.log(err);
-            },
-        );
-=======
      * Opens the import module for a specific exercise type
      * @param exerciseGroup The current exercise group
      * @param exerciseType The exercise type you want to import
@@ -181,6 +133,37 @@
                 );
                 break;
         }
->>>>>>> f907720c
+    }
+
+    /**
+     * Move the exercise group up one position in the order
+     * @param index of the exercise group in the exerciseGroups array
+     */
+    moveUp(index: number): void {
+        if (this.exerciseGroups) {
+            [this.exerciseGroups[index], this.exerciseGroups[index - 1]] = [this.exerciseGroups[index - 1], this.exerciseGroups[index]];
+        }
+        this.saveOrder();
+    }
+
+    /**
+     * Move the exercise group down one position in the order
+     * @param index of the exercise group in the exerciseGroups array
+     */
+    moveDown(index: number): void {
+        if (this.exerciseGroups) {
+            [this.exerciseGroups[index], this.exerciseGroups[index + 1]] = [this.exerciseGroups[index + 1], this.exerciseGroups[index]];
+        }
+        this.saveOrder();
+    }
+
+    private saveOrder(): void {
+        this.examManagementService.updateOrder(this.courseId, this.examId, this.exerciseGroups!).subscribe(
+            (res) => (this.exerciseGroups = res.body),
+            (err) => {
+                this.alertService.error('artemisApp.examManagement.exerciseGroup.orderCouldNotBeSaved');
+                console.log(err);
+            },
+        );
     }
 }