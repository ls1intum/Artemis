--- conflicted
+++ resolved
@@ -166,174 +166,6 @@
                 </div>
             </div>
         </div>
-<<<<<<< HEAD
-    </div>
-    <div class="p-3">
-        <div *ngIf="exerciseGroup.exercises" style="overflow-x: auto">
-            <table class="table table-striped">
-                <thead>
-                    <tr>
-                        <th class="d-md-table-cell">
-                            <span>{{ 'global.field.id' | artemisTranslate }}</span>
-                        </th>
-                        <th>
-                            <span>{{ 'artemisApp.examManagement.exerciseGroup.type' | artemisTranslate }}</span>
-                        </th>
-                        <th>
-                            <span>{{ 'artemisApp.examManagement.exerciseGroup.title' | artemisTranslate }}</span>
-                        </th>
-                        <th>
-                            <span>{{ 'artemisApp.examManagement.exerciseGroup.points' | artemisTranslate }}</span>
-                        </th>
-                        <th>
-                            <span>{{ 'artemisApp.exercise.bonus' | artemisTranslate }}</span>
-                        </th>
-                        <th>
-                            <span>{{ 'artemisApp.exercise.includedCompletely' | artemisTranslate }}</span>
-                        </th>
-                        <ng-container *ngIf="exerciseGroup.id && exerciseGroupToExerciseTypesDict.get(exerciseGroup.id!)?.includes(exerciseType.PROGRAMMING)">
-                            <th>
-                                <span>{{ 'artemisApp.exercise.shortName' | artemisTranslate }}</span>
-                            </th>
-                            <th>
-                                <span>{{ 'artemisApp.programmingExercise.repositories' | artemisTranslate }}</span>
-                            </th>
-                            <th>
-                                <span>{{ 'artemisApp.programmingExercise.buildplans' | artemisTranslate }}</span>
-                            </th>
-                            <th>
-                                <span>{{ 'artemisApp.programmingExercise.participationMode' | artemisTranslate }}</span>
-                            </th>
-                        </ng-container>
-                        <th *ngIf="exerciseGroup.id && exerciseGroupToExerciseTypesDict.get(exerciseGroup.id)?.includes(exerciseType.QUIZ)">
-                            <span>{{ 'artemisApp.quizExercise.questions' | artemisTranslate }}</span>
-                        </th>
-                        <th *ngIf="exerciseGroup.id && exerciseGroupToExerciseTypesDict.get(exerciseGroup.id)?.includes(exerciseType.MODELING)">
-                            <span>{{ 'artemisApp.modelingExercise.diagramType' | artemisTranslate }}</span>
-                        </th>
-                        <th *ngIf="exerciseGroup.id && exerciseGroupToExerciseTypesDict.get(exerciseGroup.id)?.includes(exerciseType.FILE_UPLOAD)">
-                            <span>{{ 'artemisApp.fileUploadExercise.filePattern' | artemisTranslate }}</span>
-                        </th>
-                        <th
-                            *ngIf="
-                                exerciseGroup.id &&
-                                (exerciseGroupToExerciseTypesDict.get(exerciseGroup.id)?.includes(exerciseType.PROGRAMMING) ||
-                                    exerciseGroupToExerciseTypesDict.get(exerciseGroup.id)?.includes(exerciseType.TEXT) ||
-                                    exerciseGroupToExerciseTypesDict.get(exerciseGroup.id)?.includes(exerciseType.MODELING))
-                            "
-                        >
-                            <span>{{ 'artemisApp.assessmentMode' | artemisTranslate }}</span>
-                        </th>
-                        <th></th>
-                    </tr>
-                </thead>
-                <tbody id="exercises">
-                    <tr *ngFor="let exercise of exerciseGroup.exercises">
-                        <td class="align-middle">
-                            <a
-                                *ngIf="course.isAtLeastEditor"
-                                [routerLink]="['/course-management', course.id, 'exams', examId, 'exercise-groups', exerciseGroup.id, exercise.type + '-exercises', exercise.id]"
-                            >
-                                <span>{{ exercise.id }}</span>
-                            </a>
-                            <span *ngIf="!course.isAtLeastEditor">{{ exercise.id }}</span>
-                        </td>
-                        <td class="align-middle" style="font-size: 1.35rem">
-                            <fa-icon [icon]="exerciseIcon(exercise)"></fa-icon>
-                        </td>
-                        <td class="align-middle">
-                            <a
-                                *ngIf="course.isAtLeastEditor"
-                                [routerLink]="['/course-management', course.id, 'exams', examId, 'exercise-groups', exerciseGroup.id, exercise.type + '-exercises', exercise.id]"
-                            >
-                                <span>{{ exercise.title }}</span>
-                            </a>
-                            <span *ngIf="!course.isAtLeastEditor">{{ exercise.title }}</span>
-                        </td>
-                        <td class="align-middle">
-                            {{ exercise.maxPoints }}
-                        </td>
-                        <td class="align-middle">{{ exercise.bonusPoints }}</td>
-                        <td class="align-middle">{{ exerciseService.isIncludedInScore(exercise) }}</td>
-                        <!-- Programming exercise specific cells -->
-                        <ng-container *ngIf="exerciseGroup.id && exerciseGroupToExerciseTypesDict.get(exerciseGroup.id)?.includes(exerciseType.PROGRAMMING)">
-                            <td class="align-middle">
-                                <jhi-programming-exercise-group-cell
-                                    *ngIf="exercise.type === exerciseType.PROGRAMMING"
-                                    [exercise]="exercise"
-                                    [displayShortName]="true"
-                                ></jhi-programming-exercise-group-cell>
-                            </td>
-                            <td class="align-middle">
-                                <jhi-programming-exercise-group-cell
-                                    *ngIf="exercise.type === exerciseType.PROGRAMMING"
-                                    [exercise]="exercise"
-                                    [displayRepositoryUrl]="true"
-                                ></jhi-programming-exercise-group-cell>
-                            </td>
-                            <td class="align-middle">
-                                <jhi-programming-exercise-group-cell
-                                    *ngIf="exercise.type === exerciseType.PROGRAMMING"
-                                    [exercise]="exercise"
-                                    [displayTemplateUrls]="true"
-                                ></jhi-programming-exercise-group-cell>
-                            </td>
-                            <td class="align-middle">
-                                <jhi-programming-exercise-group-cell
-                                    *ngIf="exercise.type === exerciseType.PROGRAMMING"
-                                    [exercise]="exercise"
-                                    [displayEditorModus]="true"
-                                ></jhi-programming-exercise-group-cell>
-                            </td>
-                        </ng-container>
-                        <ng-container *ngIf="exerciseGroup.id && exerciseGroupToExerciseTypesDict.get(exerciseGroup.id!)?.includes(exerciseType.QUIZ)">
-                            <td class="align-middle">
-                                <jhi-quiz-exercise-group-cell [exercise]="exercise"></jhi-quiz-exercise-group-cell>
-                            </td>
-                        </ng-container>
-                        <ng-container *ngIf="exerciseGroup.id && exerciseGroupToExerciseTypesDict.get(exerciseGroup.id!)?.includes(exerciseType.MODELING)">
-                            <td class="align-middle">
-                                <jhi-modeling-exercise-group-cell [exercise]="exercise"></jhi-modeling-exercise-group-cell>
-                            </td>
-                        </ng-container>
-                        <ng-container *ngIf="exerciseGroup.id && exerciseGroupToExerciseTypesDict.get(exerciseGroup.id!)?.includes(exerciseType.FILE_UPLOAD)">
-                            <td class="align-middle">
-                                <jhi-file-upload-exercise-group-cell [exercise]="exercise"></jhi-file-upload-exercise-group-cell>
-                            </td>
-                        </ng-container>
-                        <ng-container
-                            *ngIf="
-                                exerciseGroup.id &&
-                                (exerciseGroupToExerciseTypesDict.get(exerciseGroup.id!)?.includes(exerciseType.PROGRAMMING) ||
-                                    exerciseGroupToExerciseTypesDict.get(exerciseGroup.id!)?.includes(exerciseType.TEXT) ||
-                                    exerciseGroupToExerciseTypesDict.get(exerciseGroup.id!)?.includes(exerciseType.MODELING))
-                            "
-                        >
-                            <td class="align-middle">
-                                <div *ngIf="exercise.type === exerciseType.PROGRAMMING || exercise.type === exerciseType.MODELING || exercise.type === exerciseType.TEXT">
-                                    {{ 'artemisApp.AssessmentType.' + exercise.assessmentType | artemisTranslate }}
-                                </div>
-                            </td>
-                        </ng-container>
-                        <td class="align-middle">
-                            <jhi-exam-exercise-row-buttons
-                                class="d-flex justify-content-end"
-                                *ngIf="exercise.id && exerciseGroup.id"
-                                [course]="course"
-                                [exam]="exam"
-                                [exercise]="exercise"
-                                [exerciseGroupId]="exerciseGroup.id"
-                                [latestIndividualEndDate]="latestIndividualEndDate"
-                                (onDeleteExercise)="removeExercise(exercise.id, exerciseGroup.id)"
-                            ></jhi-exam-exercise-row-buttons>
-                        </td>
-                    </tr>
-                </tbody>
-            </table>
-        </div>
-        <div *ngIf="!exerciseGroup.exercises">
-            {{ 'artemisApp.examManagement.exerciseGroup.noExercises' | artemisTranslate }}
-=======
         <div class="p-3">
             @if (exerciseGroup.exercises) {
                 <div style="overflow-x: auto">
@@ -404,7 +236,7 @@
                             @for (exercise of exerciseGroup.exercises; track exercise) {
                                 <tr>
                                     <td class="align-middle">
-                                        @if (course.isAtLeastEditor && exercise.type !== exerciseType.QUIZ) {
+                                        @if (course.isAtLeastEditor) {
                                             <a
                                                 [routerLink]="[
                                                     '/course-management',
@@ -420,7 +252,7 @@
                                                 <span>{{ exercise.id }}</span>
                                             </a>
                                         }
-                                        @if (!course.isAtLeastEditor || exercise.type === exerciseType.QUIZ) {
+                                        @if (!course.isAtLeastEditor) {
                                             <span>{{ exercise.id }}</span>
                                         }
                                     </td>
@@ -428,7 +260,7 @@
                                         <fa-icon [icon]="exerciseIcon(exercise)"></fa-icon>
                                     </td>
                                     <td class="align-middle">
-                                        @if (course.isAtLeastEditor && exercise.type !== exerciseType.QUIZ) {
+                                        @if (course.isAtLeastEditor) {
                                             <a
                                                 [routerLink]="[
                                                     '/course-management',
@@ -444,7 +276,7 @@
                                                 <span>{{ exercise.title }}</span>
                                             </a>
                                         }
-                                        @if (!course.isAtLeastEditor || exercise.type === exerciseType.QUIZ) {
+                                        @if (!course.isAtLeastEditor) {
                                             <span>{{ exercise.title }}</span>
                                         }
                                     </td>
@@ -529,7 +361,6 @@
                     {{ 'artemisApp.examManagement.exerciseGroup.noExercises' | artemisTranslate }}
                 </div>
             }
->>>>>>> d49d4375
         </div>
     </div>
 }