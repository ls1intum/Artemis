<div class="d-flex pb-3 border-bottom mb-2">
    <div class="d-flex flex-column justify-content-center">
        <h4 class="mb-0">{{ 'artemisApp.examManagement.exerciseGroups' | translate }}</h4>
    </div>
    <div *jhiHasAnyAuthority="['ROLE_ADMIN', 'ROLE_INSTRUCTOR']" class="d-flex justify-content-end" style="flex: 1">
        <button *ngIf="course?.isAtLeastInstructor" class="btn btn-primary jh-create-entity create-course" [routerLink]="['new']">
            <fa-icon [icon]="'plus'"></fa-icon>
            <span class="hidden-sm-down" jhiTranslate="artemisApp.examManagement.exerciseGroup.create"> Create new Exercise Group </span>
        </button>
    </div>
</div>
<jhi-alert></jhi-alert>
<div class="mt-3 text-right" style="font-size: 0.85rem">Number of exercise groups: {{ exerciseGroups ? exerciseGroups.length : 0 }}</div>
<div *ngFor="let exerciseGroup of exerciseGroups; let i = index" class="mt-3" style="border: 1px solid #cccccc">
    <div class="d-flex p-3" style="background-color: #e1e1e1">
        <div class="mr-3 d-flex justify-content-center">
            <button *ngIf="course?.isAtLeastInstructor" (click)="moveUp(i)" [disabled]="i == 0" class="border-0 p-0 mr-1 bg-transparent">
                <fa-icon [icon]="'angle-up'" style="font-size: 1.3rem"></fa-icon>
            </button>
            <button *ngIf="course?.isAtLeastInstructor" (click)="moveDown(i)" [disabled]="i >= exerciseGroups!.length - 1" class="border-0 p-0 bg-transparent">
                <fa-icon [icon]="'angle-down'" style="font-size: 1.3rem"></fa-icon>
            </button>
        </div>
        <div class="d-flex flex-column justify-content-center">
            <h5 class="font-weight-bold mb-0">{{ exerciseGroup.title }}</h5>
        </div>
        <div class="d-flex flex-column justify-content-center ml-3">
            <span class="d-block rounded px-2 py-1" style="font-size: 0.85rem; background-color: #ffc107">
                {{ (exerciseGroup.isMandatory ? 'artemisApp.examManagement.exerciseGroup.mandatory' : 'artemisApp.examManagement.exerciseGroup.optional') | translate | lowercase }}
            </span>
        </div>
        <div class="d-flex justify-content-end" style="flex: 1">
            <div class="d-flex flex-column justify-content-center">
                <div class="btn-group flex-btn-group-container">
                    <div class="btn-group-vertical mr-1 mb-1" *jhiHasAnyAuthority="['ROLE_ADMIN', 'ROLE_INSTRUCTOR']">
                        <button
                            *ngIf="course?.isAtLeastInstructor"
                            [disabled]="exerciseGroup.exercises && exerciseGroup.exercises[0].type != exerciseType.QUIZ"
                            [routerLink]="[exerciseGroup.id, 'quiz-exercises', 'new']"
                            class="btn btn-info btn-sm mr-1 mb-1"
                        >
                            <fa-icon [icon]="'plus'"></fa-icon>
                            <span class="d-none d-md-inline">{{ 'artemisApp.examManagement.exerciseGroup.addQuizExercise' | translate }}</span>
                        </button>
                    </div>
                    <div class="btn-group-vertical mr-1 mb-1" *jhiHasAnyAuthority="['ROLE_ADMIN', 'ROLE_INSTRUCTOR']">
                        <button
                            *ngIf="course?.isAtLeastInstructor"
                            [disabled]="exerciseGroup.exercises && exerciseGroup.exercises[0].type != exerciseType.TEXT"
                            class="btn btn-info btn-sm mr-1 mb-1"
                            (click)="openImportModal(exerciseGroup, exerciseType.TEXT)"
                            class="btn btn-info btn-sm mr-1 mb-1"
                        >
                            <fa-icon [icon]="'plus'"></fa-icon>
                            <span class="d-none d-md-inline">{{ 'artemisApp.textExercise.home.importLabel' | translate }}</span>
                        </button>
                        <button
                            *ngIf="course?.isAtLeastInstructor"
                            [disabled]="exerciseGroup.exercises && exerciseGroup.exercises[0].type != exerciseType.TEXT"
                            [routerLink]="[exerciseGroup.id, 'text-exercises', 'new']"
                            class="btn btn-info btn-sm mr-1 mb-1"
                        >
                            <fa-icon [icon]="'plus'"></fa-icon>
                            <span class="d-none d-md-inline">{{ 'artemisApp.examManagement.exerciseGroup.addTextExercise' | translate }}</span>
                        </button>
                    </div>
                    <div class="btn-group-vertical mr-1 mb-1" *jhiHasAnyAuthority="['ROLE_ADMIN', 'ROLE_INSTRUCTOR']">
                        <button
                            *ngIf="course?.isAtLeastInstructor"
                            [disabled]="exerciseGroup.exercises && exerciseGroup.exercises[0].type != exerciseType.MODELING"
                            (click)="openImportModal(exerciseGroup, exerciseType.MODELING)"
                            class="btn btn-info btn-sm mr-1 mb-1"
                        >
                            <fa-icon [icon]="'plus'"></fa-icon>
                            <span class="d-none d-md-inline">{{ 'artemisApp.modelingExercise.home.importLabel' | translate }}</span>
                        </button>
                        <button
                            *ngIf="course?.isAtLeastInstructor"
                            [disabled]="exerciseGroup.exercises && exerciseGroup.exercises[0].type != exerciseType.MODELING"
                            [routerLink]="[exerciseGroup.id, 'modeling-exercises', 'new']"
                            class="btn btn-info btn-sm mr-1 mb-1"
                        >
                            <fa-icon [icon]="'plus'"></fa-icon>
                            <span class="d-none d-md-inline">{{ 'artemisApp.examManagement.exerciseGroup.addModelingExercise' | translate }}</span>
                        </button>
                    </div>
                    <div class="btn-group-vertical mr-1 mb-1" *jhiHasAnyAuthority="['ROLE_ADMIN', 'ROLE_INSTRUCTOR']">
                        <button
                            *ngIf="course?.isAtLeastInstructor"
                            [disabled]="exerciseGroup.exercises && exerciseGroup.exercises[0].type != exerciseType.PROGRAMMING"
                            (click)="openImportModal(exerciseGroup, exerciseType.PROGRAMMING)"
                            class="btn btn-info btn-sm mr-1 mb-1"
                        >
                            <fa-icon [icon]="'plus'"></fa-icon>
                            <span class="d-none d-md-inline">{{ 'artemisApp.programmingExercise.home.importLabel' | translate }}</span>
                        </button>
                        <button
                            *ngIf="course?.isAtLeastInstructor"
                            [disabled]="exerciseGroup.exercises && exerciseGroup.exercises[0].type != exerciseType.PROGRAMMING"
                            [routerLink]="[exerciseGroup.id, 'programming-exercises', 'new']"
                            class="btn btn-info btn-sm mr-1 mb-1"
                        >
                            <fa-icon [icon]="'plus'"></fa-icon>
                            <span class="d-none d-md-inline">{{ 'artemisApp.examManagement.exerciseGroup.addProgrammingExercise' | translate }}</span>
                        </button>
                    </div>
                    <!-- TODO: currently deactivated because file upload is not yet supported in the exam-participation.component.html
                    <div class="btn-group-vertical mr-1 mb-1" *jhiHasAnyAuthority="['ROLE_ADMIN', 'ROLE_INSTRUCTOR']">
                        <button *ngIf="course?.isAtLeastInstructor"
                        [disabled]="exerciseGroup.exercises && exerciseGroup.exercises[0].type != exerciseType.FILE_UPLOAD"
                        [routerLink]="[exerciseGroup.id, 'file-upload-exercises', 'new']"
                        class="btn btn-info btn-sm mr-1 mb-1">
                            <fa-icon [icon]="'plus'"></fa-icon>
                            <span class="d-none d-md-inline">{{ 'artemisApp.examManagement.exerciseGroup.addFileUploadExercise' | translate }}</span>
                        </button>
                    </div>
                    -->
                    <div class="btn-group-vertical mr-1 mb-1">
                        <div class="d-flex flex-column mr-1 mb-1" *jhiHasAnyAuthority="['ROLE_ADMIN', 'ROLE_INSTRUCTOR']">
                            <button *ngIf="course?.isAtLeastInstructor" type="submit" [routerLink]="[exerciseGroup.id, 'edit']" class="btn btn-primary btn-sm mr-1 mb-1">
                                <fa-icon [icon]="'pencil-alt'"></fa-icon>
                                <span class="d-none d-md-inline">{{ 'entity.action.edit' | translate }}</span>
                            </button>
                            <button
                                *ngIf="
                                    course?.isAtLeastInstructor && exerciseGroupToExerciseTypesDict.get(exerciseGroup.id!)?.includes(exerciseType.PROGRAMMING);
                                    else containsNoProgrammingExercise
                                "
                                jhiDeleteButton
                                [entityTitle]="exerciseGroup.title"
                                deleteQuestion="artemisApp.examManagement.exerciseGroup.delete.question"
                                deleteConfirmationText="artemisApp.examManagement.exerciseGroup.delete.typeNameToConfirm"
                                [additionalChecks]="{
                                    deleteStudentReposBuildPlans: 'artemisApp.programmingExercise.delete.studentReposBuildPlans',
                                    deleteBaseReposBuildPlans: 'artemisApp.programmingExercise.delete.baseReposBuildPlans'
                                }"
                                (delete)="deleteExerciseGroup(exerciseGroup.id, $event)"
                                [dialogError]="dialogError"
                                class="mb-0"
                            >
                                <fa-icon [icon]="'times'"></fa-icon>
                            </button>
                            <ng-template #containsNoProgrammingExercise>
                                <button
                                    *ngIf="course?.isAtLeastInstructor"
                                    jhiDeleteButton
                                    [entityTitle]="exerciseGroup.title"
                                    deleteQuestion="artemisApp.examManagement.exerciseGroup.delete.question"
                                    deleteConfirmationText="artemisApp.examManagement.exerciseGroup.delete.typeNameToConfirm"
                                    (delete)="deleteExerciseGroup(exerciseGroup.id, $event)"
                                    [dialogError]="dialogError"
                                    class="mb-0"
                                >
                                    <fa-icon [icon]="'times'"></fa-icon>
                                </button>
                            </ng-template>
                        </div>
                    </div>
                </div>
            </div>
        </div>
    </div>
    <div class="p-3">
        <div *ngIf="exerciseGroup.exercises" style="overflow-x: auto">
<<<<<<< HEAD
            <jhi-modeling-exercise
                *ngIf="exerciseGroup.exercises[0].type == exerciseType.MODELING"
                [modelingExercises]="exerciseGroup.exercises"
                [course]="course"
                (onDeleteExercise)="removeExercise($event.id, $event.groupId)"
                [isInExerciseGroup]="true"
            ></jhi-modeling-exercise>
            <jhi-programming-exercise
                *ngIf="exerciseGroup.exercises[0].type == exerciseType.PROGRAMMING"
                [programmingExercises]="exerciseGroup.exercises"
                [course]="course"
                (onDeleteExercise)="removeExercise($event.id, $event.groupId)"
                [isInExerciseGroup]="true"
            ></jhi-programming-exercise>
            <jhi-quiz-exercise
                *ngIf="exerciseGroup.exercises[0].type == exerciseType.QUIZ"
                [quizExercises]="exerciseGroup.exercises"
                [course]="course"
                (onDeleteExercise)="removeExercise($event.id, $event.groupId)"
                [latestIndividualEndDate]="this.latestIndividualEndDate"
                [examStartDate]="this.exam.startDate"
                [isInExerciseGroup]="true"
            ></jhi-quiz-exercise>
            <jhi-text-exercise
                *ngIf="exerciseGroup.exercises[0].type == exerciseType.TEXT"
                [textExercises]="exerciseGroup.exercises"
                [course]="course"
                (onDeleteExercise)="removeExercise($event.id, $event.groupId)"
                [isInExerciseGroup]="true"
            ></jhi-text-exercise>
            <jhi-file-upload-exercise
                *ngIf="exerciseGroup.exercises[0].type == exerciseType.FILE_UPLOAD"
                [fileUploadExercises]="exerciseGroup.exercises"
                [course]="course"
                (onDeleteExercise)="removeExercise($event.id, $event.groupId)"
                [isInExerciseGroup]="true"
            ></jhi-file-upload-exercise>
=======
            <table class="table table-striped">
                <thead>
                    <tr>
                        <th class="d-none d-md-table-cell">
                            <span>{{ 'global.field.id' | translate }}</span>
                        </th>
                        <th>
                            <span>{{ 'artemisApp.examManagement.exerciseGroup.type' | translate }}</span>
                        </th>
                        <th>
                            <span>{{ 'artemisApp.examManagement.exerciseGroup.title' | translate }}</span>
                        </th>
                        <th>
                            <span>{{ 'artemisApp.examManagement.exerciseGroup.maxPoints' | translate }}</span>
                        </th>
                        <ng-container *ngIf="exerciseGroupToExerciseTypesDict.get(exerciseGroup.id)?.includes(exerciseType.PROGRAMMING)">
                            <th>
                                <span>{{ 'artemisApp.exercise.shortName' | translate }}</span>
                            </th>
                            <th>
                                <span>{{ 'artemisApp.programmingExercise.repositories' | translate }}</span>
                            </th>
                            <th>
                                <span>{{ 'artemisApp.programmingExercise.buildplans' | translate }}</span>
                            </th>
                            <th>
                                <span>{{ 'artemisApp.programmingExercise.participationMode' | translate }}</span>
                            </th>
                        </ng-container>
                        <th *ngIf="exerciseGroupToExerciseTypesDict.get(exerciseGroup.id)?.includes(exerciseType.QUIZ)">
                            <span>{{ 'artemisApp.quizExercise.numberOfQuestions' | translate }}</span>
                        </th>
                        <th *ngIf="exerciseGroupToExerciseTypesDict.get(exerciseGroup.id)?.includes(exerciseType.MODELING)">
                            <span>{{ 'artemisApp.modelingExercise.diagramType' | translate }}</span>
                        </th>
                        <th
                            *ngIf="
                                exerciseGroupToExerciseTypesDict.get(exerciseGroup.id)?.includes(exerciseType.PROGRAMMING) ||
                                exerciseGroupToExerciseTypesDict.get(exerciseGroup.id)?.includes(exerciseType.TEXT) ||
                                exerciseGroupToExerciseTypesDict.get(exerciseGroup.id)?.includes(exerciseType.MODELING)
                            "
                        >
                            <span>{{ 'artemisApp.assessmentMode' | translate }}</span>
                        </th>
                        <th></th>
                    </tr>
                </thead>
                <tbody>
                    <tr *ngFor="let exercise of exerciseGroup.exercises">
                        <td class="align-middle">
                            {{ exercise.id }}
                        </td>
                        <td class="align-middle" style="font-size: 1.35rem">
                            <fa-icon [icon]="exerciseIcon(exercise)"></fa-icon>
                        </td>
                        <td class="align-middle">
                            {{ exercise.title }}
                        </td>
                        <td class="align-middle">
                            {{ exercise.maxScore }}
                        </td>
                        <!-- Programming exercise specific cells -->
                        <ng-container *ngIf="exerciseGroupToExerciseTypesDict.get(exerciseGroup.id)?.includes(exerciseType.PROGRAMMING)">
                            <ng-container *ngIf="exercise.type === exerciseType.PROGRAMMING; else emptyProgrammingCells">
                                <td class="align-middle">
                                    {{ exercise.shortName }}
                                </td>
                                <td>
                                    <div>
                                        <span *ngIf="exercise.templateParticipation?.repositoryUrl">
                                            <!--Checks if the programming exercise has a setup with VCS and CI, if this not the case
                                            the links are disabled--->
                                            <a
                                                *ngIf="
                                                    !noVersionControlAndContinuousIntegrationAvailableCheck(exercise.templateParticipation.repositoryUrl);
                                                    else noVersionControlAndContinuousIntegrationAvailableTemplate
                                                "
                                                href="{{ exercise.templateParticipation.repositoryUrl }}"
                                                target="_blank"
                                                >Template</a
                                            >
                                        </span>
                                        <ng-template #noVersionControlAndContinuousIntegrationAvailableTemplate>Template</ng-template>
                                        <jhi-programming-exercise-instructor-status
                                            *ngIf="exercise.templateParticipation?.results?.length"
                                            [participationType]="'TEMPLATE'"
                                            [participation]="exercise.templateParticipation"
                                            [exercise]="exercise"
                                        ></jhi-programming-exercise-instructor-status>
                                    </div>
                                    <div>
                                        <span *ngIf="exercise.solutionParticipation?.repositoryUrl">
                                            <a
                                                *ngIf="
                                                    !noVersionControlAndContinuousIntegrationAvailableCheck(exercise.solutionParticipation.repositoryUrl);
                                                    else noVersionControlAndContinuousIntegrationAvailableSolution
                                                "
                                                href="{{ exercise.solutionParticipation.repositoryUrl }}"
                                                target="_blank"
                                                >Solution</a
                                            >
                                        </span>
                                        <ng-template #noVersionControlAndContinuousIntegrationAvailableSolution>Solution</ng-template>
                                        <jhi-programming-exercise-instructor-status
                                            *ngIf="exercise.solutionParticipation?.results?.length"
                                            [participationType]="'SOLUTION'"
                                            [participation]="exercise.solutionParticipation"
                                            [exercise]="exercise"
                                        ></jhi-programming-exercise-instructor-status>
                                    </div>
                                    <div>
                                        <span *ngIf="exercise.testRepositoryUrl">
                                            <a
                                                *ngIf="
                                                    !noVersionControlAndContinuousIntegrationAvailableCheck(exercise.testRepositoryUrl);
                                                    else noVersionControlAndContinuousIntegrationAvailableTest
                                                "
                                                href="{{ exercise.testRepositoryUrl }}"
                                                target="_blank"
                                                >Test</a
                                            >
                                        </span>
                                        <ng-template #noVersionControlAndContinuousIntegrationAvailableTest>Test</ng-template>
                                    </div>
                                </td>
                                <td>
                                    <span *ngIf="exercise.templateParticipation?.buildPlanId"
                                        ><a
                                            *ngIf="
                                                !noVersionControlAndContinuousIntegrationAvailableCheck(exercise.templateParticipation.repositoryUrl);
                                                else noVersionControlAndContinuousIntegrationAvailableTemplate
                                            "
                                            jhiBuildPlanLink
                                            [projectKey]="exercise.projectKey"
                                            [buildPlanId]="exercise.templateParticipation.buildPlanId"
                                            >Template</a
                                        ></span
                                    >
                                    <ng-template #noVersionControlAndContinuousIntegrationAvailableTemplate>Template</ng-template> <br />
                                    <span *ngIf="exercise.solutionParticipation?.buildPlanId"
                                        ><a
                                            *ngIf="
                                                !noVersionControlAndContinuousIntegrationAvailableCheck(exercise.solutionParticipation.repositoryUrl);
                                                else noVersionControlAndContinuousIntegrationAvailableSolution
                                            "
                                            jhiBuildPlanLink
                                            [projectKey]="exercise.projectKey"
                                            [buildPlanId]="exercise.solutionParticipation.buildPlanId"
                                            >Solution</a
                                        ></span
                                    >
                                    <ng-template #noVersionControlAndContinuousIntegrationAvailableSolution>Solution</ng-template><br />
                                </td>
                                <td class="d-none d-md-table-cell">
                                    <div class="d-flex justify-content-between">{{ 'artemisApp.programmingExercise.offlineIde' | translate }}: {{ exercise.allowOfflineIde }}</div>
                                    <div class="d-flex justify-content-between">
                                        {{ 'artemisApp.programmingExercise.onlineEditor' | translate }}: {{ exercise.allowOnlineEditor }}
                                    </div>
                                </td>
                            </ng-container>
                        </ng-container>
                        <ng-container *ngIf="exerciseGroupToExerciseTypesDict.get(exerciseGroup.id)?.includes(exerciseType.QUIZ)">
                            <td class="align-middle">
                                <ng-container *ngIf="exercise.type === exerciseType.QUIZ">
                                    {{ exercise.quizQuestions.length }}
                                </ng-container>
                            </td>
                        </ng-container>
                        <ng-container *ngIf="exerciseGroupToExerciseTypesDict.get(exerciseGroup.id)?.includes(exerciseType.MODELING)">
                            <td class="align-middle">
                                <ng-container *ngIf="exercise.type === exerciseType.MODELING">
                                    {{ 'artemisApp.DiagramType.' + exercise.diagramType | translate }}
                                </ng-container>
                            </td>
                        </ng-container>
                        <ng-container
                            *ngIf="
                                exerciseGroupToExerciseTypesDict.get(exerciseGroup.id)?.includes(exerciseType.PROGRAMMING) ||
                                exerciseGroupToExerciseTypesDict.get(exerciseGroup.id)?.includes(exerciseType.TEXT) ||
                                exerciseGroupToExerciseTypesDict.get(exerciseGroup.id)?.includes(exerciseType.MODELING)
                            "
                        >
                            <td class="align-middle">
                                <div *ngIf="exercise.type === exerciseType.PROGRAMMING || exercise.type === exerciseType.MODELING || exercise.type === exerciseType.TEXT">
                                    {{ 'artemisApp.AssessmentType.' + exercise.assessmentType | translate }}
                                </div>
                            </td>
                        </ng-container>
                        <td class="d-flex justify-content-end">
                            <jhi-exam-exercise-row-buttons
                                [course]="course"
                                [exam]="exam"
                                [exercise]="exercise"
                                [exerciseGroupId]="exerciseGroup.id"
                                [latestIndividualEndDate]="latestIndividualEndDate"
                                (onDeleteExercise)="removeExercise(exercise.id, exerciseGroup.id)"
                            ></jhi-exam-exercise-row-buttons>
                        </td>
                        <ng-template #emptyProgrammingCells>
                            <td></td>
                            <td></td>
                            <td></td>
                            <td></td>
                        </ng-template>
                    </tr>
                </tbody>
            </table>
>>>>>>> b5275032
        </div>
        <div *ngIf="!exerciseGroup.exercises">
            {{ 'artemisApp.examManagement.exerciseGroup.noExercises' | translate }}
        </div>
    </div>
</div><|MERGE_RESOLUTION|>--- conflicted
+++ resolved
@@ -162,7 +162,6 @@
     </div>
     <div class="p-3">
         <div *ngIf="exerciseGroup.exercises" style="overflow-x: auto">
-<<<<<<< HEAD
             <jhi-modeling-exercise
                 *ngIf="exerciseGroup.exercises[0].type == exerciseType.MODELING"
                 [modelingExercises]="exerciseGroup.exercises"
@@ -200,215 +199,6 @@
                 (onDeleteExercise)="removeExercise($event.id, $event.groupId)"
                 [isInExerciseGroup]="true"
             ></jhi-file-upload-exercise>
-=======
-            <table class="table table-striped">
-                <thead>
-                    <tr>
-                        <th class="d-none d-md-table-cell">
-                            <span>{{ 'global.field.id' | translate }}</span>
-                        </th>
-                        <th>
-                            <span>{{ 'artemisApp.examManagement.exerciseGroup.type' | translate }}</span>
-                        </th>
-                        <th>
-                            <span>{{ 'artemisApp.examManagement.exerciseGroup.title' | translate }}</span>
-                        </th>
-                        <th>
-                            <span>{{ 'artemisApp.examManagement.exerciseGroup.maxPoints' | translate }}</span>
-                        </th>
-                        <ng-container *ngIf="exerciseGroupToExerciseTypesDict.get(exerciseGroup.id)?.includes(exerciseType.PROGRAMMING)">
-                            <th>
-                                <span>{{ 'artemisApp.exercise.shortName' | translate }}</span>
-                            </th>
-                            <th>
-                                <span>{{ 'artemisApp.programmingExercise.repositories' | translate }}</span>
-                            </th>
-                            <th>
-                                <span>{{ 'artemisApp.programmingExercise.buildplans' | translate }}</span>
-                            </th>
-                            <th>
-                                <span>{{ 'artemisApp.programmingExercise.participationMode' | translate }}</span>
-                            </th>
-                        </ng-container>
-                        <th *ngIf="exerciseGroupToExerciseTypesDict.get(exerciseGroup.id)?.includes(exerciseType.QUIZ)">
-                            <span>{{ 'artemisApp.quizExercise.numberOfQuestions' | translate }}</span>
-                        </th>
-                        <th *ngIf="exerciseGroupToExerciseTypesDict.get(exerciseGroup.id)?.includes(exerciseType.MODELING)">
-                            <span>{{ 'artemisApp.modelingExercise.diagramType' | translate }}</span>
-                        </th>
-                        <th
-                            *ngIf="
-                                exerciseGroupToExerciseTypesDict.get(exerciseGroup.id)?.includes(exerciseType.PROGRAMMING) ||
-                                exerciseGroupToExerciseTypesDict.get(exerciseGroup.id)?.includes(exerciseType.TEXT) ||
-                                exerciseGroupToExerciseTypesDict.get(exerciseGroup.id)?.includes(exerciseType.MODELING)
-                            "
-                        >
-                            <span>{{ 'artemisApp.assessmentMode' | translate }}</span>
-                        </th>
-                        <th></th>
-                    </tr>
-                </thead>
-                <tbody>
-                    <tr *ngFor="let exercise of exerciseGroup.exercises">
-                        <td class="align-middle">
-                            {{ exercise.id }}
-                        </td>
-                        <td class="align-middle" style="font-size: 1.35rem">
-                            <fa-icon [icon]="exerciseIcon(exercise)"></fa-icon>
-                        </td>
-                        <td class="align-middle">
-                            {{ exercise.title }}
-                        </td>
-                        <td class="align-middle">
-                            {{ exercise.maxScore }}
-                        </td>
-                        <!-- Programming exercise specific cells -->
-                        <ng-container *ngIf="exerciseGroupToExerciseTypesDict.get(exerciseGroup.id)?.includes(exerciseType.PROGRAMMING)">
-                            <ng-container *ngIf="exercise.type === exerciseType.PROGRAMMING; else emptyProgrammingCells">
-                                <td class="align-middle">
-                                    {{ exercise.shortName }}
-                                </td>
-                                <td>
-                                    <div>
-                                        <span *ngIf="exercise.templateParticipation?.repositoryUrl">
-                                            <!--Checks if the programming exercise has a setup with VCS and CI, if this not the case
-                                            the links are disabled--->
-                                            <a
-                                                *ngIf="
-                                                    !noVersionControlAndContinuousIntegrationAvailableCheck(exercise.templateParticipation.repositoryUrl);
-                                                    else noVersionControlAndContinuousIntegrationAvailableTemplate
-                                                "
-                                                href="{{ exercise.templateParticipation.repositoryUrl }}"
-                                                target="_blank"
-                                                >Template</a
-                                            >
-                                        </span>
-                                        <ng-template #noVersionControlAndContinuousIntegrationAvailableTemplate>Template</ng-template>
-                                        <jhi-programming-exercise-instructor-status
-                                            *ngIf="exercise.templateParticipation?.results?.length"
-                                            [participationType]="'TEMPLATE'"
-                                            [participation]="exercise.templateParticipation"
-                                            [exercise]="exercise"
-                                        ></jhi-programming-exercise-instructor-status>
-                                    </div>
-                                    <div>
-                                        <span *ngIf="exercise.solutionParticipation?.repositoryUrl">
-                                            <a
-                                                *ngIf="
-                                                    !noVersionControlAndContinuousIntegrationAvailableCheck(exercise.solutionParticipation.repositoryUrl);
-                                                    else noVersionControlAndContinuousIntegrationAvailableSolution
-                                                "
-                                                href="{{ exercise.solutionParticipation.repositoryUrl }}"
-                                                target="_blank"
-                                                >Solution</a
-                                            >
-                                        </span>
-                                        <ng-template #noVersionControlAndContinuousIntegrationAvailableSolution>Solution</ng-template>
-                                        <jhi-programming-exercise-instructor-status
-                                            *ngIf="exercise.solutionParticipation?.results?.length"
-                                            [participationType]="'SOLUTION'"
-                                            [participation]="exercise.solutionParticipation"
-                                            [exercise]="exercise"
-                                        ></jhi-programming-exercise-instructor-status>
-                                    </div>
-                                    <div>
-                                        <span *ngIf="exercise.testRepositoryUrl">
-                                            <a
-                                                *ngIf="
-                                                    !noVersionControlAndContinuousIntegrationAvailableCheck(exercise.testRepositoryUrl);
-                                                    else noVersionControlAndContinuousIntegrationAvailableTest
-                                                "
-                                                href="{{ exercise.testRepositoryUrl }}"
-                                                target="_blank"
-                                                >Test</a
-                                            >
-                                        </span>
-                                        <ng-template #noVersionControlAndContinuousIntegrationAvailableTest>Test</ng-template>
-                                    </div>
-                                </td>
-                                <td>
-                                    <span *ngIf="exercise.templateParticipation?.buildPlanId"
-                                        ><a
-                                            *ngIf="
-                                                !noVersionControlAndContinuousIntegrationAvailableCheck(exercise.templateParticipation.repositoryUrl);
-                                                else noVersionControlAndContinuousIntegrationAvailableTemplate
-                                            "
-                                            jhiBuildPlanLink
-                                            [projectKey]="exercise.projectKey"
-                                            [buildPlanId]="exercise.templateParticipation.buildPlanId"
-                                            >Template</a
-                                        ></span
-                                    >
-                                    <ng-template #noVersionControlAndContinuousIntegrationAvailableTemplate>Template</ng-template> <br />
-                                    <span *ngIf="exercise.solutionParticipation?.buildPlanId"
-                                        ><a
-                                            *ngIf="
-                                                !noVersionControlAndContinuousIntegrationAvailableCheck(exercise.solutionParticipation.repositoryUrl);
-                                                else noVersionControlAndContinuousIntegrationAvailableSolution
-                                            "
-                                            jhiBuildPlanLink
-                                            [projectKey]="exercise.projectKey"
-                                            [buildPlanId]="exercise.solutionParticipation.buildPlanId"
-                                            >Solution</a
-                                        ></span
-                                    >
-                                    <ng-template #noVersionControlAndContinuousIntegrationAvailableSolution>Solution</ng-template><br />
-                                </td>
-                                <td class="d-none d-md-table-cell">
-                                    <div class="d-flex justify-content-between">{{ 'artemisApp.programmingExercise.offlineIde' | translate }}: {{ exercise.allowOfflineIde }}</div>
-                                    <div class="d-flex justify-content-between">
-                                        {{ 'artemisApp.programmingExercise.onlineEditor' | translate }}: {{ exercise.allowOnlineEditor }}
-                                    </div>
-                                </td>
-                            </ng-container>
-                        </ng-container>
-                        <ng-container *ngIf="exerciseGroupToExerciseTypesDict.get(exerciseGroup.id)?.includes(exerciseType.QUIZ)">
-                            <td class="align-middle">
-                                <ng-container *ngIf="exercise.type === exerciseType.QUIZ">
-                                    {{ exercise.quizQuestions.length }}
-                                </ng-container>
-                            </td>
-                        </ng-container>
-                        <ng-container *ngIf="exerciseGroupToExerciseTypesDict.get(exerciseGroup.id)?.includes(exerciseType.MODELING)">
-                            <td class="align-middle">
-                                <ng-container *ngIf="exercise.type === exerciseType.MODELING">
-                                    {{ 'artemisApp.DiagramType.' + exercise.diagramType | translate }}
-                                </ng-container>
-                            </td>
-                        </ng-container>
-                        <ng-container
-                            *ngIf="
-                                exerciseGroupToExerciseTypesDict.get(exerciseGroup.id)?.includes(exerciseType.PROGRAMMING) ||
-                                exerciseGroupToExerciseTypesDict.get(exerciseGroup.id)?.includes(exerciseType.TEXT) ||
-                                exerciseGroupToExerciseTypesDict.get(exerciseGroup.id)?.includes(exerciseType.MODELING)
-                            "
-                        >
-                            <td class="align-middle">
-                                <div *ngIf="exercise.type === exerciseType.PROGRAMMING || exercise.type === exerciseType.MODELING || exercise.type === exerciseType.TEXT">
-                                    {{ 'artemisApp.AssessmentType.' + exercise.assessmentType | translate }}
-                                </div>
-                            </td>
-                        </ng-container>
-                        <td class="d-flex justify-content-end">
-                            <jhi-exam-exercise-row-buttons
-                                [course]="course"
-                                [exam]="exam"
-                                [exercise]="exercise"
-                                [exerciseGroupId]="exerciseGroup.id"
-                                [latestIndividualEndDate]="latestIndividualEndDate"
-                                (onDeleteExercise)="removeExercise(exercise.id, exerciseGroup.id)"
-                            ></jhi-exam-exercise-row-buttons>
-                        </td>
-                        <ng-template #emptyProgrammingCells>
-                            <td></td>
-                            <td></td>
-                            <td></td>
-                            <td></td>
-                        </ng-template>
-                    </tr>
-                </tbody>
-            </table>
->>>>>>> b5275032
         </div>
         <div *ngIf="!exerciseGroup.exercises">
             {{ 'artemisApp.examManagement.exerciseGroup.noExercises' | translate }}
