--- conflicted
+++ resolved
@@ -294,11 +294,7 @@
                                         </td>
                                         <td class="align-middle">
                                             @if (exercise.type === exerciseType.PROGRAMMING) {
-<<<<<<< HEAD
-                                                <jhi-programming-exercise-group-cell [exercise]="exercise" [displayRepositoryUrl]="true" />
-=======
-                                                <jhi-programming-exercise-group-cell [exercise]="exercise" [displayRepositoryUri]="true"></jhi-programming-exercise-group-cell>
->>>>>>> 6e56d5f0
+                                                <jhi-programming-exercise-group-cell [exercise]="exercise" [displayRepositoryUri]="true" />
                                             }
                                         </td>
                                         <td class="align-middle">
