--- conflicted
+++ resolved
@@ -44,16 +44,13 @@
                         </button>
                     </div>
                     <div class="btn-group-vertical mr-1 mb-1" *jhiHasAnyAuthority="['ROLE_ADMIN', 'ROLE_INSTRUCTOR']">
-<<<<<<< HEAD
                         <button
                             *ngIf="course?.isAtLeastInstructor"
                             [disabled]="exerciseGroup.exercises && exerciseGroup.exercises[0].type != exerciseType.TEXT"
                             class="btn btn-info btn-sm mr-1 mb-1"
                             (click)="openImportModal(exerciseGroup, exerciseType.TEXT)"
-                        >
-=======
-                        <button *ngIf="course?.isAtLeastInstructor" (click)="openImportModal(exerciseGroup, exerciseType.TEXT)" class="btn btn-info btn-sm mr-1 mb-1">
->>>>>>> ceb0e978
+                            class="btn btn-info btn-sm mr-1 mb-1"
+                        >
                             <fa-icon [icon]="'plus'"></fa-icon>
                             <span class="d-none d-md-inline">{{ 'artemisApp.textExercise.home.importLabel' | translate }}</span>
                         </button>
