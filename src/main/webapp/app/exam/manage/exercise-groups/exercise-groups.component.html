--- conflicted
+++ resolved
@@ -15,8 +15,6 @@
 <div class="mt-3 text-right" style="font-size: 0.85rem;">Number of exercise groups: {{ exerciseGroups ? exerciseGroups.length : 0 }}</div>
 <div *ngFor="let exerciseGroup of exerciseGroups; let i = index" class="mt-3" style="border: 1px solid #cccccc;">
     <div class="d-flex p-3" style="background-color: #e1e1e1;">
-<<<<<<< HEAD
-=======
         <div class="mr-3 d-flex justify-content-center">
             <button (click)="moveUp(i)" [disabled]="i == 0" class="border-0 p-0 mr-1 bg-transparent">
                 <fa-icon [icon]="'angle-up'" style="font-size: 1.3rem;"></fa-icon>
@@ -25,7 +23,6 @@
                 <fa-icon [icon]="'angle-down'" style="font-size: 1.3rem;"></fa-icon>
             </button>
         </div>
->>>>>>> 8275fdba
         <div class="d-flex flex-column justify-content-center">
             <h5 class="font-weight-bold mb-0">{{ exerciseGroup.title }}</h5>
         </div>
@@ -38,15 +35,12 @@
             <div class="d-flex flex-column justify-content-center">
                 <div class="btn-group flex-btn-group-container">
                     <div class="btn-group-vertical mr-1 mb-1" *jhiHasAnyAuthority="['ROLE_ADMIN', 'ROLE_INSTRUCTOR']">
-<<<<<<< HEAD
-=======
                         <button [routerLink]="[exerciseGroup.id, 'quiz-exercises', 'new']" class="btn btn-info btn-sm mr-1 mb-1">
                             <fa-icon [icon]="'plus'"></fa-icon>
                             <span class="d-none d-md-inline">{{ 'artemisApp.examManagement.exerciseGroup.addQuizExercise' | translate }}</span>
                         </button>
                     </div>
                     <div class="btn-group-vertical mr-1 mb-1" *jhiHasAnyAuthority="['ROLE_ADMIN', 'ROLE_INSTRUCTOR']">
->>>>>>> 8275fdba
                         <button class="btn btn-info btn-sm mr-1 mb-1" (click)="openImportModal(exerciseGroup, exerciseType.TEXT)">
                             <fa-icon [icon]="'plus'"></fa-icon>
                             <span class="hidden-sm-down" jhiTranslate="artemisApp.textExercise.home.importLabel"></span>
@@ -86,11 +80,7 @@
                                 deleteConfirmationText="artemisApp.examManagement.exerciseGroup.delete.typeNameToConfirm"
                                 (delete)="deleteExerciseGroup(exerciseGroup.id)"
                                 [dialogError]="dialogError$"
-<<<<<<< HEAD
-                                class="mb-1"
-=======
                                 class="mb-0"
->>>>>>> 8275fdba
                             >
                                 <fa-icon [icon]="'times'"></fa-icon>
                             </button>
