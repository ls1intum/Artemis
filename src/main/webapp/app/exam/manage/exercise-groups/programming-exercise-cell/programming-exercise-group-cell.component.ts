--- conflicted
+++ resolved
@@ -1,10 +1,14 @@
 import { Component, OnInit, inject, input } from '@angular/core';
 import { ProgrammingExercise } from 'app/programming/shared/entities/programming-exercise.model';
-import { ProgrammingExerciseParticipationType } from 'app/programming/shared/entities/programming-exercise-participation.model';
+import {
+    ProgrammingExerciseParticipationType,
+} from 'app/programming/shared/entities/programming-exercise-participation.model';
 import { createBuildPlanUrl } from 'app/programming/shared/utils/programming-exercise.utils';
 import { faDownload } from '@fortawesome/free-solid-svg-icons';
 import { PROFILE_LOCALCI, PROFILE_THEIA } from 'app/app.constants';
-import { ProgrammingExerciseInstructorStatusComponent } from 'app/programming/manage/status/programming-exercise-instructor-status.component';
+import {
+    ProgrammingExerciseInstructorStatusComponent,
+} from 'app/programming/manage/status/programming-exercise-instructor-status.component';
 import { TranslateDirective } from 'app/shared/language/translate.directive';
 import { RepositoryType } from 'app/programming/shared/code-editor/model/code-editor.model';
 import { ProfileService } from 'app/core/layouts/profiles/shared/profile.service';
@@ -40,33 +44,18 @@
         this.localCIEnabled = this.profileService.isProfileActive(PROFILE_LOCALCI);
         this.onlineIdeEnabled = this.profileService.isProfileActive(PROFILE_THEIA);
 
-<<<<<<< HEAD
-            const projectKey = this.exercise()?.projectKey;
-            if (projectKey) {
-                const solutionParticipation = this.exercise()?.solutionParticipation;
-                this.numberOfResultsOfSolutionParticipation = getAllResultsOfAllSubmissions(solutionParticipation?.submissions).length;
-                if (solutionParticipation?.buildPlanId) {
-                    solutionParticipation.buildPlanUrl = createBuildPlanUrl(profileInfo.buildPlanURLTemplate, projectKey, solutionParticipation.buildPlanId);
-                }
-
-                const templateParticipation = this.exercise()?.templateParticipation;
-                this.numberOfResultsOfTemplateParticipation = getAllResultsOfAllSubmissions(templateParticipation?.submissions).length;
-                if (templateParticipation?.buildPlanId) {
-                    templateParticipation.buildPlanUrl = createBuildPlanUrl(profileInfo.buildPlanURLTemplate, projectKey, templateParticipation.buildPlanId);
-                }
-=======
         const projectKey = this.exercise()?.projectKey;
         if (projectKey && !this.localCIEnabled) {
             // buildPlanURLTemplate is only available on Artemis instances without LocalCI (e.g. using Jenkins)
             const buildPlanURLTemplate = this.profileService.getProfileInfo().buildPlanURLTemplate;
-
             const solutionParticipation = this.exercise()?.solutionParticipation;
+            this.numberOfResultsOfSolutionParticipation = getAllResultsOfAllSubmissions(solutionParticipation?.submissions).length;
             if (solutionParticipation?.buildPlanId && buildPlanURLTemplate) {
                 solutionParticipation.buildPlanUrl = createBuildPlanUrl(buildPlanURLTemplate, projectKey, solutionParticipation.buildPlanId);
->>>>>>> c3d1129e
             }
 
             const templateParticipation = this.exercise()?.templateParticipation;
+            this.numberOfResultsOfTemplateParticipation = getAllResultsOfAllSubmissions(templateParticipation?.submissions).length;
             if (templateParticipation?.buildPlanId && buildPlanURLTemplate) {
                 templateParticipation.buildPlanUrl = createBuildPlanUrl(buildPlanURLTemplate, projectKey, templateParticipation.buildPlanId);
             }
