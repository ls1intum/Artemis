<div class="d-flex pb-3 border-bottom">
    <div class="d-flex flex-column justify-content-center">
        <h4
            *ngIf="!isTestRun; else testRunExamTitle"
            class="mb-0"
            jhiTranslate="artemisApp.studentExamDetail.studentExam"
            [translateValues]="{ examTitle: studentExam.exam!.title! }"
        >
            Student exam ({{ studentExam.exam!.title! }})
        </h4>
        <ng-template #testRunExamTitle>
            <h4 class="mb-0" jhiTranslate="artemisApp.studentExamDetail.testRun" [translateValues]="{ examTitle: studentExam.exam!.title! }">
                Test Run ({{ studentExam.exam!.title! }})
            </h4>
        </ng-template>
    </div>
</div>
<br />
<div *ngIf="student && studentExam">
    <div class="mb-3">
        <h5><span jhiTranslate="artemisApp.studentExamDetail.student">Student</span></h5>
        <ol class="list-without-numeration ms-4">
            <li>
                <strong jhiTranslate="artemisApp.studentExamDetail.name">Name:</strong>
                {{ student.name }}
            </li>
            <li>
                <strong jhiTranslate="artemisApp.studentExamDetail.login">Login:</strong>
                {{ student.login }}
            </li>
            <li>
                <strong jhiTranslate="artemisApp.studentExamDetail.email">Email:</strong>
                {{ student.email }}
            </li>
            <li>
                <strong jhiTranslate="artemisApp.studentExamDetail.matriculationNumber">Matriculation number:</strong>
                {{ student.visibleRegistrationNumber }}
            </li>
        </ol>
    </div>
    <div class="mb-3" *ngIf="!isTestExam">
        <h5 jhiTranslate="artemisApp.studentExams.workingTime">Working time</h5>
        <form #form="ngForm" (ngSubmit)="saveWorkingTime()" class="ms-4">
            <jhi-working-time-control
                name="workingTime"
                [relative]="true"
                [disabled]="isWorkingTimeFormDisabled"
                [(ngModel)]="workingTimeSeconds"
                [exam]="studentExam.exam"
                durationLabelText="artemisApp.studentExams.setWorkingTime"
                relativeLabelText="artemisApp.studentExams.setWorkingTimeRelative"
            />

            <p *ngIf="workingTimeSeconds !== studentExam.workingTime">
                {{ 'artemisApp.studentExamDetail.endOfIndividualWorkingTime' | artemisTranslate }} {{ individualEndDate | artemisDate: 'long-date' }}
                -
                {{ individualEndDate | artemisDate: 'time' : true }}
            </p>

            <button id="save" type="submit" class="btn btn-primary mt-2" [disabled]="!form.valid || isWorkingTimeFormDisabled">
                <fa-icon [icon]="faSave"></fa-icon>
                <span jhiTranslate="entity.action.save">Save</span>
            </button>
        </form>
    </div>

    <div class="mb-3" *ngIf="isTestExam">
        <h5 jhiTranslate="artemisApp.studentExams.workingTime">Working time</h5>
        <span jhiTranslate="artemisApp.studentExams.usedWorkingTime">Used working time</span>:
        <jhi-testexam-working-time [studentExam]="studentExam"></jhi-testexam-working-time>
    </div>

    <div class="mb-3">
        <h5><span jhiTranslate="artemisApp.studentExams.participationStatus">Participation state</span></h5>
        <div class="me-2 ms-4">
            <ol class="list-without-numeration">
                <li>
                    <strong>{{ 'artemisApp.studentExams.started' | artemisTranslate }}:</strong>
                    {{ (studentExam.started ? 'global.generic.yes' : 'global.generic.no') | artemisTranslate }}
                </li>
                <li>
                    <strong>{{ 'artemisApp.studentExams.submitted' | artemisTranslate }}:</strong>
                    {{ (studentExam.submitted ? 'global.generic.yes' : 'global.generic.no') | artemisTranslate }}
                </li>
                <li>
                    <strong>{{ 'artemisApp.studentExams.submissionDate' | artemisTranslate }}:</strong>
                    {{ studentExam.submissionDate | artemisDate: 'long' : true }}
                </li>
                <li *ngIf="gradingScaleExists">
                    <strong>{{ gradeExplanation | artemisTranslate }}:</strong>
                    {{ grade }}
                </li>
                <li *ngIf="gradeAfterBonus !== undefined">
                    <strong>{{ 'artemisApp.studentExams.gradeAfterBonus' | artemisTranslate }}:</strong>
                    {{ gradeAfterBonus }}
                </li>
                <li *ngIf="gradingScaleExists && !isBonus">
                    <strong>{{ 'artemisApp.studentExams.passed' | artemisTranslate }}:</strong>
                    {{ (passed ? 'global.generic.yes' : 'global.generic.no') | artemisTranslate }}
                </li>
                <li>
                    <strong>{{ 'artemisApp.studentExams.abandoned' | artemisTranslate }}:</strong>
                    {{ (studentExam.abandoned ? 'global.generic.yes' : 'global.generic.no') | artemisTranslate }}
                </li>
            </ol>

            <div
<<<<<<< HEAD
                [ngbTooltip]="
                    !isExamOver()
                        ? ('artemisApp.studentExamDetail.disabledChangeSubmissionStateButtonExplanationTime' | artemisTranslate)
                        : studentExam.abandoned
                          ? ('artemisApp.studentExamDetail.disabledChangeSubmissionStateButtonExplanationAbandoned' | artemisTranslate)
                          : ''
                "
=======
                [ngbTooltip]="!isExamOver ? ('artemisApp.studentExamDetail.disabledChangeSubmissionStateButtonExplanation' | artemisTranslate) : ''"
>>>>>>> 92cb3861
                placement="right"
                class="d-inline"
            >
                <button
                    class="btn btn-danger"
                    type="button"
                    *ngIf="course?.isAtLeastInstructor"
                    (click)="openConfirmationModal(toggleSubmitPopUp)"
<<<<<<< HEAD
                    [disabled]="!isExamOver() || isSaving || studentExam.abandoned"
=======
                    [disabled]="!isExamOver || isSaving"
>>>>>>> 92cb3861
                    id="adjust-submitted-state-button"
                >
                    <span *ngIf="!studentExam.submitted; else toggleNotSubmitted" jhiTranslate="entity.action.toggleToSubmitted"></span>
                    <ng-template #toggleNotSubmitted>
                        <span *ngIf="studentExam.submitted" jhiTranslate="entity.action.toggleToUnsubmitted"></span>
                    </ng-template>
                </button>
            </div>
        </div>
    </div>
    <ng-template #toggleSubmitPopUp let-modal>
        <div class="modal-header">
            <h4 class="modal-title">
                <span *ngIf="studentExam.submitted; else notSubmittedModalTitle" jhiTranslate="artemisApp.studentExams.confirmDialog.titleToUnsubmitted"
                    >Change Student Exam to Unsubmitted</span
                >
                <ng-template #notSubmittedModalTitle>
                    <span *ngIf="!studentExam.submitted" jhiTranslate="artemisApp.studentExams.confirmDialog.titleToSubmitted">Change Student Exam to Submitted</span>
                </ng-template>
            </h4>
            <button type="button" class="btn-close" aria-label="Close" (click)="modal.dismiss()"></button>
        </div>
        <div class="modal-body">
            <p jhiTranslate="artemisApp.studentExams.confirmDialog.question">Are you sure you want to change the submission state?</p>
            <p *ngIf="!studentExam.submitted; else submittedConfirmationDialog" jhiTranslate="artemisApp.studentExams.confirmDialog.submitText">
                This will set the submission date of the exam to this moment, and set the submitted status to 'Yes'. Un-submitting the student exam later is possible.
            </p>
            <ng-template #submittedConfirmationDialog>
                <p jhiTranslate="artemisApp.studentExams.confirmDialog.unSubmitText">This will remove the submission date and set the submitted status to 'No'.</p>
                <p jhiTranslate="artemisApp.studentExams.confirmDialog.warningRemove">Recovering those after the deletion is not possible!</p>
            </ng-template>
        </div>
        <div class="modal-footer">
            <button type="button" class="btn btn-danger" (click)="modal.close('confirm')">
                <span *ngIf="!studentExam.submitted; else isSubmittedFooter" jhiTranslate="artemisApp.studentExams.confirmDialog.submit"></span>
                <ng-template #isSubmittedFooter>
                    <span jhiTranslate="artemisApp.studentExams.confirmDialog.unsubmit"></span>
                </ng-template>
            </button>
        </div>
    </ng-template>
    <button class="btn btn-danger mb-3" *ngIf="course?.isAtLeastInstructor && isExamOver" type="button" (click)="openConfirmationModal(toggleSubmitPopUp)" [disabled]="isSaving">
        <span *ngIf="!studentExam.submitted" jhiTranslate="entity.action.toggleToSubmitted"></span>
        <span *ngIf="studentExam.submitted" jhiTranslate="entity.action.toggleToUnsubmitted"></span>
    </button>

    <div class="mb-3">
        <h5><span jhiTranslate="artemisApp.studentExams.summary">Student Summary</span></h5>
        <div class="d-flex flex-row">
            <a *ngIf="course?.isAtLeastInstructor" class="btn btn-primary summery ms-4" [routerLink]="'./summary'">
                <span jhiTranslate="artemisApp.exam.summary">Summary</span>
            </a>
            <div *ngIf="course?.isAtLeastInstructor" ngbTooltip="{{ 'artemisApp.examTimeline.disabledTooltip' | artemisTranslate }}" [disableTooltip]="studentExam?.submitted!">
                <button class="btn btn-primary mb-auto ms-5" [routerLink]="'./exam-timeline'" [disabled]="!studentExam.submitted">
                    <span jhiTranslate="artemisApp.examTimeline.breadcrumb">Timeline</span>
                </button>
            </div>
        </div>
    </div>

    <div class="mb-3 mt-3">
        <h5><span jhiTranslate="artemisApp.studentExams.examSessions">Sessions</span></h5>
        <div class="exam-session-table-wrapper" *ngIf="studentExam.examSessions && studentExam.examSessions.length > 0; else noSession">
            <table class="table table-striped">
                <thead>
                    <tr>
                        <th class="d-md-table-cell">
                            <span jhiTranslate="artemisApp.examSession.id">ID</span>
                        </th>
                        <th>
                            <span jhiTranslate="artemisApp.examSession.sessionToken">Token</span>
                        </th>
                        <th class="user-agent">
                            <span jhiTranslate="artemisApp.examSession.userAgent">User Agent</span>
                        </th>
                        <th>
                            <span jhiTranslate="artemisApp.examSession.browserFingerprintHash">Browser Fingerprint</span>
                        </th>
                        <th>
                            <span jhiTranslate="artemisApp.examSession.instanceId">Browser Instance ID</span>
                        </th>
                        <th>
                            <span jhiTranslate="artemisApp.examSession.ipAddress">IP Address</span>
                        </th>
                        <th>
                            <span jhiTranslate="artemisApp.examSession.createdDate">Created Date</span>
                        </th>
                    </tr>
                </thead>
                <tbody>
                    <tr *ngFor="let session of studentExam.examSessions">
                        <td>{{ session.id }}</td>
                        <td>{{ session.sessionToken }}</td>
                        <td>{{ session.userAgent }}</td>
                        <td>{{ session.browserFingerprintHash }}</td>
                        <td>{{ session.instanceId }}</td>
                        <td>{{ session.ipAddress }}</td>
                        <td>{{ session.createdDate | artemisDate }}</td>
                    </tr>
                </tbody>
            </table>
        </div>
        <ng-template #noSession>
            <div jhiTranslate="artemisApp.studentExamDetail.noSessions" class="ms-4">No sessions</div>
        </ng-template>
    </div>

    <div class="mb-3 mt-3">
        <h5 jhiTranslate="artemisApp.studentExamDetail.exercises">Exercises</h5>
        <table class="table table-striped">
            <thead>
                <tr>
                    <th class="d-md-table-cell">
                        <span jhiTranslate="artemisApp.studentExamDetail.id">ID</span>
                    </th>
                    <th>
                        <span jhiTranslate="artemisApp.studentExamDetail.type">Type</span>
                    </th>
                    <th>
                        <span jhiTranslate="artemisApp.studentExamDetail.title">Title</span>
                    </th>
                    <th>
                        <span jhiTranslate="artemisApp.studentExamDetail.result">Your points</span>
                    </th>
                    <th>
                        <span jhiTranslate="artemisApp.exam.examSummary.points.maxPoints">Achievable points</span>
                    </th>
                    <th>
                        <span jhiTranslate="artemisApp.exam.examSummary.points.maxBonus">Achievable bonus points</span>
                    </th>
                    <th>
                        <span jhiTranslate="artemisApp.studentExamDetail.reviewer">Reviewer</span>
                    </th>
                    <th>
                        <span jhiTranslate="artemisApp.studentExamDetail.hasComplaint">Has Complaint</span>
                    </th>
                    <th>
                        <span jhiTranslate="artemisApp.assessment.dashboard.columns.action">Action</span>
                    </th>
                </tr>
            </thead>
            <tbody>
                <ng-template ngFor let-exercise [ngForOf]="studentExam.exercises">
                    <tr
                        jhi-student-exam-detail-table-row
                        [course]="course"
                        [examId]="examId"
                        [exercise]="exercise"
                        [busy]="isSaving"
                        [isTestRun]="isTestRun"
                        [studentExam]="studentExam"
                        [achievedPointsPerExercise]="achievedPointsPerExercise"
                    ></tr>
                </ng-template>
                <tr>
                    <td></td>
                    <td></td>
                    <td class="align-middle">
                        <span class="text-decoration-underline" jhiTranslate="artemisApp.examScores.overallPointsColumn">Overall Points</span>
                    </td>
                    <td class="align-middle">
                        <u> {{ achievedTotalPoints }} </u>
                    </td>
                    <td class="align-middle">
                        <u> {{ maxTotalPoints }} </u>
                    </td>
                    <td class="align-middle">
                        <u> {{ bonusTotalPoints }} </u>
                    </td>
                    <td></td>
                    <td></td>
                    <td></td>
                </tr>
            </tbody>
        </table>
    </div>
</div><|MERGE_RESOLUTION|>--- conflicted
+++ resolved
@@ -105,17 +105,13 @@
             </ol>
 
             <div
-<<<<<<< HEAD
                 [ngbTooltip]="
-                    !isExamOver()
-                        ? ('artemisApp.studentExamDetail.disabledChangeSubmissionStateButtonExplanationTime' | artemisTranslate)
+                    !isExamOver
+                        ? ('artemisApp.studentExamDetail.disabledChangeSubmissionStateButtonExplanation' | artemisTranslate)
                         : studentExam.abandoned
                           ? ('artemisApp.studentExamDetail.disabledChangeSubmissionStateButtonExplanationAbandoned' | artemisTranslate)
                           : ''
                 "
-=======
-                [ngbTooltip]="!isExamOver ? ('artemisApp.studentExamDetail.disabledChangeSubmissionStateButtonExplanation' | artemisTranslate) : ''"
->>>>>>> 92cb3861
                 placement="right"
                 class="d-inline"
             >
@@ -124,11 +120,7 @@
                     type="button"
                     *ngIf="course?.isAtLeastInstructor"
                     (click)="openConfirmationModal(toggleSubmitPopUp)"
-<<<<<<< HEAD
-                    [disabled]="!isExamOver() || isSaving || studentExam.abandoned"
-=======
-                    [disabled]="!isExamOver || isSaving"
->>>>>>> 92cb3861
+                    [disabled]="!isExamOver || isSaving || studentExam.abandoned"
                     id="adjust-submitted-state-button"
                 >
                     <span *ngIf="!studentExam.submitted; else toggleNotSubmitted" jhiTranslate="entity.action.toggleToSubmitted"></span>
