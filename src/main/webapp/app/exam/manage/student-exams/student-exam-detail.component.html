--- conflicted
+++ resolved
@@ -51,11 +51,7 @@
                 relativeLabelText="artemisApp.studentExams.setWorkingTimeRelative"
             />
 
-<<<<<<< HEAD
             <p *ngIf="workingTimeSeconds !== studentExam.workingTime">
-=======
-            <p *ngIf="this.workingTimeFormValues.percent">
->>>>>>> acd3b056
                 {{ 'artemisApp.studentExamDetail.endOfIndividualWorkingTime' | artemisTranslate }} {{ individualEndDate | artemisDate: 'long-date' }}
                 -
                 {{ individualEndDate | artemisDate: 'time' : true }}
