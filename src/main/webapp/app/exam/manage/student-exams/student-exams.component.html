<div>
    <div class="d-flex">
        <div class="mb-3">
            <h2>
                <span jhiTranslate="artemisApp.studentExams.title">Student exams</span>
            </h2>
        </div>
<<<<<<< HEAD
        <div class="ml-auto">
            <div class="d-flex mb-1">
                <button class="btn btn-primary ml-1" style="height: 40px;" (click)="handleGenerateStudentExams()" *ngIf="course?.isAtLeastInstructor" [disabled]="isLoading">
                    <span *ngIf="isLoading" class="spinner-border spinner-border-sm" role="status" aria-hidden="true"></span>
                    <span jhiTranslate="artemisApp.studentExams.generateStudentExams">Generate student exams</span>
                </button>
                <button
                    class="btn btn-primary ml-1"
                    style="height: 40px;"
                    (click)="generateMissingStudentExams()"
                    *ngIf="course?.isAtLeastInstructor"
                    [disabled]="isLoading || !hasStudentsWithoutExam"
                >
                    <span *ngIf="isLoading" class="spinner-border spinner-border-sm" role="status" aria-hidden="true"></span>
                    <span jhiTranslate="artemisApp.studentExams.generateMissingStudentExams">Generate missing individual exams</span>
                </button>
                <button class="btn btn-primary ml-1" style="height: 40px;" (click)="startExercises()" *ngIf="course?.isAtLeastInstructor" [disabled]="isLoading">
                    <span *ngIf="isLoading" class="spinner-border spinner-border-sm" role="status" aria-hidden="true"></span>
                    <span jhiTranslate="artemisApp.studentExams.startExercises">Start Exercises</span>
                </button>
            </div>
            <jhi-student-exam-status *ngIf="!isLoading" [hasStudentsWithoutExam]="hasStudentsWithoutExam"></jhi-student-exam-status>
=======
        <div class="ml-auto d-flex">
            <button class="btn btn-primary" style="height: 40px;" (click)="generateStudentExams()" *ngIf="course?.isAtLeastInstructor" [disabled]="isLoading || isExamStarted">
                <span *ngIf="isLoading" class="spinner-border spinner-border-sm" role="status" aria-hidden="true"></span>
                <span jhiTranslate="artemisApp.studentExams.generateStudentExams">Generate student exams</span>
            </button>
            <button class="btn btn-primary ml-1" style="height: 40px;" (click)="startExercises()" *ngIf="course?.isAtLeastInstructor" [disabled]="isLoading || isExamStarted">
                <span *ngIf="isLoading" class="spinner-border spinner-border-sm" role="status" aria-hidden="true"></span>
                <span jhiTranslate="artemisApp.studentExams.startExercises">Start Exercises</span>
            </button>
            <button class="btn btn-primary ml-1" style="height: 40px;" (click)="evaluateQuizExercises()" *ngIf="course?.isAtLeastInstructor" [disabled]="isLoading || !isExamOver">
                <span *ngIf="isLoading" class="spinner-border spinner-border-sm" role="status" aria-hidden="true"></span>
                <span jhiTranslate="artemisApp.studentExams.evaluateQuizExercises">Evaluate Quizzes</span>
            </button>
>>>>>>> ca7ee6f2
        </div>
    </div>
    <jhi-alert></jhi-alert>
    <jhi-data-table
        [isLoading]="isLoading"
        entityType="studentExam"
        [allEntities]="studentExams"
        entitiesPerPageTranslation="artemisApp.exercise.resultsPerPage"
        showAllEntitiesTranslation="artemisApp.exercise.showAllResults"
        [searchPlaceholderTranslation]="'artemisApp.studentExams.searchForStudents'"
        [searchFields]="['user.login', 'user.name']"
        [searchTextFromEntity]="searchTextFromStudentExam"
        [searchResultFormatter]="searchResultFormatter"
        (entitiesSizeChange)="handleStudentExamsSizeChange($event)"
    >
        <ng-template let-settings="settings" let-controls="controls">
            <ngx-datatable
                class="bootstrap"
                [limit]="settings.limit"
                [sortType]="settings.sortType"
                [columnMode]="settings.columnMode"
                [headerHeight]="settings.headerHeight"
                [footerHeight]="settings.footerHeight"
                [rowHeight]="settings.rowHeight"
                [rows]="settings.rows"
                [rowClass]="settings.rowClass"
                [scrollbarH]="settings.scrollbarH"
            >
                <ngx-datatable-column prop="id" [minWidth]="60" [width]="80" [maxWidth]="100">
                    <ng-template ngx-datatable-header-template>
                        <span class="datatable-header-cell-wrapper" (click)="controls.onSort('id')">
                            <span class="datatable-header-cell-label bold sortable" jhiTranslate="artemisApp.studentExams.id">
                                ID
                            </span>
                            <fa-icon [icon]="controls.iconForSortPropField('id')"></fa-icon>
                        </span>
                    </ng-template>
                    <ng-template ngx-datatable-cell-template let-value="value">
                        <div>
                            <a routerLink="/course-management/{{ courseId }}/exams/{{ examId }}/student-exams/{{ value }}/view">{{ value }}</a>
                        </div>
                    </ng-template>
                </ngx-datatable-column>

                <ngx-datatable-column prop="studentExam" [minWidth]="80" [width]="80">
                    <ng-template ngx-datatable-header-template>
                        <span class="datatable-header-cell-wrapper" (click)="controls.onSort('studentExam')">
                            <span class="datatable-header-cell-label bold sortable" jhiTranslate="artemisApp.studentExams.exam">
                                Exam
                            </span>
                            <fa-icon [icon]="controls.iconForSortPropField('studentExam')"></fa-icon>
                        </span>
                    </ng-template>
                    <ng-template ngx-datatable-cell-template let-value="value">
                        <a routerLink="/course-management/{{ courseId }}/exams/{{ examId }}/view">{{ exam?.title }}</a>
                    </ng-template>
                </ngx-datatable-column>

                <ngx-datatable-column prop="user" [minWidth]="120" [width]="120">
                    <ng-template ngx-datatable-header-template>
                        <span class="datatable-header-cell-wrapper" (click)="controls.onSort('user')">
                            <span class="datatable-header-cell-label bold sortable" jhiTranslate="artemisApp.studentExams.student">
                                Student
                            </span>
                            <fa-icon [icon]="controls.iconForSortPropField('user.name')"></fa-icon>
                        </span>
                    </ng-template>
                    <ng-template ngx-datatable-cell-template let-value="value">
                        <a routerLink="/admin/user-management/{{ value?.login }}/view">{{ value?.name }}</a>
                    </ng-template>
                </ngx-datatable-column>

                <ngx-datatable-column prop="workingTime" [minWidth]="100" [width]="100">
                    <ng-template ngx-datatable-header-template>
                        <span class="datatable-header-cell-wrapper" (click)="controls.onSort('workingTime')">
                            <span class="datatable-header-cell-label bold sortable" jhiTranslate="artemisApp.studentExams.workingTime">
                                Working time
                            </span>
                            <fa-icon [icon]="controls.iconForSortPropField('workingTime')"></fa-icon>
                        </span>
                    </ng-template>
                    <ng-template ngx-datatable-cell-template let-value="value">
                        <span>{{ value | artemisDurationFromSeconds }}</span>
                    </ng-template>
                </ngx-datatable-column>

                <ngx-datatable-column prop="result" [width]="180">
                    <ng-template ngx-datatable-header-template>
                        <span class="datatable-header-cell-wrapper" (click)="controls.onSort('result')">
                            <span class="datatable-header-cell-label bold sortable" jhiTranslate="artemisApp.studentExams.result">
                                Result
                            </span>
                            <fa-icon [icon]="controls.iconForSortPropField('result')"></fa-icon>
                        </span>
                    </ng-template>
                    <ng-template ngx-datatable-cell-template let-value="value">
                        {{ value }}
                    </ng-template>
                </ngx-datatable-column>

                <ngx-datatable-column prop="exam" [width]="180">
                    <ng-template ngx-datatable-header-template>
                        <span class="datatable-header-cell-wrapper" (click)="controls.onSort('exam')">
                            <span class="datatable-header-cell-label bold sortable" jhiTranslate="artemisApp.studentExams.created">
                                Created
                            </span>
                            <fa-icon [icon]="controls.iconForSortPropField('creationDate')"></fa-icon>
                        </span>
                    </ng-template>
                    <ng-template ngx-datatable-cell-template let-value="value">
                        <!-- {{ value?.startDate | artemisDate: 'long':true }} -->
                    </ng-template>
                </ngx-datatable-column>

                <ngx-datatable-column prop="" [minWidth]="350" [width]="350">
                    <ng-template ngx-datatable-cell-template let-value="value">
                        <div class="w-100 text-right">
                            <div class="btn-group" *ngIf="course?.isAtLeastTutor">
                                <button
                                    class="btn btn-primary btn-sm mr-1 mb-1"
                                    [routerLink]="['/course-management', courseId, 'exams', examId, 'student-exams', value?.id, 'view']"
                                >
                                    <span jhiTranslate="artemisApp.studentExams.view">View</span>
                                </button>
                                <button class="btn btn-primary btn-sm mr-1 mb-1" (click)="viewAssessment(value)">
                                    <span jhiTranslate="artemisApp.studentExams.assessment">Assessment</span>
                                </button>
                            </div>
                        </div>
                    </ng-template>
                </ngx-datatable-column>
            </ngx-datatable>
        </ng-template>
    </jhi-data-table>
</div><|MERGE_RESOLUTION|>--- conflicted
+++ resolved
@@ -5,10 +5,15 @@
                 <span jhiTranslate="artemisApp.studentExams.title">Student exams</span>
             </h2>
         </div>
-<<<<<<< HEAD
         <div class="ml-auto">
             <div class="d-flex mb-1">
-                <button class="btn btn-primary ml-1" style="height: 40px;" (click)="handleGenerateStudentExams()" *ngIf="course?.isAtLeastInstructor" [disabled]="isLoading">
+                <button
+                    class="btn btn-primary"
+                    style="height: 40px;"
+                    (click)="handleGenerateStudentExams()"
+                    *ngIf="course?.isAtLeastInstructor"
+                    [disabled]="isLoading || isExamStarted"
+                >
                     <span *ngIf="isLoading" class="spinner-border spinner-border-sm" role="status" aria-hidden="true"></span>
                     <span jhiTranslate="artemisApp.studentExams.generateStudentExams">Generate student exams</span>
                 </button>
@@ -17,32 +22,27 @@
                     style="height: 40px;"
                     (click)="generateMissingStudentExams()"
                     *ngIf="course?.isAtLeastInstructor"
-                    [disabled]="isLoading || !hasStudentsWithoutExam"
+                    [disabled]="isLoading || !hasStudentsWithoutExam || isExamStarted"
                 >
                     <span *ngIf="isLoading" class="spinner-border spinner-border-sm" role="status" aria-hidden="true"></span>
                     <span jhiTranslate="artemisApp.studentExams.generateMissingStudentExams">Generate missing individual exams</span>
                 </button>
-                <button class="btn btn-primary ml-1" style="height: 40px;" (click)="startExercises()" *ngIf="course?.isAtLeastInstructor" [disabled]="isLoading">
+                <button class="btn btn-primary ml-1" style="height: 40px;" (click)="startExercises()" *ngIf="course?.isAtLeastInstructor" [disabled]="isLoading || isExamStarted">
                     <span *ngIf="isLoading" class="spinner-border spinner-border-sm" role="status" aria-hidden="true"></span>
                     <span jhiTranslate="artemisApp.studentExams.startExercises">Start Exercises</span>
                 </button>
+                <button
+                    class="btn btn-primary ml-1"
+                    style="height: 40px;"
+                    (click)="evaluateQuizExercises()"
+                    *ngIf="course?.isAtLeastInstructor"
+                    [disabled]="isLoading || !isExamOver"
+                >
+                    <span *ngIf="isLoading" class="spinner-border spinner-border-sm" role="status" aria-hidden="true"></span>
+                    <span jhiTranslate="artemisApp.studentExams.evaluateQuizExercises">Evaluate Quizzes</span>
+                </button>
             </div>
             <jhi-student-exam-status *ngIf="!isLoading" [hasStudentsWithoutExam]="hasStudentsWithoutExam"></jhi-student-exam-status>
-=======
-        <div class="ml-auto d-flex">
-            <button class="btn btn-primary" style="height: 40px;" (click)="generateStudentExams()" *ngIf="course?.isAtLeastInstructor" [disabled]="isLoading || isExamStarted">
-                <span *ngIf="isLoading" class="spinner-border spinner-border-sm" role="status" aria-hidden="true"></span>
-                <span jhiTranslate="artemisApp.studentExams.generateStudentExams">Generate student exams</span>
-            </button>
-            <button class="btn btn-primary ml-1" style="height: 40px;" (click)="startExercises()" *ngIf="course?.isAtLeastInstructor" [disabled]="isLoading || isExamStarted">
-                <span *ngIf="isLoading" class="spinner-border spinner-border-sm" role="status" aria-hidden="true"></span>
-                <span jhiTranslate="artemisApp.studentExams.startExercises">Start Exercises</span>
-            </button>
-            <button class="btn btn-primary ml-1" style="height: 40px;" (click)="evaluateQuizExercises()" *ngIf="course?.isAtLeastInstructor" [disabled]="isLoading || !isExamOver">
-                <span *ngIf="isLoading" class="spinner-border spinner-border-sm" role="status" aria-hidden="true"></span>
-                <span jhiTranslate="artemisApp.studentExams.evaluateQuizExercises">Evaluate Quizzes</span>
-            </button>
->>>>>>> ca7ee6f2
         </div>
     </div>
     <jhi-alert></jhi-alert>
