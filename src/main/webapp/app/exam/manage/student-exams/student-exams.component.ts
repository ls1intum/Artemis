import { Component, OnInit } from '@angular/core';
import { ActivatedRoute } from '@angular/router';
import { StudentExamService } from 'app/exam/manage/student-exams/student-exam.service';
import { Subscription } from 'rxjs/Subscription';
import { StudentExam } from 'app/entities/student-exam.model';
import { CourseManagementService } from 'app/course/manage/course-management.service';
import { Course } from 'app/entities/course.model';
import { ExamManagementService } from 'app/exam/manage/exam-management.service';
import { AlertService } from 'app/core/alert/alert.service';
<<<<<<< HEAD
import { HttpErrorResponse } from '@angular/common/http';
=======
import { Exam } from 'app/entities/exam.model';
>>>>>>> f984da57

@Component({
    selector: 'jhi-student-exams',
    templateUrl: './student-exams.component.html',
})
export class StudentExamsComponent implements OnInit {
    courseId: number;
    examId: number;
    studentExams: StudentExam[];
    course: Course;
    exam: Exam;

    eventSubscriber: Subscription;
    paramSub: Subscription;
    isLoading: boolean;
    filteredStudentExamsSize = 0;

    constructor(
        private route: ActivatedRoute,
        private examManagementService: ExamManagementService,
        private studentExamService: StudentExamService,
        private courseService: CourseManagementService,
        private jhiAlertService: AlertService,
    ) {}

    /**
     * Initialize the courseId and examId
     */
    ngOnInit(): void {
        this.isLoading = true;
        this.courseId = Number(this.route.snapshot.paramMap.get('courseId'));
        this.examId = Number(this.route.snapshot.paramMap.get('examId'));
        this.loadAll();
    }

    private loadAll() {
        this.paramSub = this.route.params.subscribe(() => {
            this.studentExamService.findAllForExam(this.courseId, this.examId).subscribe((res) => {
                this.setStudentExams(res.body);
            });
            this.courseService.find(this.courseId).subscribe((courseResponse) => {
                this.course = courseResponse.body!;
            });
            this.examManagementService.find(this.courseId, this.examId).subscribe((examResponse) => {
                this.exam = examResponse.body!;
            });
            this.isLoading = false;
        });
    }

    // eslint-disable-next-line @typescript-eslint/no-unused-vars
    viewAssessment(studentExam: StudentExam) {
        // TODO: go to assessment
    }

    /**
     * Generate all student exams for the exam on the server and handle the result.
     */
    generateStudentExams() {
        this.isLoading = true;
        this.examManagementService.generateStudentExams(this.courseId, this.examId).subscribe(
            (res) => {
                this.jhiAlertService.addAlert(
                    {
                        type: 'success',
                        msg: 'artemisApp.studentExams.studentExamGenerationSuccess',
                        params: { number: res?.body?.length },
                        timeout: 10000,
                    },
                    [],
                );
                this.loadAll();
            },
            (err: HttpErrorResponse) => {
                this.jhiAlertService.addAlert(
                    {
                        type: 'danger',
                        msg: 'artemisApp.studentExams.studentExamGenerationError',
                        params: { message: err.message },
                        timeout: 10000,
                    },
                    [],
                );
                this.isLoading = false;
            },
        );
    }

    /**
     * Starts all the exercises of the student exams that belong to the exam
     */
    startExercises() {
        this.isLoading = true;
        this.examManagementService.startExercises(this.courseId, this.examId).subscribe(
            (res) => {
                this.jhiAlertService.addAlert(
                    {
                        type: 'success',
                        msg: 'artemisApp.studentExams.startExerciseSuccess',
                        params: { number: res?.body },
                        timeout: 10000,
                    },
                    [],
                );
                this.loadAll();
            },
            (err: HttpErrorResponse) => {
                this.jhiAlertService.addAlert(
                    {
                        type: 'danger',
                        msg: 'artemisApp.studentExams.startExerciseFailure',
                        params: { message: err.message },
                        timeout: 10000,
                    },
                    [],
                );
                this.isLoading = false;
            },
        );
    }

    /**
     * Update the number of filtered participations
     *
     * @param filteredStudentExamsSize Total number of participations after filters have been applied
     */
    handleStudentExamsSizeChange = (filteredStudentExamsSize: number) => {
        this.filteredStudentExamsSize = filteredStudentExamsSize;
    };

    /**
     * Formats the results in the autocomplete overlay.
     *
     * @param studentExam
     */
    searchResultFormatter = (studentExam: StudentExam) => {
        if (studentExam.user) {
            return `${studentExam.user.login} (${studentExam.user.name})`;
        }
    };

    /**
     * Converts a student exam object to a string that can be searched for. This is
     * used by the autocomplete select inside the data table.
     *
     * @param studentExam Student exam
     */
    searchTextFromStudentExam = (studentExam: StudentExam): string => {
        return studentExam.user?.login || '';
    };

    private setStudentExams(studentExams: any): void {
        if (studentExams) {
            this.studentExams = studentExams;
        }
    }
}<|MERGE_RESOLUTION|>--- conflicted
+++ resolved
@@ -7,11 +7,8 @@
 import { Course } from 'app/entities/course.model';
 import { ExamManagementService } from 'app/exam/manage/exam-management.service';
 import { AlertService } from 'app/core/alert/alert.service';
-<<<<<<< HEAD
 import { HttpErrorResponse } from '@angular/common/http';
-=======
 import { Exam } from 'app/entities/exam.model';
->>>>>>> f984da57
 
 @Component({
     selector: 'jhi-student-exams',
