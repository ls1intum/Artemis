import { Component, OnInit } from '@angular/core';
import { ActivatedRoute } from '@angular/router';
import { StudentExamService } from 'app/exam/manage/student-exams/student-exam.service';
import { Subscription } from 'rxjs/Subscription';
import { StudentExam } from 'app/entities/student-exam.model';
import { CourseManagementService } from 'app/course/manage/course-management.service';
import { Course } from 'app/entities/course.model';
import { ExamManagementService } from 'app/exam/manage/exam-management.service';
import { AlertService } from 'app/core/alert/alert.service';

@Component({
    selector: 'jhi-student-exams',
    templateUrl: './student-exams.component.html',
})
export class StudentExamsComponent implements OnInit {
    courseId: number;
    examId: number;
    studentExams: StudentExam[];
    course: Course;

    eventSubscriber: Subscription;
    paramSub: Subscription;
    isLoading: boolean;
    filteredStudentExamsSize = 0;

    constructor(
        private route: ActivatedRoute,
        private examManagementService: ExamManagementService,
        private studentExamService: StudentExamService,
        private courseService: CourseManagementService,
        private jhiAlertService: AlertService,
    ) {}

    /**
     * Initialize the courseId and examId
     */
    ngOnInit(): void {
        this.isLoading = true;
        this.courseId = Number(this.route.snapshot.paramMap.get('courseId'));
        this.examId = Number(this.route.snapshot.paramMap.get('examId'));
        this.loadAll();
    }

    private loadAll() {
        this.paramSub = this.route.params.subscribe(() => {
            this.studentExamService.findAllForExam(this.courseId, this.examId).subscribe((res) => {
                this.setStudentExams(res.body);
            });
            this.courseService.find(this.courseId).subscribe((courseResponse) => {
                this.course = courseResponse.body!;
            });
            this.isLoading = false;
        });
    }

    // eslint-disable-next-line @typescript-eslint/no-unused-vars
    viewAssessment(studentExam: StudentExam) {
        // TODO: go to assessment
    }

    /**
     * Generate all student exams for the exam on the server and handle the result.
     */
    generateStudentExams() {
        this.examManagementService.generateStudentExams(this.courseId, this.examId).subscribe(
<<<<<<< HEAD
            (_) => this.loadAll(),
=======
            () => this.loadAll(),
>>>>>>> 04554f33
            (err) => this.handleError(err.error),
        );
    }

    /**
     * Starts all the exercises of the student exams that belong to the exam
     */
    startExercises() {
        this.examManagementService.startExercises(this.courseId, this.examId).subscribe(
<<<<<<< HEAD
            (_) => {
=======
            () => {
>>>>>>> 04554f33
                this.loadAll();
            },
            (err) => this.handleError(err.error),
        );
    }

    /**
     * Update the number of filtered participations
     *
     * @param filteredStudentExamsSize Total number of participations after filters have been applied
     */
    handleStudentExamsSizeChange = (filteredStudentExamsSize: number) => {
        this.filteredStudentExamsSize = filteredStudentExamsSize;
    };

    /**
     * Formats the results in the autocomplete overlay.
     *
     * @param studentExam
     */
    searchResultFormatter = (studentExam: StudentExam) => {
        if (studentExam.user) {
            return `${studentExam.user.login} (${studentExam.user.name})`;
        }
    };

    /**
     * Converts a student exam object to a string that can be searched for. This is
     * used by the autocomplete select inside the data table.
     *
     * @param studentExam Student exam
     */
    searchTextFromStudentExam = (studentExam: StudentExam): string => {
        return studentExam.user?.login || '';
    };

    private setStudentExams(studentExams: any): void {
        if (studentExams) {
            this.studentExams = studentExams;
        }
    }

    private handleError(error: any): void {
        this.jhiAlertService.error(error.errorKey);
    }
}<|MERGE_RESOLUTION|>--- conflicted
+++ resolved
@@ -63,11 +63,7 @@
      */
     generateStudentExams() {
         this.examManagementService.generateStudentExams(this.courseId, this.examId).subscribe(
-<<<<<<< HEAD
-            (_) => this.loadAll(),
-=======
             () => this.loadAll(),
->>>>>>> 04554f33
             (err) => this.handleError(err.error),
         );
     }
@@ -77,11 +73,7 @@
      */
     startExercises() {
         this.examManagementService.startExercises(this.courseId, this.examId).subscribe(
-<<<<<<< HEAD
-            (_) => {
-=======
             () => {
->>>>>>> 04554f33
                 this.loadAll();
             },
             (err) => this.handleError(err.error),
