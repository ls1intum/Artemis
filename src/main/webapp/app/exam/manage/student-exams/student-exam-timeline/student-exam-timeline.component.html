<h4 class="mb-4" jhiTranslate="artemisApp.examTimeline.title" [translateValues]="{ username: studentExam.user!.login! }">Exam timeline</h4>
@if (studentExam) {
    <div>
        <ngx-slider class="mb-5" #slider [(value)]="selectedTimestamp" [options]="options" (userChange)="onSliderInputChange($event)"></ngx-slider>
        <jhi-exam-navigation-bar
            #examNavigationBar
            id="exam-navigation-bar"
            class="sticky-top d-block"
            [exercises]="studentExam?.exercises!"
            [exerciseIndex]="exerciseIndex"
            [examTimeLineView]="true"
            (onPageChanged)="onPageChange($event)"
        ></jhi-exam-navigation-bar>
        <!-- exercises -->
        @for (exercise of studentExam.exercises; track exercise; let i = $index) {
            @if (exercise && exercise.studentParticipations && exercise.studentParticipations[0]) {
                @if (pageComponentVisited[i]) {
<<<<<<< HEAD
                    @switch (exercise.type) {
                        <div [hidden]="i !== activePageIndex">
=======
                    <div [hidden]="i !== activePageIndex">
                        @switch (exercise.type) {
>>>>>>> dd1769c7
                            @case (ExerciseType.QUIZ) {
                                <jhi-quiz-submission-exam
                                    [exercise]="exercise"
                                    [quizConfiguration]="exercise"
                                    [studentSubmission]="exercise.studentParticipations[0].submissions![0]"
                                    [readonly]="true"
                                    [examTimeline]="true"
                                ></jhi-quiz-submission-exam>
                            }
                            @case (ExerciseType.FILE_UPLOAD) {
                                <jhi-file-upload-submission-exam
                                    [exercise]="exercise"
                                    [studentSubmission]="exercise.studentParticipations[0].submissions![0]"
                                    [readonly]="true"
                                    [examTimeline]="true"
                                ></jhi-file-upload-submission-exam>
                            }
                            @case (ExerciseType.TEXT) {
                                <jhi-text-editor-exam
                                    [exercise]="exercise"
                                    [studentSubmission]="exercise.studentParticipations[0].submissions![0]"
                                    [readonly]="true"
                                    [examTimeline]="true"
                                ></jhi-text-editor-exam>
                            }
                            @case (ExerciseType.MODELING) {
                                <jhi-modeling-submission-exam
                                    [exercise]="exercise"
                                    [studentSubmission]="exercise.studentParticipations[0].submissions![0]"
                                    [readonly]="true"
                                    [examTimeline]="true"
                                ></jhi-modeling-submission-exam>
                            }
                            @case (ExerciseType.PROGRAMMING) {
                                <jhi-programming-exam-diff
                                    [exercise]="exercise"
                                    [studentParticipation]="exercise.studentParticipations[0]"
                                    [(cachedDiffReports)]="cachedDiffReports"
                                ></jhi-programming-exam-diff>
                            }
<<<<<<< HEAD
                        </div>
                    }
=======
                        }
                    </div>
>>>>>>> dd1769c7
                }
            }
        }
    </div>
}<|MERGE_RESOLUTION|>--- conflicted
+++ resolved
@@ -15,13 +15,8 @@
         @for (exercise of studentExam.exercises; track exercise; let i = $index) {
             @if (exercise && exercise.studentParticipations && exercise.studentParticipations[0]) {
                 @if (pageComponentVisited[i]) {
-<<<<<<< HEAD
-                    @switch (exercise.type) {
-                        <div [hidden]="i !== activePageIndex">
-=======
                     <div [hidden]="i !== activePageIndex">
                         @switch (exercise.type) {
->>>>>>> dd1769c7
                             @case (ExerciseType.QUIZ) {
                                 <jhi-quiz-submission-exam
                                     [exercise]="exercise"
@@ -62,13 +57,8 @@
                                     [(cachedDiffReports)]="cachedDiffReports"
                                 ></jhi-programming-exam-diff>
                             }
-<<<<<<< HEAD
-                        </div>
-                    }
-=======
                         }
                     </div>
->>>>>>> dd1769c7
                 }
             }
         }
