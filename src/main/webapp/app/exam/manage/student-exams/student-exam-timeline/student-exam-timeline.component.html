<h4 class="mb-4" jhiTranslate="artemisApp.examTimeline.title" [translateValues]="{ username: studentExam.user!.login! }">Exam timeline</h4>
@if (studentExam) {
    <div>
        <ngx-slider class="mb-5" #slider [(value)]="selectedTimestamp" [options]="options" (userChange)="onSliderInputChange($event)"></ngx-slider>
        <jhi-exam-navigation-bar
            #examNavigationBar
            id="exam-navigation-bar"
            class="sticky-top d-block"
            [exercises]="studentExam?.exercises!"
            [exerciseIndex]="exerciseIndex"
            [examTimeLineView]="true"
            (onPageChanged)="onPageChange($event)"
        ></jhi-exam-navigation-bar>
        <!-- exercises -->
        @for (exercise of studentExam.exercises; track exercise; let i = $index) {
            @if (exercise && exercise.studentParticipations && exercise.studentParticipations[0]) {
                @if (pageComponentVisited[i]) {
                    <div [hidden]="i !== activePageIndex">
<<<<<<< HEAD
                        <jhi-quiz-submission-exam
                            *ngSwitchCase="ExerciseType.QUIZ"
                            [quizConfiguration]="exercise"
                            [studentSubmission]="exercise.studentParticipations[0].submissions![0]"
                            [readonly]="true"
                            [examTimeline]="true"
                        ></jhi-quiz-submission-exam>
                        <jhi-file-upload-submission-exam
                            *ngSwitchCase="ExerciseType.FILE_UPLOAD"
                            [exercise]="exercise"
                            [studentSubmission]="exercise.studentParticipations[0].submissions![0]"
                            [readonly]="true"
                            [examTimeline]="true"
                        ></jhi-file-upload-submission-exam>
                        <jhi-text-editor-exam
                            *ngSwitchCase="ExerciseType.TEXT"
                            [exercise]="exercise"
                            [studentSubmission]="exercise.studentParticipations[0].submissions![0]"
                            [readonly]="true"
                            [examTimeline]="true"
                        ></jhi-text-editor-exam>
                        <jhi-modeling-submission-exam
                            *ngSwitchCase="ExerciseType.MODELING"
                            [exercise]="exercise"
                            [studentSubmission]="exercise.studentParticipations[0].submissions![0]"
                            [readonly]="true"
                            [examTimeline]="true"
                        ></jhi-modeling-submission-exam>
                        <jhi-programming-exam-diff
                            *ngSwitchCase="ExerciseType.PROGRAMMING"
                            [exercise]="exercise"
                            [studentParticipation]="exercise.studentParticipations[0]"
                            [(cachedDiffReports)]="cachedDiffReports"
                        ></jhi-programming-exam-diff>
=======
                        @switch (exercise.type) {
                            @case (ExerciseType.QUIZ) {
                                <jhi-quiz-submission-exam
                                    [exercise]="exercise"
                                    [quizConfiguration]="exercise"
                                    [studentSubmission]="exercise.studentParticipations[0].submissions![0]"
                                    [readonly]="true"
                                    [examTimeline]="true"
                                ></jhi-quiz-submission-exam>
                            }
                            @case (ExerciseType.FILE_UPLOAD) {
                                <jhi-file-upload-submission-exam
                                    [exercise]="exercise"
                                    [studentSubmission]="exercise.studentParticipations[0].submissions![0]"
                                    [readonly]="true"
                                    [examTimeline]="true"
                                ></jhi-file-upload-submission-exam>
                            }
                            @case (ExerciseType.TEXT) {
                                <jhi-text-editor-exam
                                    [exercise]="exercise"
                                    [studentSubmission]="exercise.studentParticipations[0].submissions![0]"
                                    [readonly]="true"
                                    [examTimeline]="true"
                                ></jhi-text-editor-exam>
                            }
                            @case (ExerciseType.MODELING) {
                                <jhi-modeling-submission-exam
                                    [exercise]="exercise"
                                    [studentSubmission]="exercise.studentParticipations[0].submissions![0]"
                                    [readonly]="true"
                                    [examTimeline]="true"
                                ></jhi-modeling-submission-exam>
                            }
                            @case (ExerciseType.PROGRAMMING) {
                                <jhi-programming-exam-diff
                                    [exercise]="exercise"
                                    [studentParticipation]="exercise.studentParticipations[0]"
                                    [(cachedDiffReports)]="cachedDiffReports"
                                ></jhi-programming-exam-diff>
                            }
                        }
>>>>>>> 6f02a41b
                    </div>
                }
            }
        }
    </div>
}<|MERGE_RESOLUTION|>--- conflicted
+++ resolved
@@ -16,42 +16,6 @@
             @if (exercise && exercise.studentParticipations && exercise.studentParticipations[0]) {
                 @if (pageComponentVisited[i]) {
                     <div [hidden]="i !== activePageIndex">
-<<<<<<< HEAD
-                        <jhi-quiz-submission-exam
-                            *ngSwitchCase="ExerciseType.QUIZ"
-                            [quizConfiguration]="exercise"
-                            [studentSubmission]="exercise.studentParticipations[0].submissions![0]"
-                            [readonly]="true"
-                            [examTimeline]="true"
-                        ></jhi-quiz-submission-exam>
-                        <jhi-file-upload-submission-exam
-                            *ngSwitchCase="ExerciseType.FILE_UPLOAD"
-                            [exercise]="exercise"
-                            [studentSubmission]="exercise.studentParticipations[0].submissions![0]"
-                            [readonly]="true"
-                            [examTimeline]="true"
-                        ></jhi-file-upload-submission-exam>
-                        <jhi-text-editor-exam
-                            *ngSwitchCase="ExerciseType.TEXT"
-                            [exercise]="exercise"
-                            [studentSubmission]="exercise.studentParticipations[0].submissions![0]"
-                            [readonly]="true"
-                            [examTimeline]="true"
-                        ></jhi-text-editor-exam>
-                        <jhi-modeling-submission-exam
-                            *ngSwitchCase="ExerciseType.MODELING"
-                            [exercise]="exercise"
-                            [studentSubmission]="exercise.studentParticipations[0].submissions![0]"
-                            [readonly]="true"
-                            [examTimeline]="true"
-                        ></jhi-modeling-submission-exam>
-                        <jhi-programming-exam-diff
-                            *ngSwitchCase="ExerciseType.PROGRAMMING"
-                            [exercise]="exercise"
-                            [studentParticipation]="exercise.studentParticipations[0]"
-                            [(cachedDiffReports)]="cachedDiffReports"
-                        ></jhi-programming-exam-diff>
-=======
                         @switch (exercise.type) {
                             @case (ExerciseType.QUIZ) {
                                 <jhi-quiz-submission-exam
@@ -94,7 +58,6 @@
                                 ></jhi-programming-exam-diff>
                             }
                         }
->>>>>>> 6f02a41b
                     </div>
                 }
             }
