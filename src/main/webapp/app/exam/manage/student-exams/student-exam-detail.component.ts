--- conflicted
+++ resolved
@@ -9,11 +9,8 @@
 import { Exercise, ExerciseType } from 'app/entities/exercise.model';
 import { ArtemisDurationFromSecondsPipe } from 'app/shared/pipes/artemis-duration-from-seconds.pipe';
 import { AlertService } from 'app/core/alert/alert.service';
-<<<<<<< HEAD
 import { AccountService } from 'app/core/auth/account.service';
-=======
 import * as moment from 'moment';
->>>>>>> aed00b30
 
 @Component({
     selector: 'jhi-student-exam-detail',
