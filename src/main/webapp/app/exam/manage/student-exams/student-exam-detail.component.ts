import { Component, OnInit } from '@angular/core';
import { ActivatedRoute } from '@angular/router';
import { StudentExam } from 'app/entities/student-exam.model';
import { StudentExamService } from 'app/exam/manage/student-exams/student-exam.service';
import { Course } from 'app/entities/course.model';
import { User } from 'app/core/user/user.model';
import { AlertService } from 'app/core/util/alert.service';
import dayjs from 'dayjs/esm';
import { NgbModal } from '@ng-bootstrap/ng-bootstrap';
import { getLatestSubmissionResult, setLatestSubmissionResult } from 'app/entities/submission.model';
import { GradeType } from 'app/entities/grading-scale.model';
import { faSave } from '@fortawesome/free-solid-svg-icons';
<<<<<<< HEAD
=======
import { examWorkingTime, getRelativeWorkingTimeExtension } from 'app/exam/participate/exam.utils';
>>>>>>> 4b8bd151
import { Exercise } from 'app/entities/exercise.model';
import { StudentExamWithGradeDTO } from 'app/exam/exam-scores/exam-score-dtos.model';

type WorkingTimeFormValues = {
    hours: number;
    minutes: number;
    seconds: number;
    percent: number;
};

@Component({
    selector: 'jhi-student-exam-detail',
    templateUrl: './student-exam-detail.component.html',
    styleUrls: ['./student-exam-detail.component.scss'],
})
export class StudentExamDetailComponent implements OnInit {
    courseId: number;
    studentExam: StudentExam;
    achievedPointsPerExercise: { [exerciseId: number]: number };
    course: Course;
    student: User;
    isSavingWorkingTime = false;
    isTestRun = false;
    isTestExam: boolean;
    maxTotalPoints = 0;
    achievedTotalPoints = 0;
    bonusTotalPoints = 0;
    isSaving = false;

    examId: number;

    gradingScaleExists = false;
    grade?: string;
    gradeAfterBonus?: string;
    isBonus = false;
    passed = false;

<<<<<<< HEAD
=======
    workingTimeFormValues: WorkingTimeFormValues = {
        hours: 0,
        minutes: 0,
        seconds: 0,
        percent: 0,
    };

    lastSavedWorkingTime: WorkingTimeFormValues = {
        hours: 0,
        minutes: 0,
        seconds: 0,
        percent: 0,
    };

    individualEndDate: dayjs.Dayjs | undefined;

>>>>>>> 4b8bd151
    // Icons
    faSave = faSave;

    workingTimeSeconds = 0;

    constructor(
        private route: ActivatedRoute,
        private studentExamService: StudentExamService,
        private alertService: AlertService,
        private modalService: NgbModal,
    ) {}

    /**
     * Initialize the courseId and studentExam
     */
    ngOnInit(): void {
        this.isTestRun = this.route.snapshot.url[1]?.toString() === 'test-runs';
        this.loadStudentExam();
    }

    /**
     * Load the course and the student exam
     */
    loadStudentExam() {
        this.courseId = Number(this.route.snapshot.paramMap.get('courseId'));
        this.examId = Number(this.route.snapshot.paramMap.get('examId'));
        this.route.data.subscribe(({ studentExam }) => this.setStudentExamWithGrade(studentExam));
        this.isTestExam = this.studentExam.exam!.testExam!;
    }

    /**
     * Sets grade related information if a grading scale exists for the exam
     */
    setExamGrade(studentExamWithGrade: StudentExamWithGradeDTO) {
        if (studentExamWithGrade?.studentResult?.overallGrade != undefined) {
            this.gradingScaleExists = true;
            this.grade = studentExamWithGrade.studentResult.overallGrade;
            this.gradeAfterBonus = studentExamWithGrade.studentResult.gradeWithBonus?.finalGrade?.toString();
            this.passed = !!studentExamWithGrade.studentResult.hasPassed;
            this.isBonus = studentExamWithGrade.gradeType === GradeType.BONUS;
        }
    }

    /**
     * Save the defined working time
     */
    saveWorkingTime() {
        this.isSavingWorkingTime = true;
<<<<<<< HEAD
        this.studentExamService.updateWorkingTime(this.courseId, this.studentExam.exam!.id!, this.studentExam.id!, this.workingTimeSeconds).subscribe({
=======
        const seconds = this.getWorkingTimeSeconds(this.workingTimeFormValues);
        this.studentExamService.updateWorkingTime(this.courseId, this.studentExam.exam!.id!, this.studentExam.id!, seconds).subscribe({
>>>>>>> 4b8bd151
            next: (res) => {
                if (res.body) {
                    this.setStudentExam(res.body);
                }
                this.isSavingWorkingTime = false;
                this.alertService.success('artemisApp.studentExamDetail.saveWorkingTimeSuccessful');
            },
            error: () => {
                this.alertService.error('artemisApp.studentExamDetail.workingTimeCouldNotBeSaved');
                this.isSavingWorkingTime = false;
            },
        });
    }

    /**
     * Sets the student exam, initialised the component which allows changing the working time and sets the score of the student.
     * @param studentExamWithGrade
     */
    private setStudentExamWithGrade(studentExamWithGrade: StudentExamWithGradeDTO) {
        if (!studentExamWithGrade.studentExam) {
            // This should not happen, the server endpoint should return studentExamWithGrade.studentExam.
            throw new Error('studentExamWithGrade.studentExam is undefined');
        }

        this.studentExam = studentExamWithGrade.studentExam;
        if (this.studentExam.examSessions) {
            // show the oldest session first (sessions are created sequentially so we can sort after id)
            this.studentExam.examSessions.sort((s1, s2) => s1.id! - s2.id!);
        }
        this.achievedPointsPerExercise = studentExamWithGrade.achievedPointsPerExercise;

        this.initWorkingTimeForm();

        this.maxTotalPoints = studentExamWithGrade.maxPoints ?? 0;
        this.achievedTotalPoints = studentExamWithGrade.studentResult.overallPointsAchieved ?? 0;
        this.bonusTotalPoints = studentExamWithGrade.maxBonusPoints ?? 0;

        this.student = studentExamWithGrade.studentExam.user!;
        this.course = studentExamWithGrade.studentExam.exam!.course!;

        studentExamWithGrade.studentExam.exercises!.forEach((exercise) => this.initExercise(exercise));
        this.setExamGrade(studentExamWithGrade);
    }

    /**
     * Sets the student exam, initialised the component which allows changing the working time and sets the score of the student.
     * @param studentExam
     */
    private setStudentExam(studentExam: StudentExam) {
        this.studentExam = studentExam;

        this.initWorkingTimeForm();

        this.student = this.studentExam.user!;
        this.course = this.studentExam.exam!.course!;

        studentExam.exercises!.forEach((exercise) => this.initExercise(exercise));
    }

    /**
     * Gets the correct explanation label for the grade depending on whether it is a bonus or it has bonus.
     */
    getGradeExplanation() {
        if (this.isBonus) {
            return 'artemisApp.studentExams.bonus';
        } else if (this.gradeAfterBonus != undefined) {
            return 'artemisApp.studentExams.gradeBeforeBonus';
        } else {
            return 'artemisApp.studentExams.grade';
        }
    }

    /**
     * Updates the points tallies based on the student’s results in the exercise.
     *
     * Also makes sure that the latest result is correctly connected to the student’s submission.
     * @param exercise which should be included in the total points calculations.
     */
    private initExercise(exercise: Exercise) {
        if (exercise.studentParticipations?.[0]?.submissions?.[0]) {
            exercise.studentParticipations[0].submissions[0].results = exercise.studentParticipations[0].results;
            setLatestSubmissionResult(exercise?.studentParticipations[0].submissions?.[0], getLatestSubmissionResult(exercise?.studentParticipations[0].submissions?.[0]));
        }
    }

    private initWorkingTimeForm() {
<<<<<<< HEAD
        this.workingTimeSeconds = this.studentExam.workingTime ?? 0;
=======
        this.setWorkingTimeDuration(this.studentExam.workingTime!);
        this.updateVariablesDependingOnWorkingTimeForm();

        this.lastSavedWorkingTime = { ...this.workingTimeFormValues };
    }

    /**
     * Updates the working time duration values of the form whenever the percent value has been changed by the user.
     */
    updateWorkingTimeDuration() {
        const regularWorkingTime = examWorkingTime(this.studentExam.exam)!;
        const seconds = round(regularWorkingTime * (1.0 + this.workingTimeFormValues.percent / 100), 0);
        this.setWorkingTimeDuration(seconds);
    }

    /**
     * Updates the hours, minutes, and seconds values of the form.
     * @param seconds the total number of seconds of working time.
     */
    private setWorkingTimeDuration(seconds: number) {
        const workingTime = this.artemisDurationFromSecondsPipe.secondsToDuration(seconds);
        this.workingTimeFormValues.hours = workingTime.days * 24 + workingTime.hours;
        this.workingTimeFormValues.minutes = workingTime.minutes;
        this.workingTimeFormValues.seconds = workingTime.seconds;

        this.updateIndividualEndDate();
    }

    updateVariablesDependingOnWorkingTimeForm() {
        this.updateWorkingTimePercent();
        this.updateIndividualEndDate();
    }

    /**
     * Uses the current durations saved in the form to update the extension percent value.
     */
    updateWorkingTimePercent() {
        this.workingTimeFormValues.percent = getRelativeWorkingTimeExtension(this.studentExam.exam!, this.getWorkingTimeSeconds(this.workingTimeFormValues));
    }

    updateIndividualEndDate() {
        this.individualEndDate = dayjs(this.studentExam.exam!.startDate).add(this.getWorkingTimeSeconds(this.workingTimeFormValues), 'seconds');
    }

    /**
     * Calculates how many seconds the currently set working time has in total.
     */
    private getWorkingTimeSeconds(workingTimeFormValues: WorkingTimeFormValues): number {
        const duration = {
            days: 0,
            hours: workingTimeFormValues.hours,
            minutes: workingTimeFormValues.minutes,
            seconds: workingTimeFormValues.seconds,
        };
        return this.artemisDurationFromSecondsPipe.durationToSeconds(duration);
>>>>>>> 4b8bd151
    }

    /**
     * Checks if the user should be able to edit the inputs.
     */
    get isWorkingTimeFormDisabled(): boolean {
        return this.isSavingWorkingTime || (this.isTestRun && !!this.studentExam.submitted) || !this.studentExam.exam;
    }

    /**
     * Checks if the exam is over considering the individual working time of the student and the grace period
     */
    isExamOver(): boolean {
        if (this.studentExam.exam) {
            const individualExamEndDate = dayjs(this.studentExam.exam.startDate)
                .add(this.getWorkingTimeSeconds(this.lastSavedWorkingTime), 'seconds')
                .add(this.studentExam.exam.gracePeriod!, 'seconds');

            return individualExamEndDate.isBefore(dayjs());
        }

        return false;
    }

    /**
     * switch the 'submitted' state of the studentExam.
     */
    toggle() {
        this.isSaving = true;
        if (this.studentExam.exam && this.studentExam.exam.id) {
            this.studentExamService.toggleSubmittedState(this.courseId, this.studentExam.exam.id, this.studentExam.id!, this.studentExam.submitted!).subscribe({
                next: (res) => {
                    if (res.body) {
                        this.studentExam.submissionDate = res.body.submissionDate;
                        this.studentExam.submitted = res.body.submitted;
                    }
                    this.alertService.success('artemisApp.studentExamDetail.toggleSuccessful');
                    this.isSaving = false;
                },
                error: () => {
                    this.alertService.error('artemisApp.studentExamDetail.togglefailed');
                    this.isSaving = false;
                },
            });
        }
    }

    /**
     * Open a modal that requires the user's confirmation.
     * @param content the modal content
     */
    openConfirmationModal(content: any) {
        this.modalService.open(content).result.then((result: string) => {
            if (result === 'confirm') {
                this.toggle();
            }
        });
    }
}<|MERGE_RESOLUTION|>--- conflicted
+++ resolved
@@ -10,19 +10,8 @@
 import { getLatestSubmissionResult, setLatestSubmissionResult } from 'app/entities/submission.model';
 import { GradeType } from 'app/entities/grading-scale.model';
 import { faSave } from '@fortawesome/free-solid-svg-icons';
-<<<<<<< HEAD
-=======
-import { examWorkingTime, getRelativeWorkingTimeExtension } from 'app/exam/participate/exam.utils';
->>>>>>> 4b8bd151
 import { Exercise } from 'app/entities/exercise.model';
 import { StudentExamWithGradeDTO } from 'app/exam/exam-scores/exam-score-dtos.model';
-
-type WorkingTimeFormValues = {
-    hours: number;
-    minutes: number;
-    seconds: number;
-    percent: number;
-};
 
 @Component({
     selector: 'jhi-student-exam-detail',
@@ -51,29 +40,11 @@
     isBonus = false;
     passed = false;
 
-<<<<<<< HEAD
-=======
-    workingTimeFormValues: WorkingTimeFormValues = {
-        hours: 0,
-        minutes: 0,
-        seconds: 0,
-        percent: 0,
-    };
-
-    lastSavedWorkingTime: WorkingTimeFormValues = {
-        hours: 0,
-        minutes: 0,
-        seconds: 0,
-        percent: 0,
-    };
-
-    individualEndDate: dayjs.Dayjs | undefined;
-
->>>>>>> 4b8bd151
     // Icons
     faSave = faSave;
 
     workingTimeSeconds = 0;
+    lastSavedWorkingTimeSeconds = 0;
 
     constructor(
         private route: ActivatedRoute,
@@ -118,12 +89,7 @@
      */
     saveWorkingTime() {
         this.isSavingWorkingTime = true;
-<<<<<<< HEAD
         this.studentExamService.updateWorkingTime(this.courseId, this.studentExam.exam!.id!, this.studentExam.id!, this.workingTimeSeconds).subscribe({
-=======
-        const seconds = this.getWorkingTimeSeconds(this.workingTimeFormValues);
-        this.studentExamService.updateWorkingTime(this.courseId, this.studentExam.exam!.id!, this.studentExam.id!, seconds).subscribe({
->>>>>>> 4b8bd151
             next: (res) => {
                 if (res.body) {
                     this.setStudentExam(res.body);
@@ -210,65 +176,8 @@
     }
 
     private initWorkingTimeForm() {
-<<<<<<< HEAD
         this.workingTimeSeconds = this.studentExam.workingTime ?? 0;
-=======
-        this.setWorkingTimeDuration(this.studentExam.workingTime!);
-        this.updateVariablesDependingOnWorkingTimeForm();
-
-        this.lastSavedWorkingTime = { ...this.workingTimeFormValues };
-    }
-
-    /**
-     * Updates the working time duration values of the form whenever the percent value has been changed by the user.
-     */
-    updateWorkingTimeDuration() {
-        const regularWorkingTime = examWorkingTime(this.studentExam.exam)!;
-        const seconds = round(regularWorkingTime * (1.0 + this.workingTimeFormValues.percent / 100), 0);
-        this.setWorkingTimeDuration(seconds);
-    }
-
-    /**
-     * Updates the hours, minutes, and seconds values of the form.
-     * @param seconds the total number of seconds of working time.
-     */
-    private setWorkingTimeDuration(seconds: number) {
-        const workingTime = this.artemisDurationFromSecondsPipe.secondsToDuration(seconds);
-        this.workingTimeFormValues.hours = workingTime.days * 24 + workingTime.hours;
-        this.workingTimeFormValues.minutes = workingTime.minutes;
-        this.workingTimeFormValues.seconds = workingTime.seconds;
-
-        this.updateIndividualEndDate();
-    }
-
-    updateVariablesDependingOnWorkingTimeForm() {
-        this.updateWorkingTimePercent();
-        this.updateIndividualEndDate();
-    }
-
-    /**
-     * Uses the current durations saved in the form to update the extension percent value.
-     */
-    updateWorkingTimePercent() {
-        this.workingTimeFormValues.percent = getRelativeWorkingTimeExtension(this.studentExam.exam!, this.getWorkingTimeSeconds(this.workingTimeFormValues));
-    }
-
-    updateIndividualEndDate() {
-        this.individualEndDate = dayjs(this.studentExam.exam!.startDate).add(this.getWorkingTimeSeconds(this.workingTimeFormValues), 'seconds');
-    }
-
-    /**
-     * Calculates how many seconds the currently set working time has in total.
-     */
-    private getWorkingTimeSeconds(workingTimeFormValues: WorkingTimeFormValues): number {
-        const duration = {
-            days: 0,
-            hours: workingTimeFormValues.hours,
-            minutes: workingTimeFormValues.minutes,
-            seconds: workingTimeFormValues.seconds,
-        };
-        return this.artemisDurationFromSecondsPipe.durationToSeconds(duration);
->>>>>>> 4b8bd151
+        this.lastSavedWorkingTimeSeconds = this.studentExam.workingTime ?? 0;
     }
 
     /**
@@ -278,14 +187,16 @@
         return this.isSavingWorkingTime || (this.isTestRun && !!this.studentExam.submitted) || !this.studentExam.exam;
     }
 
+    get individualEndDate(): dayjs.Dayjs | undefined {
+        return dayjs(this.studentExam.exam!.startDate).add(this.workingTimeSeconds, 'seconds');
+    }
+
     /**
      * Checks if the exam is over considering the individual working time of the student and the grace period
      */
     isExamOver(): boolean {
         if (this.studentExam.exam) {
-            const individualExamEndDate = dayjs(this.studentExam.exam.startDate)
-                .add(this.getWorkingTimeSeconds(this.lastSavedWorkingTime), 'seconds')
-                .add(this.studentExam.exam.gracePeriod!, 'seconds');
+            const individualExamEndDate = dayjs(this.studentExam.exam.startDate).add(this.studentExam.workingTime!, 'seconds').add(this.studentExam.exam.gracePeriod!, 'seconds');
 
             return individualExamEndDate.isBefore(dayjs());
         }
