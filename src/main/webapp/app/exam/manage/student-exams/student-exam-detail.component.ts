--- conflicted
+++ resolved
@@ -122,14 +122,9 @@
                 exercise.studentParticipations[0].results?.length &&
                 exercise.studentParticipations[0].results.length > 0
             ) {
-<<<<<<< HEAD
-                this.achievedTotalScore += (exercise.studentParticipations[0].results[0].score! * exercise.maxPoints!) / 100;
-                this.achievedTotalScore = this.rounding(this.achievedTotalScore);
                 exercise!.studentParticipations[0].submissions![0].results! = exercise.studentParticipations[0].results;
                 setLatestSubmissionResult(exercise!.studentParticipations[0].submissions![0], getLatestSubmissionResult(exercise!.studentParticipations[0].submissions![0]));
-=======
                 this.achievedTotalPoints += this.rounding((exercise.studentParticipations[0].results[0].score! * exercise.maxPoints!) / 100);
->>>>>>> 13affb25
             }
         });
     }
