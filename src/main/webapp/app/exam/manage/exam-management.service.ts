import { Injectable } from '@angular/core';
import { Router } from '@angular/router';
import { filter, map, tap } from 'rxjs/operators';

import { HttpClient, HttpResponse } from '@angular/common/http';
import { Observable } from 'rxjs';
import dayjs from 'dayjs/esm';
import { Exam } from 'app/entities/exam.model';
import { createRequestOption } from 'app/shared/util/request.util';
import { StudentDTO } from 'app/entities/student-dto.model';
import { StudentExam } from 'app/entities/student-exam.model';
import { ExerciseGroup } from 'app/entities/exercise-group.model';
import { ExamScoreDTO } from 'app/exam/exam-scores/exam-score-dtos.model';
import { ExamInformationDTO } from 'app/entities/exam-information.model';
import { ExamChecklist } from 'app/entities/exam-checklist.model';
import { StatsForDashboard } from 'app/course/dashboards/stats-for-dashboard.model';
import { reconnectSubmissions, Submission } from 'app/entities/submission.model';
import { AccountService } from 'app/core/auth/account.service';
<<<<<<< HEAD
import { ProgrammingExercise } from 'app/entities/programming-exercise.model';
=======
import { EntityTitleService, EntityType } from 'app/shared/layouts/navbar/entity-title.service';
>>>>>>> e5fdb68f

type EntityResponseType = HttpResponse<Exam>;
type EntityArrayResponseType = HttpResponse<Exam[]>;

@Injectable({ providedIn: 'root' })
export class ExamManagementService {
    public resourceUrl = SERVER_API_URL + 'api/courses';

    constructor(private router: Router, private http: HttpClient, private accountService: AccountService, private entityTitleService: EntityTitleService) {}

    /**
     * Create an exam on the server using a POST request.
     * @param courseId The course id.
     * @param exam The exam to create.
     */
    create(courseId: number, exam: Exam): Observable<EntityResponseType> {
        const copy = ExamManagementService.convertDateFromClient(exam);
        return this.http
            .post<Exam>(`${this.resourceUrl}/${courseId}/exams`, copy, { observe: 'response' })
            .pipe(map((res: EntityResponseType) => ExamManagementService.convertDateFromServer(res)));
    }

    /**
     * Update an exam on the server using a PUT request.
     * @param courseId The course id.
     * @param exam The exam to update.
     */
    update(courseId: number, exam: Exam): Observable<EntityResponseType> {
        const copy = ExamManagementService.convertDateFromClient(exam);
        return this.http
            .put<Exam>(`${this.resourceUrl}/${courseId}/exams`, copy, { observe: 'response' })
            .pipe(map((res: EntityResponseType) => ExamManagementService.convertDateFromServer(res)));
    }

    /**
     * Imports an exam on the server using a PUT request.
     * @param courseId The course id into which the exam should be imported
     * @param exam The exam with exercises to import.
     */
    import(courseId: number, exam: Exam): Observable<EntityResponseType> {
        const copy = ExamManagementService.convertDateFromClient(exam);
        return this.http
            .post<Exam>(`${this.resourceUrl}/${courseId}/exam-import`, copy, { observe: 'response' })
            .pipe(map((res: EntityResponseType) => ExamManagementService.convertDateFromServer(res)));
    }

    /**
     * Imports an exam on the server using a PUT request.
     * @param courseId The course id into which the exercise groups should be imported
     * @param examId The exam id to which the exercise groups should be added
     * @param exerciseGroups the exercise groups to be added to the exam
     */
    importExerciseGroup(courseId: number, examId: number, exerciseGroups: ExerciseGroup[]): Observable<HttpResponse<ExerciseGroup[]>> {
        return this.http.post<ExerciseGroup[]>(`${this.resourceUrl}/${courseId}/exams/${examId}/import-exercise-group`, exerciseGroups, { observe: 'response' });
    }

    /**
     * Find an exam on the server using a GET request.
     * @param courseId The course id.
     * @param examId The id of the exam to get.
     * @param withStudents Boolean flag whether to fetch all students registered for the exam
     * @param withExerciseGroups Boolean flag whether to fetch all exercise groups of the exam
     */
    find(courseId: number, examId: number, withStudents = false, withExerciseGroups = false): Observable<EntityResponseType> {
        const options = createRequestOption({ withStudents, withExerciseGroups });
        return this.http
            .get<Exam>(`${this.resourceUrl}/${courseId}/exams/${examId}`, { params: options, observe: 'response' })
            .pipe(map((res: EntityResponseType) => ExamManagementService.convertDateFromServer(res)))
            .pipe(
                tap((res: EntityResponseType) => {
                    if (res.body?.course) {
                        this.accountService.setAccessRightsForCourse(res.body.course);
                    }
                    this.sendTitlesToEntityTitleService(res?.body);
                }),
            );
    }

    /**
<<<<<<< HEAD
     * Find an exam on the server using a GET request with exercises for the exam import
     * @param examId The id of the exam to get.
     */
    findWithExercisesAndWithoutCourseId(examId: number): Observable<EntityResponseType> {
        return this.http
            .get<Exam>(`api/exams/${examId}`, { observe: 'response' })
            .pipe(map((res: EntityResponseType) => ExamManagementService.convertDateFromServer(res)))
            .pipe(
                tap((res: EntityResponseType) => {
                    if (res.body?.course) {
                        this.accountService.setAccessRightsForCourse(res.body.course);
                    }
                }),
            );
    }

    /**
     * Fetches the title of the exam with the given id
     *
     * @param examId the id of the exam
     * @return the title of the exam in an HttpResponse, or an HttpErrorResponse on error
     */
    getTitle(examId: number): Observable<HttpResponse<string>> {
        return this.http.get(`api/exams/${examId}/title`, { observe: 'response', responseType: 'text' });
    }

    /**
=======
>>>>>>> e5fdb68f
     * Find all scores of an exam.
     * @param courseId The id of the course.
     * @param examId The id of the exam.
     */
    getExamScores(courseId: number, examId: number): Observable<HttpResponse<ExamScoreDTO>> {
        return this.http.get<ExamScoreDTO>(`${this.resourceUrl}/${courseId}/exams/${examId}/scores`, { observe: 'response' });
    }

    /**
     * Get the exam statistics used within the instructor exam checklist
     * @param courseId The id of the course.
     * @param examId The id of the exam.
     */
    getExamStatistics(courseId: number, examId: number): Observable<HttpResponse<ExamChecklist>> {
        return this.http.get<ExamChecklist>(`${this.resourceUrl}/${courseId}/exams/${examId}/statistics`, { observe: 'response' });
    }

    /**
     * returns the stats of the exam with the provided unique identifiers for the assessment dashboard
     * @param courseId - the id of the course
     * @param examId   - the id of the exam
     */
    getStatsForExamAssessmentDashboard(courseId: number, examId: number): Observable<HttpResponse<StatsForDashboard>> {
        return this.http.get<StatsForDashboard>(`${this.resourceUrl}/${courseId}/exams/${examId}/stats-for-exam-assessment-dashboard`, { observe: 'response' });
    }

    /**
     * Find all exams for the given course.
     * @param courseId The course id.
     */
    findAllExamsForCourse(courseId: number): Observable<EntityArrayResponseType> {
        return this.http.get<Exam[]>(`${this.resourceUrl}/${courseId}/exams`, { observe: 'response' }).pipe(
            map((res: EntityArrayResponseType) => ExamManagementService.convertDateArrayFromServer(res)),
            tap((res: EntityArrayResponseType) => res?.body?.forEach(this.sendTitlesToEntityTitleService.bind(this))),
        );
    }

    /**
     * Find all exams where the in the course they are conducted the user has instructor rights
     * @param courseId The course id where the quiz should be created
     */
    findAllExamsAccessibleToUser(courseId: number): Observable<EntityArrayResponseType> {
        return this.http.get<Exam[]>(`${this.resourceUrl}/${courseId}/exams-for-user`, { observe: 'response' }).pipe(
            map((res: EntityArrayResponseType) => ExamManagementService.convertDateArrayFromServer(res)),
            tap((res: EntityArrayResponseType) => res?.body?.forEach(this.sendTitlesToEntityTitleService.bind(this))),
        );
    }

    /**
     * Find all exams that are held today and in the future.
     */
    findAllCurrentAndUpcomingExams(): Observable<EntityArrayResponseType> {
        return this.http.get<Exam[]>(`${this.resourceUrl}/upcoming-exams`, { observe: 'response' }).pipe(
            map((res: EntityArrayResponseType) => ExamManagementService.convertDateArrayFromServer(res)),
            tap((res: EntityArrayResponseType) => res?.body?.forEach(this.sendTitlesToEntityTitleService.bind(this))),
        );
    }

    /**
     * Returns the exam with the provided unique identifier for the assessment dashboard
     * @param courseId - the id of the course
     * @param examId - the id of the exam
     * @param isTestRun - boolean to determine whether it is a test run
     */
    getExamWithInterestingExercisesForAssessmentDashboard(courseId: number, examId: number, isTestRun: boolean): Observable<EntityResponseType> {
        let url: string;
        if (isTestRun) {
            url = `${this.resourceUrl}/${courseId}/exams/${examId}/exam-for-test-run-assessment-dashboard`;
        } else {
            url = `${this.resourceUrl}/${courseId}/exams/${examId}/exam-for-assessment-dashboard`;
        }
        return this.http.get<Exam>(url, { observe: 'response' }).pipe(
            map((res: EntityResponseType) => ExamManagementService.convertDateFromServer(res)),
            tap((res: EntityResponseType) => this.sendTitlesToEntityTitleService(res.body)),
        );
    }

    getLatestIndividualEndDateOfExam(courseId: number, examId: number): Observable<HttpResponse<ExamInformationDTO>> {
        const url = `${this.resourceUrl}/${courseId}/exams/${examId}/latest-end-date`;
        return this.http.get<ExamInformationDTO>(url, { observe: 'response' }).pipe(
            map((res: HttpResponse<ExamInformationDTO>) => {
                res.body!.latestIndividualEndDate = dayjs(res.body!.latestIndividualEndDate);
                return res;
            }),
        );
    }

    /**
     * Delete an exam on the server using a DELETE request.
     * @param courseId The course id.
     * @param examId The id of the exam to delete.
     */
    delete(courseId: number, examId: number): Observable<HttpResponse<any>> {
        return this.http.delete<any>(`${this.resourceUrl}/${courseId}/exams/${examId}`, { observe: 'response' });
    }

    /**
     * Add a student to the registered users for an exam
     * @param courseId The course id.
     * @param examId The id of the exam to which to add the student
     * @param studentLogin Login of the student
     */
    addStudentToExam(courseId: number, examId: number, studentLogin: string): Observable<HttpResponse<StudentDTO>> {
        return this.http.post<StudentDTO>(`${this.resourceUrl}/${courseId}/exams/${examId}/students/${studentLogin}`, undefined, { observe: 'response' });
    }

    /**
     * Add students to the registered users for an exam
     * @param courseId The course id.
     * @param examId The id of the exam to which to add the student
     * @param studentDtos Student DTOs of student to add to the exam
     * @return studentDtos of students that were not found in the system
     */
    addStudentsToExam(courseId: number, examId: number, studentDtos: StudentDTO[]): Observable<HttpResponse<StudentDTO[]>> {
        return this.http.post<StudentDTO[]>(`${this.resourceUrl}/${courseId}/exams/${examId}/students`, studentDtos, { observe: 'response' });
    }

    /**
     * Add all students of the course to the exam
     * @param courseId
     * @param examId
     * @return studentDtos of students that were not found in the system
     */
    addAllStudentsOfCourseToExam(courseId: number, examId: number): Observable<HttpResponse<void>> {
        return this.http.post<HttpResponse<void>>(`${this.resourceUrl}/${courseId}/exams/${examId}/register-course-students`, { observe: 'response' });
    }

    /**
     * Remove a student from the registered users for an exam
     * @param courseId The course id
     * @param examId The id of the exam from which to remove the student
     * @param studentLogin Login of the student
     * @param withParticipationsAndSubmission
     */
    removeStudentFromExam(courseId: number, examId: number, studentLogin: string, withParticipationsAndSubmission = false): Observable<HttpResponse<any>> {
        const options = createRequestOption({ withParticipationsAndSubmission });
        return this.http.delete<any>(`${this.resourceUrl}/${courseId}/exams/${examId}/students/${studentLogin}`, {
            params: options,
            observe: 'response',
        });
    }

    /**
     * Remove all students from an exam
     * @param courseId The course id
     * @param examId The id of the exam from which to remove the student
     * @param withParticipationsAndSubmission if participations and Submissions should also be removed
     */
    removeAllStudentsFromExam(courseId: number, examId: number, withParticipationsAndSubmission = false) {
        const options = createRequestOption({ withParticipationsAndSubmission });
        return this.http.delete<any>(`${this.resourceUrl}/${courseId}/exams/${examId}/students`, {
            params: options,
            observe: 'response',
        });
    }

    /**
     * Generate all student exams for all registered students of the exam.
     * @param courseId
     * @param examId
     * @returns a list with the generated student exams
     */
    generateStudentExams(courseId: number, examId: number): Observable<HttpResponse<StudentExam[]>> {
        return this.http.post<any>(`${this.resourceUrl}/${courseId}/exams/${examId}/generate-student-exams`, {}, { observe: 'response' });
    }

    /**
     * Generate a test run student exam based on the testRunConfiguration.
     * @param courseId the id of the course
     * @param examId the id of the exam
     * @param testRunConfiguration the desired configuration
     * @returns the created test run
     */
    createTestRun(courseId: number, examId: number, testRunConfiguration: StudentExam): Observable<HttpResponse<StudentExam>> {
        return this.http.post<StudentExam>(`${this.resourceUrl}/${courseId}/exams/${examId}/test-run`, testRunConfiguration, { observe: 'response' });
    }

    /**
     * Delete a test run
     * @param courseId the id of the course
     * @param examId the id of the exam
     * @param testRunId the id of the test run
     */
    deleteTestRun(courseId: number, examId: number, testRunId: number): Observable<HttpResponse<StudentExam>> {
        return this.http.delete<StudentExam>(`${this.resourceUrl}/${courseId}/exams/${examId}/test-run/${testRunId}`, { observe: 'response' });
    }

    /**
     * Find all the test runs for the exam
     * @param courseId the id of the course
     * @param examId the id of the exam
     */
    findAllTestRunsForExam(courseId: number, examId: number): Observable<HttpResponse<StudentExam[]>> {
        return this.http.get<StudentExam[]>(`${this.resourceUrl}/${courseId}/exams/${examId}/test-runs`, { observe: 'response' });
    }

    /**
     * Generate missing student exams for newly added students of the exam.
     * @param courseId
     * @param examId
     * @returns a list with the generated student exams
     */
    generateMissingStudentExams(courseId: number, examId: number): Observable<HttpResponse<StudentExam[]>> {
        return this.http.post<any>(`${this.resourceUrl}/${courseId}/exams/${examId}/generate-missing-student-exams`, {}, { observe: 'response' });
    }

    /**
     * Start all the exercises for all the student exams belonging to the exam
     * @param courseId course to which the exam belongs
     * @param examId exam to which the student exams belong
     * @returns number of generated participations
     */
    startExercises(courseId: number, examId: number): Observable<HttpResponse<number>> {
        return this.http.post<any>(`${this.resourceUrl}/${courseId}/exams/${examId}/student-exams/start-exercises`, {}, { observe: 'response' });
    }

    /**
     * Evaluate all the quiz exercises belonging to the exam
     * @param courseId id of the course to which the exam belongs
     * @param examId id of the exam for which the quiz exercises should be evaluated
     * @returns number of evaluated exercises
     */
    evaluateQuizExercises(courseId: number, examId: number): Observable<HttpResponse<number>> {
        return this.http.post<any>(`${this.resourceUrl}/${courseId}/exams/${examId}/student-exams/evaluate-quiz-exercises`, {}, { observe: 'response' });
    }

    /**
     * Assess all the modeling and text participations belonging to unsubmitted student exams
     * @param courseId id of the course to which the exam belongs
     * @param examId id of the exam
     * @returns number of evaluated participations
     */
    assessUnsubmittedExamModelingAndTextParticipations(courseId: number, examId: number): Observable<HttpResponse<number>> {
        return this.http.post<any>(`${this.resourceUrl}/${courseId}/exams/${examId}/student-exams/assess-unsubmitted-and-empty-student-exams`, {}, { observe: 'response' });
    }

    /**
     * Unlock all the programming exercises belonging to the exam
     * @param courseId id of the course to which the exam belongs
     * @param examId id of the exam for which the programming exercises should be unlocked
     * @returns number of exercises for which the repositories were unlocked
     */
    unlockAllRepositories(courseId: number, examId: number): Observable<HttpResponse<number>> {
        return this.http.post<any>(`${this.resourceUrl}/${courseId}/exams/${examId}/student-exams/unlock-all-repositories`, {}, { observe: 'response' });
    }

    /**
     * Lock all the programming exercises belonging to the exam
     * @param courseId id of the course to which the exam belongs
     * @param examId id of the exam for which the programming exercises should be locked
     * @returns number of exercises for which the repositories were locked
     */
    lockAllRepositories(courseId: number, examId: number): Observable<HttpResponse<number>> {
        return this.http.post<any>(`${this.resourceUrl}/${courseId}/exams/${examId}/student-exams/lock-all-repositories`, {}, { observe: 'response' });
    }

    /**
     * Save the exercise groups of an exam in the given order.
     * @param courseId The course id.
     * @param examId The exam id.
     * @param exerciseGroups List of exercise groups.
     */
    updateOrder(courseId: number, examId: number, exerciseGroups: ExerciseGroup[]): Observable<HttpResponse<ExerciseGroup[]>> {
        return this.http.put<ExerciseGroup[]>(`${this.resourceUrl}/${courseId}/exams/${examId}/exercise-groups-order`, exerciseGroups, { observe: 'response' });
    }

    /**
     * Resets an Exam with examId by deleting all its studentExams and participations.
     * @param courseId The course id.
     * @param examId The exam id.
     */
    reset(courseId: number, examId: number): Observable<EntityResponseType> {
        return this.http.delete<Exam>(`${this.resourceUrl}/${courseId}/exams/${examId}/reset`, { observe: 'response' });
    }

    public static convertDateFromClient(exam: Exam): Exam {
        return Object.assign({}, exam, {
            startDate: exam.startDate && dayjs(exam.startDate).isValid() ? exam.startDate.toJSON() : undefined,
            endDate: exam.endDate && dayjs(exam.endDate).isValid() ? exam.endDate.toJSON() : undefined,
            visibleDate: exam.visibleDate && dayjs(exam.visibleDate).isValid() ? exam.visibleDate.toJSON() : undefined,
            publishResultsDate: exam.publishResultsDate && dayjs(exam.publishResultsDate).isValid() ? exam.publishResultsDate.toJSON() : undefined,
            examStudentReviewStart: exam.examStudentReviewStart && dayjs(exam.examStudentReviewStart).isValid() ? exam.examStudentReviewStart.toJSON() : undefined,
            examStudentReviewEnd: exam.examStudentReviewEnd && dayjs(exam.examStudentReviewEnd).isValid() ? exam.examStudentReviewEnd.toJSON() : undefined,
        });
    }

    private static convertDateFromServer(res: EntityResponseType): EntityResponseType {
        if (res.body) {
            this.convertExamDate(res.body);
        }
        return res;
    }

    private static convertDateArrayFromServer(res: EntityArrayResponseType): EntityArrayResponseType {
        if (res.body) {
            res.body.forEach(this.convertExamDate);
        }
        return res;
    }

    private static convertExamDate(exam: Exam) {
        exam.startDate = exam.startDate ? dayjs(exam.startDate) : undefined;
        exam.endDate = exam.endDate ? dayjs(exam.endDate) : undefined;
        exam.visibleDate = exam.visibleDate ? dayjs(exam.visibleDate) : undefined;
        exam.publishResultsDate = exam.publishResultsDate ? dayjs(exam.publishResultsDate) : undefined;
        exam.examStudentReviewStart = exam.examStudentReviewStart ? dayjs(exam.examStudentReviewStart) : undefined;
        exam.examStudentReviewEnd = exam.examStudentReviewEnd ? dayjs(exam.examStudentReviewEnd) : undefined;
    }

    findAllLockedSubmissionsOfExam(courseId: number, examId: number) {
        return this.http.get<Submission[]>(`${this.resourceUrl}/${courseId}/exams/${examId}/lockedSubmissions`, { observe: 'response' }).pipe(
            filter((res) => !!res.body),
            tap((res) => reconnectSubmissions(res.body!)),
        );
    }

    /**
     * Downloads the exam archive of the specified examId. Returns an error
     * if the archive does not exist.
     * @param courseId
     * @param examId The id of the exam
     */
    downloadExamArchive(courseId: number, examId: number): Observable<HttpResponse<Blob>> {
        return this.http.get(`${this.resourceUrl}/${courseId}/exams/${examId}/download-archive`, {
            observe: 'response',
            responseType: 'blob',
        });
    }

    /**
     * Archives the exam of the specified examId.
     * @param courseId the id of the course of the exam
     * @param examId The id of the exam to archive
     */
    archiveExam(courseId: number, examId: number): Observable<HttpResponse<any>> {
        return this.http.put(`${this.resourceUrl}/${courseId}/exams/${examId}/archive`, {}, { observe: 'response' });
    }

    private sendTitlesToEntityTitleService(exam: Exam | undefined | null) {
        this.entityTitleService.setTitle(EntityType.EXAM, [exam?.id], exam?.title);
    }
}<|MERGE_RESOLUTION|>--- conflicted
+++ resolved
@@ -16,11 +16,8 @@
 import { StatsForDashboard } from 'app/course/dashboards/stats-for-dashboard.model';
 import { reconnectSubmissions, Submission } from 'app/entities/submission.model';
 import { AccountService } from 'app/core/auth/account.service';
-<<<<<<< HEAD
 import { ProgrammingExercise } from 'app/entities/programming-exercise.model';
-=======
 import { EntityTitleService, EntityType } from 'app/shared/layouts/navbar/entity-title.service';
->>>>>>> e5fdb68f
 
 type EntityResponseType = HttpResponse<Exam>;
 type EntityArrayResponseType = HttpResponse<Exam[]>;
@@ -100,7 +97,6 @@
     }
 
     /**
-<<<<<<< HEAD
      * Find an exam on the server using a GET request with exercises for the exam import
      * @param examId The id of the exam to get.
      */
@@ -118,18 +114,6 @@
     }
 
     /**
-     * Fetches the title of the exam with the given id
-     *
-     * @param examId the id of the exam
-     * @return the title of the exam in an HttpResponse, or an HttpErrorResponse on error
-     */
-    getTitle(examId: number): Observable<HttpResponse<string>> {
-        return this.http.get(`api/exams/${examId}/title`, { observe: 'response', responseType: 'text' });
-    }
-
-    /**
-=======
->>>>>>> e5fdb68f
      * Find all scores of an exam.
      * @param courseId The id of the course.
      * @param examId The id of the exam.
