--- conflicted
+++ resolved
@@ -90,15 +90,9 @@
      * @param route Contains the information about the route to be resolved
      */
     resolve(route: ActivatedRouteSnapshot): Observable<StudentExam> {
-<<<<<<< HEAD
         const courseId = route.params['courseId'] ? route.params['courseId'] : undefined;
         const examId = route.params['examId'] ? route.params['examId'] : undefined;
-        const studentExamId = route.params['studentExamId'] ? route.params['studentExamId'] : undefined;
-=======
-        const courseId = route.params['courseId'] ? route.params['courseId'] : null;
-        const examId = route.params['examId'] ? route.params['examId'] : null;
         const studentExamId = route.params['studentExamId'] ? route.params['studentExamId'] : route.params['testRunId'];
->>>>>>> 255b674a
         if (courseId && examId && studentExamId) {
             return this.studentExamService.find(courseId, examId, studentExamId).pipe(
                 filter((response: HttpResponse<StudentExam>) => response.ok),
