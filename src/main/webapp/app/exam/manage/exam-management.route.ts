import { Routes } from '@angular/router';
import { UserRouteAccessService } from 'app/core/auth/user-route-access-service';

import { PendingChangesGuard } from 'app/shared/guard/pending-changes.guard';
import { Authority } from 'app/shared/constants/authority.constants';
import { ParticipationSubmissionComponent } from 'app/exercise/participation-submission/participation-submission.component';

import { ParticipationComponent } from 'app/exercise/participation/participation.component';
import { ExerciseScoresComponent } from 'app/exercise/exercise-scores/exercise-scores.component';

import { CodeEditorTutorAssessmentContainerComponent } from 'app/programming/manage/assess/code-editor-tutor-assessment-container/code-editor-tutor-assessment-container.component';
import { exerciseTypes } from 'app/exercise/shared/entities/exercise/exercise.model';

import { ExerciseStatisticsComponent } from 'app/exercise/statistics/exercise-statistics.component';

import { FileUploadExerciseManagementResolve } from 'app/fileupload/manage/services/file-upload-exercise-management-resolve.service';
import { ModelingExerciseResolver } from 'app/modeling/manage/services/modeling-exercise-resolver.service';
import { CourseResolve, ExamResolve, ExerciseGroupResolve, StudentExamResolve } from 'app/exam/manage/services/exam-management-resolve.service';
import { ProgrammingExerciseResolve } from 'app/programming/manage/services/programming-exercise-resolve.service';
import { TextExerciseResolver } from 'app/text/manage/text-exercise/service/text-exercise-resolver.service';
import { repositorySubRoutes } from 'app/programming/shared/routes/programming-exercise-repository.route';
import { ExerciseAssessmentDashboardComponent } from 'app/assessment/shared/assessment-dashboard/exercise-dashboard/exercise-assessment-dashboard.component';

export const examManagementRoute: Routes = [
    {
        path: '',
        loadComponent: () => import('app/exam/manage/exam-management/exam-management.component').then((m) => m.ExamManagementComponent),
        data: {
            authorities: [Authority.TA, Authority.EDITOR, Authority.INSTRUCTOR, Authority.ADMIN],
            pageTitle: 'artemisApp.examManagement.title',
        },
        canActivate: [UserRouteAccessService],
    },
    {
        path: 'new',
        loadComponent: () => import('app/exam/manage/exams/update/exam-update.component').then((m) => m.ExamUpdateComponent),
        resolve: {
            exam: ExamResolve,
            course: CourseResolve,
        },
        data: {
            authorities: [Authority.INSTRUCTOR, Authority.ADMIN],
            pageTitle: 'artemisApp.examManagement.title',
        },
        canActivate: [UserRouteAccessService],
    },
    {
        path: ':examId/edit',
        loadComponent: () => import('app/exam/manage/exams/update/exam-update.component').then((m) => m.ExamUpdateComponent),
        resolve: {
            exam: ExamResolve,
            course: CourseResolve,
        },
        data: {
            authorities: [Authority.INSTRUCTOR, Authority.ADMIN],
            pageTitle: 'artemisApp.examManagement.title',
        },
        canActivate: [UserRouteAccessService],
    },
    {
        path: ':examId/scores',
        loadComponent: () => import('app/exam/manage/exam-scores/exam-scores.component').then((m) => m.ExamScoresComponent),
        data: {
            authorities: [Authority.ADMIN, Authority.INSTRUCTOR],
            pageTitle: 'artemisApp.examScores.title',
        },
        canActivate: [UserRouteAccessService],
    },
    {
        path: ':examId',
        loadComponent: () => import('app/exam/manage/exams/detail/exam-detail.component').then((m) => m.ExamDetailComponent),
        resolve: {
            exam: ExamResolve,
        },
        data: {
            authorities: [Authority.INSTRUCTOR, Authority.ADMIN],
            pageTitle: 'artemisApp.examManagement.title',
            requestOptions: {
                withExerciseGroups: true,
            },
        },
        canActivate: [UserRouteAccessService],
    },
    // Exam Import
    {
        path: 'import/:examId',
        loadComponent: () => import('app/exam/manage/exams/update/exam-update.component').then((m) => m.ExamUpdateComponent),
        resolve: {
            exam: ExamResolve,
            course: CourseResolve,
        },
        data: {
            authorities: [Authority.INSTRUCTOR, Authority.ADMIN],
            pageTitle: 'artemisApp.examManagement.title',
            requestOptions: {
                forImport: true,
            },
        },
        canActivate: [UserRouteAccessService],
    },
    {
        path: ':examId/exercise-groups',
        loadComponent: () => import('app/exam/manage/exercise-groups/exercise-groups.component').then((m) => m.ExerciseGroupsComponent),
        data: {
            authorities: [Authority.EDITOR, Authority.INSTRUCTOR, Authority.ADMIN],
            pageTitle: 'artemisApp.examManagement.title',
        },
        canActivate: [UserRouteAccessService],
    },
    {
        path: ':examId/exercise-groups/new',
        loadComponent: () => import('app/exam/manage/exercise-groups/update/exercise-group-update.component').then((m) => m.ExerciseGroupUpdateComponent),
        resolve: {
            exam: ExamResolve,
            exerciseGroup: ExerciseGroupResolve,
        },
        data: {
            authorities: [Authority.EDITOR, Authority.INSTRUCTOR, Authority.ADMIN],
            pageTitle: 'artemisApp.examManagement.title',
        },
        canActivate: [UserRouteAccessService],
    },
    {
        path: ':examId/exercise-groups/:exerciseGroupId/edit',
        loadComponent: () => import('app/exam/manage/exercise-groups/update/exercise-group-update.component').then((m) => m.ExerciseGroupUpdateComponent),
        resolve: {
            exam: ExamResolve,
            exerciseGroup: ExerciseGroupResolve,
        },
        data: {
            authorities: [Authority.EDITOR, Authority.INSTRUCTOR, Authority.ADMIN],
            pageTitle: 'artemisApp.examManagement.title',
        },
        canActivate: [UserRouteAccessService],
    },
    {
        path: ':examId/exercise-groups/:exerciseGroupId/text-exercises/:exerciseId/tutor-effort-statistics',
        loadChildren: () => import('app/text/manage/tutor-effort/tutor-effort-statistics.route').then((m) => m.tutorEffortStatisticsRoute),
    },
    {
        path: ':examId/students',
        loadComponent: () => import('app/exam/manage/students/exam-students.component').then((m) => m.ExamStudentsComponent),
        resolve: {
            exam: ExamResolve,
        },
        data: {
            authorities: [Authority.INSTRUCTOR, Authority.ADMIN],
            pageTitle: 'artemisApp.examManagement.title',
            requestOptions: {
                withStudents: true,
            },
        },
        canActivate: [UserRouteAccessService],
    },
    {
        path: ':examId/students/verify-attendance',
        loadComponent: () =>
            import('app/exam/manage/students/verify-attendance-check/exam-students-attendance-check.component').then((m) => m.ExamStudentsAttendanceCheckComponent),
        resolve: {
            exam: ExamResolve,
        },
        data: {
            authorities: [Authority.INSTRUCTOR, Authority.ADMIN],
            pageTitle: 'artemisApp.examManagement.title',
        },
        canActivate: [UserRouteAccessService],
    },
    {
        path: ':examId/student-exams',
        loadComponent: () => import('app/exam/manage/student-exams/student-exams.component').then((m) => m.StudentExamsComponent),
        data: {
            authorities: [Authority.INSTRUCTOR, Authority.ADMIN],
            pageTitle: 'artemisApp.examManagement.title',
        },
        canActivate: [UserRouteAccessService],
    },
    {
        path: ':examId/grading-system',
        loadComponent: () => import('app/assessment/manage/grading-system/grading-system.component').then((m) => m.GradingSystemComponent),
        data: {
            authorities: [Authority.INSTRUCTOR, Authority.ADMIN],
            pageTitle: 'artemisApp.examManagement.gradingSystem',
        },
        canActivate: [UserRouteAccessService],
        loadChildren: () => import('app/assessment/manage/grading-system/grading-system.route').then((m) => m.gradingSystemState),
    },
    {
        path: ':examId/bonus',
        loadComponent: () => import('app/assessment/manage/grading-system/bonus/bonus.component').then((m) => m.BonusComponent),
        data: {
            authorities: [Authority.INSTRUCTOR, Authority.ADMIN],
            pageTitle: 'artemisApp.bonus.title',
        },
        canActivate: [UserRouteAccessService],
    },
    {
        path: ':examId/suspicious-behavior',
        loadComponent: () => import('app/exam/manage/suspicious-behavior/suspicious-behavior.component').then((m) => m.SuspiciousBehaviorComponent),
        data: {
            authorities: [Authority.ADMIN, Authority.INSTRUCTOR],
            pageTitle: 'artemisApp.examManagement.suspiciousBehavior.title',
        },
        canActivate: [UserRouteAccessService],
    },
    {
        path: ':examId/suspicious-behavior/suspicious-sessions',
        loadComponent: () =>
            import('app/exam/manage/suspicious-behavior/suspicious-sessions-overview/suspicious-sessions-overview.component').then((m) => m.SuspiciousSessionsOverviewComponent),
        data: {
            authorities: [Authority.ADMIN, Authority.INSTRUCTOR],
            pageTitle: 'artemisApp.examManagement.suspiciousBehavior.suspiciousSessions.title',
        },
        canActivate: [UserRouteAccessService],
    },
    {
        path: ':examId/test-runs',
        loadComponent: () => import('app/exam/manage/test-runs/test-run-management/test-run-management.component').then((m) => m.TestRunManagementComponent),
        resolve: {
            exam: ExamResolve,
        },
        data: {
            authorities: [Authority.INSTRUCTOR, Authority.ADMIN],
            pageTitle: 'artemisApp.examManagement.title',
        },
        canActivate: [UserRouteAccessService],
    },
    {
        path: ':examId/test-runs/assess',
        loadComponent: () => import('app/assessment/shared/assessment-dashboard/assessment-dashboard.component').then((m) => m.AssessmentDashboardComponent),
        data: {
            authorities: [Authority.ADMIN, Authority.INSTRUCTOR, Authority.TA],
            pageTitle: 'artemisApp.examManagement.assessmentDashboard',
        },
        canActivate: [UserRouteAccessService],
    },
    {
        path: ':examId/test-runs/:studentExamId',
        loadComponent: () => import('app/exam/manage/student-exams/student-exam-detail/student-exam-detail.component').then((m) => m.StudentExamDetailComponent),
        resolve: {
            studentExam: StudentExamResolve,
        },
        data: {
            authorities: [Authority.INSTRUCTOR, Authority.ADMIN],
            pageTitle: 'artemisApp.examManagement.title',
        },
        canActivate: [UserRouteAccessService],
    },
    {
        path: ':examId/student-exams/:studentExamId',
        loadComponent: () => import('app/exam/manage/student-exams/student-exam-detail/student-exam-detail.component').then((m) => m.StudentExamDetailComponent),
        resolve: {
            studentExam: StudentExamResolve,
        },
        data: {
            authorities: [Authority.INSTRUCTOR, Authority.ADMIN],
            pageTitle: 'artemisApp.examManagement.title',
        },
        canActivate: [UserRouteAccessService],
    },
    {
        path: ':examId/student-exams/:studentExamId/summary',
        loadComponent: () => import('app/exam/manage/student-exams/student-exam-summary/student-exam-summary.component').then((m) => m.StudentExamSummaryComponent),
        resolve: {
            studentExam: StudentExamResolve,
        },
        data: {
            authorities: [Authority.INSTRUCTOR, Authority.ADMIN],
            pageTitle: 'artemisApp.examManagement.title',
        },
        canActivate: [UserRouteAccessService],
    },
    {
        path: ':examId/student-exams/:studentExamId/programming-exercises/:exerciseId/repository/:repositoryType',
        children: repositorySubRoutes,
    },
    {
        path: ':examId/student-exams/:studentExamId/programming-exercises/:exerciseId/repository/:repositoryType/:repositoryId',
        children: repositorySubRoutes,
    },
    {
        path: ':examId/student-exams/:studentExamId/exam-timeline',
        loadComponent: () => import('app/exam/manage/student-exams/student-exam-timeline/student-exam-timeline.component').then((m) => m.StudentExamTimelineComponent),
        resolve: {
            studentExam: StudentExamResolve,
        },
        data: {
            authorities: [Authority.INSTRUCTOR, Authority.ADMIN],
            pageTitle: 'artemisApp.examManagement.title',
        },
        canActivate: [UserRouteAccessService],
    },
    {
        path: ':examId/student-exams/:studentExamId/summary/overview/grading-key',
        loadComponent: () => import('app/assessment/manage/grading-system/grading-key-overview/grading-key-overview.component').then((m) => m.GradingKeyOverviewComponent),
        data: {
            authorities: [Authority.INSTRUCTOR, Authority.ADMIN],
            pageTitle: 'artemisApp.examManagement.title',
        },
        canActivate: [UserRouteAccessService],
    },
    {
        path: ':examId/student-exams/:studentExamId/summary/overview/bonus-grading-key',
        loadComponent: () => import('app/assessment/manage/grading-system/grading-key-overview/grading-key-overview.component').then((m) => m.GradingKeyOverviewComponent),
        data: {
            authorities: [Authority.INSTRUCTOR, Authority.ADMIN],
            pageTitle: 'artemisApp.examManagement.title',
            forBonus: true,
        },
        canActivate: [UserRouteAccessService],
    },
    {
        path: ':examId/test-runs/:testRunId/conduction',
        loadComponent: () => import('app/exam/overview/exam-participation/exam-participation.component').then((m) => m.ExamParticipationComponent),
        data: {
            authorities: [Authority.INSTRUCTOR, Authority.ADMIN],
            pageTitle: 'artemisApp.exam.title',
        },
        canActivate: [UserRouteAccessService],
        canDeactivate: [PendingChangesGuard],
    },
    {
        path: ':examId/test-runs/:studentExamId/summary',
        loadComponent: () => import('app/exam/manage/student-exams/student-exam-summary/student-exam-summary.component').then((m) => m.StudentExamSummaryComponent),
        resolve: {
            studentExam: StudentExamResolve,
        },
        data: {
            authorities: [Authority.INSTRUCTOR, Authority.ADMIN],
            pageTitle: 'artemisApp.examManagement.title',
        },
        canActivate: [UserRouteAccessService],
    },
    // Create Modeling Exercise
    {
        path: ':examId/exercise-groups/:exerciseGroupId/modeling-exercises/new',
        loadComponent: () => import('app/modeling/manage/update/modeling-exercise-update.component').then((m) => m.ModelingExerciseUpdateComponent),
        resolve: {
            modelingExercise: ModelingExerciseResolver,
        },
        data: {
            authorities: [Authority.EDITOR, Authority.INSTRUCTOR, Authority.ADMIN],
            pageTitle: 'artemisApp.modelingExercise.home.title',
        },
        canActivate: [UserRouteAccessService],
    },
    // Import Modeling Exercise
    {
        path: ':examId/exercise-groups/:exerciseGroupId/modeling-exercises/import/:exerciseId',
        loadComponent: () => import('app/modeling/manage/update/modeling-exercise-update.component').then((m) => m.ModelingExerciseUpdateComponent),
        resolve: {
            modelingExercise: ModelingExerciseResolver,
        },
        data: {
            authorities: [Authority.EDITOR, Authority.INSTRUCTOR, Authority.ADMIN],
            pageTitle: 'artemisApp.modelingExercise.home.title',
        },
        canActivate: [UserRouteAccessService],
    },
    // Edit Modeling Exercise
    {
        path: ':examId/exercise-groups/:exerciseGroupId/modeling-exercises/:exerciseId/edit',
        loadComponent: () => import('app/modeling/manage/update/modeling-exercise-update.component').then((m) => m.ModelingExerciseUpdateComponent),
        resolve: {
            modelingExercise: ModelingExerciseResolver,
        },
        data: {
            authorities: [Authority.EDITOR, Authority.INSTRUCTOR, Authority.ADMIN],
            pageTitle: 'artemisApp.modelingExercise.home.title',
        },
        canActivate: [UserRouteAccessService],
    },
    // Create Text Exercise
    {
        path: ':examId/exercise-groups/:exerciseGroupId/text-exercises/new',
        loadComponent: () => import('app/text/manage/text-exercise/update/text-exercise-update.component').then((m) => m.TextExerciseUpdateComponent),
        resolve: {
            textExercise: TextExerciseResolver,
        },
        data: {
            authorities: [Authority.EDITOR, Authority.INSTRUCTOR, Authority.ADMIN],
            pageTitle: 'artemisApp.textExercise.home.title',
        },
        canActivate: [UserRouteAccessService],
    },
    // Import Text Exercise
    {
        path: ':examId/exercise-groups/:exerciseGroupId/text-exercises/import/:exerciseId',
        loadComponent: () => import('app/text/manage/text-exercise/update/text-exercise-update.component').then((m) => m.TextExerciseUpdateComponent),
        resolve: {
            textExercise: TextExerciseResolver,
        },
        data: {
            authorities: [Authority.EDITOR, Authority.INSTRUCTOR, Authority.ADMIN],
            pageTitle: 'artemisApp.textExercise.home.title',
        },
        canActivate: [UserRouteAccessService],
    },
    // Edit Text Exercise
    {
        path: ':examId/exercise-groups/:exerciseGroupId/text-exercises/:exerciseId/edit',
        loadComponent: () => import('app/text/manage/text-exercise/update/text-exercise-update.component').then((m) => m.TextExerciseUpdateComponent),
        resolve: {
            textExercise: TextExerciseResolver,
        },
        data: {
            authorities: [Authority.EDITOR, Authority.INSTRUCTOR, Authority.ADMIN],
            pageTitle: 'artemisApp.textExercise.home.title',
        },
        canActivate: [UserRouteAccessService],
    },
    // Create File Upload Exercise
    {
        path: ':examId/exercise-groups/:exerciseGroupId/file-upload-exercises/new',
        loadComponent: () => import('app/fileupload/manage/update/file-upload-exercise-update.component').then((m) => m.FileUploadExerciseUpdateComponent),
        resolve: {
            fileUploadExercise: FileUploadExerciseManagementResolve,
        },
        data: {
            authorities: [Authority.EDITOR, Authority.INSTRUCTOR, Authority.ADMIN],
            pageTitle: 'artemisApp.fileUploadExercise.home.title',
        },
        canActivate: [UserRouteAccessService],
    },
    // Edit File Upload Exercise
    {
        path: ':examId/exercise-groups/:exerciseGroupId/file-upload-exercises/:exerciseId/edit',
        loadComponent: () => import('app/fileupload/manage/update/file-upload-exercise-update.component').then((m) => m.FileUploadExerciseUpdateComponent),
        resolve: {
            fileUploadExercise: FileUploadExerciseManagementResolve,
        },
        data: {
            authorities: [Authority.EDITOR, Authority.INSTRUCTOR, Authority.ADMIN],
            pageTitle: 'artemisApp.fileUploadExercise.home.title',
        },
        canActivate: [UserRouteAccessService],
    },
    // Import File Upload Exercise
    {
        path: ':examId/exercise-groups/:exerciseGroupId/file-upload-exercises/import/:exerciseId',
        loadComponent: () => import('app/fileupload/manage/update/file-upload-exercise-update.component').then((m) => m.FileUploadExerciseUpdateComponent),
        resolve: {
            fileUploadExercise: FileUploadExerciseManagementResolve,
        },
        data: {
            authorities: [Authority.EDITOR, Authority.INSTRUCTOR, Authority.ADMIN],
            pageTitle: 'artemisApp.fileUploadExercise.home.importLabel',
        },
        canActivate: [UserRouteAccessService],
    },
    // Create Quiz Exercise
    {
        path: ':examId/exercise-groups/:exerciseGroupId/quiz-exercises/new',
        loadComponent: () => import('app/quiz/manage/update/quiz-exercise-update.component').then((m) => m.QuizExerciseUpdateComponent),
        data: {
            authorities: [Authority.EDITOR, Authority.INSTRUCTOR, Authority.ADMIN],
            pageTitle: 'artemisApp.quizExercise.home.title',
        },
        canActivate: [UserRouteAccessService],
    },
    // Import Quiz Exercise
    {
        path: ':examId/exercise-groups/:exerciseGroupId/quiz-exercises/import/:exerciseId',
        loadComponent: () => import('app/quiz/manage/update/quiz-exercise-update.component').then((m) => m.QuizExerciseUpdateComponent),
        data: {
            authorities: [Authority.EDITOR, Authority.INSTRUCTOR, Authority.ADMIN],
            pageTitle: 'artemisApp.quizExercise.home.title',
        },
        canActivate: [UserRouteAccessService],
    },
    // Edit Quiz Exercise
    {
        path: ':examId/exercise-groups/:exerciseGroupId/quiz-exercises/:exerciseId/edit',
        loadComponent: () => import('app/quiz/manage/update/quiz-exercise-update.component').then((m) => m.QuizExerciseUpdateComponent),
        data: {
            authorities: [Authority.EDITOR, Authority.INSTRUCTOR, Authority.ADMIN],
            pageTitle: 'artemisApp.quizExercise.home.title',
        },
        canActivate: [UserRouteAccessService],
    },
    // Create Programming Exercise
    {
        path: ':examId/exercise-groups/:exerciseGroupId/programming-exercises/new',
        loadComponent: () => import('app/programming/manage/update/programming-exercise-update.component').then((m) => m.ProgrammingExerciseUpdateComponent),
        resolve: {
            programmingExercise: ProgrammingExerciseResolve,
        },
        data: {
            authorities: [Authority.EDITOR, Authority.INSTRUCTOR, Authority.ADMIN],
            pageTitle: 'artemisApp.programmingExercise.home.title',
        },
        canActivate: [UserRouteAccessService],
    },
    // Import programming exercise
    {
        path: ':examId/exercise-groups/:exerciseGroupId/programming-exercises/import/:exerciseId',
        loadComponent: () => import('app/programming/manage/update/programming-exercise-update.component').then((m) => m.ProgrammingExerciseUpdateComponent),
        resolve: {
            programmingExercise: ProgrammingExerciseResolve,
        },
        data: {
            authorities: [Authority.EDITOR, Authority.INSTRUCTOR, Authority.ADMIN],
            pageTitle: 'artemisApp.programmingExercise.home.importLabel',
        },
        canActivate: [UserRouteAccessService],
    },
    // Import programming exercise from file
    {
        path: ':examId/exercise-groups/:exerciseGroupId/programming-exercises/import-from-file',
        loadComponent: () => import('app/programming/manage/update/programming-exercise-update.component').then((m) => m.ProgrammingExerciseUpdateComponent),
        resolve: {
            programmingExercise: ProgrammingExerciseResolve,
        },
        data: {
            authorities: [Authority.EDITOR, Authority.INSTRUCTOR, Authority.ADMIN],
            pageTitle: 'artemisApp.programmingExercise.home.importLabel',
        },
        canActivate: [UserRouteAccessService],
    },
    // Edit Programming Exercise
    {
        path: ':examId/exercise-groups/:exerciseGroupId/programming-exercises/:exerciseId/edit',
        loadComponent: () => import('app/programming/manage/update/programming-exercise-update.component').then((m) => m.ProgrammingExerciseUpdateComponent),
        resolve: {
            programmingExercise: ProgrammingExerciseResolve,
        },
        data: {
            authorities: [Authority.EDITOR, Authority.INSTRUCTOR, Authority.ADMIN],
            pageTitle: 'artemisApp.programmingExercise.home.title',
        },
        canActivate: [UserRouteAccessService],
    },
    {
        path: ':examId/exercise-groups/:exerciseGroupId/text-exercises/:exerciseId',
        loadComponent: () => import('app/text/manage/detail/text-exercise-detail.component').then((m) => m.TextExerciseDetailComponent),
        data: {
            authorities: [Authority.TA, Authority.EDITOR, Authority.INSTRUCTOR, Authority.ADMIN],
            pageTitle: 'artemisApp.textExercise.home.title',
        },
        canActivate: [UserRouteAccessService],
    },
    {
        path: ':examId/exercise-groups/:exerciseGroupId/file-upload-exercises/:exerciseId',
        loadComponent: () => import('app/fileupload/manage/exercise-details/file-upload-exercise-detail.component').then((m) => m.FileUploadExerciseDetailComponent),
        data: {
            authorities: [Authority.TA, Authority.EDITOR, Authority.INSTRUCTOR, Authority.ADMIN],
            pageTitle: 'artemisApp.fileUploadExercise.home.title',
        },
        canActivate: [UserRouteAccessService],
    },
    {
        path: ':examId/exercise-groups/:exerciseGroupId/modeling-exercises/:exerciseId',
        loadComponent: () => import('app/modeling/manage/detail/modeling-exercise-detail.component').then((m) => m.ModelingExerciseDetailComponent),
        data: {
            authorities: [Authority.TA, Authority.EDITOR, Authority.INSTRUCTOR, Authority.ADMIN],
            pageTitle: 'artemisApp.modelingExercise.home.title',
        },
        canActivate: [UserRouteAccessService],
    },
    {
        path: ':examId/exercise-groups/:exerciseGroupId/programming-exercises/:exerciseId',
        loadComponent: () => import('app/programming/manage/detail/programming-exercise-detail.component').then((m) => m.ProgrammingExerciseDetailComponent),
        resolve: {
            programmingExercise: ProgrammingExerciseResolve,
        },
        data: {
            authorities: [Authority.TA, Authority.EDITOR, Authority.INSTRUCTOR, Authority.ADMIN],
            pageTitle: 'artemisApp.programmingExercise.home.title',
        },
        canActivate: [UserRouteAccessService],
    },
    {
        path: ':examId/exercise-groups/:exerciseGroupId/programming-exercises/:exerciseId/repository/:repositoryType',
        children: repositorySubRoutes,
    },
    {
        path: ':examId/exercise-groups/:exerciseGroupId/programming-exercises/:exerciseId/repository/:repositoryType/:repositoryId',
        children: repositorySubRoutes,
    },
    {
        path: ':examId/exercise-groups/:exerciseGroupId/quiz-exercises/:exerciseId',
        loadComponent: () => import('app/quiz/manage/detail/quiz-exercise-detail.component').then((m) => m.QuizExerciseDetailComponent),
        data: {
            authorities: [Authority.TA, Authority.EDITOR, Authority.INSTRUCTOR, Authority.ADMIN],
            pageTitle: 'artemisApp.quizExercise.home.title',
        },
        canActivate: [UserRouteAccessService],
    },
    {
        path: ':examId/exercise-groups/:exerciseGroupId/text-exercises/:exerciseId/plagiarism',
        loadComponent: () => import('app/plagiarism/manage/plagiarism-inspector/plagiarism-inspector.component').then((m) => m.PlagiarismInspectorComponent),
        resolve: {
            exercise: TextExerciseResolver,
        },
        data: {
            authorities: [Authority.TA, Authority.EDITOR, Authority.INSTRUCTOR, Authority.ADMIN],
            pageTitle: 'artemisApp.plagiarism.plagiarismDetection',
        },
        canActivate: [UserRouteAccessService],
    },
    {
        path: ':examId/exercise-groups/:exerciseGroupId/programming-exercises/:exerciseId/plagiarism',
        loadComponent: () => import('app/plagiarism/manage/plagiarism-inspector/plagiarism-inspector.component').then((m) => m.PlagiarismInspectorComponent),
        resolve: {
            exercise: ProgrammingExerciseResolve,
        },
        data: {
            authorities: [Authority.TA, Authority.EDITOR, Authority.INSTRUCTOR, Authority.ADMIN],
            pageTitle: 'artemisApp.plagiarism.plagiarismDetection',
        },
        canActivate: [UserRouteAccessService],
    },
    {
        path: ':examId/exercise-groups/:exerciseGroupId/programming-exercises/:exerciseId/grading/:tab',
        loadComponent: () =>
            import('app/programming/manage/grading/configure/programming-exercise-configure-grading.component').then((m) => m.ProgrammingExerciseConfigureGradingComponent),
        data: {
            authorities: [Authority.EDITOR, Authority.INSTRUCTOR, Authority.ADMIN],
            pageTitle: 'artemisApp.programmingExercise.home.title',
        },
        canActivate: [UserRouteAccessService],
    },
    {
        path: ':examId/exercise-groups/:exerciseGroupId/programming-exercises/:exerciseId/edit-build-plan',
<<<<<<< HEAD
        loadComponent: () => import('app/programming/manage/build-plan-editor.component').then((m) => m.BuildPlanEditorComponent),
        resolve: {
            exercise: ProgrammingExerciseResolve,
        },
=======
        loadComponent: () => import('app/programming/manage/build-plan-editor/build-plan-editor.component').then((m) => m.BuildPlanEditorComponent),
>>>>>>> 46c6c426
        data: {
            authorities: [Authority.EDITOR, Authority.INSTRUCTOR, Authority.ADMIN],
            pageTitle: 'artemisApp.programmingExercise.buildPlanEditor',
        },
        canActivate: [UserRouteAccessService],
    },
    {
        path: ':examId/exercise-groups/:exerciseGroupId/quiz-exercises/:exerciseId/preview',
        loadComponent: () => import('app/quiz/overview/participation/quiz-participation.component').then((m) => m.QuizParticipationComponent),
        data: {
            authorities: [Authority.EDITOR, Authority.INSTRUCTOR, Authority.ADMIN],
            pageTitle: 'artemisApp.quizExercise.home.title',
            mode: 'preview',
        },
        canActivate: [UserRouteAccessService],
    },
    {
        path: ':examId/exercise-groups/:exerciseGroupId/quiz-exercises/:exerciseId/solution',
        loadComponent: () => import('app/quiz/overview/participation/quiz-participation.component').then((m) => m.QuizParticipationComponent),
        data: {
            authorities: [Authority.EDITOR, Authority.INSTRUCTOR, Authority.ADMIN],
            pageTitle: 'artemisApp.quizExercise.home.title',
            mode: 'solution',
        },
        canActivate: [UserRouteAccessService],
    },
    {
        path: ':examId/exercise-groups/:exerciseGroupId/quiz-exercises/:exerciseId/re-evaluate',
        loadComponent: () => import('app/quiz/manage/re-evaluate/quiz-re-evaluate.component').then((m) => m.QuizReEvaluateComponent),
        data: {
            authorities: [Authority.INSTRUCTOR, Authority.ADMIN],
            pageTitle: 'artemisApp.quizExercise.home.title',
        },
        canActivate: [UserRouteAccessService],
    },
    {
        path: ':examId/exercise-groups/:exerciseGroupId/quiz-exercises/:exerciseId/quiz-point-statistic',
        loadComponent: () => import('app/quiz/manage/statistics/quiz-point-statistic/quiz-point-statistic.component').then((m) => m.QuizPointStatisticComponent),
        data: {
            authorities: [Authority.INSTRUCTOR, Authority.ADMIN],
            pageTitle: 'artemisApp.course.home.title',
        },
        canActivate: [UserRouteAccessService],
    },
    {
        path: ':examId/exercise-groups/:exerciseGroupId/quiz-exercises/:exerciseId/quiz-statistic',
        loadComponent: () => import('app/quiz/manage/statistics/quiz-statistic/quiz-statistic.component').then((m) => m.QuizStatisticComponent),
        data: {
            authorities: [Authority.INSTRUCTOR, Authority.ADMIN],
            pageTitle: 'artemisApp.course.home.title',
        },
        canActivate: [UserRouteAccessService],
    },
    {
        path: ':examId/exercise-groups/:exerciseGroupId/quiz-exercises/:exerciseId/mc-question-statistic/:questionId',
        loadComponent: () =>
            import('app/quiz/manage/statistics/multiple-choice-question-statistic/multiple-choice-question-statistic.component').then(
                (m) => m.MultipleChoiceQuestionStatisticComponent,
            ),
        data: {
            authorities: [Authority.INSTRUCTOR, Authority.ADMIN],
            pageTitle: 'artemisApp.course.home.title',
        },
        canActivate: [UserRouteAccessService],
    },
    {
        path: ':examId/exercise-groups/:exerciseGroupId/quiz-exercises/:exerciseId/dnd-question-statistic/:questionId',
        loadComponent: () =>
            import('app/quiz/manage/statistics/drag-and-drop-question-statistic/drag-and-drop-question-statistic.component').then((m) => m.DragAndDropQuestionStatisticComponent),
        data: {
            authorities: [Authority.INSTRUCTOR, Authority.ADMIN],
            pageTitle: 'artemisApp.course.home.title',
        },
        canActivate: [UserRouteAccessService],
    },
    {
        path: ':examId/exercise-groups/:exerciseGroupId/quiz-exercises/:exerciseId/sa-question-statistic/:questionId',
        loadComponent: () =>
            import('app/quiz/manage/statistics/short-answer-question-statistic/short-answer-question-statistic.component').then((m) => m.ShortAnswerQuestionStatisticComponent),
        data: {
            authorities: [Authority.INSTRUCTOR, Authority.ADMIN],
            pageTitle: 'artemisApp.course.home.title',
        },
        canActivate: [UserRouteAccessService],
    },
    {
        path: ':examId/assessment-dashboard',
        loadComponent: () => import('app/assessment/shared/assessment-dashboard/assessment-dashboard.component').then((m) => m.AssessmentDashboardComponent),
        data: {
            authorities: [Authority.ADMIN, Authority.INSTRUCTOR, Authority.EDITOR, Authority.TA],
            pageTitle: 'artemisApp.examManagement.assessmentDashboard',
        },
        canActivate: [UserRouteAccessService],
    },
    {
        path: ':examId/assessment-dashboard/:exerciseId',
        component: ExerciseAssessmentDashboardComponent,
        data: {
            authorities: [Authority.ADMIN, Authority.INSTRUCTOR, Authority.EDITOR, Authority.TA],
            pageTitle: 'artemisApp.exerciseAssessmentDashboard.home.title',
        },
        canActivate: [UserRouteAccessService],
    },
    {
        path: ':examId/test-assessment-dashboard/:exerciseId',
        component: ExerciseAssessmentDashboardComponent,
        data: {
            authorities: [Authority.ADMIN, Authority.INSTRUCTOR],
            pageTitle: 'artemisApp.exerciseAssessmentDashboard.testRunPageHeader',
        },
        canActivate: [UserRouteAccessService],
    },
    ...exerciseTypes.map((exerciseType) => {
        return {
            path: ':examId/exercise-groups/:exerciseGroupId/' + exerciseType + '-exercises/:exerciseId/scores',
            component: ExerciseScoresComponent,
            data: {
                authorities: [Authority.ADMIN, Authority.INSTRUCTOR, Authority.EDITOR, Authority.TA],
                pageTitle: 'artemisApp.instructorDashboard.exerciseDashboard',
            },
            canActivate: [UserRouteAccessService],
        };
    }),
    ...exerciseTypes.map((exerciseType) => {
        return {
            path: ':examId/exercise-groups/:exerciseGroupId/' + exerciseType + '-exercises/:exerciseId/participations',
            component: ParticipationComponent,
            data: {
                authorities: [Authority.TA, Authority.EDITOR, Authority.INSTRUCTOR, Authority.ADMIN],
                pageTitle: 'artemisApp.participation.home.title',
            },
            canActivate: [UserRouteAccessService],
        };
    }),
    ...exerciseTypes.map((exerciseType) => {
        return {
            path: ':examId/exercise-groups/:exerciseGroupId/' + exerciseType + '-exercises/:exerciseId/exercise-statistics',
            component: ExerciseStatisticsComponent,
            data: {
                authorities: [Authority.ADMIN, Authority.INSTRUCTOR, Authority.EDITOR, Authority.TA],
                pageTitle: 'exercise-statistics.title',
            },
            canActivate: [UserRouteAccessService],
        };
    }),
    ...exerciseTypes.map((exerciseType) => {
        return {
            path: ':examId/exercise-groups/:exerciseGroupId/' + exerciseType + '-exercises/:exerciseId/participations/:participationId',
            component: ParticipationSubmissionComponent,
            data: {
                authorities: [Authority.INSTRUCTOR, Authority.ADMIN],
                pageTitle: 'artemisApp.participation.home.title',
            },
            canActivate: [UserRouteAccessService],
        };
    }),
    {
        path: ':examId/exercise-groups/:exerciseGroupId/text-exercises/:exerciseId/example-submissions',
        loadComponent: () => import('app/exercise/example-submission/example-submissions.component').then((m) => m.ExampleSubmissionsComponent),
        resolve: {
            exercise: TextExerciseResolver,
        },
        data: {
            authorities: [Authority.ADMIN, Authority.INSTRUCTOR, Authority.EDITOR],
            pageTitle: 'artemisApp.exampleSubmission.home.title',
        },
        canActivate: [UserRouteAccessService],
    },
    {
        path: ':examId/exercise-groups/:exerciseGroupId/programming-exercises/:exerciseId/code-editor',
        loadChildren: () => import('app/programming/manage/code-editor/code-editor-management-routes').then((m) => m.routes),
    },
    {
        path: ':examId/exercise-groups/:exerciseGroupId/text-exercises/:exerciseId',
        loadChildren: () => import('../../text/manage/assess/text-submission-assessment.route').then((m) => m.textSubmissionAssessmentRoutes),
    },
    {
        path: ':examId/exercise-groups/:exerciseGroupId/text-exercises/:exerciseId/example-submissions/:exampleSubmissionId',
        loadChildren: () => import('../../text/manage/example-text-submission/example-text-submission.route').then((m) => m.exampleTextSubmissionRoute),
    },
    {
        path: ':examId/exercise-groups/:exerciseGroupId/modeling-exercises/:exerciseId/example-submissions',
        loadComponent: () => import('app/exercise/example-submission/example-submissions.component').then((m) => m.ExampleSubmissionsComponent),
        resolve: {
            exercise: ModelingExerciseResolver,
        },
        data: {
            authorities: [Authority.ADMIN, Authority.INSTRUCTOR, Authority.EDITOR],
            pageTitle: 'artemisApp.exampleSubmission.home.title',
        },
        canActivate: [UserRouteAccessService],
    },
    {
        path: ':examId/exercise-groups/:exerciseGroupId/modeling-exercises/:exerciseId/example-submissions/:exampleSubmissionId',
        loadComponent: () => import('app/modeling/manage/example-modeling/example-modeling-submission.component').then((m) => m.ExampleModelingSubmissionComponent),
        data: {
            authorities: [Authority.ADMIN, Authority.INSTRUCTOR, Authority.EDITOR, Authority.TA],
            pageTitle: 'artemisApp.exampleSubmission.home.editor',
        },
        canActivate: [UserRouteAccessService],
    },
    {
        path: ':examId/exercise-groups/:exerciseGroupId/modeling-exercises/:exerciseId/submissions/:submissionId/assessment',
        loadComponent: () => import('app/modeling/manage/assess/modeling-assessment-editor/modeling-assessment-editor.component').then((m) => m.ModelingAssessmentEditorComponent),
        data: {
            authorities: [Authority.ADMIN, Authority.INSTRUCTOR, Authority.EDITOR, Authority.TA],
            pageTitle: 'artemisApp.apollonDiagram.detail.title',
        },
        canActivate: [UserRouteAccessService],
    },
    {
        path: ':examId/exercise-groups/:exerciseGroupId/programming-exercises/:exerciseId/submissions/:submissionId/assessment',
        component: CodeEditorTutorAssessmentContainerComponent,
        data: {
            authorities: [Authority.ADMIN, Authority.INSTRUCTOR, Authority.EDITOR, Authority.TA],
            pageTitle: 'artemisApp.programmingExercise.home.title',
        },
        canActivate: [UserRouteAccessService],
    },
    {
        path: ':examId/exercise-groups/:exerciseGroupId/programming-exercises/:exerciseId/submissions/:submissionId/assessments/:resultId',
        component: CodeEditorTutorAssessmentContainerComponent,
        data: {
            authorities: [Authority.ADMIN, Authority.INSTRUCTOR, Authority.EDITOR, Authority.TA],
            pageTitle: 'artemisApp.programmingExercise.home.title',
        },
        canActivate: [UserRouteAccessService],
    },
    {
        path: ':examId/exercise-groups/:exerciseGroupId/file-upload-exercises/:exerciseId/submissions/:submissionId/assessment',
        loadComponent: () => import('app/fileupload/manage/assess/file-upload-assessment.component').then((m) => m.FileUploadAssessmentComponent),
        data: {
            authorities: [Authority.ADMIN, Authority.INSTRUCTOR, Authority.EDITOR, Authority.TA],
            pageTitle: 'artemisApp.fileUploadExercise.home.title',
        },
        canActivate: [UserRouteAccessService],
    },
    {
        path: ':examId/exercise-groups/:exerciseGroupId/file-upload-exercises/:exerciseId/submissions/:submissionId/assessments/:resultId',
        loadComponent: () => import('app/fileupload/manage/assess/file-upload-assessment.component').then((m) => m.FileUploadAssessmentComponent),
        data: {
            authorities: [Authority.ADMIN, Authority.INSTRUCTOR, Authority.EDITOR, Authority.TA],
            pageTitle: 'artemisApp.fileUploadExercise.home.title',
        },
        canActivate: [UserRouteAccessService],
    },
    {
        path: ':examId/exercise-groups/:exerciseGroupId/modeling-exercises/:exerciseId/submissions/:submissionId/assessments/:resultId',
        loadComponent: () => import('app/modeling/manage/assess/modeling-assessment-editor/modeling-assessment-editor.component').then((m) => m.ModelingAssessmentEditorComponent),
        data: {
            authorities: [Authority.ADMIN, Authority.INSTRUCTOR],
            usePathForBreadcrumbs: true,
            pageTitle: 'artemisApp.apollonDiagram.detail.title',
        },
        canActivate: [UserRouteAccessService],
    },
];<|MERGE_RESOLUTION|>--- conflicted
+++ resolved
@@ -621,14 +621,10 @@
     },
     {
         path: ':examId/exercise-groups/:exerciseGroupId/programming-exercises/:exerciseId/edit-build-plan',
-<<<<<<< HEAD
-        loadComponent: () => import('app/programming/manage/build-plan-editor.component').then((m) => m.BuildPlanEditorComponent),
+        loadComponent: () => import('app/programming/manage/build-plan-editor/build-plan-editor.component').then((m) => m.BuildPlanEditorComponent),
         resolve: {
             exercise: ProgrammingExerciseResolve,
         },
-=======
-        loadComponent: () => import('app/programming/manage/build-plan-editor/build-plan-editor.component').then((m) => m.BuildPlanEditorComponent),
->>>>>>> 46c6c426
         data: {
             authorities: [Authority.EDITOR, Authority.INSTRUCTOR, Authority.ADMIN],
             pageTitle: 'artemisApp.programmingExercise.buildPlanEditor',
