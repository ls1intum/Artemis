--- conflicted
+++ resolved
@@ -55,9 +55,7 @@
 import { ExampleSubmissionsComponent } from 'app/exercises/shared/example-submission/example-submissions.component';
 import { GradingKeyOverviewComponent } from 'app/grading-system/grading-key-overview/grading-key-overview.component';
 import { ExerciseStatisticsComponent } from 'app/exercises/shared/statistics/exercise-statistics.component';
-<<<<<<< HEAD
 import { ProgrammingExerciseConfigureGradingComponent } from 'app/exercises/programming/manage/grading/programming-exercise-configure-grading.component';
-=======
 import { ExampleModelingSubmissionComponent } from 'app/exercises/modeling/manage/example-modeling/example-modeling-submission.component';
 import { QuizParticipationComponent } from 'app/exercises/quiz/participate/quiz-participation.component';
 import { QuizReEvaluateComponent } from 'app/exercises/quiz/manage/re-evaluate/quiz-re-evaluate.component';
@@ -66,7 +64,6 @@
 import { MultipleChoiceQuestionStatisticComponent } from 'app/exercises/quiz/manage/statistics/multiple-choice-question-statistic/multiple-choice-question-statistic.component';
 import { DragAndDropQuestionStatisticComponent } from 'app/exercises/quiz/manage/statistics/drag-and-drop-question-statistic/drag-and-drop-question-statistic.component';
 import { ShortAnswerQuestionStatisticComponent } from 'app/exercises/quiz/manage/statistics/short-answer-question-statistic/short-answer-question-statistic.component';
->>>>>>> e1304d3b
 
 @Injectable({ providedIn: 'root' })
 export class ExamResolve implements Resolve<Exam> {
@@ -601,13 +598,15 @@
         canActivate: [UserRouteAccessService],
     },
     {
-<<<<<<< HEAD
         path: ':examId/exercise-groups/:exerciseGroupId/programming-exercises/:exerciseId/grading/:tab',
         component: ProgrammingExerciseConfigureGradingComponent,
         data: {
             authorities: [Authority.EDITOR, Authority.INSTRUCTOR, Authority.ADMIN],
             pageTitle: 'artemisApp.programmingExercise.home.title',
-=======
+        },
+        canActivate: [UserRouteAccessService],
+    },
+    {
         path: ':examId/exercise-groups/:exerciseGroupId/quiz-exercises/:exerciseId/preview',
         component: QuizParticipationComponent,
         data: {
@@ -678,7 +677,6 @@
         data: {
             authorities: [Authority.INSTRUCTOR, Authority.ADMIN],
             pageTitle: 'artemisApp.course.home.title',
->>>>>>> e1304d3b
         },
         canActivate: [UserRouteAccessService],
     },
