--- conflicted
+++ resolved
@@ -23,12 +23,9 @@
 import { TextExerciseResolver } from 'app/exercises/text/manage/text-exercise/text-exercise.route';
 import { FileUploadExerciseUpdateComponent } from 'app/exercises/file-upload/manage/file-upload-exercise-update.component';
 import { FileUploadExerciseResolve } from 'app/exercises/file-upload/manage/file-upload-exercise-management.route';
-<<<<<<< HEAD
 import { QuizExerciseDetailComponent } from 'app/exercises/quiz/manage/quiz-exercise-detail.component';
-=======
 import { ProgrammingExerciseUpdateComponent } from 'app/exercises/programming/manage/update/programming-exercise-update.component';
 import { ProgrammingExerciseResolve } from 'app/exercises/programming/manage/programming-exercise-management-routing.module';
->>>>>>> 7272ef17
 
 @Injectable({ providedIn: 'root' })
 export class ExamResolve implements Resolve<Exam> {
@@ -280,7 +277,6 @@
         },
         canActivate: [UserRouteAccessService],
     },
-<<<<<<< HEAD
     // Create Quiz Exercise
     {
         path: ':examId/exercise-groups/:groupId/quiz-exercises/new',
@@ -298,7 +294,9 @@
         data: {
             authorities: ['ROLE_INSTRUCTOR', 'ROLE_ADMIN'],
             pageTitle: 'artemisApp.quizExercise.home.title',
-=======
+        },
+        canActivate: [UserRouteAccessService],
+    },
     // Create Programming Exercise
     {
         path: ':examId/exercise-groups/:groupId/programming-exercises/new',
@@ -335,7 +333,6 @@
         data: {
             authorities: ['ROLE_INSTRUCTOR', 'ROLE_ADMIN'],
             pageTitle: 'artemisApp.programmingExercise.home.title',
->>>>>>> 7272ef17
         },
         canActivate: [UserRouteAccessService],
     },
