--- conflicted
+++ resolved
@@ -70,16 +70,12 @@
                         </span>
                     </td>
                     <td class="d-md-table-cell">
-<<<<<<< HEAD
-                        <img *ngIf="examUser?.signingImagePath; else notSigned" class="img-fluid" width="60" [src]="examUser.signingImagePath" />
-=======
                         <img
                             *ngIf="allExamUsersAttendanceCheck.length === 0 && examUser?.signingImagePath; else notSigned"
                             class="img-fluid"
                             width="60"
-                            [src]="SERVER_API_URL + examUser.signingImagePath"
+                            [src]="examUser.signingImagePath"
                         />
->>>>>>> 851d4b85
                         <ng-template #notSigned>
                             <h3>
                                 <span class="m-2">
