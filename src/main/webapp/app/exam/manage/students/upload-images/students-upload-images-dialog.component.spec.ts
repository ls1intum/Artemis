import { HttpClient, HttpResponse } from '@angular/common/http';
import { ComponentFixture, TestBed } from '@angular/core/testing';
import { FormsModule } from '@angular/forms';
import { FaIconComponent } from '@fortawesome/angular-fontawesome';
import { NgbActiveModal } from '@ng-bootstrap/ng-bootstrap';
import { Course } from 'app/core/course/shared/entities/course.model';
import { Exam } from 'app/exam/shared/entities/exam.model';
import { ExamManagementService } from 'app/exam/manage/services/exam-management.service';
import { StudentsUploadImagesDialogComponent } from 'app/exam/manage/students/upload-images/students-upload-images-dialog.component';
import { HelpIconComponent } from 'app/shared/components/help-icon/help-icon.component';
import { TranslateDirective } from 'app/shared/language/translate.directive';
import { ArtemisTranslatePipe } from 'app/shared/pipes/artemis-translate.pipe';
import { MockComponent, MockDirective, MockPipe, MockProvider } from 'ng-mocks';
import { AlertService } from 'app/shared/service/alert.service';
import { TranslateService } from '@ngx-translate/core';
import { LocalStorageService, SessionStorageService } from 'ngx-webstorage';
import { Router } from '@angular/router';
import { of } from 'rxjs';

describe('StudentsUploadImagesDialogComponent', () => {
    let fixture: ComponentFixture<StudentsUploadImagesDialogComponent>;
    let component: StudentsUploadImagesDialogComponent;
    let examManagementService: ExamManagementService;

    const course: Course = { id: 1 };
    const exam: Exam = { course, id: 2, title: 'Exam Title' };

    let ngbModal: NgbActiveModal;

    beforeEach(() => {
        return TestBed.configureTestingModule({
            imports: [FormsModule],
            declarations: [
                StudentsUploadImagesDialogComponent,
                MockDirective(TranslateDirective),
                MockPipe(ArtemisTranslatePipe),
                MockComponent(FaIconComponent),
                MockComponent(HelpIconComponent),
            ],
            providers: [
                MockProvider(NgbActiveModal),
                MockProvider(AlertService),
                MockProvider(ExamManagementService),
                MockProvider(HttpClient),
                MockProvider(TranslateService),
                MockProvider(SessionStorageService),
                MockProvider(LocalStorageService),
                MockProvider(Router),
            ],
        })
            .compileComponents()
            .then(() => {
                fixture = TestBed.createComponent(StudentsUploadImagesDialogComponent);
                component = fixture.componentInstance;
                examManagementService = TestBed.inject(ExamManagementService);
<<<<<<< HEAD

                fixture.componentRef.setInput('exam', exam);
                fixture.componentRef.setInput('courseId', course.id!);
=======
                fixture.componentRef.setInput('courseId', course.id);
                fixture.componentRef.setInput('exam', exam);
>>>>>>> d1f53eb1

                ngbModal = TestBed.get(NgbActiveModal);
            });
    });

    afterEach(() => {
        jest.restoreAllMocks();
    });

    it('should reset dialog when selecting pdf file', async () => {
        component.notFoundUsers = {
            numberOfUsersNotFound: 1,
            numberOfImagesSaved: 10,
            listOfExamUserRegistrationNumbers: ['12345678'],
        };
        component.hasParsed = true;

        const event = {
            target: {
                files: [{ file: new File([''], 'testFile.pdf', { type: 'application/pdf' }), fileName: 'testFile' }],
            },
        };
        await component.onPDFFileSelect(event);

        expect(component.notFoundUsers).toBeUndefined();
    });

    it('should call the function to cancel the dialog', () => {
        const spyModalClose = jest.spyOn(ngbModal, 'dismiss');
        component.clear();
        expect(spyModalClose).toHaveBeenCalledOnce();
    });

    it('should call the function onFinish and then close the dialog', () => {
        const spyModalClose = jest.spyOn(ngbModal, 'close');
        component.onFinish();
        expect(spyModalClose).toHaveBeenCalledOnce();
    });

    it('should upload and save images correctly', () => {
        fixture.detectChanges();
        const response: any = {
            numberOfUsersNotFound: 1,
            numberOfImagesSaved: 10,
            listOfExamUserRegistrationNumbers: ['12345678'],
        };
        const examServiceStub = jest.spyOn(examManagementService, 'saveImages').mockReturnValue(of(new HttpResponse({ body: response })));
        component.parsePDFFile();

        expect(examServiceStub).toHaveBeenCalledOnce();
        expect(component.isParsing).toBeFalse();
        expect(component.hasParsed).toBeTrue();
        expect(component.notFoundUsers).toBeDefined();
        expect(component.notFoundUsers?.numberOfUsersNotFound).toBe(1);
    });
});<|MERGE_RESOLUTION|>--- conflicted
+++ resolved
@@ -53,14 +53,8 @@
                 fixture = TestBed.createComponent(StudentsUploadImagesDialogComponent);
                 component = fixture.componentInstance;
                 examManagementService = TestBed.inject(ExamManagementService);
-<<<<<<< HEAD
-
-                fixture.componentRef.setInput('exam', exam);
-                fixture.componentRef.setInput('courseId', course.id!);
-=======
                 fixture.componentRef.setInput('courseId', course.id);
                 fixture.componentRef.setInput('exam', exam);
->>>>>>> d1f53eb1
 
                 ngbModal = TestBed.get(NgbActiveModal);
             });
