import { Component, Input, OnChanges, OnInit, OnDestroy } from '@angular/core';
import { faArrowRight, faCheckCircle, faTimes, faTimesCircle, faDotCircle, faCircleExclamation } from '@fortawesome/free-solid-svg-icons';
import { Exam } from 'app/entities/exam.model';
import { ExamChecklistService } from 'app/exam/manage/exams/exam-checklist-component/exam-checklist.service';
import { ExamChecklist } from 'app/entities/exam-checklist.model';
import dayjs from 'dayjs/esm';
import { round } from 'app/shared/util/utils';
<<<<<<< HEAD
import { Course } from 'app/entities/course.model';
=======
import { JhiWebsocketService } from 'app/core/websocket/websocket.service';
>>>>>>> f9bd08a7

export enum ExamReviewState {
    UNSET = 'unset',
    PLANNED = 'planned',
    RUNNING = 'running',
    FINISHED = 'finished',
}

export enum ExamConductionState {
    PLANNED,
    RUNNING,
    FINISHED,
    ERROR,
}

@Component({
    selector: 'jhi-exam-status',
    templateUrl: './exam-status.component.html',
    styleUrls: ['./exam-status.component.scss'],
})
export class ExamStatusComponent implements OnChanges, OnInit, OnDestroy {
    @Input()
    public exam: Exam;
    @Input()
    public course?: Course;

    examChecklist: ExamChecklist;
    numberOfGeneratedStudentExams: number;

    configuredExercises: boolean;
    registeredStudents: boolean;
    generatedStudentExams: boolean;
    preparedExerciseStart: boolean;

    // all steps for the preparation finished
    examPreparationFinished = false;
    // All mandatory steps for the preparation finished
    mandatoryPreparationFinished = false;
    examConductionState: ExamConductionState;
    examReviewState: ExamReviewState;
    examCorrectionState: ExamReviewState;

    isTestExam: boolean;
    maxPointExercises: number;

    readonly examConductionStateEnum = ExamConductionState;
    readonly examReviewStateEnum = ExamReviewState;
    readonly round = round;
    readonly Math = Math;

    numberOfSubmitted = 0;
    numberOfStarted = 0;

    // Icons
    faTimes = faTimes;
    faTimesCircle = faTimesCircle;
    faCheckCircle = faCheckCircle;
    faArrowRight = faArrowRight;
    faDotCircle = faDotCircle;
    faCircleExclamation = faCircleExclamation;

    constructor(private examChecklistService: ExamChecklistService, private websocketService: JhiWebsocketService) {}

    ngOnInit() {
        const submittedTopic = this.examChecklistService.getSubmittedTopic(this.exam);
        this.websocketService.subscribe(submittedTopic);
        this.websocketService.receive(submittedTopic).subscribe(() => (this.numberOfSubmitted += 1));
        const startedTopic = this.examChecklistService.getStartedTopic(this.exam);
        this.websocketService.subscribe(startedTopic);
        this.websocketService.receive(startedTopic).subscribe(() => (this.numberOfStarted += 1));
    }

    ngOnChanges(): void {
        this.examChecklistService.getExamStatistics(this.exam).subscribe((examStats) => {
            this.examChecklist = examStats;
            this.numberOfGeneratedStudentExams = this.examChecklist.numberOfGeneratedStudentExams ?? 0;
            this.isTestExam = this.exam.testExam!;

            if (this.course?.isAtLeastInstructor) {
                // Step 1:
                this.setExamPreparation();
            }

            // Step 2: Exam conduction
            this.setConductionState();

            if (!this.isTestExam) {
                // Step 3: Exam correction
                this.setReviewState();
                this.setCorrectionState();
            }

            this.numberOfStarted = this.examChecklist.numberOfExamsStarted;
            this.numberOfSubmitted = this.examChecklist.numberOfExamsSubmitted;
        });
    }

    ngOnDestroy(): void {
        const submittedTopic = this.examChecklistService.getSubmittedTopic(this.exam);
        this.websocketService.unsubscribe(submittedTopic);
        const startedTopic = this.examChecklistService.getStartedTopic(this.exam);
        this.websocketService.unsubscribe(startedTopic);
    }

    /**
     * Auxiliary method that determines if all configuration steps for the exam exercises are finished
     * @private
     * @returns boolean indicating whether configuration is finished
     */
    private areAllExercisesConfigured(): boolean {
        const atLeastOneGroup = this.examChecklistService.checkAtLeastOneExerciseGroup(this.exam);
        const numberOfExercisesEqual = this.examChecklistService.checkNumberOfExerciseGroups(this.exam);
        const noEmptyExerciseGroup = this.examChecklistService.checkEachGroupContainsExercise(this.exam);
        const maximumPointsEqual = this.examChecklistService.checkPointsExercisesEqual(this.exam);
        let examPointsReachable;
        if (this.isTestExam) {
            // This method is called here, as it is part of the exercise configuration - although it is a separate entry to highlight the importance
            this.maxPointExercises = this.examChecklistService.calculateExercisePoints(maximumPointsEqual, this.exam);
            examPointsReachable = this.exam.maxPoints === this.maxPointExercises;
        } else {
            examPointsReachable = this.examChecklistService.checkTotalPointsMandatory(maximumPointsEqual, this.exam);
        }

        return atLeastOneGroup && noEmptyExerciseGroup && numberOfExercisesEqual && maximumPointsEqual && examPointsReachable;
    }

    /**
     * Auxiliary method indicating whether all steps of Exam preparation are done
     * @private
     */
    private isExamPreparationFinished(): boolean {
        if (this.isTestExam) {
            // For test exam, only the exerciseConfiguration needs to be performed by the instructor
            return this.configuredExercises;
        } else {
            return this.configuredExercises && this.registeredStudents && this.generatedStudentExams && this.preparedExerciseStart;
        }
    }

    /**
     * Helper method to indicate weather the mandatory preparation steps are performed in order to display a warning in the status.
     * (PrepareExerciseStart is not mandatory, but highly recommended)
     * @private
     */
    private isMandatoryPreparationFinished(): boolean {
        if (this.isTestExam) {
            return this.configuredExercises;
        } else {
            return this.configuredExercises && this.registeredStudents && this.generatedStudentExams;
        }
    }

    /**
     * Sets the conductionState according to the current situation
     * @private
     */
    private setConductionState(): void {
        // In case the exercise configuration is wrong, but the (Test)Exam already started, students are not able to start a test eam or real exam
        // The ERROR-State should only be visible to Instructors, as editors & TAs have no access to the required data to determine if the preparation is finished
        if (this.course?.isAtLeastInstructor && this.examAlreadyStarted() && !this.mandatoryPreparationFinished) {
            this.examConductionState = ExamConductionState.ERROR;
        } else if (this.examAlreadyEnded() && ((this.course && !this.course.isAtLeastInstructor) || this.examPreparationFinished)) {
            this.examConductionState = ExamConductionState.FINISHED;
        } else if (this.examAlreadyStarted() && !this.examAlreadyEnded()) {
            this.examConductionState = ExamConductionState.RUNNING;
        } else {
            this.examConductionState = ExamConductionState.PLANNED;
        }
    }

    /**
     * Sets the reviewState according to the current situation
     * @private
     */
    private setReviewState(): void {
        if (!this.exam.examStudentReviewEnd) {
            this.examReviewState = ExamReviewState.UNSET;
        } else if (this.isExamReviewPlanned()) {
            this.examReviewState = ExamReviewState.PLANNED;
        } else if (this.isExamReviewRunning()) {
            this.examReviewState = ExamReviewState.RUNNING;
        } else {
            this.examReviewState = ExamReviewState.FINISHED;
        }
    }

    /**
     * Auxiliary method that sets the state for the whole Exam correction section
     * @private
     */
    private setCorrectionState(): void {
        if (this.examReviewState === ExamReviewState.RUNNING) {
            this.examCorrectionState = ExamReviewState.RUNNING;
        } else if (!this.exam.publishResultsDate || this.examReviewState === ExamReviewState.UNSET) {
            this.examCorrectionState = ExamReviewState.UNSET;
        } else if (this.exam.publishResultsDate && this.examReviewState === ExamReviewState.PLANNED) {
            this.examCorrectionState = ExamReviewState.PLANNED;
        } else if (this.examReviewState === ExamReviewState.FINISHED && this.allComplaintsResolved()) {
            this.examCorrectionState = ExamReviewState.FINISHED;
        } else {
            this.examCorrectionState = ExamReviewState.RUNNING;
        }
    }

    /**
     * Auxiliary method that determines the state of the different sub steps of exam preparation and stores them in a map
     * Finally determines whether every sub step is sufficiently fulfilled and therefore exam preparation is finished
     * @private
     */
    private setExamPreparation(): void {
        // Step 1.1:
        this.configuredExercises = this.areAllExercisesConfigured();
        // For test exam, only the exerciseConfiguration needs to be performed by the instructor
        if (!this.isTestExam) {
            // Step 1.2
            this.registeredStudents = this.examChecklistService.checkAtLeastOneRegisteredStudent(this.exam);
            // Step 1.3:
            this.generatedStudentExams = this.examChecklistService.checkAllExamsGenerated(this.exam, this.examChecklist) && this.registeredStudents;
            // Step 1.4:
            this.preparedExerciseStart = !!this.examChecklist.allExamExercisesAllStudentsPrepared && this.generatedStudentExams;
        } else {
            this.registeredStudents = false;
            this.generatedStudentExams = false;
            this.preparedExerciseStart = false;
        }
        this.examPreparationFinished = this.isExamPreparationFinished();
        this.mandatoryPreparationFinished = this.isMandatoryPreparationFinished();
    }

    /**
     * Indicates whether the exam already started
     * @private
     */
    private examAlreadyStarted(): boolean {
        return this.exam.startDate! && this.exam.startDate.isBefore(dayjs());
    }

    /**
     * Indicates whether the exam is already finished
     * @private
     */
    private examAlreadyEnded(): boolean {
        return this.exam.endDate! && this.exam.endDate.isBefore(dayjs());
    }

    /**
     * Indicates whether exam review is already running
     * @private
     */
    private isExamReviewRunning(): boolean {
        return (
            ((!this.exam.examStudentReviewStart && this.exam.examStudentReviewEnd && this.exam.examStudentReviewEnd.isAfter(dayjs())) ||
                (this.exam.examStudentReviewStart && this.exam.examStudentReviewStart.isBefore(dayjs()) && this.exam.examStudentReviewEnd!.isAfter(dayjs()))) ??
            false
        );
    }

    /**
     * Indicates whether exam review is planned
     * @private
     */
    private isExamReviewPlanned(): boolean {
        return (this.exam.examStudentReviewStart && this.exam.examStudentReviewStart.isAfter(dayjs())) ?? false;
    }

    /**
     * Indicates whether all complaints are resolved
     * @private
     */
    private allComplaintsResolved(): boolean {
        return this.examChecklist.numberOfAllComplaints === this.examChecklist.numberOfAllComplaintsDone;
    }
}<|MERGE_RESOLUTION|>--- conflicted
+++ resolved
@@ -5,11 +5,8 @@
 import { ExamChecklist } from 'app/entities/exam-checklist.model';
 import dayjs from 'dayjs/esm';
 import { round } from 'app/shared/util/utils';
-<<<<<<< HEAD
 import { Course } from 'app/entities/course.model';
-=======
 import { JhiWebsocketService } from 'app/core/websocket/websocket.service';
->>>>>>> f9bd08a7
 
 export enum ExamReviewState {
     UNSET = 'unset',
