<!-- ngIf online-code-editor, in the exam timeline we always show the editor for now, even if for the exercise only the offline ide was enabled -->
<div *ngIf="exercise.allowOnlineEditor || (examTimeline && exercise.isAtLeastInstructor)">
    <div class="d-flex mb-3">
        <div class="d-flex flex-wrap flex-column justify-content-center">
            <h4 class="mb-0 me-1">Online Code Editor</h4>
        </div>
        <!-- ngIf offline-ide clone button -->
        <jhi-exercise-details-student-actions *ngIf="exercise.allowOfflineIde" [examMode]="true" [exercise]="exercise" [courseId]="courseId"></jhi-exercise-details-student-actions>
    </div>

    <jhi-code-editor-container
<<<<<<< HEAD
        [editable]="!participationIsLocked && !readonly"
=======
        [editable]="true"
>>>>>>> b2f46b44
        [participation]="studentParticipation"
        [showEditorInstructions]="showEditorInstructions"
        [course]="getCourseFromExercise(exercise)"
        [disableAutoSave]="true"
        (onCommitStateChange)="onCommitStateChange($event)"
        (onFileChanged)="onFileChanged()"
    >
        <div editorTitle>
            <span class="exercise-title">{{ exercise?.exerciseGroup?.title ?? '-' }}</span>
            <!-- prettier-ignore -->
            <span>&nbsp;[{{ exercise?.maxPoints }} {{ 'artemisApp.examParticipation.points' | artemisTranslate }}<span
                *ngIf="exercise.bonusPoints">, {{ exercise.bonusPoints }} {{ 'artemisApp.examParticipation.bonus' | artemisTranslate }}</span>]
            <jhi-included-in-score-badge
                *ngIf="exercise.includedInOverallScore !== IncludedInOverallScore.INCLUDED_COMPLETELY"
                [includedInOverallScore]="exercise.includedInOverallScore"></jhi-included-in-score-badge></span>
        </div>
        <div editorToolbar>
            <jhi-updating-result
                *ngIf="studentParticipation"
                [exercise]="exercise"
                [showUngradedResults]="true"
                [showBadge]="true"
                [participation]="studentParticipation"
                [personalParticipation]="true"
                class="me-2"
            ></jhi-updating-result>
            <jhi-programming-exercise-student-trigger-build-button
                class="me-2"
                [exercise]="exercise"
                [participation]="studentParticipation"
                [btnSize]="ButtonSize.MEDIUM"
                *ngIf="!readonly"
            ></jhi-programming-exercise-student-trigger-build-button>
        </div>
        <jhi-programming-exercise-instructions
            editorSidebar
            (onNoInstructionsAvailable)="showEditorInstructions = false"
            [exercise]="exercise"
            [participation]="studentParticipation"
            [personalParticipation]="true"
            class="instructions-wrapper__content card-body p-0"
        ></jhi-programming-exercise-instructions>
    </jhi-code-editor-container>
</div>
<!-- ngIf Offline IDE clone button start -->
<div *ngIf="!exercise.allowOnlineEditor && exercise.allowOfflineIde && !examTimeline">
    <h4 class="mb-1">
        <span class="exercise-title">{{ exercise?.exerciseGroup?.title ?? '-' }}</span>
        <span>&nbsp;[{{ exercise.maxPoints }} {{ 'artemisApp.examParticipation.points' | artemisTranslate }}]</span>
    </h4>
    <jhi-exercise-details-student-actions [exercise]="exercise" [courseId]="courseId" [examMode]="true"></jhi-exercise-details-student-actions>
    <div style="display: flex; justify-content: flex-end">
        <jhi-updating-result
            *ngIf="studentParticipation"
            [exercise]="exercise"
            [showUngradedResults]="true"
            [showBadge]="true"
            [participation]="studentParticipation"
            [personalParticipation]="true"
            class="me-2"
        ></jhi-updating-result>
    </div>
    <jhi-programming-exercise-instructions
        *ngIf="exercise"
        [exercise]="exercise"
        [participation]="studentParticipation"
        [personalParticipation]="true"
    ></jhi-programming-exercise-instructions>
</div><|MERGE_RESOLUTION|>--- conflicted
+++ resolved
@@ -9,11 +9,7 @@
     </div>
 
     <jhi-code-editor-container
-<<<<<<< HEAD
-        [editable]="!participationIsLocked && !readonly"
-=======
-        [editable]="true"
->>>>>>> b2f46b44
+        [editable]="!readonly"
         [participation]="studentParticipation"
         [showEditorInstructions]="showEditorInstructions"
         [course]="getCourseFromExercise(exercise)"
