<<<<<<< HEAD
import { Component, OnChanges, OnInit, inject, input, viewChild } from '@angular/core';
=======
import { Component, Input, OnChanges, OnInit, ViewChild, inject } from '@angular/core';
>>>>>>> a123bf1b
import { Submission } from 'app/entities/submission.model';
import { ExamSubmissionComponent } from 'app/exam/participate/exercises/exam-submission.component';
import { ProgrammingExerciseStudentParticipation } from 'app/entities/participation/programming-exercise-student-participation.model';
import { ButtonSize, ButtonType } from 'app/shared/components/button.component';
import { ProgrammingExercise } from 'app/entities/programming/programming-exercise.model';
import { CommitState, DomainType, EditorState } from 'app/exercises/programming/shared/code-editor/model/code-editor.model';
import { Exercise, ExerciseType, IncludedInOverallScore, getCourseFromExercise } from 'app/entities/exercise.model';
import { StudentParticipation } from 'app/entities/participation/student-participation.model';
import { DomainService } from 'app/exercises/programming/shared/code-editor/service/code-editor-domain.service';
import { CodeEditorContainerComponent } from 'app/exercises/programming/shared/code-editor/container/code-editor-container.component';
import { ProgrammingExerciseInstructionComponent } from 'app/exercises/programming/shared/instructions-render/programming-exercise-instruction.component';
import { CodeEditorConflictStateService } from 'app/exercises/programming/shared/code-editor/service/code-editor-conflict-state.service';
import { CodeEditorSubmissionService } from 'app/exercises/programming/shared/code-editor/service/code-editor-submission.service';
import { SubmissionPolicyType } from 'app/entities/submission-policy.model';
import {
    CodeEditorBuildLogService,
    CodeEditorRepositoryFileService,
    CodeEditorRepositoryService,
} from 'app/exercises/programming/shared/code-editor/service/code-editor-repository.service';
import { SubmissionVersion } from 'app/entities/submission-version.model';
import { TranslateDirective } from 'app/shared/language/translate.directive';
<<<<<<< HEAD
import { ArtemisSharedComponentModule } from 'app/shared/components/shared-component.module';
import { ArtemisCodeEditorModule } from 'app/exercises/programming/shared/code-editor/code-editor.module';
import { ArtemisExerciseButtonsModule } from 'app/overview/exercise-details/exercise-buttons.module';
import { SubmissionResultStatusModule } from 'app/overview/submission-result-status.module';
import { ArtemisProgrammingSubmissionPolicyStatusModule } from 'app/exercises/programming/participate/programming-submission-policy-status.module';
import { ArtemisProgrammingExerciseActionsModule } from 'app/exercises/programming/shared/actions/programming-exercise-actions.module';
import { ArtemisProgrammingExerciseInstructionsRenderModule } from 'app/exercises/programming/shared/instructions-render/programming-exercise-instructions-render.module';
=======
import { IncludedInScoreBadgeComponent } from 'app/exercises/shared/exercise-headers/included-in-score-badge.component';
import { ProgrammingSubmissionPolicyStatusComponent } from 'app/exercises/programming/participate/programming-submission-policy-status';
import { ExerciseDetailsStudentActionsComponent } from 'app/overview/exercise-details/exercise-details-student-actions.component';
import { CodeEditorRepositoryIsLockedComponent } from 'app/exercises/programming/shared/code-editor/layout/code-editor-repository-is-locked.component';
import { UpdatingResultComponent } from 'app/exercises/shared/result/updating-result.component';
import { ProgrammingExerciseStudentTriggerBuildButtonComponent } from 'app/exercises/programming/shared/actions/programming-exercise-student-trigger-build-button.component';
>>>>>>> a123bf1b

@Component({
    selector: 'jhi-programming-submission-exam',
    templateUrl: './programming-exam-submission.component.html',
    providers: [
        { provide: ExamSubmissionComponent, useExisting: ProgrammingExamSubmissionComponent },
        CodeEditorConflictStateService,
        CodeEditorSubmissionService,
        CodeEditorBuildLogService,
        CodeEditorRepositoryFileService,
        CodeEditorRepositoryService,
    ],
    styleUrls: ['./programming-exam-submission.component.scss'],
<<<<<<< HEAD
    standalone: true,
    imports: [
        TranslateDirective,
        ArtemisSharedComponentModule,
        ArtemisCodeEditorModule,
        ArtemisProgrammingSubmissionPolicyStatusModule,
        ArtemisExerciseButtonsModule,
        SubmissionResultStatusModule,
        ArtemisProgrammingExerciseActionsModule,
        ArtemisProgrammingExerciseInstructionsRenderModule,
=======
    imports: [
        TranslateDirective,
        IncludedInScoreBadgeComponent,
        CodeEditorContainerComponent,
        ProgrammingSubmissionPolicyStatusComponent,
        ExerciseDetailsStudentActionsComponent,
        CodeEditorRepositoryIsLockedComponent,
        UpdatingResultComponent,
        ProgrammingExerciseStudentTriggerBuildButtonComponent,
        ProgrammingExerciseInstructionComponent,
>>>>>>> a123bf1b
    ],
})
export class ProgrammingExamSubmissionComponent extends ExamSubmissionComponent implements OnChanges, OnInit {
    private domainService = inject(DomainService);

    exerciseType = ExerciseType.PROGRAMMING;

    codeEditorContainer = viewChild.required(CodeEditorContainerComponent);
    instructions = viewChild.required(ProgrammingExerciseInstructionComponent);

    // IMPORTANT: this reference must be activeExercise.studentParticipation[0] otherwise the parent component will not be able to react to change
<<<<<<< HEAD
    studentParticipation = input.required<ProgrammingExerciseStudentParticipation>();
    exercise = input.required<ProgrammingExercise>();
    courseId = input.required<number>();
=======
    @Input() studentParticipation: ProgrammingExerciseStudentParticipation;
    @Input() exercise: ProgrammingExercise;
    @Input() courseId: number;
>>>>>>> a123bf1b

    showEditorInstructions = true;
    hasSubmittedOnce = false;
    submissionCount?: number;
    repositoryIsLocked = false;

    readonly SubmissionPolicyType = SubmissionPolicyType;
    readonly IncludedInOverallScore = IncludedInOverallScore;
    readonly getCourseFromExercise = getCourseFromExercise;

    getSubmission(): Submission | undefined {
        const studentParticipation = this.studentParticipation(); // Dereference the signal

        if (studentParticipation?.submissions && studentParticipation.submissions.length > 0) {
            return studentParticipation.submissions[0];
        }
        return undefined;
    }

    getExerciseId(): number | undefined {
        return this.exercise().id;
    }

    getExercise(): Exercise {
        return this.exercise();
    }

    isSaving: boolean;
    readonly ButtonType = ButtonType;
    readonly ButtonSize = ButtonSize;

    /**
     * On init set up the route param subscription.
     * Will load the participation according to participation Id with the latest result and result details.
     */
    ngOnInit(): void {
        this.updateDomain();
        this.setSubmissionCountAndLockIfNeeded();
    }

    ngOnChanges() {
        this.setSubmissionCountAndLockIfNeeded();
    }

    onActivate() {
        super.onActivate();
        this.instructions().updateMarkdown();
        this.updateDomain();
    }

    /**
     * Updates the domain to set the active student participation
     */
    updateDomain() {
        const participation = { ...this.studentParticipation(), exercise: this.exercise() } as StudentParticipation;
        this.domainService.setDomain([DomainType.PARTICIPATION, participation]);
    }

    /**
     * Sets the submission count and lock based on the student participation.
     */
    setSubmissionCountAndLockIfNeeded() {
        this.submissionCount = this.studentParticipation().submissionCount ?? this.submissionCount;
        this.repositoryIsLocked = this.studentParticipation().locked ?? this.repositoryIsLocked;
    }

    /**
     * Update {@link Submission#isSynced} & {@link Submission#submitted} based on the CommitState.
     * The submission is only synced, if all changes are committed (CommitState.CLEAN).
     *
     * @param commitState current CommitState from CodeEditorActionsComponent
     */
    onCommitStateChange(commitState: CommitState): void {
        const studentParticipation = this.studentParticipation();
        if (studentParticipation?.submissions && studentParticipation.submissions.length > 0) {
            const firstSubmission = studentParticipation.submissions[0];
            if (commitState === CommitState.CLEAN && this.hasSubmittedOnce) {
                firstSubmission.submitted = true;
                firstSubmission.isSynced = true;
            } else if (commitState !== CommitState.UNDEFINED && !this.hasSubmittedOnce) {
                this.hasSubmittedOnce = true;
            }
        }
    }

    onFileChanged() {
        const studentParticipation = this.studentParticipation();
        if (studentParticipation?.submissions && studentParticipation.submissions.length > 0) {
            studentParticipation.submissions[0].isSynced = false;
        }
    }

    hasUnsavedChanges(): boolean {
        if (this.exercise().allowOfflineIde && !this.exercise().allowOnlineEditor) {
            return false;
        }
        return this.codeEditorContainer().editorState === EditorState.UNSAVED_CHANGES;
    }

    updateSubmissionFromView(): void {
        // Note: we just save here and do not commit, because this can lead to problems!
        this.codeEditorContainer().actions.onSave();
    }

    updateViewFromSubmission(): void {
        // do nothing - the code editor itself is taking care of updating the view from submission
    }
    setSubmissionVersion(submissionVersion: SubmissionVersion): void {
        // if we do not assign the parameter, eslint will complain because either the parameter is unused or if we suppress this with ts-ignore that ts-ignore shadows compilation errors.
        this.submissionVersion = submissionVersion;
        // submission versions are not supported for programming exercises
        throw new Error('Submission versions are not supported for file upload exercises.');
    }
}<|MERGE_RESOLUTION|>--- conflicted
+++ resolved
@@ -1,8 +1,4 @@
-<<<<<<< HEAD
 import { Component, OnChanges, OnInit, inject, input, viewChild } from '@angular/core';
-=======
-import { Component, Input, OnChanges, OnInit, ViewChild, inject } from '@angular/core';
->>>>>>> a123bf1b
 import { Submission } from 'app/entities/submission.model';
 import { ExamSubmissionComponent } from 'app/exam/participate/exercises/exam-submission.component';
 import { ProgrammingExerciseStudentParticipation } from 'app/entities/participation/programming-exercise-student-participation.model';
@@ -24,22 +20,12 @@
 } from 'app/exercises/programming/shared/code-editor/service/code-editor-repository.service';
 import { SubmissionVersion } from 'app/entities/submission-version.model';
 import { TranslateDirective } from 'app/shared/language/translate.directive';
-<<<<<<< HEAD
-import { ArtemisSharedComponentModule } from 'app/shared/components/shared-component.module';
-import { ArtemisCodeEditorModule } from 'app/exercises/programming/shared/code-editor/code-editor.module';
-import { ArtemisExerciseButtonsModule } from 'app/overview/exercise-details/exercise-buttons.module';
-import { SubmissionResultStatusModule } from 'app/overview/submission-result-status.module';
-import { ArtemisProgrammingSubmissionPolicyStatusModule } from 'app/exercises/programming/participate/programming-submission-policy-status.module';
-import { ArtemisProgrammingExerciseActionsModule } from 'app/exercises/programming/shared/actions/programming-exercise-actions.module';
-import { ArtemisProgrammingExerciseInstructionsRenderModule } from 'app/exercises/programming/shared/instructions-render/programming-exercise-instructions-render.module';
-=======
 import { IncludedInScoreBadgeComponent } from 'app/exercises/shared/exercise-headers/included-in-score-badge.component';
 import { ProgrammingSubmissionPolicyStatusComponent } from 'app/exercises/programming/participate/programming-submission-policy-status';
 import { ExerciseDetailsStudentActionsComponent } from 'app/overview/exercise-details/exercise-details-student-actions.component';
 import { CodeEditorRepositoryIsLockedComponent } from 'app/exercises/programming/shared/code-editor/layout/code-editor-repository-is-locked.component';
 import { UpdatingResultComponent } from 'app/exercises/shared/result/updating-result.component';
 import { ProgrammingExerciseStudentTriggerBuildButtonComponent } from 'app/exercises/programming/shared/actions/programming-exercise-student-trigger-build-button.component';
->>>>>>> a123bf1b
 
 @Component({
     selector: 'jhi-programming-submission-exam',
@@ -53,18 +39,6 @@
         CodeEditorRepositoryService,
     ],
     styleUrls: ['./programming-exam-submission.component.scss'],
-<<<<<<< HEAD
-    standalone: true,
-    imports: [
-        TranslateDirective,
-        ArtemisSharedComponentModule,
-        ArtemisCodeEditorModule,
-        ArtemisProgrammingSubmissionPolicyStatusModule,
-        ArtemisExerciseButtonsModule,
-        SubmissionResultStatusModule,
-        ArtemisProgrammingExerciseActionsModule,
-        ArtemisProgrammingExerciseInstructionsRenderModule,
-=======
     imports: [
         TranslateDirective,
         IncludedInScoreBadgeComponent,
@@ -75,7 +49,6 @@
         UpdatingResultComponent,
         ProgrammingExerciseStudentTriggerBuildButtonComponent,
         ProgrammingExerciseInstructionComponent,
->>>>>>> a123bf1b
     ],
 })
 export class ProgrammingExamSubmissionComponent extends ExamSubmissionComponent implements OnChanges, OnInit {
@@ -87,15 +60,9 @@
     instructions = viewChild.required(ProgrammingExerciseInstructionComponent);
 
     // IMPORTANT: this reference must be activeExercise.studentParticipation[0] otherwise the parent component will not be able to react to change
-<<<<<<< HEAD
     studentParticipation = input.required<ProgrammingExerciseStudentParticipation>();
     exercise = input.required<ProgrammingExercise>();
     courseId = input.required<number>();
-=======
-    @Input() studentParticipation: ProgrammingExerciseStudentParticipation;
-    @Input() exercise: ProgrammingExercise;
-    @Input() courseId: number;
->>>>>>> a123bf1b
 
     showEditorInstructions = true;
     hasSubmittedOnce = false;
