--- conflicted
+++ resolved
@@ -10,10 +10,7 @@
 import { DomainService } from 'app/exercises/programming/shared/code-editor/service/code-editor-domain.service';
 import * as moment from 'moment';
 import { CodeEditorContainerComponent } from 'app/exercises/programming/shared/code-editor/container/code-editor-container.component';
-<<<<<<< HEAD
-=======
 import { ProgrammingExerciseInstructionComponent } from 'app/exercises/programming/shared/instructions-render/programming-exercise-instruction.component';
->>>>>>> d91acad2
 
 @Component({
     selector: 'jhi-programming-submission-exam',
@@ -23,10 +20,7 @@
 })
 export class ProgrammingExamSubmissionComponent extends ExamSubmissionComponent implements OnInit {
     @ViewChild(CodeEditorContainerComponent, { static: false }) codeEditorContainer: CodeEditorContainerComponent;
-<<<<<<< HEAD
-=======
     @ViewChild(ProgrammingExerciseInstructionComponent, { static: false }) instructions: ProgrammingExerciseInstructionComponent;
->>>>>>> d91acad2
 
     // IMPORTANT: this reference must be activeExercise.studentParticipation[0] otherwise the parent component will not be able to react to change
     @Input()
@@ -72,19 +66,12 @@
     }
 
     reload(): void {
-<<<<<<< HEAD
-        // this.ngOnInit();
-        // if (this.instructions) {
-        //     this.instructions.refreshInstructions();
-        // }
-=======
         this.ngOnInit();
         if (this.instructions) {
             // Load the result of the active exercise into the UML and Task extension on exercise switch
             this.instructions.latestResult = this.instructions.latestResult;
             this.instructions.updateMarkdown();
         }
->>>>>>> d91acad2
     }
 
     /**
