--- conflicted
+++ resolved
@@ -32,13 +32,9 @@
     ],
     styleUrls: ['./programming-exam-submission.component.scss'],
 })
-<<<<<<< HEAD
-export class ProgrammingExamSubmissionComponent extends ExamSubmissionComponent implements OnInit {
+export class ProgrammingExamSubmissionComponent extends ExamSubmissionComponent implements OnChanges, OnInit {
     exerciseType = ExerciseType.PROGRAMMING;
 
-=======
-export class ProgrammingExamSubmissionComponent extends ExamSubmissionComponent implements OnChanges, OnInit {
->>>>>>> 4edcb24f
     @ViewChild(CodeEditorContainerComponent, { static: false }) codeEditorContainer: CodeEditorContainerComponent;
     @ViewChild(ProgrammingExerciseInstructionComponent, { static: false }) instructions: ProgrammingExerciseInstructionComponent;
 
