--- conflicted
+++ resolved
@@ -1,8 +1,4 @@
-<<<<<<< HEAD
-import { Component, Input, ViewChild, ChangeDetectorRef } from '@angular/core';
-=======
-import { Component, Input, ViewChild, OnInit } from '@angular/core';
->>>>>>> 9989b16c
+import { Component, Input, ViewChild, OnInit, ChangeDetectorRef } from '@angular/core';
 import { ExamSubmissionComponent } from 'app/exam/participate/exercises/exam-submission.component';
 import { ProgrammingExerciseStudentParticipation } from 'app/entities/participation/programming-exercise-student-participation.model';
 import { ButtonSize, ButtonType } from 'app/shared/components/button.component';
@@ -37,10 +33,6 @@
     repositoryIsLocked = false;
     showEditorInstructions = true;
 
-    constructor(private domainService: DomainService) {
-        super();
-    }
-
     getSubmission(): Submission | null {
         if (this.studentParticipation && this.studentParticipation.submissions && this.studentParticipation.submissions.length > 0) {
             return this.studentParticipation.submissions[0];
@@ -56,10 +48,10 @@
     readonly ButtonType = ButtonType;
     readonly ButtonSize = ButtonSize;
 
-<<<<<<< HEAD
-    constructor(changeDetectorReference: ChangeDetectorRef) {
+    constructor(private domainService: DomainService, changeDetectorReference: ChangeDetectorRef) {
         super(changeDetectorReference);
-=======
+    }
+
     /**
      * On init set up the route param subscription.
      * Will load the participation according to participation Id with the latest result and result details.
@@ -101,7 +93,6 @@
         if (this.studentParticipation.submissions && this.studentParticipation.submissions.length > 0) {
             this.studentParticipation.submissions[0].isSynced = false;
         }
->>>>>>> 9989b16c
     }
 
     hasUnsavedChanges(): boolean {
@@ -112,13 +103,8 @@
     }
 
     onActivate(): void {
-<<<<<<< HEAD
         super.onActivate();
-        // reload for the current submission
-        this.updateViewFromSubmission();
-=======
         this.reload();
->>>>>>> 9989b16c
     }
 
     updateSubmissionFromView(): void {
@@ -127,8 +113,7 @@
     }
 
     updateViewFromSubmission(): void {
-        if (this.codeEditorComponent) {
-            this.codeEditorComponent.reload();
-        }
+        // Note: we just save here and do not commit, because this can lead to problems!
+        this.codeEditorContainer.actions.onSave();
     }
 }