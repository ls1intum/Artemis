<!--resizable container-->
@if (exercise) {
    <jhi-resizeable-container [examTimeline]="examTimeline">
        <!--region Left Panel-->
        <span class="exercise-title" left-header>{{ examTimeline ? exercise.title : exercise?.exerciseGroup?.title ?? '-' }}</span>
        <!-- prettier-ignore -->
        <span left-header>&nbsp;[{{ exercise.maxPoints }} {{ 'artemisApp.examParticipation.points' | artemisTranslate }}@if (exercise.bonusPoints) {
      <span
      >, {{ exercise.bonusPoints }} {{ 'artemisApp.examParticipation.bonus' | artemisTranslate }}</span>
      }]
      @if (exercise.includedInOverallScore !== IncludedInOverallScore.INCLUDED_COMPLETELY) {
        <jhi-included-in-score-badge
        [includedInOverallScore]="exercise.includedInOverallScore"></jhi-included-in-score-badge>
      }</span>
        <!--region Left Panel-->
        <div left-body class="px-2 pb-2 w-100">
            <div class="row">
                @if (isActive && !result && exercise && studentSubmission && !readonly) {
                    <div class="col-12 col-md-10">
                        <div class="form-group">
                            <label for="fileUploadInput" class="form-control-label" jhiTranslate="artemisApp.fileUploadSubmission.selectFile">Please select </label>
                            <div class="input-group background-file">
                                <div class="custom-file overflow-ellipsis">
                                    <input #fileInput id="fileUploadInput" type="file" class="custom-file-input" (change)="setFileSubmissionForExercise($event)" />
                                </div>
                                <div class="col-4">
                                    <button class="btn btn-primary" id="file-upload-submit" (click)="saveUploadedFile()">
                                        {{ 'artemisApp.examParticipation.uploadFile' | artemisTranslate }}
                                    </button>
                                </div>
                            </div>
                            <p class="d-inline-block" jhiTranslate="artemisApp.fileUploadExercise.supportedFileExtensions">Supported file extensions:</p>
                            @for (extension of exercise.filePattern!.split(','); track extension) {
                                <div class="d-inline-block">
                                    <span class="ms-1 badge bg-info">
                                        {{ extension | uppercase }}
                                    </span>
                                </div>
                            }
                        </div>
                    </div>
                }
            </div>
            @if (submittedFileName && studentSubmission?.filePath) {
                <div class="card-text">
                    <h6>
                        {{ 'artemisApp.fileUploadSubmission.submittedFile' | artemisTranslate: { filename: submittedFileName } }}
                    </h6>
                    <a class="text-primary" (click)="downloadFile(studentSubmission!.filePath!)" jhiTranslate="artemisApp.fileUploadSubmission.download">Download file</a>
                    @if (submittedFileExtension) {
                        <span class="ms-2 badge bg-info">
                            {{ submittedFileExtension | uppercase }}
                        </span>
                    }
                </div>
            }
            @if (!submittedFileName && examTimeline) {
                <div>
                    <h6>
                        {{ 'artemisApp.timeline.fileUploadNotSubmitted' | artemisTranslate }}
                    </h6>
                </div>
            }
        </div>
        <!--endregion-->
        <!--region Right Panel-->
        <fa-icon right-header [icon]="farListAlt"></fa-icon>&nbsp;
        <span id="problem-statement" right-header jhiTranslate="artemisApp.exercise.problemStatement">Problem Statement</span>
<<<<<<< HEAD
        <!-- problem statement update & difference highlighter -->
        @if (exercise) {
            <jhi-exam-exercise-update-highlighter [exercise]="exercise" (problemStatementUpdateEvent)="updateProblemStatement($event)"> </jhi-exam-exercise-update-highlighter>
        }
        @if (exercise!.problemStatement) {
            <p right-body class="mb-3 markdown-preview">
                <span [innerHTML]="exercise!.problemStatement! | htmlForMarkdown"></span>
            </p>
        }
=======
        <ng-container right-body>
            <!-- problem statement update & difference highlighter -->
            @if (exercise) {
                <jhi-exam-exercise-update-highlighter [exercise]="exercise" (problemStatementUpdateEvent)="updateProblemStatement($event)"> </jhi-exam-exercise-update-highlighter>
            }
            @if (exercise!.problemStatement) {
                <p class="mb-3 markdown-preview">
                    <span [innerHTML]="exercise!.problemStatement! | htmlForMarkdown"></span>
                </p>
            }
        </ng-container>
>>>>>>> dd1769c7
        <!--endregion-->
    </jhi-resizeable-container>
}<|MERGE_RESOLUTION|>--- conflicted
+++ resolved
@@ -66,17 +66,6 @@
         <!--region Right Panel-->
         <fa-icon right-header [icon]="farListAlt"></fa-icon>&nbsp;
         <span id="problem-statement" right-header jhiTranslate="artemisApp.exercise.problemStatement">Problem Statement</span>
-<<<<<<< HEAD
-        <!-- problem statement update & difference highlighter -->
-        @if (exercise) {
-            <jhi-exam-exercise-update-highlighter [exercise]="exercise" (problemStatementUpdateEvent)="updateProblemStatement($event)"> </jhi-exam-exercise-update-highlighter>
-        }
-        @if (exercise!.problemStatement) {
-            <p right-body class="mb-3 markdown-preview">
-                <span [innerHTML]="exercise!.problemStatement! | htmlForMarkdown"></span>
-            </p>
-        }
-=======
         <ng-container right-body>
             <!-- problem statement update & difference highlighter -->
             @if (exercise) {
@@ -88,7 +77,6 @@
                 </p>
             }
         </ng-container>
->>>>>>> dd1769c7
         <!--endregion-->
     </jhi-resizeable-container>
 }