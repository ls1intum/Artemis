<<<<<<< HEAD
import { Component, ElementRef, OnInit, inject, input, model, viewChild } from '@angular/core';
import { Location, UpperCasePipe } from '@angular/common';
=======
import { Component, ElementRef, Input, OnInit, ViewChild, inject } from '@angular/core';
>>>>>>> a123bf1b
import { TranslateService } from '@ngx-translate/core';
import { AlertService } from 'app/core/util/alert.service';
import dayjs from 'dayjs/esm';
import { StudentParticipation } from 'app/entities/participation/student-participation.model';
import { FileUploadSubmissionService } from 'app/exercises/file-upload/participate/file-upload-submission.service';
import { MAX_SUBMISSION_FILE_SIZE } from 'app/shared/constants/input.constants';
import { FileUploadExercise } from 'app/entities/file-upload-exercise.model';
import { FileService } from 'app/shared/http/file.service';
import { FileUploadSubmission } from 'app/entities/file-upload-submission.model';
import { ButtonType } from 'app/shared/components/button.component';
import { Result } from 'app/entities/result.model';
import { ExamSubmissionComponent } from 'app/exam/participate/exercises/exam-submission.component';
import { Exercise, ExerciseType, IncludedInOverallScore } from 'app/entities/exercise.model';
import { Submission } from 'app/entities/submission.model';
import { faListAlt } from '@fortawesome/free-regular-svg-icons';
import { SubmissionVersion } from 'app/entities/submission-version.model';
import { htmlForMarkdown } from 'app/shared/util/markdown.conversion.util';
<<<<<<< HEAD
import { ArtemisSharedModule } from 'app/shared/shared.module';
import { FaIconComponent } from '@fortawesome/angular-fontawesome';
import { ExamExerciseUpdateHighlighterComponent } from '../exam-exercise-update-highlighter/exam-exercise-update-highlighter.component';
import { TranslateDirective } from 'app/shared/language/translate.directive';
import { ArtemisSharedComponentModule } from 'app/shared/components/shared-component.module';
=======
import { TranslateDirective } from 'app/shared/language/translate.directive';
import { IncludedInScoreBadgeComponent } from 'app/exercises/shared/exercise-headers/included-in-score-badge.component';
import { ResizeableContainerComponent } from 'app/shared/resizeable-container/resizeable-container.component';
import { FaIconComponent } from '@fortawesome/angular-fontawesome';
import { ExamExerciseUpdateHighlighterComponent } from '../exam-exercise-update-highlighter/exam-exercise-update-highlighter.component';
import { UpperCasePipe } from '@angular/common';
>>>>>>> a123bf1b
import { ArtemisTranslatePipe } from 'app/shared/pipes/artemis-translate.pipe';

@Component({
    selector: 'jhi-file-upload-submission-exam',
    templateUrl: './file-upload-exam-submission.component.html',
    providers: [{ provide: ExamSubmissionComponent, useExisting: FileUploadExamSubmissionComponent }],
<<<<<<< HEAD
    standalone: true,
    imports: [TranslateDirective, ArtemisSharedComponentModule, ArtemisSharedModule, FaIconComponent, ExamExerciseUpdateHighlighterComponent, UpperCasePipe, ArtemisTranslatePipe],
})
export class FileUploadExamSubmissionComponent extends ExamSubmissionComponent implements OnInit {
    private route = inject(ActivatedRoute);
    private fileUploadSubmissionService = inject(FileUploadSubmissionService);
    private fileUploaderService = inject(FileUploaderService);
    private resultService = inject(ResultService);
    private alertService = inject(AlertService);
    private location = inject(Location);
=======
    imports: [
        TranslateDirective,
        IncludedInScoreBadgeComponent,
        ResizeableContainerComponent,
        FaIconComponent,
        ExamExerciseUpdateHighlighterComponent,
        UpperCasePipe,
        ArtemisTranslatePipe,
    ],
})
export class FileUploadExamSubmissionComponent extends ExamSubmissionComponent implements OnInit {
    private fileUploadSubmissionService = inject(FileUploadSubmissionService);
    private alertService = inject(AlertService);
>>>>>>> a123bf1b
    private translateService = inject(TranslateService);
    private fileService = inject(FileService);

    exerciseType = ExerciseType.FILE_UPLOAD;

    fileInput = viewChild<ElementRef>('fileInput');

<<<<<<< HEAD
    studentSubmission = model.required<FileUploadSubmission>();
    exercise = input.required<FileUploadExercise>();
=======
    @Input() studentSubmission: FileUploadSubmission;
    @Input() exercise: FileUploadExercise;
>>>>>>> a123bf1b
    problemStatementHtml: string;

    submittedFileName: string;
    submittedFileExtension: string;
    participation: StudentParticipation;
    result: Result;
    submissionFile?: File;

    readonly ButtonType = ButtonType;

    readonly IncludedInOverallScore = IncludedInOverallScore;
    filePath?: string;

    // Icons
    farListAlt = faListAlt;

    /**
     * Initializes data for file upload editor
     */
    ngOnInit() {
        // show submission answers in UI
        this.problemStatementHtml = htmlForMarkdown(this.exercise()?.problemStatement);
        this.updateViewFromSubmission();
    }

    /**
     * Updates the problem statement html of the currently loaded file upload exercise which is part of the user's student exam.
     * @param newProblemStatementHtml is the updated problem statement html that should be displayed to the user.
     */
    updateProblemStatement(newProblemStatementHtml: string): void {
        this.problemStatementHtml = newProblemStatementHtml;
        this.changeDetectorReference.detectChanges();
    }

    /**
     * Sets file submission for exercise
     * Here the file selected with the -browse- button is handled.
     * @param event {object} Event object which contains the uploaded file
     */
    setFileSubmissionForExercise(event: any): void {
        if (event.target.files.length) {
            const fileList: FileList = event.target.files;
            const submissionFile = fileList[0];
            const allowedFileExtensions = this.exercise().filePattern!.split(',');
            if (!allowedFileExtensions.some((extension) => submissionFile.name.toLowerCase().endsWith(extension))) {
                this.alertService.error('artemisApp.fileUploadSubmission.fileExtensionError');
            } else if (submissionFile.size > MAX_SUBMISSION_FILE_SIZE) {
                this.alertService.error('artemisApp.fileUploadSubmission.fileTooBigError', { fileName: submissionFile.name });
            } else {
                this.submissionFile = submissionFile;
                this.studentSubmission().isSynced = false;
            }
        }
    }

    downloadFile(filePath: string) {
        this.fileService.downloadFile(filePath);
    }

    /**
     * The exercise is still active if it's due date hasn't passed yet.
     */
    get isActive(): boolean {
        return this.exercise() && (!this.exercise().dueDate || dayjs(this.exercise().dueDate).isSameOrAfter(dayjs()));
    }

    getExerciseId(): number | undefined {
        return this.exercise().id;
    }
    getExercise(): Exercise {
        return this.exercise();
    }

    public hasUnsavedChanges(): boolean {
        return !this.studentSubmission().isSynced!;
    }

    getSubmission(): Submission {
        return this.studentSubmission();
    }

    updateSubmissionFromView(): void {
        // we do nothing here as the new file path comes from the server
    }

    /**
     *  Here the new filePath, which was received from the server, is used to display the name and type of the just uploaded file.
     */
    updateViewFromSubmission(): void {
        if ((this.studentSubmission().isSynced && this.studentSubmission().filePath) || (this.examTimeline() && this.studentSubmission().filePath)) {
            // clear submitted file so that it is not displayed in the input (this might be confusing)
            this.submissionFile = undefined;
            const filePath = this.studentSubmission()!.filePath!.split('/');
            this.submittedFileName = filePath.last()!;
            const fileName = this.submittedFileName.split('.');
            this.submittedFileExtension = fileName.last()!;
        }
    }

    /**
     *  Here we send the submissionFile obtained in setFileSubmissionForExercise() to the server with the update method. The server returns the path to the file, and we
     *  set it in the submission.
     */
    saveUploadedFile() {
        if (!this.submissionFile) {
            return;
        }
        this.fileUploadSubmissionService.update(this.studentSubmission() as FileUploadSubmission, this.exercise().id!, this.submissionFile).subscribe({
            next: (res) => {
                const submissionFromServer = res.body!;
                this.studentSubmission().filePath = submissionFromServer.filePath;
                this.studentSubmission().isSynced = true;
                this.studentSubmission().submitted = true;
                this.updateViewFromSubmission();
            },
            error: () => this.onError(),
        });
    }

    /**
     * Pass on an error to the browser console and the alertService.
     */
    private onError() {
        this.alertService.error(this.translateService.instant('error.fileUploadSavingError'));
    }

    setSubmissionVersion(submissionVersion: SubmissionVersion): void {
        // if we do not assign the parameter, eslint will complain because either the parameter is unused or if we suppress this with ts-ignore that ts-ignore shadows compilation errors.
        this.submissionVersion = submissionVersion;
        // submission versions are not supported for file upload exercises
        throw new Error('Submission versions are not supported for file upload exercises.');
    }
}<|MERGE_RESOLUTION|>--- conflicted
+++ resolved
@@ -1,9 +1,5 @@
-<<<<<<< HEAD
 import { Component, ElementRef, OnInit, inject, input, model, viewChild } from '@angular/core';
 import { Location, UpperCasePipe } from '@angular/common';
-=======
-import { Component, ElementRef, Input, OnInit, ViewChild, inject } from '@angular/core';
->>>>>>> a123bf1b
 import { TranslateService } from '@ngx-translate/core';
 import { AlertService } from 'app/core/util/alert.service';
 import dayjs from 'dayjs/esm';
@@ -21,38 +17,18 @@
 import { faListAlt } from '@fortawesome/free-regular-svg-icons';
 import { SubmissionVersion } from 'app/entities/submission-version.model';
 import { htmlForMarkdown } from 'app/shared/util/markdown.conversion.util';
-<<<<<<< HEAD
-import { ArtemisSharedModule } from 'app/shared/shared.module';
-import { FaIconComponent } from '@fortawesome/angular-fontawesome';
-import { ExamExerciseUpdateHighlighterComponent } from '../exam-exercise-update-highlighter/exam-exercise-update-highlighter.component';
-import { TranslateDirective } from 'app/shared/language/translate.directive';
-import { ArtemisSharedComponentModule } from 'app/shared/components/shared-component.module';
-=======
 import { TranslateDirective } from 'app/shared/language/translate.directive';
 import { IncludedInScoreBadgeComponent } from 'app/exercises/shared/exercise-headers/included-in-score-badge.component';
 import { ResizeableContainerComponent } from 'app/shared/resizeable-container/resizeable-container.component';
 import { FaIconComponent } from '@fortawesome/angular-fontawesome';
 import { ExamExerciseUpdateHighlighterComponent } from '../exam-exercise-update-highlighter/exam-exercise-update-highlighter.component';
 import { UpperCasePipe } from '@angular/common';
->>>>>>> a123bf1b
 import { ArtemisTranslatePipe } from 'app/shared/pipes/artemis-translate.pipe';
 
 @Component({
     selector: 'jhi-file-upload-submission-exam',
     templateUrl: './file-upload-exam-submission.component.html',
     providers: [{ provide: ExamSubmissionComponent, useExisting: FileUploadExamSubmissionComponent }],
-<<<<<<< HEAD
-    standalone: true,
-    imports: [TranslateDirective, ArtemisSharedComponentModule, ArtemisSharedModule, FaIconComponent, ExamExerciseUpdateHighlighterComponent, UpperCasePipe, ArtemisTranslatePipe],
-})
-export class FileUploadExamSubmissionComponent extends ExamSubmissionComponent implements OnInit {
-    private route = inject(ActivatedRoute);
-    private fileUploadSubmissionService = inject(FileUploadSubmissionService);
-    private fileUploaderService = inject(FileUploaderService);
-    private resultService = inject(ResultService);
-    private alertService = inject(AlertService);
-    private location = inject(Location);
-=======
     imports: [
         TranslateDirective,
         IncludedInScoreBadgeComponent,
@@ -66,7 +42,6 @@
 export class FileUploadExamSubmissionComponent extends ExamSubmissionComponent implements OnInit {
     private fileUploadSubmissionService = inject(FileUploadSubmissionService);
     private alertService = inject(AlertService);
->>>>>>> a123bf1b
     private translateService = inject(TranslateService);
     private fileService = inject(FileService);
 
@@ -74,13 +49,8 @@
 
     fileInput = viewChild<ElementRef>('fileInput');
 
-<<<<<<< HEAD
     studentSubmission = model.required<FileUploadSubmission>();
     exercise = input.required<FileUploadExercise>();
-=======
-    @Input() studentSubmission: FileUploadSubmission;
-    @Input() exercise: FileUploadExercise;
->>>>>>> a123bf1b
     problemStatementHtml: string;
 
     submittedFileName: string;
