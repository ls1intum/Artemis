import { ChangeDetectorRef, Component, Input, OnInit, QueryList, ViewChildren } from '@angular/core';
import { QuizQuestionType } from 'app/entities/quiz/quiz-question.model';
import { MultipleChoiceQuestionComponent } from 'app/exercises/quiz/shared/questions/multiple-choice-question/multiple-choice-question.component';
import { DragAndDropQuestionComponent } from 'app/exercises/quiz/shared/questions/drag-and-drop-question/drag-and-drop-question.component';
import { ShortAnswerQuestionComponent } from 'app/exercises/quiz/shared/questions/short-answer-question/short-answer-question.component';
import { ButtonSize, ButtonType } from 'app/shared/components/button.component';
import * as smoothscroll from 'smoothscroll-polyfill';
import { AnswerOption } from 'app/entities/quiz/answer-option.model';
import { DragAndDropMapping } from 'app/entities/quiz/drag-and-drop-mapping.model';
import { ShortAnswerSubmittedText } from 'app/entities/quiz/short-answer-submitted-text.model';
import { MultipleChoiceSubmittedAnswer } from 'app/entities/quiz/multiple-choice-submitted-answer.model';
import { DragAndDropSubmittedAnswer } from 'app/entities/quiz/drag-and-drop-submitted-answer.model';
import { ShortAnswerSubmittedAnswer } from 'app/entities/quiz/short-answer-submitted-answer.model';
import { AbstractQuizSubmission } from 'app/entities/quiz/abstract-quiz-exam-submission.model';
import { ExamSubmissionComponent } from 'app/exam/participate/exercises/exam-submission.component';
import { cloneDeep } from 'lodash-es';
import { ArtemisQuizService } from 'app/shared/quiz/quiz.service';
import { Submission } from 'app/entities/submission.model';
<<<<<<< HEAD
import { Exercise, IncludedInOverallScore } from 'app/entities/exercise.model';
import { SubmissionVersion } from 'app/entities/submission-version.model';
=======
import { ExerciseType, IncludedInOverallScore } from 'app/entities/exercise.model';
import { QuizConfiguration } from 'app/entities/quiz/quiz-configuration.model';
>>>>>>> 6fa10af0

@Component({
    selector: 'jhi-quiz-submission-exam',
    templateUrl: './quiz-exam-submission.component.html',
    providers: [{ provide: ExamSubmissionComponent, useExisting: QuizExamSubmissionComponent }],
    styleUrls: ['./quiz-exam-submission.component.scss'],
})
export class QuizExamSubmissionComponent extends ExamSubmissionComponent implements OnInit {
    exerciseType = ExerciseType.QUIZ;

    // make constants available to html for comparison
    readonly DRAG_AND_DROP = QuizQuestionType.DRAG_AND_DROP;
    readonly MULTIPLE_CHOICE = QuizQuestionType.MULTIPLE_CHOICE;
    readonly SHORT_ANSWER = QuizQuestionType.SHORT_ANSWER;
    readonly ButtonSize = ButtonSize;
    readonly ButtonType = ButtonType;
    readonly IncludedInOverallScore = IncludedInOverallScore;

    @ViewChildren(MultipleChoiceQuestionComponent)
    mcQuestionComponents: QueryList<MultipleChoiceQuestionComponent>;

    @ViewChildren(DragAndDropQuestionComponent)
    dndQuestionComponents: QueryList<DragAndDropQuestionComponent>;

    @ViewChildren(ShortAnswerQuestionComponent)
    shortAnswerQuestionComponents: QueryList<ShortAnswerQuestionComponent>;

    // IMPORTANT: this reference must be contained in this.studentParticipation.submissions[0] otherwise the parent component will not be able to react to changes
    @Input()
    studentSubmission: AbstractQuizSubmission;

<<<<<<< HEAD
    @Input() exercise: QuizExercise;
    @Input() examTimeline = false;
=======
    @Input() quizConfiguration: QuizConfiguration;
>>>>>>> 6fa10af0

    selectedAnswerOptions = new Map<number, AnswerOption[]>();
    dragAndDropMappings = new Map<number, DragAndDropMapping[]>();
    shortAnswerSubmittedTexts = new Map<number, ShortAnswerSubmittedText[]>();

    constructor(
        private quizService: ArtemisQuizService,
        changeDetectorReference: ChangeDetectorRef,
    ) {
        super(changeDetectorReference);
        smoothscroll.polyfill();
    }

    ngOnInit(): void {
        this.initQuiz();
        this.updateViewFromSubmission();
    }

    getSubmission(): Submission {
        return this.studentSubmission;
    }

    getExerciseId(): number | undefined {
        return this.quizConfiguration.id;
    }

    /**
     * Initialize the selections / mappings for each question with an empty array
     */
    initQuiz() {
        // randomize order
<<<<<<< HEAD
        // in the exam timeline, we do not want to randomize the order as this makes it difficult to view the changes between submissions.
        if (!this.examTimeline) {
            this.quizService.randomizeOrder(this.exercise);
        }
=======
        this.quizService.randomizeOrder(this.quizConfiguration.quizQuestions, this.quizConfiguration.randomizeQuestionOrder);
>>>>>>> 6fa10af0
        // prepare selection arrays for each question
        this.selectedAnswerOptions = new Map<number, AnswerOption[]>();
        this.dragAndDropMappings = new Map<number, DragAndDropMapping[]>();
        this.shortAnswerSubmittedTexts = new Map<number, ShortAnswerSubmittedText[]>();

        if (this.quizConfiguration.quizQuestions) {
            this.quizConfiguration.quizQuestions.forEach((question) => {
                if (question.type === QuizQuestionType.MULTIPLE_CHOICE) {
                    // add the array of selected options to the dictionary (add an empty array, if there is no submittedAnswer for this question)
                    this.selectedAnswerOptions.set(question.id!, []);
                } else if (question.type === QuizQuestionType.DRAG_AND_DROP) {
                    // add the array of mappings to the dictionary (add an empty array, if there is no submittedAnswer for this question)
                    this.dragAndDropMappings.set(question.id!, []);
                } else if (question.type === QuizQuestionType.SHORT_ANSWER) {
                    // add the array of submitted texts to the dictionary (add an empty array, if there is no submittedAnswer for this question)
                    this.shortAnswerSubmittedTexts.set(question.id!, []);
                } else {
                    console.error('Unknown question type: ' + question);
                }
            }, this);
        }
    }

    /**
     * By clicking on the bubble of the progress navigation towards the corresponding question of the quiz is triggered
     * @param questionId
     */
    navigateToQuestion(questionId: number): void {
        let yOffset = 0;
        const examNavigationBar = document.getElementById('exam-navigation-bar');
        if (examNavigationBar) {
            yOffset = examNavigationBar.clientHeight;
        }
        // get html element for question
        const element = document.getElementById('question' + questionId);
        if (element) {
            // scroll to correct y
            const y = element.getBoundingClientRect().top + window.scrollY - yOffset;
            window.scrollTo({ top: y, behavior: 'smooth' });
        }
    }

    /**
     * applies the data from the model to the UI (reverse of updateSubmissionFromView):
     *
     * Sets the checkmarks (selected answers) for all questions according to the submission data
     * this needs to be done when we get new submission data, e.g. through the websocket connection
     */
    updateViewFromSubmission() {
        // create dictionaries (key: questionID, value: Array of selected answerOptions / mappings)
        // for the submittedAnswers to hand the selected options / mappings in individual arrays to the question components
        this.selectedAnswerOptions = new Map<number, AnswerOption[]>();
        this.dragAndDropMappings = new Map<number, DragAndDropMapping[]>();
        this.shortAnswerSubmittedTexts = new Map<number, ShortAnswerSubmittedText[]>();

        if (this.quizConfiguration.quizQuestions?.length) {
            // iterate through all questions of this quiz
            this.quizConfiguration.quizQuestions.forEach((question) => {
                // find the submitted answer that belongs to this question, only when submitted answers already exist
                const submittedAnswer = this.studentSubmission?.submittedAnswers?.find((answer) => {
                    return answer.quizQuestion?.id === question.id;
                });

                if (question.type === QuizQuestionType.MULTIPLE_CHOICE) {
                    // add the array of selected options to the dictionary (add an empty array, if there is no submittedAnswer for this question)
                    if (submittedAnswer) {
                        const selectedOptions = (submittedAnswer as MultipleChoiceSubmittedAnswer).selectedOptions;
                        // needs to be cloned, because of two-way binding, otherwise -> instant update in submission
                        this.selectedAnswerOptions.set(question.id!, selectedOptions ? cloneDeep(selectedOptions) : []);
                    } else {
                        // not found, set to empty array
                        this.selectedAnswerOptions.set(question.id!, []);
                    }
                } else if (question.type === QuizQuestionType.DRAG_AND_DROP) {
                    // add the array of mappings to the dictionary (add an empty array, if there is no submittedAnswer for this question)
                    if (submittedAnswer) {
                        const mappings = (submittedAnswer as DragAndDropSubmittedAnswer).mappings;
                        // needs to be cloned, because of two-way binding, otherwise -> instant update in submission
                        this.dragAndDropMappings.set(question.id!, mappings ? cloneDeep(mappings) : []);
                    } else {
                        // not found, set to empty array
                        this.dragAndDropMappings.set(question.id!, []);
                    }
                } else if (question.type === QuizQuestionType.SHORT_ANSWER) {
                    // add the array of submitted texts to the dictionary (add an empty array, if there is no submittedAnswer for this question)
                    if (submittedAnswer) {
                        const submittedTexts = (submittedAnswer as ShortAnswerSubmittedAnswer).submittedTexts;
                        // needs to be cloned, because of two-way binding, otherwise -> instant update in submission
                        this.shortAnswerSubmittedTexts.set(question.id!, submittedTexts ? cloneDeep(submittedTexts) : []);
                    } else {
                        // not found, set to empty array
                        this.shortAnswerSubmittedTexts.set(question.id!, []);
                    }
                } else {
                    console.error('Unknown question type: ' + question);
                }
            }, this);
        }
    }

    /**
     * Callback method to be triggered when the user changes any of the answers in the quiz (in sub components based on the question type)
     */
    onSelectionChanged() {
        this.studentSubmission.isSynced = false;
    }

    /**
     * return true if the user changed any answer in the quiz
     */
    hasUnsavedChanges(): boolean {
        return !this.studentSubmission.isSynced!;
    }

    /**
     * updates the model according to UI state (reverse of updateViewFromSubmission):
     *
     * Creates the submission from the user's selection
     * this needs to be done when we want to send the submission
     * either for saving (through websocket)
     * or for submitting (through REST call)
     */
    updateSubmissionFromView(): void {
        // convert the selection dictionary (key: questionID, value: Array of selected answerOptions / mappings)
        // into an array of submittedAnswer objects and save it as the submittedAnswers of the submission
        this.studentSubmission.submittedAnswers = [];

        // for multiple-choice questions
        this.selectedAnswerOptions.forEach((answerOptions, questionID) => {
            // find the question object for the given question id
            const question = this.quizConfiguration.quizQuestions?.find(function (selectedQuestion) {
                return selectedQuestion.id === Number(questionID);
            });
            if (!question) {
                console.error('question not found for ID: ' + questionID);
                return;
            }
            // generate the submittedAnswer object
            const mcSubmittedAnswer = new MultipleChoiceSubmittedAnswer();
            mcSubmittedAnswer.quizQuestion = question;
            mcSubmittedAnswer.selectedOptions = answerOptions;
            this.studentSubmission.submittedAnswers!.push(mcSubmittedAnswer);
        }, this);

        // for drag-and-drop questions
        this.dragAndDropMappings.forEach((mappings, questionID) => {
            // find the question object for the given question id
            const question = this.quizConfiguration.quizQuestions?.find(function (localQuestion) {
                return localQuestion.id === Number(questionID);
            });
            if (!question) {
                console.error('question not found for ID: ' + questionID);
                return;
            }
            // generate the submittedAnswer object
            const dndSubmittedAnswer = new DragAndDropSubmittedAnswer();
            dndSubmittedAnswer.quizQuestion = question;
            dndSubmittedAnswer.mappings = mappings;
            this.studentSubmission.submittedAnswers!.push(dndSubmittedAnswer);
        }, this);
        // for short-answer questions
        this.shortAnswerSubmittedTexts.forEach((submittedTexts, questionID) => {
            // find the question object for the given question id
            const question = this.quizConfiguration.quizQuestions?.find(function (localQuestion) {
                return localQuestion.id === Number(questionID);
            });
            if (!question) {
                console.error('question not found for ID: ' + questionID);
                return;
            }
            // generate the submittedAnswer object
            const shortAnswerSubmittedAnswer = new ShortAnswerSubmittedAnswer();
            shortAnswerSubmittedAnswer.quizQuestion = question;
            shortAnswerSubmittedAnswer.submittedTexts = submittedTexts;
            this.studentSubmission.submittedAnswers!.push(shortAnswerSubmittedAnswer);
        }, this);
    }

    updateViewFromSubmissionVersion(): void {
        this.studentSubmission.submittedAnswers = JSON.parse(this.submissionVersion.content);
        this.updateViewFromSubmission();
    }

    setSubmissionVersion(submissionVersion: SubmissionVersion): void {
        this.submissionVersion = submissionVersion;
        this.updateViewFromSubmissionVersion();
    }
}<|MERGE_RESOLUTION|>--- conflicted
+++ resolved
@@ -16,13 +16,10 @@
 import { cloneDeep } from 'lodash-es';
 import { ArtemisQuizService } from 'app/shared/quiz/quiz.service';
 import { Submission } from 'app/entities/submission.model';
-<<<<<<< HEAD
 import { Exercise, IncludedInOverallScore } from 'app/entities/exercise.model';
 import { SubmissionVersion } from 'app/entities/submission-version.model';
-=======
-import { ExerciseType, IncludedInOverallScore } from 'app/entities/exercise.model';
+import { ExerciseType } from 'app/entities/exercise.model';
 import { QuizConfiguration } from 'app/entities/quiz/quiz-configuration.model';
->>>>>>> 6fa10af0
 
 @Component({
     selector: 'jhi-quiz-submission-exam',
@@ -54,12 +51,10 @@
     @Input()
     studentSubmission: AbstractQuizSubmission;
 
-<<<<<<< HEAD
     @Input() exercise: QuizExercise;
     @Input() examTimeline = false;
-=======
+
     @Input() quizConfiguration: QuizConfiguration;
->>>>>>> 6fa10af0
 
     selectedAnswerOptions = new Map<number, AnswerOption[]>();
     dragAndDropMappings = new Map<number, DragAndDropMapping[]>();
@@ -86,19 +81,20 @@
         return this.quizConfiguration.id;
     }
 
+    getExercise(): Exercise {
+        return this.exercise;
+    }
+
     /**
      * Initialize the selections / mappings for each question with an empty array
      */
     initQuiz() {
         // randomize order
-<<<<<<< HEAD
         // in the exam timeline, we do not want to randomize the order as this makes it difficult to view the changes between submissions.
         if (!this.examTimeline) {
             this.quizService.randomizeOrder(this.exercise);
         }
-=======
         this.quizService.randomizeOrder(this.quizConfiguration.quizQuestions, this.quizConfiguration.randomizeQuestionOrder);
->>>>>>> 6fa10af0
         // prepare selection arrays for each question
         this.selectedAnswerOptions = new Map<number, AnswerOption[]>();
         this.dragAndDropMappings = new Map<number, DragAndDropMapping[]>();
