--- conflicted
+++ resolved
@@ -1,47 +1,3 @@
-<<<<<<< HEAD
-<div class="quiz-content container" *ngIf="exercise">
-    <h2>
-        {{ exercise.title }}
-        <span class="text-muted">[{{ exercise.maxScore }} {{ 'artemisApp.examParticipation.points' | translate }}]</span>
-    </h2>
-    <div *ngFor="let question of exercise.quizQuestions; let i = index">
-        <jhi-multiple-choice-question
-            id="question{{ i }}"
-            *ngIf="question.type === MULTIPLE_CHOICE"
-            [question]="question"
-            [(selectedAnswerOptions)]="selectedAnswerOptions[question.id]"
-            [submittedQuizExercise]="exercise"
-            [questionIndex]="i + 1"
-        ></jhi-multiple-choice-question>
-        <jhi-drag-and-drop-question
-            id="question{{ i }}"
-            *ngIf="question.type === DRAG_AND_DROP"
-            [question]="question"
-            [(mappings)]="dragAndDropMappings[question.id]"
-            [questionIndex]="i + 1"
-        ></jhi-drag-and-drop-question>
-        <jhi-short-answer-question
-            id="question{{ i }}"
-            *ngIf="question.type === SHORT_ANSWER"
-            [question]="question"
-            [(submittedTexts)]="shortAnswerSubmittedTexts[question.id]"
-            [questionIndex]="i + 1"
-        ></jhi-short-answer-question>
-    </div>
-</div>
-<div class="quiz-navigation" *ngIf="exercise">
-    <div class="quiz-navigation-content">
-        <div class="stepwizardquiz">
-            <div *ngFor="let question of exercise.quizQuestions; let i = index" class="stepwizardquiz__step">
-                <div
-                    *ngIf="question.type === DRAG_AND_DROP"
-                    class="btn btn-light btn-circle stepbutton stepwizardquiz-circle draganddropcolor-question"
-                    (click)="navigateToQuestion(i)"
-                    [ngbTooltip]="dragAndDropMappings[question.id]?.length ? tooltipExplanationTranslate : tooltipNotExplanationTranslate"
-                    [ngClass]="{ 'changed-question': dragAndDropMappings[question.id]?.length }"
-                >
-                    <b class="fa">DD</b>
-=======
 <div class="row">
     <div class="quiz-navigation sticky-top" *ngIf="exercise">
         <div class="quiz-navigation-content">
@@ -76,7 +32,6 @@
                     </span>
                     <ng-template #tooltipExplanationTranslate>{{ 'artemisApp.quizExercise.explanationAnswered' | translate }}</ng-template>
                     <ng-template #tooltipNotExplanationTranslate>{{ 'artemisApp.quizExercise.explanationNotAnswered' | translate }}</ng-template>
->>>>>>> 28cb3b4d
                 </div>
             </div>
         </div>
@@ -84,6 +39,7 @@
     <div class="quiz-content container" *ngIf="exercise">
         <h2>
             {{ exercise.title }}
+            <span class="text-muted">[{{ exercise.maxScore }} {{ 'artemisApp.examParticipation.points' | translate }}]</span>
         </h2>
         <div *ngFor="let question of exercise.quizQuestions; let i = index">
             <jhi-multiple-choice-question
