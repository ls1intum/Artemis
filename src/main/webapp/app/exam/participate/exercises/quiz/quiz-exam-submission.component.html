--- conflicted
+++ resolved
@@ -38,11 +38,7 @@
     </div>
     <div class="quiz-content container" *ngIf="quizConfiguration.quizQuestions">
         <h4 class="exercise-title">
-<<<<<<< HEAD
-            {{ quizConfiguration.title }}
-=======
-            {{ exercise?.exerciseGroup?.title ?? '-' }}
->>>>>>> 26fc98b7
+            {{ quizConfiguration?.exerciseGroup?.title ?? '-' }}
             <span
                 >[{{ quizConfiguration.maxPoints }} {{ 'artemisApp.examParticipation.points' | artemisTranslate }}]
                 <jhi-included-in-score-badge
