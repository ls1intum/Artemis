import { Submission } from 'app/entities/submission.model';
import { ExerciseType } from 'app/entities/exercise.model';
import { ExamPageComponent } from 'app/exam/participate/exercises/exam-page.component';
import { Directive, Input } from '@angular/core';
import { SubmissionVersion } from 'app/entities/submission-version.model';

@Directive()
export abstract class ExamSubmissionComponent extends ExamPageComponent {
    abstract exerciseType: ExerciseType;
    /**
     * checks whether the component has unsaved changes.
     * It is called in the periodic update timer to determine, if the component needs an update
     */
    abstract hasUnsavedChanges(): boolean;

    /**
     * updates the submission with the values from the displayed content.
     * This is called when the submission is saved, so that the latest state is synchronized with the server
     */
    abstract updateSubmissionFromView(): void;

    /**
     * takes the current values from the submission and displays them
     * This is called when a component is initialized, because we want to display the state of the submission.
     * In case the submission has not been edited it is an empty submission.
     */
    abstract updateViewFromSubmission(): void;

    abstract getSubmission(): Submission | undefined;
<<<<<<< HEAD
    abstract getExercise(): Exercise;
    @Input() readonly = false;
    @Input() examTimeline = false;
    // needs to be public so that it can be accessed in the tests
    submissionVersion: SubmissionVersion;
    abstract setSubmissionVersion(submissionVersion: SubmissionVersion): void;
=======
    abstract getExerciseId(): number | undefined;
>>>>>>> 6fa10af0
}<|MERGE_RESOLUTION|>--- conflicted
+++ resolved
@@ -27,14 +27,11 @@
     abstract updateViewFromSubmission(): void;
 
     abstract getSubmission(): Submission | undefined;
-<<<<<<< HEAD
+    abstract getExerciseId(): number | undefined;
     abstract getExercise(): Exercise;
     @Input() readonly = false;
     @Input() examTimeline = false;
     // needs to be public so that it can be accessed in the tests
     submissionVersion: SubmissionVersion;
     abstract setSubmissionVersion(submissionVersion: SubmissionVersion): void;
-=======
-    abstract getExerciseId(): number | undefined;
->>>>>>> 6fa10af0
 }