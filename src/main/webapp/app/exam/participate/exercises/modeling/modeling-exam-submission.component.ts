<<<<<<< HEAD
import { ChangeDetectionStrategy, Component, OnInit, input, output, viewChild } from '@angular/core';
=======
import { ChangeDetectionStrategy, Component, Input, OnInit, ViewChild, input, output } from '@angular/core';
>>>>>>> a123bf1b
import { UMLModel } from '@ls1intum/apollon';
import dayjs from 'dayjs/esm';
import { ModelingSubmission } from 'app/entities/modeling-submission.model';
import { ModelingExercise } from 'app/entities/modeling-exercise.model';
import { ModelingEditorComponent } from 'app/exercises/modeling/shared/modeling-editor.component';
import { ExamSubmissionComponent } from 'app/exam/participate/exercises/exam-submission.component';
import { Submission } from 'app/entities/submission.model';
import { Exercise, ExerciseType, IncludedInOverallScore } from 'app/entities/exercise.model';
import { faListAlt } from '@fortawesome/free-regular-svg-icons';
import { SubmissionVersion } from 'app/entities/submission-version.model';
import { htmlForMarkdown } from 'app/shared/util/markdown.conversion.util';
import { TranslateDirective } from 'app/shared/language/translate.directive';
import { IncludedInScoreBadgeComponent } from 'app/exercises/shared/exercise-headers/included-in-score-badge.component';
import { ExerciseSaveButtonComponent } from '../exercise-save-button/exercise-save-button.component';
import { ResizeableContainerComponent } from 'app/shared/resizeable-container/resizeable-container.component';
import { FullscreenComponent } from 'app/shared/fullscreen/fullscreen.component';
import { FaIconComponent } from '@fortawesome/angular-fontawesome';
import { ExamExerciseUpdateHighlighterComponent } from '../exam-exercise-update-highlighter/exam-exercise-update-highlighter.component';
import { ArtemisTranslatePipe } from 'app/shared/pipes/artemis-translate.pipe';

import { ExerciseSaveButtonComponent } from '../exercise-save-button/exercise-save-button.component';
import { ArtemisSharedModule } from 'app/shared/shared.module';

import { FaIconComponent } from '@fortawesome/angular-fontawesome';
import { ExamExerciseUpdateHighlighterComponent } from '../exam-exercise-update-highlighter/exam-exercise-update-highlighter.component';
import { TranslateDirective } from 'app/shared/language/translate.directive';
import { ArtemisSharedComponentModule } from 'app/shared/components/shared-component.module';
import { ArtemisFullscreenModule } from 'app/shared/fullscreen/fullscreen.module';
import { ArtemisModelingEditorModule } from 'app/exercises/modeling/shared/modeling-editor.module';
import { ArtemisTranslatePipe } from 'app/shared/pipes/artemis-translate.pipe';

@Component({
    selector: 'jhi-modeling-submission-exam',
    templateUrl: './modeling-exam-submission.component.html',
    providers: [{ provide: ExamSubmissionComponent, useExisting: ModelingExamSubmissionComponent }],
    styleUrls: ['./modeling-exam-submission.component.scss'],
    // change deactivation must be triggered manually
    changeDetection: ChangeDetectionStrategy.OnPush,
<<<<<<< HEAD
    standalone: true,
    imports: [
        TranslateDirective,
        ArtemisSharedComponentModule,
        ExerciseSaveButtonComponent,
        ArtemisSharedModule,
        ArtemisFullscreenModule,
        ArtemisModelingEditorModule,
=======
    imports: [
        TranslateDirective,
        IncludedInScoreBadgeComponent,
        ExerciseSaveButtonComponent,
        ResizeableContainerComponent,
        FullscreenComponent,
        ModelingEditorComponent,
>>>>>>> a123bf1b
        FaIconComponent,
        ExamExerciseUpdateHighlighterComponent,
        ArtemisTranslatePipe,
    ],
})
export class ModelingExamSubmissionComponent extends ExamSubmissionComponent implements OnInit {
    exerciseType = ExerciseType.MODELING;

<<<<<<< HEAD
    modelingEditor = viewChild.required(ModelingEditorComponent);

    // IMPORTANT: this reference must be contained in this.studentParticipation.submissions[0] otherwise the parent component will not be able to react to changes
    studentSubmission = input.required<ModelingSubmission>();
    problemStatementHtml: string;

    exercise = input.required<ModelingExercise>();
=======
    @ViewChild(ModelingEditorComponent, { static: false }) modelingEditor: ModelingEditorComponent;

    // IMPORTANT: this reference must be contained in this.studentParticipation.submissions[0] otherwise the parent component will not be able to react to changes
    @Input() studentSubmission: ModelingSubmission;
    problemStatementHtml: string;

    @Input() exercise: ModelingExercise;
>>>>>>> a123bf1b
    umlModel: UMLModel; // input model for Apollon+

    // explicitly needed to track if submission.isSynced is changed, otherwise component
    // does not update the state due to onPush strategy
    isSubmissionSynced = input<boolean>();
    saveCurrentExercise = output<void>();

    explanationText: string; // current explanation text

    readonly IncludedInOverallScore = IncludedInOverallScore;

    // Icons
    protected readonly faListAlt = faListAlt;

    ngOnInit(): void {
        // show submission answers in UI
        this.problemStatementHtml = htmlForMarkdown(this.exercise()?.problemStatement);
        this.updateViewFromSubmission();
    }

    /**
     * Updates the problem statement html of the currently loaded modeling exercise which is part of the user's student exam.
     * @param newProblemStatementHtml is the updated problem statement html that should be displayed to the user.
     */
    updateProblemStatement(newProblemStatementHtml: string): void {
        this.problemStatementHtml = newProblemStatementHtml;
        this.changeDetectorReference.detectChanges();
    }

    getSubmission(): Submission {
        return this.studentSubmission();
    }

    getExerciseId(): number | undefined {
        return this.exercise().id;
    }

    getExercise(): Exercise {
        return this.exercise();
    }

    updateViewFromSubmission(): void {
        if (this.studentSubmission()) {
            if (this.studentSubmission()!.model) {
                // Updates the Apollon editor model state (view) with the latest modeling submission
                this.umlModel = JSON.parse(this.studentSubmission()!.model!);
            }
            // Updates explanation text with the latest submission
            this.explanationText = this.studentSubmission()!.explanationText ?? '';
        }
    }

    /**
     * Updates the model of the submission with the current Apollon editor model state (view)
     * Updates the explanation text of the submission with the current explanation
     */
    public updateSubmissionFromView(): void {
        if (!this.modelingEditor() || !this.modelingEditor().getCurrentModel()) {
            return;
        }
        const currentApollonModel = this.modelingEditor().getCurrentModel();
        const diagramJson = JSON.stringify(currentApollonModel);

        if (this.studentSubmission()) {
            if (diagramJson) {
                this.studentSubmission()!.model = diagramJson;
            }
            this.studentSubmission()!.explanationText = this.explanationText;
        }
    }

    /**
     * Checks whether there are pending changes in the current model. Returns true if there are unsaved changes (i.e. the submission is NOT synced), false otherwise.
     */
    public hasUnsavedChanges(): boolean {
        return !this.studentSubmission()!.isSynced!;
    }

    /**
     * The exercise is still active if it's due date hasn't passed yet.
     */
    get isActive(): boolean {
        return this.exercise() && (!this.exercise().dueDate || dayjs(this.exercise().dueDate).isSameOrAfter(dayjs()));
    }

<<<<<<< HEAD
    // eslint-disable-next-line @typescript-eslint/no-unused-vars
    modelChanged(model: UMLModel) {
        this.studentSubmission()!.isSynced = false;
=======
    modelChanged(_model: UMLModel) {
        this.studentSubmission.isSynced = false;
>>>>>>> a123bf1b
    }

    // Changes isSynced to false and updates explanation text
    explanationChanged(explanation: string) {
        this.studentSubmission()!.isSynced = false;
        this.explanationText = explanation;
    }

    async setSubmissionVersion(submission: SubmissionVersion): Promise<void> {
        this.submissionVersion = submission;
        await this.updateViewFromSubmissionVersion();
    }

    /**
     * Updates the model and explanation text with the latest submission version.
     * It extracts the model and explanation text from the submission version and updates the view.
     */
    private async updateViewFromSubmissionVersion() {
        if (this.submissionVersion?.content) {
            // we need these string operations because we store the string in the database as concatenation of Model: <model>; Explanation: <explanation>
            // and need to remove the content that was added before the string is saved to the db to get valid JSON
            let model = this.submissionVersion.content.substring(0, this.submissionVersion.content.indexOf('; Explanation:'));
            // if we do not wait here for apollon, the redux store might be undefined
            await this.modelingEditor()!.apollonEditor!.nextRender;
            model = model.replace('Model: ', '');
            // updates the Apollon editor model state (view) with the latest modeling submission
            this.umlModel = JSON.parse(model);
            // same as above regarding the string operations
            const numberOfCharactersToSkip = 13; // Explanation:  is 13 characters long
            this.explanationText = this.submissionVersion.content.substring(this.submissionVersion.content.indexOf('Explanation:') + numberOfCharactersToSkip) ?? '';

            // if we do not call this, apollon doesn't show the updated model
            this.changeDetectorReference.detectChanges();
        }
    }

    /**
     * Trigger save action in exam participation component
     */
    notifyTriggerSave() {
        this.saveCurrentExercise.emit();
    }
}<|MERGE_RESOLUTION|>--- conflicted
+++ resolved
@@ -1,8 +1,4 @@
-<<<<<<< HEAD
 import { ChangeDetectionStrategy, Component, OnInit, input, output, viewChild } from '@angular/core';
-=======
-import { ChangeDetectionStrategy, Component, Input, OnInit, ViewChild, input, output } from '@angular/core';
->>>>>>> a123bf1b
 import { UMLModel } from '@ls1intum/apollon';
 import dayjs from 'dayjs/esm';
 import { ModelingSubmission } from 'app/entities/modeling-submission.model';
@@ -23,17 +19,6 @@
 import { ExamExerciseUpdateHighlighterComponent } from '../exam-exercise-update-highlighter/exam-exercise-update-highlighter.component';
 import { ArtemisTranslatePipe } from 'app/shared/pipes/artemis-translate.pipe';
 
-import { ExerciseSaveButtonComponent } from '../exercise-save-button/exercise-save-button.component';
-import { ArtemisSharedModule } from 'app/shared/shared.module';
-
-import { FaIconComponent } from '@fortawesome/angular-fontawesome';
-import { ExamExerciseUpdateHighlighterComponent } from '../exam-exercise-update-highlighter/exam-exercise-update-highlighter.component';
-import { TranslateDirective } from 'app/shared/language/translate.directive';
-import { ArtemisSharedComponentModule } from 'app/shared/components/shared-component.module';
-import { ArtemisFullscreenModule } from 'app/shared/fullscreen/fullscreen.module';
-import { ArtemisModelingEditorModule } from 'app/exercises/modeling/shared/modeling-editor.module';
-import { ArtemisTranslatePipe } from 'app/shared/pipes/artemis-translate.pipe';
-
 @Component({
     selector: 'jhi-modeling-submission-exam',
     templateUrl: './modeling-exam-submission.component.html',
@@ -41,16 +26,6 @@
     styleUrls: ['./modeling-exam-submission.component.scss'],
     // change deactivation must be triggered manually
     changeDetection: ChangeDetectionStrategy.OnPush,
-<<<<<<< HEAD
-    standalone: true,
-    imports: [
-        TranslateDirective,
-        ArtemisSharedComponentModule,
-        ExerciseSaveButtonComponent,
-        ArtemisSharedModule,
-        ArtemisFullscreenModule,
-        ArtemisModelingEditorModule,
-=======
     imports: [
         TranslateDirective,
         IncludedInScoreBadgeComponent,
@@ -58,7 +33,6 @@
         ResizeableContainerComponent,
         FullscreenComponent,
         ModelingEditorComponent,
->>>>>>> a123bf1b
         FaIconComponent,
         ExamExerciseUpdateHighlighterComponent,
         ArtemisTranslatePipe,
@@ -67,7 +41,6 @@
 export class ModelingExamSubmissionComponent extends ExamSubmissionComponent implements OnInit {
     exerciseType = ExerciseType.MODELING;
 
-<<<<<<< HEAD
     modelingEditor = viewChild.required(ModelingEditorComponent);
 
     // IMPORTANT: this reference must be contained in this.studentParticipation.submissions[0] otherwise the parent component will not be able to react to changes
@@ -75,15 +48,6 @@
     problemStatementHtml: string;
 
     exercise = input.required<ModelingExercise>();
-=======
-    @ViewChild(ModelingEditorComponent, { static: false }) modelingEditor: ModelingEditorComponent;
-
-    // IMPORTANT: this reference must be contained in this.studentParticipation.submissions[0] otherwise the parent component will not be able to react to changes
-    @Input() studentSubmission: ModelingSubmission;
-    problemStatementHtml: string;
-
-    @Input() exercise: ModelingExercise;
->>>>>>> a123bf1b
     umlModel: UMLModel; // input model for Apollon+
 
     // explicitly needed to track if submission.isSynced is changed, otherwise component
@@ -169,14 +133,8 @@
         return this.exercise() && (!this.exercise().dueDate || dayjs(this.exercise().dueDate).isSameOrAfter(dayjs()));
     }
 
-<<<<<<< HEAD
-    // eslint-disable-next-line @typescript-eslint/no-unused-vars
-    modelChanged(model: UMLModel) {
+    modelChanged(_model: UMLModel) {
         this.studentSubmission()!.isSynced = false;
-=======
-    modelChanged(_model: UMLModel) {
-        this.studentSubmission.isSynced = false;
->>>>>>> a123bf1b
     }
 
     // Changes isSynced to false and updates explanation text
