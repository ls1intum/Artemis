<<<<<<< HEAD
import { ChangeDetectorRef, Component, OnChanges, OnInit, inject, input, output } from '@angular/core';
=======
import { Component, EventEmitter, Input, OnChanges, OnInit, Output, inject } from '@angular/core';
>>>>>>> a123bf1b
import { Exercise, ExerciseType, getIcon, getIconTooltip } from 'app/entities/exercise.model';
import { ExamPageComponent } from 'app/exam/participate/exercises/exam-page.component';
import { StudentExam } from 'app/entities/student-exam.model';
import { ExamExerciseOverviewItem } from 'app/entities/exam/exam-exercise-overview-item.model';
import { ButtonTooltipType, ExamParticipationService } from 'app/exam/participate/exam-participation.service';
import { faHourglassHalf } from '@fortawesome/free-solid-svg-icons';
import { ExerciseButtonStatus } from 'app/exam/participate/exam-navigation-sidebar/exam-navigation-sidebar.component';
import { facSaveSuccess, facSaveWarning } from 'app/icons/icons';
import { TranslateDirective } from 'app/shared/language/translate.directive';
import { FaIconComponent } from '@fortawesome/angular-fontawesome';
import { NgbTooltip } from '@ng-bootstrap/ng-bootstrap';
import { NgClass } from '@angular/common';
import { UpdatingResultComponent } from 'app/exercises/shared/result/updating-result.component';
import { ArtemisTranslatePipe } from 'app/shared/pipes/artemis-translate.pipe';

@Component({
    selector: 'jhi-exam-exercise-overview-page',
    templateUrl: './exam-exercise-overview-page.component.html',
    styleUrls: ['./exam-exercise-overview-page.scss', '../../exam-navigation-sidebar/exam-navigation-sidebar.component.scss'],
    imports: [TranslateDirective, FaIconComponent, NgbTooltip, NgClass, UpdatingResultComponent, ArtemisTranslatePipe],
})
export class ExamExerciseOverviewPageComponent extends ExamPageComponent implements OnInit, OnChanges {
<<<<<<< HEAD
    protected changeDetectorReference: ChangeDetectorRef = inject(ChangeDetectorRef);
    private examParticipationService = inject(ExamParticipationService);

    studentExam = input.required<StudentExam>();
    onPageChanged = output<{
        overViewChange: boolean;
        exercise: Exercise;
        forceSave: boolean;
    }>();
=======
    private examParticipationService = inject(ExamParticipationService);

    @Input() studentExam: StudentExam;
    @Output() onPageChanged = new EventEmitter<{ overViewChange: boolean; exercise: Exercise; forceSave: boolean }>();
>>>>>>> a123bf1b
    getIcon = getIcon;
    getIconTooltip = getIconTooltip;
    showResultWidth = 10;

    examExerciseOverviewItems: ExamExerciseOverviewItem[] = [];

    ngOnInit() {
        this.studentExam().exercises?.forEach((exercise) => {
            const item = new ExamExerciseOverviewItem();
            item.exercise = exercise;
            item.icon = faHourglassHalf;
            this.examExerciseOverviewItems.push(item);
        });
    }

    ngOnChanges() {
        this.examExerciseOverviewItems?.forEach((item) => {
            this.setExerciseIconStatus(item);
        });
    }

    updateShowResultWidth() {
        this.showResultWidth = 35;
    }

    openExercise(exercise: Exercise) {
        this.onPageChanged.emit({ overViewChange: false, exercise, forceSave: false });
    }

    getExerciseButtonTooltip(exercise: Exercise): ButtonTooltipType {
        return this.examParticipationService.getExerciseButtonTooltip(exercise);
    }

    /**
     * calculate the exercise status (also see exam-navigation-bar.component.ts --> make sure the logic is consistent)
     * also determines the used icon and its color
     * TODO: we should try to extract a method for the common logic which avoids side effects (i.e. changing this.icon)
     *  this method could e.g. return the sync status and the icon
     *
     * @param item the item for which the exercise status should be calculated
     * @return the sync status of the exercise (whether the corresponding submission is saved on the server or not)
     */
    setExerciseIconStatus(item: ExamExerciseOverviewItem): ExerciseButtonStatus {
        const submission = ExamParticipationService.getSubmissionForExercise(item.exercise);
        // start with exercise not started icon
        item.icon = faHourglassHalf;
        if (!submission) {
            // in case no participation/submission yet exists -> display synced
            // this should only occur for programming exercises
            return ExerciseButtonStatus.Synced;
        }
        if (submission.submitted && submission.isSynced) {
            item.icon = facSaveSuccess;
            return ExerciseButtonStatus.SyncedSaved;
        }
        if (submission.isSynced) {
            // make save icon green
            return ExerciseButtonStatus.Synced;
        } else {
            // make save icon yellow except for programming exercises with only offline IDE
            item.icon = facSaveWarning;
            return ExerciseButtonStatus.NotSynced;
        }
    }

    protected readonly ExerciseType = ExerciseType;
}<|MERGE_RESOLUTION|>--- conflicted
+++ resolved
@@ -1,8 +1,4 @@
-<<<<<<< HEAD
-import { ChangeDetectorRef, Component, OnChanges, OnInit, inject, input, output } from '@angular/core';
-=======
-import { Component, EventEmitter, Input, OnChanges, OnInit, Output, inject } from '@angular/core';
->>>>>>> a123bf1b
+import { ChangeDetectorRef, Component, input, OnChanges, OnInit, output } from '@angular/core';
 import { Exercise, ExerciseType, getIcon, getIconTooltip } from 'app/entities/exercise.model';
 import { ExamPageComponent } from 'app/exam/participate/exercises/exam-page.component';
 import { StudentExam } from 'app/entities/student-exam.model';
@@ -25,7 +21,6 @@
     imports: [TranslateDirective, FaIconComponent, NgbTooltip, NgClass, UpdatingResultComponent, ArtemisTranslatePipe],
 })
 export class ExamExerciseOverviewPageComponent extends ExamPageComponent implements OnInit, OnChanges {
-<<<<<<< HEAD
     protected changeDetectorReference: ChangeDetectorRef = inject(ChangeDetectorRef);
     private examParticipationService = inject(ExamParticipationService);
 
@@ -35,12 +30,6 @@
         exercise: Exercise;
         forceSave: boolean;
     }>();
-=======
-    private examParticipationService = inject(ExamParticipationService);
-
-    @Input() studentExam: StudentExam;
-    @Output() onPageChanged = new EventEmitter<{ overViewChange: boolean; exercise: Exercise; forceSave: boolean }>();
->>>>>>> a123bf1b
     getIcon = getIcon;
     getIconTooltip = getIconTooltip;
     showResultWidth = 10;
