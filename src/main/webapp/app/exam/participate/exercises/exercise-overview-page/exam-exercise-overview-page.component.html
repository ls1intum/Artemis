<<<<<<< HEAD
<h3 style="text-align: left; font-weight: normal">
=======
<h3 class="text-left fw-normal">
>>>>>>> a8951cc4
    <span jhiTranslate="artemisApp.studentExamDetail.overview"></span>
</h3>
<hr />

<div class="container d-flex flex-column align-items-center justify-content-center" [style.maxWidth.px]="1200">
    <table class="table table-striped table-bordered exercise-table">
        <thead>
            <tr>
                <th [style.width.%]="1">
                    <span>#</span>
                </th>
<<<<<<< HEAD
                <th style="max-width: 30px">
                    <span jhiTranslate="artemisApp.examParticipation.exerciseType"></span>
                </th>
                <th>
                    <span jhiTranslate="artemisApp.examParticipation.exerciseName"></span>
                </th>
                <th>
                    <span jhiTranslate="artemisApp.examParticipation.exercisePoints"></span>
                </th>
                <th style="max-width: 100px">
                    <span jhiTranslate="artemisApp.examParticipation.examStatus"></span>
=======
                <th [style.width.%]="1">
                    <span jhiTranslate="artemisApp.examParticipation.exerciseType"></span>
                </th>
                <th [style.width.%]="30">
                    <span jhiTranslate="artemisApp.examParticipation.exerciseName"></span>
                </th>
                <th [style.width.%]="1">
                    <span jhiTranslate="artemisApp.examParticipation.exercisePoints"></span>
                </th>
                <th [style.width.%]="showResultWidth">
                    <span jhiTranslate="artemisApp.examParticipation.examStatus"> </span>
>>>>>>> a8951cc4
                </th>
            </tr>
        </thead>
        <tbody>
            @for (item of examExerciseOverviewItems; track item; let i = $index) {
                <tr>
                    <td>
                        {{ i + 1 }}
                    </td>
                    <td>
                        <div>
                            <fa-icon [ngbTooltip]="getIconTooltip(item.exercise.type) | artemisTranslate" [icon]="getIcon(item.exercise.type)" placement="right auto" />
                        </div>
                    </td>
                    <td class="fw-bold">
                        <a class="w-100" (click)="openExercise(item.exercise)">
                            {{ item.exercise.exerciseGroup?.title }}
                        </a>
                    </td>
                    <td>
                        {{ item.exercise.maxPoints }}
                    </td>
                    <td class="fw-bold">
                        <div class="d-flex align-items-center">
                            <div
                                class="me-3"
                                [ngClass]="setExerciseIconStatus(item)"
                                [ngbTooltip]="'artemisApp.examParticipation.' + getExerciseButtonTooltip(item.exercise) | artemisTranslate"
                            >
                                <fa-icon [icon]="item.icon!" />
                            </div>
                            <div>
                                @if (
                                    item.exercise.studentParticipations !== undefined &&
                                    item.exercise.type === ExerciseType.PROGRAMMING &&
                                    item.exercise.studentParticipations.length > 0
                                ) {
                                    <jhi-updating-result
                                        id="jhi-updating-result-{{ i }}"
                                        (showResult)="updateShowResultWidth()"
                                        [exercise]="item.exercise"
                                        [showUngradedResults]="true"
                                        [showBadge]="true"
                                        [participation]="item.exercise.studentParticipations[0]"
                                        [personalParticipation]="true"
                                        class="me-2"
                                    />
                                }
                            </div>
                        </div>
                    </td>
                </tr>
            }
        </tbody>
    </table>
</div><|MERGE_RESOLUTION|>--- conflicted
+++ resolved
@@ -1,8 +1,4 @@
-<<<<<<< HEAD
-<h3 style="text-align: left; font-weight: normal">
-=======
 <h3 class="text-left fw-normal">
->>>>>>> a8951cc4
     <span jhiTranslate="artemisApp.studentExamDetail.overview"></span>
 </h3>
 <hr />
@@ -14,19 +10,6 @@
                 <th [style.width.%]="1">
                     <span>#</span>
                 </th>
-<<<<<<< HEAD
-                <th style="max-width: 30px">
-                    <span jhiTranslate="artemisApp.examParticipation.exerciseType"></span>
-                </th>
-                <th>
-                    <span jhiTranslate="artemisApp.examParticipation.exerciseName"></span>
-                </th>
-                <th>
-                    <span jhiTranslate="artemisApp.examParticipation.exercisePoints"></span>
-                </th>
-                <th style="max-width: 100px">
-                    <span jhiTranslate="artemisApp.examParticipation.examStatus"></span>
-=======
                 <th [style.width.%]="1">
                     <span jhiTranslate="artemisApp.examParticipation.exerciseType"></span>
                 </th>
@@ -38,7 +21,6 @@
                 </th>
                 <th [style.width.%]="showResultWidth">
                     <span jhiTranslate="artemisApp.examParticipation.examStatus"> </span>
->>>>>>> a8951cc4
                 </th>
             </tr>
         </thead>
