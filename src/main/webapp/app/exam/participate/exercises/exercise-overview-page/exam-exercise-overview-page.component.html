--- conflicted
+++ resolved
@@ -36,56 +36,33 @@
             </tr>
         </thead>
         <tbody>
-<<<<<<< HEAD
-            <tr *ngIf="quizExam">
-                <td style="max-width: 30px"></td>
-                <td style="max-width: 30px">
-                    <div [ngbTooltip]="getIconTooltip(ExerciseType.QUIZ) | artemisTranslate">
-                        <fa-icon [icon]="getIcon(ExerciseType.QUIZ)" placement="right auto"></fa-icon>
-                    </div>
-                </td>
-                <td style="max-width: 100px; font-weight: bold">
-                    <a class="w-100" (click)="openQuizExam()">
-                        {{ 'artemisApp.quizPool.title' | artemisTranslate }}
-                    </a>
-                </td>
-                <td style="max-width: 30px">
-                    {{ quizExam?.maxPoints }}
-                </td>
-                <td style="max-width: 50px; font-weight: bold">
-                    <div style="max-width: 10px" [ngClass]="setQuizExamIconStatus()" [ngbTooltip]="'artemisApp.examParticipation.' + getQuizExamButtonTooltip() | artemisTranslate">
-                        <fa-icon [icon]="quizExamIcon"></fa-icon>
-                    </div>
-                </td>
-            </tr>
-            <tr *ngFor="let item of examExerciseOverviewItems; let i = index">
-                <td style="max-width: 30px">
-                    {{ i + 1 }}
-                </td>
-                <td style="max-width: 30px">
-                    <div [ngbTooltip]="getIconTooltip(item.exercise.type) | artemisTranslate">
-                        <fa-icon [icon]="getIcon(item.exercise.type)" placement="right auto"></fa-icon>
-                    </div>
-                </td>
-                <td style="max-width: 100px; font-weight: bold">
-                    <a class="w-100" (click)="openExercise(item.exercise)">
-                        {{ item.exercise.exerciseGroup?.title }}
-                    </a>
-                </td>
-                <td style="max-width: 30px">
-                    {{ item.exercise.maxPoints }}
-                </td>
-                <td style="max-width: 50px; font-weight: bold">
-                    <div
-                        style="max-width: 10px"
-                        [ngClass]="setExerciseIconStatus(item)"
-                        [ngbTooltip]="'artemisApp.examParticipation.' + getExerciseButtonTooltip(item.exercise) | artemisTranslate"
-                    >
-                        <fa-icon [icon]="item.icon!"></fa-icon>
-                    </div>
-                </td>
-            </tr>
-=======
+            @if (quizExam) {
+                <tr>
+                    <td style="max-width: 30px"></td>
+                    <td style="max-width: 30px">
+                        <div [ngbTooltip]="getIconTooltip(ExerciseType.QUIZ) | artemisTranslate">
+                            <fa-icon [icon]="getIcon(ExerciseType.QUIZ)" placement="right auto"></fa-icon>
+                        </div>
+                    </td>
+                    <td style="max-width: 100px; font-weight: bold">
+                        <a class="w-100" (click)="openQuizExam()">
+                            {{ 'artemisApp.quizPool.title' | artemisTranslate }}
+                        </a>
+                    </td>
+                    <td style="max-width: 30px">
+                        {{ quizExam?.maxPoints }}
+                    </td>
+                    <td style="max-width: 50px; font-weight: bold">
+                        <div
+                            style="max-width: 10px"
+                            [ngClass]="setQuizExamIconStatus()"
+                            [ngbTooltip]="'artemisApp.examParticipation.' + getQuizExamButtonTooltip() | artemisTranslate"
+                        >
+                            <fa-icon [icon]="quizExamIcon"></fa-icon>
+                        </div>
+                    </td>
+                </tr>
+            }
             @for (item of examExerciseOverviewItems; track item; let i = $index) {
                 <tr>
                     <td style="max-width: 30px">
@@ -115,7 +92,6 @@
                     </td>
                 </tr>
             }
->>>>>>> 6f02a41b
         </tbody>
     </table>
 </div>