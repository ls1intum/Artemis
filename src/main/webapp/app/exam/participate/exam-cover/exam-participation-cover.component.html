--- conflicted
+++ resolved
@@ -1,41 +1,4 @@
-<<<<<<< HEAD
 <!-- Since the design of welcome page is changed, we use different alignments for startView and endView
-=======
-@if (!startView && !studentFailedToSubmit) {
-    <div class="w-100 d-flex">
-        <div class="col-md-3">
-            <jhi-exam-live-events-button [examStartDate]="exam.startDate!" />
-        </div>
-        <h2 class="col-md-6" style="text-align: center; font-weight: normal" id="exam-finished-title">
-            <span
-                jhiTranslate="artemisApp.examParticipation.finish"
-                [translateValues]="{
-                    title: exam.title,
-                }"
-            ></span>
-            <br />
-        </h2>
-        <jhi-exam-timer class="col-md-3 justify-content-end" [isEndView]="true" [endDate]="graceEndDate" [criticalTime]="criticalTime" />
-    </div>
-}
-@if (!startView) {
-    <div><span style="display: table; margin-left: auto; margin-right: auto" [innerHTML]="formattedGeneralInformation"></span></div>
-}
-@if (studentFailedToSubmit) {
-    <div class="col-md-3">
-        <jhi-exam-live-events-button />
-    </div>
-    <div class="d-flex justify-content-between">
-        <div class="col-12 text-center my-auto">
-            <h3>{{ exam.title }}</h3>
-            <div class="mb-2 font-weight-bold text-danger">
-                <span jhiTranslate="artemisApp.studentExam.submissionNotInTime"></span>
-            </div>
-        </div>
-    </div>
-} @else {
-    <!-- Since the design of welcome page is changed, we use different alignments for startView and endView
->>>>>>> 305aa74a
      However, it includes some duplicated code and ids and should be refactored with e.g. ngTemplates
       -->
 <div
@@ -43,13 +6,12 @@
     [ngClass]="{ 'content-height-dev': (!isProduction || isTestServer) && !testRunStartTime, 'scrollable-content-exam-cover': !testRunStartTime && startView }"
 >
     @if (startView) {
-<<<<<<< HEAD
         <div class="d-flex justify-content-between">
             <h3 class="mt-3">
                 {{ exam.title }}
             </h3>
             <div class="mt-3">
-                <jhi-exam-live-events-button />
+                <jhi-exam-live-events-button [examStartDate]="exam.startDate!" />
             </div>
         </div>
         <hr class="mt-2" />
@@ -67,14 +29,6 @@
                     [disabled]="waitingForExamStart"
                 />
                 <label for="confirmBox" id="formatted-confirmation-text" class="form-check-label" [innerHTML]="formattedConfirmationText"></label>
-=======
-        <div class="px-3 pb-3" [ngClass]="{ 'content-height-dev': (!isProduction || isTestServer) && !testRunStartTime, 'scrollable-content-exam-cover': !testRunStartTime }">
-            <div class="d-flex justify-content-between">
-                <h3 class="mt-3">{{ exam.title }}</h3>
-                <div class="mt-3">
-                    <jhi-exam-live-events-button [examStartDate]="exam.startDate!" />
-                </div>
->>>>>>> 305aa74a
             </div>
             @if (!formattedConfirmationText) {
                 <div class="login-form">
