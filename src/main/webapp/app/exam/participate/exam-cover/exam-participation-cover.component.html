<div class="w-100 d-flex">
    <div class="col-md-3">
        <jhi-exam-live-events-button />
    </div>
    <h2 *ngIf="!startView" class="col-md-6" style="text-align: center; font-weight: normal" id="exam-finished-title">
        <span>
            {{
                'artemisApp.examParticipation.finish'
                    | artemisTranslate
                        : {
                              title: exam.title
                          }
            }}
        </span>
        <br />
    </h2>
    <h2 *ngIf="startView" class="col-md-6" style="text-align: center; font-weight: normal">
        <span>
            {{ 'artemisApp.examParticipation.greeting' | artemisTranslate: { title: exam.title } }}
        </span>
        <br />
    </h2>
    <jhi-exam-timer *ngIf="!startView" class="col-md-3 justify-content-end" [isEndView]="true" [endDate]="graceEndDate" [criticalTime]="criticalTime"></jhi-exam-timer>
    <div *ngIf="startView" class="col-md-3"></div>
</div>
<div class="w-100 d-flex" *ngIf="!startView && !studentFailedToSubmit">
    <div class="col-md-3"></div>
    <p class="col-md-6 font-weight-bold" style="text-align: center">
        <span jhiTranslate="artemisApp.examParticipation.submitFinalExam"></span>
    </p>
</div>
<div class="container d-flex flex-column align-items-center justify-content-center">
<<<<<<< HEAD
    <jhi-exam-information *ngIf="startView" [exam]="exam" [studentExam]="studentExam"></jhi-exam-information>
=======
    <h2 style="text-align: center; font-weight: normal" *ngIf="startView">
        <span>
            {{ 'artemisApp.examParticipation.greeting' | artemisTranslate: { title: exam.title } }}
        </span>
        <br />
    </h2>
    <jhi-exam-general-information *ngIf="startView" [exam]="exam" [studentExam]="studentExam" [displayOnExamCover]="true" />
>>>>>>> 05af4629
    <div><span style="display: table; margin-left: auto; margin-right: auto" [innerHTML]="formattedGeneralInformation"></span></div>
    <div *ngIf="studentFailedToSubmit" class="mb-2 font-weight-bold text-danger">
        {{ 'artemisApp.studentExam.submissionNotInTime' | artemisTranslate }}
    </div>
    <ng-container *ngIf="!studentFailedToSubmit">
        <div class="form-check mt-1 ps-0">
            <input
                [(ngModel)]="confirmed"
                type="checkbox"
                id="confirmBox"
                (click)="updateConfirmation()"
                class="form-check-input"
                [class.ms-0]="!(startView ? this.exam.confirmationStartText : this.exam.confirmationEndText)"
                [required]="inserted"
                [disabled]="startView ? waitingForExamStart : false"
            />
            <label for="confirmBox" id="formatted-confirmation-text" class="form-check-label" [innerHTML]="formattedConfirmationText"></label>
        </div>
        <div style="text-align: center">
            <div class="login-form">
                <div class="row justify-content-center">
                    <div class="col-md-6">
                        <label
                            class="font-weight-bold"
                            for="fullname"
                            jhiTranslate="{{ startView ? 'artemisApp.exam.startConsentText' : 'artemisApp.exam.endConsentText' }}"
                        ></label>
                    </div>
                </div>
                <div class="row justify-content-center" style="padding-bottom: 0; margin-bottom: 0">
                    <div class="form-group" style="padding-bottom: 0; margin-bottom: 0; width: unset">
                        <input
                            size="50"
                            type="text"
                            class="form-control"
                            name="fullname"
                            id="fullname"
                            [placeholder]="'artemisApp.examParticipation.namePlaceholder' | artemisTranslate"
                            [(ngModel)]="enteredName"
                            [ngModelOptions]="{ updateOn: 'change' }"
                            [disabled]="startView ? waitingForExamStart : false"
                        />
                    </div>
                </div>
                <div class="row justify-content-center">
                    <div id="your-name" class="col-md-6" style="font-weight: lighter">
                        <span> ({{ 'artemisApp.examParticipation.nameDisplay' | artemisTranslate: { fullName: accountName } }}) </span>
                    </div>
                </div>
                <div class="row justify-content-center">
                    <div class="form-group" style="width: 60%">
                        <div class="alert alert-danger mt-1" *ngIf="!confirmed && inserted">
                            <span [innerHTML]="'artemisApp.exam.notConfirmed' | artemisTranslate"></span>
                        </div>
                        <div class="alert alert-danger mt-1" *ngIf="!nameIsCorrect && inserted">
                            <span [innerHTML]="'artemisApp.exam.falseName' | artemisTranslate"></span>
                        </div>
                    </div>
                </div>
            </div>
            <ng-container #startButton *ngIf="startView; else endButton">
                <div *ngIf="!startButtonEnabled">{{ 'artemisApp.exam.startExamToolTip' | artemisTranslate }}</div>
                <button id="start-exam" [disabled]="!startButtonEnabled || waitingForExamStart" type="submit" (click)="startExam()" class="btn btn-primary">
                    <span jhiTranslate="artemisApp.exam.startExam">Start Exam</span>
                </button>
            </ng-container>
            <ng-template #endButton>
                <div *ngIf="handInEarly" class="mb-2 font-weight-bold text-danger">
                    <span jhiTranslate="artemisApp.examParticipation.handInEarlyNoticeFirstSentence"></span>
                    <br />
                    <span jhiTranslate="artemisApp.examParticipation.handInEarlyNoticeSecondSentence"></span>
                </div>
                <button id="end-exam" [disabled]="!endButtonEnabled" type="submit" (click)="submitExam()" class="btn btn-primary">
                    <fa-icon *ngIf="submitInProgress" [icon]="faSpinner" [spin]="true">&nbsp;</fa-icon>
                    <span jhiTranslate="artemisApp.exam.endExam">Finish</span>
                </button>
            </ng-template>
            <div *ngIf="handInEarly" class="mt-5">
                <div class="mb-2 font-weight-bold">
                    {{ 'artemisApp.examParticipation.continueAfterHandInEarlyDescription' | artemisTranslate }}
                </div>
                <button [disabled]="submitInProgress" id="continue" class="btn btn-secondary mt-2" (click)="continueAfterHandInEarly()">
                    <fa-icon [icon]="faArrowLeft"></fa-icon>
                    {{ 'artemisApp.examParticipation.continueAfterHandInEarly' | artemisTranslate }}
                </button>
            </div>
        </div>
        <div class="exam-waiting-for-start-overlay alert alert-info" *ngIf="waitingForExamStart">
            <span>{{ 'artemisApp.examParticipation.waitForStart' | artemisTranslate: { title: exam.title } }}</span>
            <div *ngIf="exam.startDate">
                <hr />
                <span jhiTranslate="artemisApp.examParticipation.timeUntilPlannedStart"></span>
                <span class="text-bold">{{ timeUntilStart }}</span>
                <br />
                <span>({{ exam.startDate | artemisDate: 'time' }})</span>
            </div>
        </div>
    </ng-container>
</div><|MERGE_RESOLUTION|>--- conflicted
+++ resolved
@@ -30,17 +30,7 @@
     </p>
 </div>
 <div class="container d-flex flex-column align-items-center justify-content-center">
-<<<<<<< HEAD
-    <jhi-exam-information *ngIf="startView" [exam]="exam" [studentExam]="studentExam"></jhi-exam-information>
-=======
-    <h2 style="text-align: center; font-weight: normal" *ngIf="startView">
-        <span>
-            {{ 'artemisApp.examParticipation.greeting' | artemisTranslate: { title: exam.title } }}
-        </span>
-        <br />
-    </h2>
     <jhi-exam-general-information *ngIf="startView" [exam]="exam" [studentExam]="studentExam" [displayOnExamCover]="true" />
->>>>>>> 05af4629
     <div><span style="display: table; margin-left: auto; margin-right: auto" [innerHTML]="formattedGeneralInformation"></span></div>
     <div *ngIf="studentFailedToSubmit" class="mb-2 font-weight-bold text-danger">
         {{ 'artemisApp.studentExam.submissionNotInTime' | artemisTranslate }}
