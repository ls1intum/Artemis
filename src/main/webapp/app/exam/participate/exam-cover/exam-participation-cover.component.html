--- conflicted
+++ resolved
@@ -67,7 +67,6 @@
                     <span jhiTranslate="artemisApp.examParticipation.nameDisplay" [translateValues]="{ fullName: accountName }"></span>
                 </div>
             </div>
-<<<<<<< HEAD
             <div class="row">
                 <div class="form-group" style="width: 60%">
                     @if (!confirmed && inserted) {
@@ -78,35 +77,13 @@
                     @if (!nameIsCorrect && inserted) {
                         <div class="alert alert-danger mt-1">
                             <span jhiTranslate="artemisApp.exam.falseName"></span>
-=======
-            <ng-container #startButton>
-                <button id="start-exam" [disabled]="!startButtonEnabled || waitingForExamStart || isFetching" type="submit" (click)="startExam()" class="btn btn-primary">
-                    <span jhiTranslate="artemisApp.exam.startExam"></span>
-                </button>
-                @if (!startButtonEnabled) {
-                    <div class="mt-2 mb-2" style="font-weight: lighter">
-                        <span jhiTranslate="artemisApp.exam.startExamToolTip"></span>
-                    </div>
-                }
-            </ng-container>
-            @if (waitingForExamStart) {
-                <div class="exam-waiting-for-start-overlay alert alert-info">
-                    <span jhiTranslate="artemisApp.examParticipation.waitForStart" [translateValues]="{ title: exam.title }"></span>
-                    @if (exam.startDate) {
-                        <div>
-                            <hr />
-                            <span jhiTranslate="artemisApp.examParticipation.timeUntilPlannedStart"></span>
-                            <span class="text-bold">{{ timeUntilStart }}</span>
-                            <br />
-                            <span>({{ exam.startDate | artemisDate: 'time' }})</span>
->>>>>>> d9b649a8
                         </div>
                     }
                 </div>
             </div>
         </div>
         <ng-container #startButton>
-            <button id="start-exam" [disabled]="!startButtonEnabled || waitingForExamStart" type="submit" (click)="startExam()" class="btn btn-primary">
+            <button id="start-exam" [disabled]="!startButtonEnabled || waitingForExamStart || isFetching" type="submit" (click)="startExam()" class="btn btn-primary">
                 <span jhiTranslate="artemisApp.exam.startExam"></span>
             </button>
             @if (!startButtonEnabled) {
