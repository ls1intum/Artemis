--- conflicted
+++ resolved
@@ -1,35 +1,4 @@
-<<<<<<< HEAD
-@if (!startView && !studentFailedToSubmit) {
-    <div class="w-100 d-flex">
-        <h2 class="col-md-6" style="text-align: center; font-weight: normal" id="exam-finished-title">
-            <span
-                jhiTranslate="artemisApp.examParticipation.finish"
-                [translateValues]="{
-                    title: exam.title,
-                }"
-            ></span>
-            <br />
-        </h2>
-        <jhi-exam-timer class="col-md-3 justify-content-end" [isEndView]="true" [endDate]="graceEndDate" [criticalTime]="criticalTime" />
-    </div>
-}
-@if (!startView) {
-    <div><span style="display: table; margin-left: auto; margin-right: auto" [innerHTML]="formattedGeneralInformation"></span></div>
-}
-@if (studentFailedToSubmit) {
-    <div class="d-flex justify-content-between">
-        <div class="col-12 text-center my-auto">
-            <h3>{{ exam.title }}</h3>
-            <div class="mb-2 font-weight-bold text-danger">
-                <span jhiTranslate="artemisApp.studentExam.submissionNotInTime"></span>
-            </div>
-        </div>
-    </div>
-} @else {
-    <!-- Since the design of welcome page is changed, we use different alignments for startView and endView
-=======
 <!-- Since the design of welcome page is changed, we use different alignments for startView and endView
->>>>>>> 93e5704f
      However, it includes some duplicated code and ids and should be refactored with e.g. ngTemplates
       -->
 <div
@@ -37,11 +6,6 @@
     [ngClass]="{ 'content-height-dev': (!isProduction || isTestServer) && !testRunStartTime, 'scrollable-content-exam-cover': !testRunStartTime && startView }"
 >
     @if (startView) {
-<<<<<<< HEAD
-        <div class="px-3 pb-3" [ngClass]="{ 'content-height-dev': (!isProduction || isTestServer) && !testRunStartTime, 'scrollable-content-exam-cover': !testRunStartTime }">
-            <div class="d-flex justify-content-between">
-                <h3 class="mt-3">{{ exam.title }}</h3>
-=======
         <div class="d-flex justify-content-between">
             <h3 class="mt-3">
                 {{ exam.title }}
@@ -65,7 +29,6 @@
                     [disabled]="waitingForExamStart"
                 />
                 <label for="confirmBox" id="formatted-confirmation-text" class="form-check-label" [innerHTML]="formattedConfirmationText"></label>
->>>>>>> 93e5704f
             </div>
             @if (!formattedConfirmationText) {
                 <div class="login-form">
