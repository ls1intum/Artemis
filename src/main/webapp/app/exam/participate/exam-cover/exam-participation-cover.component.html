--- conflicted
+++ resolved
@@ -10,15 +10,6 @@
                     title: exam.title,
                 }"
             ></span>
-<<<<<<< HEAD
-            <br />
-        </h2>
-    }
-    @if (startView) {
-        <h2 class="col-md-6" style="text-align: center; font-weight: normal">
-            <span jhiTranslate="artemisApp.examParticipation.greeting" [translateValues]="{ title: exam.title }"></span>
-=======
->>>>>>> a75e8cfa
             <br />
         </h2>
         <jhi-exam-timer class="col-md-3 justify-content-end" [isEndView]="true" [endDate]="graceEndDate" [criticalTime]="criticalTime" />
@@ -26,24 +17,6 @@
 }
 @if (!startView) {
     <div><span style="display: table; margin-left: auto; margin-right: auto" [innerHTML]="formattedGeneralInformation"></span></div>
-<<<<<<< HEAD
-    @if (studentFailedToSubmit) {
-        <div class="mb-2 font-weight-bold text-danger" jhiTranslate="artemisApp.studentExam.submissionNotInTime"></div>
-    }
-    @if (!studentFailedToSubmit) {
-        <div class="form-check mt-1 ps-0">
-            <input
-                [(ngModel)]="confirmed"
-                type="checkbox"
-                id="confirmBox"
-                (click)="updateConfirmation()"
-                class="form-check-input"
-                [class.ms-0]="!(startView ? this.exam.confirmationStartText : this.exam.confirmationEndText)"
-                [required]="inserted"
-                [disabled]="startView ? waitingForExamStart : false"
-            />
-            <label for="confirmBox" id="formatted-confirmation-text" class="form-check-label" [innerHTML]="formattedConfirmationText"></label>
-=======
 }
 @if (studentFailedToSubmit) {
     <div class="col-md-3">
@@ -55,7 +28,6 @@
             <div class="mb-2 font-weight-bold text-danger">
                 <span jhiTranslate="artemisApp.studentExam.submissionNotInTime"></span>
             </div>
->>>>>>> a75e8cfa
         </div>
     </div>
 } @else {
@@ -131,12 +103,6 @@
                     </div>
                 </div>
             </div>
-<<<<<<< HEAD
-            @if (startView) {
-                <ng-container #startButton>
-                    @if (!startButtonEnabled) {
-                        <div jhiTranslate="artemisApp.exam.startExamToolTip"></div>
-=======
             <ng-container #startButton>
                 <button id="start-exam" [disabled]="!startButtonEnabled || waitingForExamStart" type="submit" (click)="startExam()" class="btn btn-primary">
                     <span jhiTranslate="artemisApp.exam.startExam"></span>
@@ -158,7 +124,6 @@
                             <br />
                             <span>({{ exam.startDate | artemisDate: 'time' }})</span>
                         </div>
->>>>>>> a75e8cfa
                     }
                 </div>
             }
@@ -248,29 +213,6 @@
                     }
                     <span jhiTranslate="artemisApp.exam.endExam"></span>
                 </button>
-<<<<<<< HEAD
-            }
-            @if (handInEarly) {
-                <div class="mt-5">
-                    <div class="mb-2 font-weight-bold" jhiTranslate="artemisApp.examParticipation.continueAfterHandInEarlyDescription"></div>
-                    <button [disabled]="submitInProgress" id="continue" class="btn btn-secondary mt-2" (click)="continueAfterHandInEarly()">
-                        <fa-icon [icon]="faArrowLeft" />
-                        {{ 'artemisApp.examParticipation.continueAfterHandInEarly' | artemisTranslate }}
-                    </button>
-                </div>
-            }
-        </div>
-        @if (waitingForExamStart) {
-            <div class="exam-waiting-for-start-overlay alert alert-info">
-                <span jhiTranslate="artemisApp.examParticipation.waitForStart" [translateValues]="{ title: exam.title }"></span>
-                @if (exam.startDate) {
-                    <div>
-                        <hr />
-                        <span jhiTranslate="artemisApp.examParticipation.timeUntilPlannedStart"></span>
-                        <span class="text-bold">{{ timeUntilStart }}</span>
-                        <br />
-                        <span>({{ exam.startDate | artemisDate: 'time' }})</span>
-=======
 
                 @if (handInEarly) {
                     <div class="mt-5">
@@ -281,7 +223,6 @@
                             <fa-icon [icon]="faArrowLeft" />
                             <span jhiTranslate="artemisApp.examParticipation.continueAfterHandInEarly"></span>
                         </button>
->>>>>>> a75e8cfa
                     </div>
                 }
             </div>
