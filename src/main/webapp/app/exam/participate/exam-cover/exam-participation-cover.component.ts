<<<<<<< HEAD
import { Component, EventEmitter, Input, OnDestroy, OnInit, Output } from '@angular/core';
import * as moment from 'moment';
=======
import { Component, Input, OnInit, OnDestroy, EventEmitter, Output } from '@angular/core';
>>>>>>> 7e52d969
import { SafeHtml } from '@angular/platform-browser';

import { ArtemisMarkdownService } from 'app/shared/markdown.service';
import { CourseManagementService } from 'app/course/manage/course-management.service';
import { TranslateService } from '@ngx-translate/core';
import { catchError, tap } from 'rxjs/operators';
import { of } from 'rxjs';
import { Exam } from 'app/entities/exam.model';
import { Course } from 'app/entities/course.model';
import { AccountService } from 'app/core/auth/account.service';
import { ExamParticipationService } from 'app/exam/participate/exam-participation.service';
import { StudentExam } from 'app/entities/student-exam.model';
<<<<<<< HEAD
import { ExerciseType } from 'app/entities/exercise.model';
import { ProgrammingExercise } from 'app/entities/programming-exercise.model';
import { CodeEditorRepositoryFileService } from 'app/exercises/programming/shared/code-editor/service/code-editor-repository.service';
import { ProgrammingExerciseStudentParticipation } from 'app/entities/participation/programming-exercise-student-participation.model';
import { DomainType, FileType } from 'app/exercises/programming/shared/code-editor/model/code-editor.model';
=======
import { ArtemisServerDateService } from 'app/shared/server-date.service';
>>>>>>> 7e52d969

@Component({
    selector: 'jhi-exam-participation-cover',
    templateUrl: './exam-participation-cover.component.html',
    styleUrls: ['./exam-participation-cover.scss'],
})
export class ExamParticipationCoverComponent implements OnInit, OnDestroy {
    /**
     * if startView is set to true: startText and confirmationStartText will be displayed
     * if startView is set to false: endText and confirmationEndText will be displayed
     */
    @Input() startView: boolean;
    @Input() exam: Exam;
    @Output() onExamStarted: EventEmitter<StudentExam> = new EventEmitter<StudentExam>();
    course: Course | null;
    startEnabled: boolean;
    confirmed: boolean;

    formattedGeneralInformation: SafeHtml | null;
    formattedConfirmationText: SafeHtml | null;

    interval: number;
    waitingForExamStart = false;
    timeUntilStart = '0';
    formattedStartDate = '';

    accountName = '';
    enteredName = '';

    constructor(
        private courseService: CourseManagementService,
        private artemisMarkdown: ArtemisMarkdownService,
        private translateService: TranslateService,
        private accountService: AccountService,
        private examParticipationService: ExamParticipationService,
<<<<<<< HEAD
        private codeEditorRepositoryFileService: CodeEditorRepositoryFileService,
=======
        private serverDateService: ArtemisServerDateService,
>>>>>>> 7e52d969
    ) {}

    /**
     * on init use the correct information to display in either start or final view
     * changes in the exam and subscription is handled in the exam-participation.component
     */
    ngOnInit(): void {
        this.confirmed = false;
        this.startEnabled = false;
        if (this.startView) {
            this.formattedGeneralInformation = this.artemisMarkdown.safeHtmlForMarkdown(this.exam.startText);
            this.formattedConfirmationText = this.artemisMarkdown.safeHtmlForMarkdown(this.exam.confirmationStartText);
        } else {
            this.formattedGeneralInformation = this.artemisMarkdown.safeHtmlForMarkdown(this.exam.endText);
            this.formattedConfirmationText = this.artemisMarkdown.safeHtmlForMarkdown(this.exam.confirmationEndText);
        }
        this.formattedStartDate = this.exam.startDate ? this.exam.startDate.format('LT') : '';

        this.accountService.identity().then((user) => {
            if (user && user.name) {
                this.accountName = user.name;
            }
        });
    }

    ngOnDestroy() {
        if (this.interval) {
            clearInterval(this.interval);
        }
    }

    /**
     * checks whether confirmation checkbox has been checked
     * if startView true:
     * if confirmed, we further check whether exam has started yet regularly
     */
    updateConfirmation() {
        if (this.startView) {
            this.startEnabled = this.confirmed;
        }
    }

    /**
     * check if exam already started
     */
    hasStarted(): boolean {
        return this.exam?.startDate ? this.exam.startDate.isBefore(this.serverDateService.now()) : false;
    }

    /**
     * displays popup or start exam participation immediately
     */
    startExam() {
        this.examParticipationService.loadStudentExam(this.exam.course.id, this.exam.id).subscribe((studentExam: StudentExam) => {
            this.examParticipationService.saveStudentExamToLocalStorage(this.exam.course.id, this.exam.id, studentExam);
            // TODO: In case of programming exercises with a programming submission (and online editor enabled) save the
            // files in the participation to the codeEditorRepositoryFileService
            studentExam.exercises.forEach((exercise) => {
                if (exercise.type === ExerciseType.PROGRAMMING && (exercise as ProgrammingExercise).allowOnlineEditor) {
                    exercise.studentParticipations[0] = Object.assign(new ProgrammingExerciseStudentParticipation(), exercise.studentParticipations[0]);
                    this.codeEditorRepositoryFileService.setDomain([DomainType.PARTICIPATION, exercise.studentParticipations[0]]);
                }
            });
            if (this.hasStarted()) {
                this.onExamStarted.emit(studentExam);
            } else {
                this.waitingForExamStart = true;
                this.interval = window.setInterval(() => {
                    this.updateDisplayedTimes(studentExam);
                }, 100);
            }
        });
    }

    /**
     * updates all displayed (relative) times in the UI
     */
    updateDisplayedTimes(studentExam: StudentExam) {
        const translationBasePath = 'showStatistic.';
        // update time until start
        if (this.exam && this.exam.startDate) {
            if (this.hasStarted()) {
                this.timeUntilStart = this.translateService.instant(translationBasePath + 'now');
                this.onExamStarted.emit(studentExam);
            } else {
                this.timeUntilStart = this.relativeTimeText(this.exam.startDate.diff(this.serverDateService.now(), 'seconds'));
            }
        } else {
            this.timeUntilStart = '';
        }
    }

    /**
     * Express the given timespan as humanized text
     *
     * @param remainingTimeSeconds {number} the amount of seconds to display
     * @return {string} humanized text for the given amount of seconds
     */
    relativeTimeText(remainingTimeSeconds: number): string {
        if (remainingTimeSeconds > 210) {
            return Math.ceil(remainingTimeSeconds / 60) + ' min';
        } else if (remainingTimeSeconds > 59) {
            return Math.floor(remainingTimeSeconds / 60) + ' min ' + (remainingTimeSeconds % 60) + ' s';
        } else {
            return remainingTimeSeconds + ' s';
        }
    }

    /**
     * Submits the exam if user has valid token
     */
    submit() {
        // TODO: refactor following code
        // this.examSessionService.getCurrentExamSession(this.courseId, this.examId).subscribe((response) => {
        //     const localSessionToken = this.sessionStorage.retrieve('ExamSessionToken');
        //     const validSessionToken = response.body?.sessionToken ?? '';
        //     if (validSessionToken && localSessionToken === validSessionToken) {
        //         console.log(validSessionToken + ' is the same as ' + localSessionToken);
        //         // TODO: submit exam
        //     } else {
        //         console.log('Something went wrong');
        //         // error message
        //     }
        // });
    }

    get startButtonEnabled(): boolean {
        return !!(!this.falseName && this.confirmed && this.exam && this.exam.visibleDate && this.exam.visibleDate.isBefore(this.serverDateService.now()));
    }

    get falseName(): boolean {
        return this.enteredName !== this.accountName;
    }

    get inserted(): boolean {
        return this.enteredName !== '';
    }
}<|MERGE_RESOLUTION|>--- conflicted
+++ resolved
@@ -1,30 +1,20 @@
-<<<<<<< HEAD
 import { Component, EventEmitter, Input, OnDestroy, OnInit, Output } from '@angular/core';
-import * as moment from 'moment';
-=======
-import { Component, Input, OnInit, OnDestroy, EventEmitter, Output } from '@angular/core';
->>>>>>> 7e52d969
 import { SafeHtml } from '@angular/platform-browser';
 
 import { ArtemisMarkdownService } from 'app/shared/markdown.service';
 import { CourseManagementService } from 'app/course/manage/course-management.service';
 import { TranslateService } from '@ngx-translate/core';
-import { catchError, tap } from 'rxjs/operators';
-import { of } from 'rxjs';
 import { Exam } from 'app/entities/exam.model';
 import { Course } from 'app/entities/course.model';
 import { AccountService } from 'app/core/auth/account.service';
 import { ExamParticipationService } from 'app/exam/participate/exam-participation.service';
 import { StudentExam } from 'app/entities/student-exam.model';
-<<<<<<< HEAD
+import { ArtemisServerDateService } from 'app/shared/server-date.service';
 import { ExerciseType } from 'app/entities/exercise.model';
 import { ProgrammingExercise } from 'app/entities/programming-exercise.model';
 import { CodeEditorRepositoryFileService } from 'app/exercises/programming/shared/code-editor/service/code-editor-repository.service';
 import { ProgrammingExerciseStudentParticipation } from 'app/entities/participation/programming-exercise-student-participation.model';
-import { DomainType, FileType } from 'app/exercises/programming/shared/code-editor/model/code-editor.model';
-=======
-import { ArtemisServerDateService } from 'app/shared/server-date.service';
->>>>>>> 7e52d969
+import { DomainType } from 'app/exercises/programming/shared/code-editor/model/code-editor.model';
 
 @Component({
     selector: 'jhi-exam-participation-cover',
@@ -60,11 +50,8 @@
         private translateService: TranslateService,
         private accountService: AccountService,
         private examParticipationService: ExamParticipationService,
-<<<<<<< HEAD
         private codeEditorRepositoryFileService: CodeEditorRepositoryFileService,
-=======
         private serverDateService: ArtemisServerDateService,
->>>>>>> 7e52d969
     ) {}
 
     /**
