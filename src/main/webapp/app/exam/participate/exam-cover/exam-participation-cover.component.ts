--- conflicted
+++ resolved
@@ -127,14 +127,8 @@
      * displays popup or start exam participation immediately
      */
     startExam() {
-<<<<<<< HEAD
-        this.examParticipationService.loadStudentExamWithExercisesForConduction(this.exam.course!.id!, this.exam.id!).subscribe((studentExam: StudentExam) => {
-            this.studentExam = studentExam;
-            this.examParticipationService.saveStudentExamToLocalStorage(this.exam.course!.id!, this.exam.id!, studentExam);
-=======
         if (this.testRun) {
             this.examParticipationService.saveStudentExamToLocalStorage(this.exam.course.id, this.exam.id, this.studentExam);
->>>>>>> 255b674a
             if (this.hasStarted()) {
                 this.onExamStarted.emit(this.studentExam);
             } else {
