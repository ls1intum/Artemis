import { Component, Input, OnInit, OnDestroy, EventEmitter, Output } from '@angular/core';
import * as moment from 'moment';
import { SafeHtml } from '@angular/platform-browser';

import { ArtemisMarkdownService } from 'app/shared/markdown.service';
import { CourseManagementService } from 'app/course/manage/course-management.service';
import { TranslateService } from '@ngx-translate/core';

import { Exam } from 'app/entities/exam.model';
import { Course } from 'app/entities/course.model';

@Component({
    selector: 'jhi-exam-participation-cover',
    templateUrl: './exam-participation-cover.component.html',
    styleUrls: ['./exam-participation-cover.scss'],
})
export class ExamParticipationCoverComponent implements OnInit, OnDestroy {
    /**
     * if startView is set to true: startText and confirmationStartText will be displayed
     * if startView is set to false: endText and confirmationEndText will be displayed
     */
    @Input() startView: boolean;
    @Input() exam: Exam;
    @Output() onExamStarted: EventEmitter<void> = new EventEmitter<void>();
    course: Course | null;
    courseId = 0;
    title: string; // needed? unused at the moment
    startEnabled: boolean;
    confirmed: boolean;
    examId: number;

    formattedGeneralInformation: SafeHtml | null;
    formattedConfirmationText: SafeHtml | null;

    interval: any;
    waitingForExamStart = false;
    timeUntilStart = '0';
    formattedStartDate = '';

    constructor(private courseService: CourseManagementService, private artemisMarkdown: ArtemisMarkdownService, private translateService: TranslateService) {}

    /**
     * on init use the correct information to display in either start or final view
     * changes in the exam and subscription is handled in the exam-participation.component
     */
    ngOnInit(): void {
        this.confirmed = false;
        this.startEnabled = false;
        if (this.startView) {
            this.formattedGeneralInformation = this.artemisMarkdown.safeHtmlForMarkdown(this.exam.startText);
            this.formattedConfirmationText = this.artemisMarkdown.safeHtmlForMarkdown(this.exam.confirmationStartText);
        } else {
            this.formattedGeneralInformation = this.artemisMarkdown.safeHtmlForMarkdown(this.exam.endText);
            this.formattedConfirmationText = this.artemisMarkdown.safeHtmlForMarkdown(this.exam.confirmationEndText);
        }
        this.formattedStartDate = this.exam.startDate ? moment(this.exam.startDate).format('LT') : '';
        this.interval = setInterval(() => {
            this.updateDisplayedTimes();
        }, 100);
    }

    ngOnDestroy() {
        clearInterval(this.interval);
    }

    /**
     * checks whether confirmation checkbox has been checked
     * if startView true:
     * if confirmed, we further check whether exam has started yet regularly
     */
    updateConfirmation() {
        this.confirmed = !this.confirmed;
        if (this.startView) {
            if (this.confirmed) {
                this.interval = setInterval(() => {
                    this.startEnabled = this.enableStartButton();
                }, 100);
            } else {
                this.startEnabled = false;
            }
        }
    }

    /**
     * check, whether exam has started yet and we therefore can enable the Start Exam Button
     */
    enableStartButton() {
        if (this.confirmed && this.exam && this.exam.startDate && moment(this.exam.visibleDate).isBefore(moment())) {
            return true;
        } else {
            return false;
        }
    }

    /**
     * check if exam already started
     */
    notStarted(): boolean {
        if (!this.exam) {
            return false;
        }
        return this.exam.startDate ? moment(this.exam.startDate).isAfter(moment()) : false;
    }

    /**
     * TODO: add session management, this function is bound to the start exam button
     */
    startExam() {
<<<<<<< HEAD
        this.onExamStarted.emit();
=======
        if (this.notStarted()) {
            this.waitingForExamStart = true;
        }
    }

    /**
     * updates all displayed (relative) times in the UI
     */
    updateDisplayedTimes() {
        const translationBasePath = 'showStatistic.';
        // update time until start
        if (this.exam && this.exam.startDate) {
            if (this.notStarted()) {
                this.timeUntilStart = this.relativeTimeText(moment(this.exam.startDate).diff(moment(), 'seconds'));
            } else {
                this.timeUntilStart = this.translateService.instant(translationBasePath + 'now');
            }
        } else {
            this.timeUntilStart = '';
        }
    }

    /**
     * Express the given timespan as humanized text
     *
     * @param remainingTimeSeconds {number} the amount of seconds to display
     * @return {string} humanized text for the given amount of seconds
     */
    relativeTimeText(remainingTimeSeconds: number) {
        if (remainingTimeSeconds > 210) {
            return Math.ceil(remainingTimeSeconds / 60) + ' min';
        } else if (remainingTimeSeconds > 59) {
            return Math.floor(remainingTimeSeconds / 60) + ' min ' + (remainingTimeSeconds % 60) + ' s';
        } else {
            return remainingTimeSeconds + ' s';
        }
>>>>>>> 2f69ec92
    }
}<|MERGE_RESOLUTION|>--- conflicted
+++ resolved
@@ -106,11 +106,10 @@
      * TODO: add session management, this function is bound to the start exam button
      */
     startExam() {
-<<<<<<< HEAD
-        this.onExamStarted.emit();
-=======
         if (this.notStarted()) {
             this.waitingForExamStart = true;
+        } else {
+            this.onExamStarted.emit();
         }
     }
 
@@ -137,7 +136,7 @@
      * @param remainingTimeSeconds {number} the amount of seconds to display
      * @return {string} humanized text for the given amount of seconds
      */
-    relativeTimeText(remainingTimeSeconds: number) {
+    relativeTimeText(remainingTimeSeconds: number): string {
         if (remainingTimeSeconds > 210) {
             return Math.ceil(remainingTimeSeconds / 60) + ' min';
         } else if (remainingTimeSeconds > 59) {
@@ -145,6 +144,5 @@
         } else {
             return remainingTimeSeconds + ' s';
         }
->>>>>>> 2f69ec92
     }
 }