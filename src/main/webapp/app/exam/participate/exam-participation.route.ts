--- conflicted
+++ resolved
@@ -1,11 +1,8 @@
 import { Routes } from '@angular/router';
 import { UserRouteAccessService } from 'app/core/auth/user-route-access-service';
-<<<<<<< HEAD
-import { ExamParticipationComponent } from 'app/exam/participate/exam-participation.component';
-=======
 
 import { PendingChangesGuard } from 'app/shared/guard/pending-changes.guard';
->>>>>>> cf1ea29a
+import { ExamParticipationComponent } from 'app/exam/participate/exam-participation.component';
 import { Authority } from 'app/shared/constants/authority.constants';
 
 export const examParticipationRoute: Routes = [
@@ -38,8 +35,6 @@
         canActivate: [UserRouteAccessService],
     },
     {
-<<<<<<< HEAD
-=======
         path: 'test-exam/:studentExamId',
         loadComponent: () => import('app/exam/participate/exam-participation.component').then((m) => m.ExamParticipationComponent),
         data: {
@@ -50,7 +45,6 @@
         canDeactivate: [PendingChangesGuard],
     },
     {
->>>>>>> cf1ea29a
         path: 'exercises/:exerciseId/example-solution',
         loadComponent: () => import('app/exercises/shared/example-solution/example-solution.component').then((m) => m.ExampleSolutionComponent),
         data: {
