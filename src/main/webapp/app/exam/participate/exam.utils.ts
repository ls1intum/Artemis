import { Exam } from 'app/entities/exam.model';
import { StudentExam } from 'app/entities/student-exam.model';
import dayjs from 'dayjs/esm';
import { round } from 'app/shared/util/utils';
import { ServerDateService } from 'app/shared/server-date.service';
<<<<<<< HEAD
import { ExamExercise } from 'app/entities/exam-exercise';
import { Exercise } from 'app/entities/exercise.model';
import { QuizExamExercise } from 'app/entities/quiz-exam-exercise';
import { FileUploadExercise } from 'app/entities/file-upload-exercise.model';
import { TextExercise } from 'app/entities/text-exercise.model';
import { ProgrammingExercise } from 'app/entities/programming-exercise.model';
import { ModelingExercise } from 'app/entities/modeling-exercise.model';
import { QuizExamSubmission } from 'app/entities/quiz/quiz-exam-submission.model';
import { cloneDeep } from 'lodash-es';
import { InitializationState } from 'app/entities/participation/participation.model';
=======
import { QuizExam } from 'app/entities/quiz-exam.model';
>>>>>>> 068bb6d5

/**
 * Calculates the individual end time based on the studentExam
 *
 * @param exam
 * @param studentExam
 * @return {dayjs.Dayjs | undefined}
 */
export const endTime = (exam: Exam, studentExam: StudentExam): dayjs.Dayjs | undefined => {
    if (!exam) {
        return undefined;
    }
    if (studentExam && studentExam.workingTime && exam.startDate) {
        return dayjs(exam.startDate).add(studentExam.workingTime, 'seconds');
    }
    return exam.endDate;
};

/**
 * Calculates the working time of the exam in seconds.
 * If either the exam or the exam dates are not set, undefined is returned.
 *
 * @param exam
 * @return {number | undefined}
 */
export const examWorkingTime = (exam?: Exam): number | undefined => normalWorkingTime(exam?.startDate, exam?.endDate);

/**
 * Calculates the time between start and end date in seconds.
 * If either the start or end date is not set, undefined is returned.
 *
 * @param startDate
 * @param endDate
 * @return {number | undefined}
 */
export const normalWorkingTime = (startDate?: dayjs.Dayjs, endDate?: dayjs.Dayjs): number | undefined =>
    startDate && endDate ? dayjs(endDate).diff(startDate, 'seconds') : undefined;

/**
 * Calculates the additional working time in seconds
 *
 * @param exam
 * @param studentExam
 * @return {number} The additional working time in seconds
 */
export const getAdditionalWorkingTime = (exam: Exam, studentExam: StudentExam): number => {
    if (exam && exam.endDate && exam.startDate && studentExam && studentExam.workingTime) {
        const personalEndDate = dayjs(exam.startDate).add(studentExam.workingTime, 'seconds');
        return personalEndDate.diff(exam.endDate, 'seconds');
    }
    return 0;
};

/**
 * Calculates the relative difference in percent points between the regular working time of the exam and the individual working time for the student.
 *
 * E.g., for a regular working time of "1h" and a student working time of "1h30min" the difference is +50.
 * @param exam The exam which the student exam belongs to.
 * @param studentExamWorkingTime The individual working time of a student exam.
 * @return The relative working time extension in percent points rounded to two digits after the decimal separator.
 */
export const getRelativeWorkingTimeExtension = (exam: Exam, studentExamWorkingTime: number): number => {
    const regularExamDuration = examWorkingTime(exam)!;
    return round((studentExamWorkingTime / regularExamDuration - 1.0) * 100, 2);
};

/**
 * Determines if the exam spans multiple days
 *
 * @param exam
 * @param studentExam
 * @return {boolean}
 */
export const isExamOverMultipleDays = (exam: Exam, studentExam: StudentExam): boolean => {
    if (!exam || !exam.startDate || !exam.endDate) {
        return false;
    }
    const endDate = endTime(exam, studentExam)!;

    return !endDate.isSame(exam.startDate, 'day');
};

export function isExamResultPublished(isTestRun: boolean, exam: Exam | undefined, serverDateService: ServerDateService) {
    if (isTestRun) {
        return true;
    }

    return exam?.publishResultsDate && dayjs(exam.publishResultsDate).isBefore(serverDateService.now());
}

/**
 * Create a QuizExam given a StudentExam
 *
 *  @param studentExam the student exam from which to create the quiz exam
 *  @param title the title of the quiz exam
 */
export function createQuizExam(studentExam: StudentExam, title: string): QuizExam | undefined {
    if (studentExam.exam?.quizExamMaxPoints ?? 0 > 0) {
        const quizExam = new QuizExam();
        quizExam.title = title;
        quizExam.exerciseGroup!.title = title;
        quizExam.quizQuestions = studentExam.quizQuestions;
        quizExam.randomizeQuestionOrder = studentExam.exam?.randomizeQuizExamQuestionsOrder;
        quizExam.maxPoints = studentExam.exam?.quizExamMaxPoints;
        return quizExam;
    }
<<<<<<< HEAD
    return examExercises;
}

/**
 * Update quiz exam submission
 *
 * @param examExercises List of exam exercises which contains quiz exam exercise to be updated
 * @param quizExamSubmission The new submission to be set
 */
export function updateQuizExamExerciseSubmission(examExercises: ExamExercise[], quizExamSubmission: QuizExamSubmission) {
    const quizExamExercise = examExercises[0];
    quizExamExercise.studentParticipations![0].submissions = [quizExamSubmission];
}

function createQuizExamExercise(studentExam: StudentExam, titles: { title: string; navigationTitle: string }): QuizExamExercise {
    const { title, navigationTitle } = titles;
    const quizExamExercise = new QuizExamExercise();
    quizExamExercise.navigationTitle = navigationTitle;
    quizExamExercise.exerciseGroup!.title = title;
    quizExamExercise.overviewTitle = title;
    quizExamExercise.title = title;
    quizExamExercise.quizQuestions = studentExam.quizQuestions;
    quizExamExercise.randomizeQuestionOrder = studentExam.exam?.randomizeQuizExamQuestionsOrder;
    quizExamExercise.maxPoints = studentExam.exam?.quizExamMaxPoints;
    let quizExamSubmission = studentExam.quizExamSubmission;
    if (!quizExamSubmission) {
        quizExamSubmission = new QuizExamSubmission();
    }
    quizExamSubmission.studentExam = cloneDeep(studentExam);
    quizExamSubmission.isSynced = true;
    quizExamExercise.studentParticipations = [
        {
            initializationState: InitializationState.INITIALIZED,
            submissions: [quizExamSubmission],
        },
    ];
    return quizExamExercise;
}

export function asExercise(exercise: ExamExercise): Exercise {
    return exercise as Exercise;
}

export function asFileUploadExercise(exercise: ExamExercise): FileUploadExercise {
    return exercise as FileUploadExercise;
}

export function asTextExercise(exercise: ExamExercise): TextExercise {
    return exercise as TextExercise;
}

export function asProgrammingExercise(exercise: ExamExercise): ProgrammingExercise {
    return exercise as ProgrammingExercise;
}

export function asModelingExercise(exercise: ExamExercise): ModelingExercise {
    return exercise as ModelingExercise;
=======
    return undefined;
>>>>>>> 068bb6d5
}<|MERGE_RESOLUTION|>--- conflicted
+++ resolved
@@ -3,20 +3,8 @@
 import dayjs from 'dayjs/esm';
 import { round } from 'app/shared/util/utils';
 import { ServerDateService } from 'app/shared/server-date.service';
-<<<<<<< HEAD
-import { ExamExercise } from 'app/entities/exam-exercise';
-import { Exercise } from 'app/entities/exercise.model';
-import { QuizExamExercise } from 'app/entities/quiz-exam-exercise';
-import { FileUploadExercise } from 'app/entities/file-upload-exercise.model';
-import { TextExercise } from 'app/entities/text-exercise.model';
-import { ProgrammingExercise } from 'app/entities/programming-exercise.model';
-import { ModelingExercise } from 'app/entities/modeling-exercise.model';
+import { QuizExam } from 'app/entities/quiz-exam.model';
 import { QuizExamSubmission } from 'app/entities/quiz/quiz-exam-submission.model';
-import { cloneDeep } from 'lodash-es';
-import { InitializationState } from 'app/entities/participation/participation.model';
-=======
-import { QuizExam } from 'app/entities/quiz-exam.model';
->>>>>>> 068bb6d5
 
 /**
  * Calculates the individual end time based on the studentExam
@@ -121,67 +109,16 @@
         quizExam.quizQuestions = studentExam.quizQuestions;
         quizExam.randomizeQuestionOrder = studentExam.exam?.randomizeQuizExamQuestionsOrder;
         quizExam.maxPoints = studentExam.exam?.quizExamMaxPoints;
+        let quizExamSubmission;
+        if (quizExamSubmission) {
+            quizExamSubmission = Object.assign({}, studentExam.quizExamSubmission);
+        } else {
+            quizExamSubmission = new QuizExamSubmission();
+        }
+        studentExam.quizExamSubmission = undefined;
+        quizExamSubmission.studentExam = studentExam;
+        quizExam.submission = quizExamSubmission;
         return quizExam;
     }
-<<<<<<< HEAD
-    return examExercises;
-}
-
-/**
- * Update quiz exam submission
- *
- * @param examExercises List of exam exercises which contains quiz exam exercise to be updated
- * @param quizExamSubmission The new submission to be set
- */
-export function updateQuizExamExerciseSubmission(examExercises: ExamExercise[], quizExamSubmission: QuizExamSubmission) {
-    const quizExamExercise = examExercises[0];
-    quizExamExercise.studentParticipations![0].submissions = [quizExamSubmission];
-}
-
-function createQuizExamExercise(studentExam: StudentExam, titles: { title: string; navigationTitle: string }): QuizExamExercise {
-    const { title, navigationTitle } = titles;
-    const quizExamExercise = new QuizExamExercise();
-    quizExamExercise.navigationTitle = navigationTitle;
-    quizExamExercise.exerciseGroup!.title = title;
-    quizExamExercise.overviewTitle = title;
-    quizExamExercise.title = title;
-    quizExamExercise.quizQuestions = studentExam.quizQuestions;
-    quizExamExercise.randomizeQuestionOrder = studentExam.exam?.randomizeQuizExamQuestionsOrder;
-    quizExamExercise.maxPoints = studentExam.exam?.quizExamMaxPoints;
-    let quizExamSubmission = studentExam.quizExamSubmission;
-    if (!quizExamSubmission) {
-        quizExamSubmission = new QuizExamSubmission();
-    }
-    quizExamSubmission.studentExam = cloneDeep(studentExam);
-    quizExamSubmission.isSynced = true;
-    quizExamExercise.studentParticipations = [
-        {
-            initializationState: InitializationState.INITIALIZED,
-            submissions: [quizExamSubmission],
-        },
-    ];
-    return quizExamExercise;
-}
-
-export function asExercise(exercise: ExamExercise): Exercise {
-    return exercise as Exercise;
-}
-
-export function asFileUploadExercise(exercise: ExamExercise): FileUploadExercise {
-    return exercise as FileUploadExercise;
-}
-
-export function asTextExercise(exercise: ExamExercise): TextExercise {
-    return exercise as TextExercise;
-}
-
-export function asProgrammingExercise(exercise: ExamExercise): ProgrammingExercise {
-    return exercise as ProgrammingExercise;
-}
-
-export function asModelingExercise(exercise: ExamExercise): ModelingExercise {
-    return exercise as ModelingExercise;
-=======
     return undefined;
->>>>>>> 068bb6d5
 }