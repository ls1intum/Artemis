--- conflicted
+++ resolved
@@ -1,11 +1,7 @@
 import { Injectable } from '@angular/core';
 import { Observable, of, Subject, throwError } from 'rxjs';
 import { StudentExam } from 'app/entities/student-exam.model';
-<<<<<<< HEAD
-import { HttpClient, HttpErrorResponse, HttpResponse } from '@angular/common/http';
-=======
-import { HttpClient, HttpErrorResponse, HttpParams } from '@angular/common/http';
->>>>>>> 9e63e449
+import { HttpClient, HttpErrorResponse, HttpResponse, HttpParams } from '@angular/common/http';
 import { LocalStorageService, SessionStorageService } from 'ngx-webstorage';
 import { QuizSubmission } from 'app/entities/quiz/quiz-submission.model';
 import { catchError, map } from 'rxjs/operators';
