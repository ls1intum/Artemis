--- conflicted
+++ resolved
@@ -1,16 +1,12 @@
 import { Injectable } from '@angular/core';
 import { SERVER_API_URL } from 'app/app.constants';
-<<<<<<< HEAD
-import { Observable, pipe } from 'rxjs';
-=======
 import { Observable, from } from 'rxjs';
->>>>>>> 6970a74c
 import { StudentExam } from 'app/entities/student-exam.model';
-import { HttpClient, HttpResponse } from '@angular/common/http';
+import { HttpClient } from '@angular/common/http';
 import { LocalStorageService } from 'ngx-webstorage';
 import { SessionStorageService } from 'ngx-webstorage';
 import { QuizSubmission } from 'app/entities/quiz/quiz-submission.model';
-import { tap } from 'rxjs/operators';
+import { StartExamResponse } from 'app/entities/start-exam-response.model';
 
 @Injectable({ providedIn: 'root' })
 export class ExamParticipationService {
@@ -21,24 +17,6 @@
         return `${prefix}_${courseId}_${examId}`;
     }
 
-<<<<<<< HEAD
-    // TODO: we only take the local storage if the client is offline
-    // /**
-    //  * Retrieves a {@link StudentExam} from server or localstorge
-    //  * @param courseId
-    //  * @param examId
-    //  */
-    // public loadStudentExam(courseId: number, examId: number): Observable<StudentExam> {
-    //     // check for localStorage
-    //     const localStoredExam: StudentExam = JSON.parse(this.localStorageService.retrieve(this.getLocalStorageKeyForStudentExam(courseId, examId)));
-    //     if (localStoredExam) {
-    //         return Observable.of(localStoredExam);
-    //     } else {
-    //         // download student exam from server
-    //         return this.getStudentExamFromServer(courseId, examId);
-    //     }
-    // }
-=======
     /**
      * Retrieves a {@link StudentExam} from server or localstorge
      * @param courseId
@@ -54,7 +32,6 @@
             return from(this.getStudentExamFromServer(courseId, examId));
         }
     }
->>>>>>> 6970a74c
 
     /**
      * save the studentExam to the local Storage
@@ -81,19 +58,6 @@
     /**
      * Retrieves a {@link StudentExam} from server
      */
-<<<<<<< HEAD
-    getStudentExamFromServer(courseId: number, examId: number): Observable<HttpResponse<StudentExam>> {
-        const url = `${SERVER_API_URL}api/courses/${courseId}/exams/${examId}/studentExams/conduction`;
-        return this.httpClient
-            .get<StudentExam>(url, { observe: 'response' })
-            .pipe(
-                tap((res: HttpResponse<StudentExam>) => {
-                    if (res.body) {
-                        this.saveExamSessionTokenToSessionStorage(res.body.examSessions[0].sessionToken);
-                    }
-                }),
-            );
-=======
     private getStudentExamFromServer(courseId: number, examId: number): Promise<StudentExam> {
         const url = `${SERVER_API_URL}api/courses/${courseId}/exams/${examId}/studentExams/conduction`;
 
@@ -103,7 +67,6 @@
                 resolve(startExamResponse.studentExam);
             });
         });
->>>>>>> 6970a74c
     }
 
     /**
