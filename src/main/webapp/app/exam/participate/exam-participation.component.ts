--- conflicted
+++ resolved
@@ -35,7 +35,8 @@
 import { faCheckCircle, faGraduationCap } from '@fortawesome/free-solid-svg-icons';
 import { CourseManagementService } from 'app/course/manage/course-management.service';
 import { CourseStorageService } from 'app/course/manage/course-storage.service';
-<<<<<<< HEAD
+import { ExamLiveEventType, ExamParticipationLiveEventsService, WorkingTimeUpdateEvent } from 'app/exam/participate/exam-participation-live-events.service';
+import { ExamManagementService } from 'app/exam/manage/exam-management.service';
 import {
     ExamLiveEventType,
     ExamParticipationLiveEventsService,
@@ -43,10 +44,6 @@
     WorkingTimeUpdateEvent,
 } from 'app/exam/participate/exam-participation-live-events.service';
 import { ExamExerciseUpdateService } from 'app/exam/manage/exam-exercise-update.service';
-=======
-import { ExamLiveEventType, ExamParticipationLiveEventsService, WorkingTimeUpdateEvent } from 'app/exam/participate/exam-participation-live-events.service';
-import { ExamManagementService } from 'app/exam/manage/exam-management.service';
->>>>>>> 31105b42
 
 type GenerateParticipationStatus = 'generating' | 'failed' | 'success';
 
@@ -152,11 +149,8 @@
         private liveEventsService: ExamParticipationLiveEventsService,
         private courseService: CourseManagementService,
         private courseStorageService: CourseStorageService,
-<<<<<<< HEAD
         private examExerciseUpdateService: ExamExerciseUpdateService,
-=======
         private examManagementService: ExamManagementService,
->>>>>>> 31105b42
     ) {
         // show only one synchronization error every 5s
         this.errorSubscription = this.synchronizationAlert.pipe(throttleTime(5000)).subscribe(() => {
