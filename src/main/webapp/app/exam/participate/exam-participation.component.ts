--- conflicted
+++ resolved
@@ -19,16 +19,13 @@
 import { Exam } from 'app/entities/exam.model';
 import { ArtemisServerDateService } from 'app/shared/server-date.service';
 import { ProgrammingExercise } from 'app/entities/programming-exercise.model';
-<<<<<<< HEAD
 import { ComponentCanDeactivate } from 'app/shared/guard/can-deactivate.model';
 import { TranslateService } from '@ngx-translate/core';
 import { AlertService } from 'app/core/alert/alert.service';
 import { Subject } from 'rxjs';
 import { throttleTime } from 'rxjs/operators';
-=======
 import * as moment from 'moment';
 import { Moment } from 'moment';
->>>>>>> e9679fc7
 
 @Component({
     selector: 'jhi-exam-participation',
@@ -113,11 +110,14 @@
         this.route.parent!.params.subscribe((params) => {
             this.courseId = parseInt(params['courseId'], 10);
             this.examId = parseInt(params['examId'], 10);
-<<<<<<< HEAD
+            if (!!window.history.state.exam) {
+                this.examTitle = window.history.state.exam?.title;
+            }
             this.loadingExam = true;
             this.examParticipationService.loadExam(this.courseId, this.examId).subscribe(
                 (exam) => {
                     this.exam = exam;
+                    this.individualStudentEndDate = exam.endDate ? exam.endDate : this.serverDateService.now();
                     if (this.isOver()) {
                         this.examParticipationService.loadStudentExam(this.exam.course.id, this.exam.id).subscribe((studentExam: StudentExam) => {
                             this.studentExam = studentExam;
@@ -127,20 +127,6 @@
                 },
                 (error) => (this.loadingExam = false),
             );
-=======
-            if (!!window.history.state.exam) {
-                this.examTitle = window.history.state.exam?.title;
-            }
-            this.examParticipationService.loadExam(this.courseId, this.examId).subscribe((exam) => {
-                this.exam = exam;
-                this.individualStudentEndDate = exam.endDate ? exam.endDate : this.serverDateService.now();
-                if (this.isOver()) {
-                    this.examParticipationService.loadStudentExam(this.exam.course.id, this.exam.id).subscribe((studentExam: StudentExam) => {
-                        this.studentExam = studentExam;
-                    });
-                }
-            });
->>>>>>> e9679fc7
         });
         this.initLiveMode();
     }
