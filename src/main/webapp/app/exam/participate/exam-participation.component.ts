import { Component, OnInit, OnDestroy, ViewChildren, QueryList, HostListener } from '@angular/core';
import { CourseScoreCalculationService } from 'app/overview/course-score-calculation.service';
import { ActivatedRoute } from '@angular/router';
import { JhiWebsocketService } from 'app/core/websocket/websocket.service';
import { ExamParticipationService } from 'app/exam/participate/exam-participation.service';
import { StudentExam } from 'app/entities/student-exam.model';
import { Exercise, ExerciseType } from 'app/entities/exercise.model';
import { ExamSubmissionComponent } from 'app/exam/participate/exercises/exam-submission.component';
import { TextSubmission } from 'app/entities/text-submission.model';
import { ModelingSubmission } from 'app/entities/modeling-submission.model';
import { ModelingSubmissionService } from 'app/exercises/modeling/participate/modeling-submission.service';
import { ProgrammingSubmissionService } from 'app/exercises/programming/participate/programming-submission.service';
import { TextSubmissionService } from 'app/exercises/text/participate/text-submission.service';
import { FileUploadSubmissionService } from 'app/exercises/file-upload/participate/file-upload-submission.service';
import { QuizSubmission } from 'app/entities/quiz/quiz-submission.model';
import { Submission } from 'app/entities/submission.model';
import { Exam } from 'app/entities/exam.model';
import { ArtemisServerDateService } from 'app/shared/server-date.service';
import { CourseExerciseService } from 'app/course/manage/course-management.service';
import { StudentParticipation } from 'app/entities/participation/student-participation.model';
import { BehaviorSubject, Observable } from 'rxjs';
import { catchError, map } from 'rxjs/operators';
import { InitializationState } from 'app/entities/participation/participation.model';
import { ProgrammingExercise } from 'app/entities/programming-exercise.model';
import { ComponentCanDeactivate } from 'app/shared/guard/can-deactivate.model';
import { TranslateService } from '@ngx-translate/core';
import { AlertService } from 'app/core/alert/alert.service';
import { Subject } from 'rxjs';
import { throttleTime } from 'rxjs/operators';
import * as moment from 'moment';
import { Moment } from 'moment';

type GenerateParticipationStatus = 'generating' | 'failed' | 'success';

@Component({
    selector: 'jhi-exam-participation',
    templateUrl: './exam-participation.component.html',
    styleUrls: ['./exam-participation.scss'],
})
export class ExamParticipationComponent implements OnInit, OnDestroy, ComponentCanDeactivate {
    @ViewChildren(ExamSubmissionComponent)
    currentSubmissionComponents: QueryList<ExamSubmissionComponent>;

    readonly TEXT = ExerciseType.TEXT;
    readonly QUIZ = ExerciseType.QUIZ;
    readonly MODELING = ExerciseType.MODELING;
    readonly PROGRAMMING = ExerciseType.PROGRAMMING;

    courseId: number;
    examId: number;

    // determines if component was once drawn visited
    submissionComponentVisited: boolean[];

    // needed, because studentExam is downloaded only when exam is started
    exam: Exam;
    examTitle = '';
    studentExam: StudentExam;

    individualStudentEndDate: Moment;

    activeExercise: Exercise;
    unsavedChanges = false;
    disconnected = false;

    isProgrammingExercise() {
        return this.activeExercise.type === ExerciseType.PROGRAMMING;
    }

    isProgrammingExerciseWithCodeEditor(): boolean {
        return this.isProgrammingExercise() && (this.activeExercise as ProgrammingExercise).allowOnlineEditor;
    }

    isProgrammingExerciseWithOfflineIDE(): boolean {
        return this.isProgrammingExercise() && (this.activeExercise as ProgrammingExercise).allowOfflineIde;
    }

    examStartConfirmed = false;
    examEndConfirmed = false;

    /**
     * Websocket channels
     */
    onConnected: () => void;
    onDisconnected: () => void;

    // autoTimerInterval in seconds
    autoSaveTimer = 0;
    autoSaveInterval: number;

    private synchronizationAlert$ = new Subject();

    loadingExam: boolean;

    generateParticipationStatus: BehaviorSubject<GenerateParticipationStatus> = new BehaviorSubject('success');

    constructor(
        private courseCalculationService: CourseScoreCalculationService,
        private jhiWebsocketService: JhiWebsocketService,
        private route: ActivatedRoute,
        private examParticipationService: ExamParticipationService,
        private modelingSubmissionService: ModelingSubmissionService,
        private programmingSubmissionService: ProgrammingSubmissionService,
        private textSubmissionService: TextSubmissionService,
        private fileUploadSubmissionService: FileUploadSubmissionService,
        private serverDateService: ArtemisServerDateService,
        private translateService: TranslateService,
        private alertService: AlertService,
        private courseExerciseService: CourseExerciseService,
    ) {
        // show only one synchronization error every 5s
        this.synchronizationAlert$.pipe(throttleTime(5000)).subscribe(() => this.alertService.error('artemisApp.examParticipation.saveSubmissionError'));
    }

    /**
     * loads the exam from the server and initializes the view
     */
    ngOnInit(): void {
        this.route.parent!.params.subscribe((params) => {
            this.courseId = parseInt(params['courseId'], 10);
            this.examId = parseInt(params['examId'], 10);

            this.loadingExam = true;
            this.examParticipationService.loadStudentExam(this.courseId, this.examId).subscribe(
                (studentExam) => {
                    this.studentExam = studentExam;
                    this.exam = studentExam.exam;
                    this.individualStudentEndDate = moment(this.exam.startDate).add(this.studentExam.workingTime, 'seconds');
                    if (this.isOver()) {
<<<<<<< HEAD
                        this.examParticipationService.loadStudentExam(this.exam.course.id, this.exam.id).subscribe((studentExam: StudentExam) => {
                            this.studentExam = studentExam;
                            this.calculateIndividualStudentEndDate();
=======
                        this.examParticipationService.loadStudentExamWithExercises(this.exam.course.id, this.exam.id).subscribe((studentExamWithExercises: StudentExam) => {
                            this.studentExam = studentExamWithExercises;
>>>>>>> 721d9043
                        });
                    }
                    this.loadingExam = false;
                },
                // if error occurs
                () => (this.loadingExam = false),
            );
        });
        this.initLiveMode();
    }

    canDeactivate() {
        // TODO: also handle the case when the student wants to finish the exam early
        return this.isOver();
    }

    get canDeactivateWarning() {
        return this.translateService.instant('artemisApp.examParticipation.pendingChanges');
    }

    // displays the alert for confirming leaving the page if there are unsaved changes
    @HostListener('window:beforeunload', ['$event'])
    unloadNotification($event: any): void {
        if (!this.isOver()) {
            $event.returnValue = this.canDeactivateWarning;
        }
    }

    get activeExerciseIndex(): number {
        if (!this.activeExercise) {
            return 0;
        }
        return this.studentExam.exercises.findIndex((examExercise) => examExercise.id === this.activeExercise.id);
    }

    get activeSubmissionComponent(): ExamSubmissionComponent | undefined {
        return this.currentSubmissionComponents.find((submissionComponent, index) => index === this.activeExerciseIndex);
    }

    /**
     * exam start text confirmed and name entered, start button clicked and exam active
     */
    examStarted(studentExam: StudentExam) {
        if (studentExam) {
            // init studentExam
            this.studentExam = studentExam;
            // set endDate with workingTime
<<<<<<< HEAD
            this.calculateIndividualStudentEndDate();
=======
            this.individualStudentEndDate = moment(this.exam.startDate).add(this.studentExam.workingTime, 'seconds');
>>>>>>> 721d9043
            // initializes array which manages submission component initialization
            this.submissionComponentVisited = new Array(studentExam.exercises.length).fill(false);
            // TODO: move to exam-participation.service after studentExam was retrieved
            // initialize all submissions as synced
            this.studentExam.exercises.forEach((exercise) => {
                // We do not support hints at the moment. Setting an empty array here disables the hint requests
                exercise.exerciseHints = [];
                exercise.studentParticipations.forEach((participation) => {
                    if (participation.submissions && participation.submissions.length > 0) {
                        participation.submissions.forEach((submission) => {
                            submission.isSynced = true;
                        });
                    }
                });
            });
            const initialExercise = this.studentExam.exercises[0];
            this.initializeExercise(initialExercise);
        }
        this.examStartConfirmed = true;
        this.startAutoSaveTimer();
    }

    /**
     * checks if there is a participation for the given exercise and if it was initialized properly
     * @param exercise to check
     * @returns true if valid, false otherwise
     */
    private isExerciseParticipationValid(exercise: Exercise): boolean {
        // check if there is at least one participation with state === Initialized
        return (
            exercise.studentParticipations &&
            exercise.studentParticipations.length !== 0 &&
            exercise.studentParticipations[0].initializationState === InitializationState.INITIALIZED
        );
    }

    /**
     * start AutoSaveTimer
     */
    public startAutoSaveTimer(): void {
        // auto save of submission if there are changes
        this.autoSaveInterval = window.setInterval(() => {
            this.autoSaveTimer++;
            if (this.autoSaveTimer >= 30 && !this.isOver()) {
                this.triggerSave(false);
            }
        }, 1000);
    }

    /**
     * triggered after student accepted exam end terms, will make final call to update submission on server
     */
    onExamEndConfirmed() {
        if (this.autoSaveInterval) {
            window.clearInterval(this.autoSaveInterval);
        }
        this.examParticipationService.submitStudentExam(this.courseId, this.examId, this.studentExam).subscribe(() => (this.studentExam.submitted = true));
    }

    /**
     * called when exam ended because the working time is over
     */
    examEnded() {
        if (this.autoSaveInterval) {
            window.clearInterval(this.autoSaveInterval);
        }
        // update local studentExam for later sync with server
        this.currentSubmissionComponents.filter((component) => component.hasUnsavedChanges()).forEach((component) => component.updateSubmissionFromView());
    }

    /**
     * check if exam is over
     */
    isOver(): boolean {
        if (this.studentExam && this.studentExam.ended) {
            // if this was calculated to true by the server, we can be sure the student exam has finished
            return true;
        }
        return this.individualStudentEndDate && this.individualStudentEndDate.isBefore(this.serverDateService.now());
    }

    /**
     * check if exam is visible
     */
    isVisible(): boolean {
        if (!this.exam) {
            return false;
        }
        return this.exam.visibleDate ? this.exam.visibleDate.isBefore(this.serverDateService.now()) : false;
    }

    /**
     * check if exam has started
     */
    isActive(): boolean {
        if (!this.exam) {
            return false;
        }
        return this.exam.startDate ? this.exam.startDate.isBefore(this.serverDateService.now()) : false;
    }

    ngOnDestroy(): void {
        window.clearInterval(this.autoSaveInterval);
    }

    initLiveMode() {
        // listen to connect / disconnect events
        this.onConnected = () => {
            this.disconnected = false;
        };
        this.jhiWebsocketService.bind('connect', () => {
            this.onConnected();
        });
        this.onDisconnected = () => {
            this.disconnected = true;
        };
        this.jhiWebsocketService.bind('disconnect', () => {
            this.onDisconnected();
        });
    }

    /**
     * update the current exercise from the navigation
     * @param exerciseChange
     */
    onExerciseChange(exerciseChange: { exercise: Exercise; force: boolean }): void {
        this.triggerSave(exerciseChange.force);
        this.initializeExercise(exerciseChange.exercise);
    }

    /**
     * sets active exercise and checks if participation is valid for exercise
     * if not -> initialize participation and in case of programming exercises subscribe to latestSubmissions
     * @param exercise to initialize
     */
    private initializeExercise(exercise: Exercise) {
        this.activeExercise = exercise;
        // if we do not have a valid participation for the exercise -> initialize it
        if (!this.isExerciseParticipationValid(exercise)) {
            // TODO: after client is online again, subscribe is not executed, might be a problem of the Observable in createParticipationForExercise
            this.createParticipationForExercise(exercise).subscribe((participation) => {
                if (participation !== null) {
                    // for programming exercises -> wait for latest submission before showing exercise
                    if (exercise.type === ExerciseType.PROGRAMMING) {
                        this.programmingSubmissionService.getLatestPendingSubmissionByParticipationId(participation.id, exercise.id, true).subscribe((programmingSubmissionObj) => {
                            if (programmingSubmissionObj.submission) {
                                participation.submissions = [programmingSubmissionObj.submission];
                            }
                            this.submissionComponentVisited[this.activeExerciseIndex] = true;
                            if (this.activeSubmissionComponent) {
                                this.activeSubmissionComponent.onActivate();
                            }
                        });
                    } else {
                        this.submissionComponentVisited[this.activeExerciseIndex] = true;
                        if (this.activeSubmissionComponent) {
                            this.activeSubmissionComponent.onActivate();
                        }
                    }
                }
            });
        } else {
            this.submissionComponentVisited[this.activeExerciseIndex] = true;
            if (this.activeSubmissionComponent) {
                this.activeSubmissionComponent.onActivate();
            }
        }
    }

    /**
     * creates a participation for the exercise, if it did not exist already
     * @param exercise
     */
    createParticipationForExercise(exercise: Exercise): Observable<StudentParticipation | null> {
        this.generateParticipationStatus.next('generating');
        return this.courseExerciseService.startExercise(this.exam.course.id, exercise.id).pipe(
            map((createdParticipation: StudentParticipation) => {
                // if the same participations is not yet present in the exercise -> add it
                if (exercise.studentParticipations.findIndex((existingParticipation) => existingParticipation.id === createdParticipation.id) < 0) {
                    // remove because of circular dependency when converting to JSON
                    delete createdParticipation.exercise;
                    exercise.studentParticipations.push(createdParticipation);
                    if (createdParticipation.submissions && createdParticipation.submissions.length > 0) {
                        createdParticipation.submissions[0].isSynced = true;
                    }
                }
                this.generateParticipationStatus.next('success');
                return createdParticipation;
            }),
            catchError(() => {
                this.generateParticipationStatus.next('failed');
                return Observable.of(null);
            }),
        );
    }

    /**
     * We support 4 different cases here:
     * 1) Navigate between two exercises
     * 2) Click on Save & Continue
     * 3) The 30s timer was triggered
     * 4) exam is about to end (<1s left)
     *      --> in this case, we can even save all submissions with isSynced = true
     *
     * @param force is set to true, when the current exercise should be saved (even if there are no changes)
     */
    triggerSave(force: boolean) {
        // before the request, we would mark the submission as isSynced = true
        // right after the response - in case it was successful - we mark the submission as isSynced = false
        this.autoSaveTimer = 0;

        if ((this.activeSubmissionComponent && force) || this.activeSubmissionComponent?.hasUnsavedChanges()) {
            // this will lead to a save below, because isSynced will be set to false
            this.activeSubmissionComponent.updateSubmissionFromView();
        }

        // goes through all exercises and checks if there are unsynched submissions
        const submissionsToSync: { exercise: Exercise; submission: Submission }[] = [];
        this.studentExam.exercises.forEach((exercise: Exercise) => {
            exercise.studentParticipations.forEach((participation) => {
                if (participation.submissions) {
                    participation.submissions
                        .filter((submission) => !submission.isSynced)
                        .forEach((unsynchedSubmission) => {
                            submissionsToSync.push({ exercise, submission: unsynchedSubmission });
                        });
                }
            });
        });

        // if no connection available -> don't try to sync
        if (force || !this.disconnected) {
            submissionsToSync.forEach((submissionToSync: { exercise: Exercise; submission: Submission }) => {
                switch (submissionToSync.exercise.type) {
                    case ExerciseType.TEXT:
                        this.textSubmissionService.update(submissionToSync.submission as TextSubmission, submissionToSync.exercise.id).subscribe(
                            () => this.onSaveSubmissionSuccess(submissionToSync.submission),
                            (error) => this.onSaveSubmissionError(error),
                        );
                        break;
                    case ExerciseType.FILE_UPLOAD:
                        // nothing to do
                        break;
                    case ExerciseType.MODELING:
                        this.modelingSubmissionService.update(submissionToSync.submission as ModelingSubmission, submissionToSync.exercise.id).subscribe(
                            () => this.onSaveSubmissionSuccess(submissionToSync.submission),
                            (error) => this.onSaveSubmissionError(error),
                        );
                        break;
                    case ExerciseType.PROGRAMMING:
                        // nothing to do
                        break;
                    case ExerciseType.QUIZ:
                        this.examParticipationService.updateQuizSubmission(submissionToSync.exercise.id, submissionToSync.submission as QuizSubmission).subscribe(
                            () => this.onSaveSubmissionSuccess(submissionToSync.submission),
                            (error) => this.onSaveSubmissionError(error),
                        );
                        break;
                }
            });
        }

        // overwrite studentExam in localStorage
        this.examParticipationService.saveStudentExamToLocalStorage(this.courseId, this.examId, this.studentExam);
    }

    private onSaveSubmissionSuccess(submission: Submission) {
        submission.isSynced = true;
        submission.submitted = true;
    }

    private onSaveSubmissionError(error: string) {
        // show an only one error for 5s - see constructor
        this.synchronizationAlert$.next();
        console.error(error);
    }

    private calculateIndividualStudentEndDate() {
        this.individualStudentEndDate = this.exam.startDate ? moment(this.exam.startDate).add(this.studentExam.workingTime, 'seconds') : this.individualStudentEndDate;
    }
}<|MERGE_RESOLUTION|>--- conflicted
+++ resolved
@@ -127,14 +127,8 @@
                     this.exam = studentExam.exam;
                     this.individualStudentEndDate = moment(this.exam.startDate).add(this.studentExam.workingTime, 'seconds');
                     if (this.isOver()) {
-<<<<<<< HEAD
-                        this.examParticipationService.loadStudentExam(this.exam.course.id, this.exam.id).subscribe((studentExam: StudentExam) => {
-                            this.studentExam = studentExam;
-                            this.calculateIndividualStudentEndDate();
-=======
                         this.examParticipationService.loadStudentExamWithExercises(this.exam.course.id, this.exam.id).subscribe((studentExamWithExercises: StudentExam) => {
                             this.studentExam = studentExamWithExercises;
->>>>>>> 721d9043
                         });
                     }
                     this.loadingExam = false;
@@ -182,11 +176,7 @@
             // init studentExam
             this.studentExam = studentExam;
             // set endDate with workingTime
-<<<<<<< HEAD
-            this.calculateIndividualStudentEndDate();
-=======
             this.individualStudentEndDate = moment(this.exam.startDate).add(this.studentExam.workingTime, 'seconds');
->>>>>>> 721d9043
             // initializes array which manages submission component initialization
             this.submissionComponentVisited = new Array(studentExam.exercises.length).fill(false);
             // TODO: move to exam-participation.service after studentExam was retrieved
@@ -463,8 +453,4 @@
         this.synchronizationAlert$.next();
         console.error(error);
     }
-
-    private calculateIndividualStudentEndDate() {
-        this.individualStudentEndDate = this.exam.startDate ? moment(this.exam.startDate).add(this.studentExam.workingTime, 'seconds') : this.individualStudentEndDate;
-    }
 }