--- conflicted
+++ resolved
@@ -43,15 +43,10 @@
     StartedExamAction,
     SwitchedExerciseAction,
 } from 'app/entities/exam-user-activity.model';
-<<<<<<< HEAD
 import { ExamLiveStatisticsService } from 'app/exam/statistics/exam-live-statistics.service';
 import { ExamActionService } from 'app/exam/statistics/exam-action.service';
-=======
-import { ExamMonitoringService } from 'app/exam/monitoring/exam-monitoring.service';
-import { ExamActionService } from 'app/exam/monitoring/exam-action.service';
 import { FeatureToggle, FeatureToggleService } from 'app/shared/feature-toggle/feature-toggle.service';
 import { tap } from 'rxjs/operators';
->>>>>>> 98b540c1
 
 type GenerateParticipationStatus = 'generating' | 'failed' | 'success';
 
@@ -245,17 +240,13 @@
 
             // Monitor connection update
             if (this.studentExam) {
-<<<<<<< HEAD
-                this.examLiveStatisticsService.handleAndSaveActionEvent(this.exam, this.studentExam, new ConnectionUpdatedAction(status.connected), this.connected);
-=======
-                this.examMonitoringService.handleAndSaveActionEvent(
+                this.examLiveStatisticsService.handleAndSaveActionEvent(
                     this.exam,
                     this.studentExam,
                     new ConnectionUpdatedAction(status.connected),
                     this.connected,
                     this.examMonitoringGloballyEnabled,
                 );
->>>>>>> 98b540c1
             }
         });
     }
@@ -299,17 +290,13 @@
             this.studentExam = studentExam;
 
             // Monitor exam start
-<<<<<<< HEAD
-            this.examLiveStatisticsService.handleAndSaveActionEvent(this.exam, studentExam, new StartedExamAction(studentExam.examSessions?.last()?.id), this.connected);
-=======
-            this.examMonitoringService.handleAndSaveActionEvent(
+            this.examLiveStatisticsService.handleAndSaveActionEvent(
                 this.exam,
                 studentExam,
                 new StartedExamAction(studentExam.examSessions?.last()?.id),
                 this.connected,
                 this.examMonitoringGloballyEnabled,
             );
->>>>>>> 98b540c1
 
             // provide exam-participation.service with exerciseId information (e.g. needed for exam notifications)
             const exercises: Exercise[] = this.studentExam.exercises!;
@@ -393,11 +380,7 @@
      * triggered after student accepted exam end terms, will make final call to update submission on server
      */
     onExamEndConfirmed() {
-<<<<<<< HEAD
-        this.examLiveStatisticsService.handleAndSaveActionEvent(this.exam, this.studentExam, new EndedExamAction(), this.connected);
-=======
-        this.examMonitoringService.handleAndSaveActionEvent(this.exam, this.studentExam, new EndedExamAction(), this.connected, this.examMonitoringGloballyEnabled);
->>>>>>> 98b540c1
+        this.examLiveStatisticsService.handleAndSaveActionEvent(this.exam, this.studentExam, new EndedExamAction(), this.connected, this.examMonitoringGloballyEnabled);
 
         // temporary lock the submit button in order to protect against spam
         this.handInPossible = false;
@@ -478,10 +461,6 @@
      * called when exam ended because the working time is over
      */
     examEnded() {
-<<<<<<< HEAD
-        this.examLiveStatisticsService.handleAndSaveActionEvent(this.exam, this.studentExam, new EndedExamAction(), this.connected);
-=======
->>>>>>> 98b540c1
         if (this.autoSaveInterval) {
             window.clearInterval(this.autoSaveInterval);
         }
@@ -502,20 +481,11 @@
             } catch (error) {
                 captureException(error);
             }
-<<<<<<< HEAD
-            this.examLiveStatisticsService.handleAndSaveActionEvent(this.exam, this.studentExam, new HandedInEarlyAction(), this.connected);
+            this.examLiveStatisticsService.handleAndSaveActionEvent(this.exam, this.studentExam, new HandedInEarlyAction(), this.connected, this.examMonitoringGloballyEnabled);
         } else if (this.studentExam?.exercises && this.activeExamPage) {
             const index = this.studentExam.exercises.findIndex((exercise) => !this.activeExamPage.isOverviewPage && exercise.id === this.activeExamPage.exercise!.id);
             this.exerciseIndex = index ? index : 0;
-            this.examLiveStatisticsService.handleAndSaveActionEvent(this.exam, this.studentExam, new ContinuedAfterHandedInEarlyAction(), this.connected);
-            const exerciseId = this.studentExam.exercises[index]?.id;
-            this.examLiveStatisticsService.handleAndSaveActionEvent(this.exam, this.studentExam, new SwitchedExerciseAction(exerciseId), this.connected);
-=======
-            this.examMonitoringService.handleAndSaveActionEvent(this.exam, this.studentExam, new HandedInEarlyAction(), this.connected, this.examMonitoringGloballyEnabled);
-        } else if (this.studentExam?.exercises && this.activeExamPage) {
-            const index = this.studentExam.exercises.findIndex((exercise) => !this.activeExamPage.isOverviewPage && exercise.id === this.activeExamPage.exercise!.id);
-            this.exerciseIndex = index ? index : 0;
-            this.examMonitoringService.handleAndSaveActionEvent(
+            this.examLiveStatisticsService.handleAndSaveActionEvent(
                 this.exam,
                 this.studentExam,
                 new ContinuedAfterHandedInEarlyAction(),
@@ -523,14 +493,13 @@
                 this.examMonitoringGloballyEnabled,
             );
             const exerciseId = this.studentExam.exercises[index]?.id;
-            this.examMonitoringService.handleAndSaveActionEvent(
+            this.examLiveStatisticsService.handleAndSaveActionEvent(
                 this.exam,
                 this.studentExam,
                 new SwitchedExerciseAction(exerciseId),
                 this.connected,
                 this.examMonitoringGloballyEnabled,
             );
->>>>>>> 98b540c1
         }
     }
 
@@ -613,17 +582,13 @@
             // an error here should never lead to the wrong exercise being shown
             captureException(error);
         }
-<<<<<<< HEAD
-        this.examLiveStatisticsService.handleAndSaveActionEvent(this.exam, this.studentExam, new SwitchedExerciseAction(exerciseChange.exercise?.id), this.connected);
-=======
-        this.examMonitoringService.handleAndSaveActionEvent(
+        this.examLiveStatisticsService.handleAndSaveActionEvent(
             this.exam,
             this.studentExam,
             new SwitchedExerciseAction(exerciseChange.exercise?.id),
             this.connected,
             this.examMonitoringGloballyEnabled,
         );
->>>>>>> 98b540c1
         if (!exerciseChange.overViewChange) {
             this.initializeExercise(exerciseChange.exercise!);
         } else {
