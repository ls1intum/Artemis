import { Component, HostListener, OnDestroy, OnInit, QueryList, ViewChildren } from '@angular/core';
import { ActivatedRoute, Router } from '@angular/router';
import { JhiWebsocketService } from 'app/core/websocket/websocket.service';
import { ExamParticipationService } from 'app/exam/participate/exam-participation.service';
import { StudentExam } from 'app/entities/student-exam.model';
import { Exercise, ExerciseType } from 'app/entities/exercise.model';
import { ExamSubmissionComponent } from 'app/exam/participate/exercises/exam-submission.component';
import { TextSubmission } from 'app/entities/text-submission.model';
import { ModelingSubmission } from 'app/entities/modeling-submission.model';
import { ModelingSubmissionService } from 'app/exercises/modeling/participate/modeling-submission.service';
import { ProgrammingSubmissionService } from 'app/exercises/programming/participate/programming-submission.service';
import { TextSubmissionService } from 'app/exercises/text/participate/text-submission.service';
import { QuizSubmission } from 'app/entities/quiz/quiz-submission.model';
import { Submission } from 'app/entities/submission.model';
import { Exam } from 'app/entities/exam.model';
import { ArtemisServerDateService } from 'app/shared/server-date.service';
import { StudentParticipation } from 'app/entities/participation/student-participation.model';
import { BehaviorSubject, Observable, Subject, Subscription, of, throwError } from 'rxjs';
import { catchError, distinctUntilChanged, filter, map, tap, throttleTime, timeout } from 'rxjs/operators';
import { InitializationState } from 'app/entities/participation/participation.model';
import { ProgrammingExercise } from 'app/entities/programming-exercise.model';
import { ComponentCanDeactivate } from 'app/shared/guard/can-deactivate.model';
import { TranslateService } from '@ngx-translate/core';
import { AlertService } from 'app/core/util/alert.service';
import dayjs from 'dayjs/esm';
import { ProgrammingSubmission } from 'app/entities/programming-submission.model';
import { cloneDeep } from 'lodash-es';
import { captureException } from '@sentry/angular-ivy';
import { HttpErrorResponse } from '@angular/common/http';
import { ExamPage } from 'app/entities/exam-page.model';
import { ExamPageComponent } from 'app/exam/participate/exercises/exam-page.component';
import { AUTOSAVE_CHECK_INTERVAL, AUTOSAVE_EXERCISE_INTERVAL } from 'app/shared/constants/exercise-exam-constants';
import { CourseExerciseService } from 'app/exercises/shared/course-exercises/course-exercise.service';
<<<<<<< HEAD
import { faArrowLeft, faCheckCircle, faGraduationCap, faSpinner } from '@fortawesome/free-solid-svg-icons';
import { ExamLiveEventType, ExamParticipationLiveEventsService, WorkingTimeUpdateEvent } from 'app/exam/participate/exam-participation-live-events.service';
import { ExamManagementService } from 'app/exam/manage/exam-management.service';
import { SafeHtml } from '@angular/platform-browser';
import { ArtemisMarkdownService } from 'app/shared/markdown.service';
=======
import { faCheckCircle, faGraduationCap } from '@fortawesome/free-solid-svg-icons';
import { CourseManagementService } from 'app/course/manage/course-management.service';
import { CourseStorageService } from 'app/course/manage/course-storage.service';
import { ExamManagementService } from 'app/exam/manage/exam-management.service';
import {
    ExamLiveEventType,
    ExamParticipationLiveEventsService,
    ProblemStatementUpdateEvent,
    WorkingTimeUpdateEvent,
} from 'app/exam/participate/exam-participation-live-events.service';
import { ExamExerciseUpdateService } from 'app/exam/manage/exam-exercise-update.service';
>>>>>>> ccf237a6

type GenerateParticipationStatus = 'generating' | 'failed' | 'success';

@Component({
    selector: 'jhi-exam-participation',
    templateUrl: './exam-participation.component.html',
    styleUrls: ['./exam-participation.scss', '../../overview/course-overview.scss'],
})
export class ExamParticipationComponent implements OnInit, OnDestroy, ComponentCanDeactivate {
    @ViewChildren(ExamSubmissionComponent)
    currentPageComponents: QueryList<ExamSubmissionComponent>;

    readonly TEXT = ExerciseType.TEXT;
    readonly QUIZ = ExerciseType.QUIZ;
    readonly MODELING = ExerciseType.MODELING;
    readonly PROGRAMMING = ExerciseType.PROGRAMMING;
    readonly FILEUPLOAD = ExerciseType.FILE_UPLOAD;

    courseId: number;
    examId: number;
    testRunId?: number;
    testExam: boolean;
    testRun?: boolean;
    studentExamId: number;
    testStartTime?: dayjs.Dayjs;

    // determines if component was once drawn visited
    pageComponentVisited: boolean[];

    // needed, because studentExam is downloaded only when exam is started
    exam: Exam;
    studentExam: StudentExam;

    individualStudentEndDate: dayjs.Dayjs;
    individualStudentEndDateWithGracePeriod: dayjs.Dayjs;

    activeExamPage = new ExamPage();
    unsavedChanges = false;
    connected = true;
    loggedOut = false;

    handInEarly = false;
    handInPossible = true;
    submitInProgress = false;
    attendanceChecked = false;

    examSummaryButtonSecondsLeft = 10;
    examSummaryButtonTimer: ReturnType<typeof setInterval>;
    showExamSummary = false;

    exerciseIndex = 0;

    errorSubscription: Subscription;
    websocketSubscription?: Subscription;
<<<<<<< HEAD
    liveEventsSubscription?: Subscription;
    examStateSubscription?: Subscription;
    subscription?: Subscription;
=======
    workingTimeUpdateEventsSubscription?: Subscription;
    problemStatementUpdateEventsSubscription?: Subscription;
>>>>>>> ccf237a6

    // Icons
    faCheckCircle = faCheckCircle;
    faArrowLeft = faArrowLeft;
    faSpinner = faSpinner;

    endEnabled: boolean;
    confirmed = false;
    accountName = '';
    enteredName = '';
    formattedGeneralInformation?: SafeHtml;
    formattedConfirmationText?: SafeHtml;
    graceEndDate: dayjs.Dayjs;
    criticalTime = dayjs.duration(30, 'seconds');

    isProgrammingExercise() {
        return !this.activeExamPage.isOverviewPage && this.activeExamPage.exercise?.type === ExerciseType.PROGRAMMING;
    }

    isProgrammingExerciseWithCodeEditor(): boolean {
        return this.isProgrammingExercise() && (this.activeExamPage.exercise as ProgrammingExercise).allowOnlineEditor === true;
    }

    isProgrammingExerciseWithOfflineIDE(): boolean {
        return this.isProgrammingExercise() && (this.activeExamPage.exercise as ProgrammingExercise).allowOfflineIde === true;
    }

    examStartConfirmed = false;

    // autoTimerInterval in seconds
    autoSaveTimer = 0;
    autoSaveInterval: number;

    private synchronizationAlert = new Subject<void>();

    private programmingSubmissionSubscriptions: Subscription[] = [];

    isAtLeastTutor?: boolean;
    isAtLeastInstructor?: boolean;

    generateParticipationStatus: BehaviorSubject<GenerateParticipationStatus> = new BehaviorSubject('success');

    // Icons
    faGraduationCap = faGraduationCap;

    constructor(
        private websocketService: JhiWebsocketService,
        private router: Router,
        private route: ActivatedRoute,
        private artemisMarkdown: ArtemisMarkdownService,
        private examParticipationService: ExamParticipationService,
        private modelingSubmissionService: ModelingSubmissionService,
        private programmingSubmissionService: ProgrammingSubmissionService,
        private textSubmissionService: TextSubmissionService,
        private serverDateService: ArtemisServerDateService,
        private translateService: TranslateService,
        private alertService: AlertService,
        private courseExerciseService: CourseExerciseService,
        private liveEventsService: ExamParticipationLiveEventsService,
<<<<<<< HEAD
=======
        private courseService: CourseManagementService,
        private courseStorageService: CourseStorageService,
        private examExerciseUpdateService: ExamExerciseUpdateService,
>>>>>>> ccf237a6
        private examManagementService: ExamManagementService,
    ) {
        // show only one synchronization error every 5s
        this.errorSubscription = this.synchronizationAlert.pipe(throttleTime(5000)).subscribe(() => {
            this.alertService.error('artemisApp.examParticipation.saveSubmissionError');
        });
    }

    /**
     * load exam information from the exam-participation-cover component
     */
    ngOnInit(): void {
        if (!this.exam) {
            this.examStateSubscription = this.examParticipationService.examState$.subscribe((state) => {
                this.courseId = state.courseId!;
                this.examId = state.examId!;
                this.testRunId = state.testRunId!;
                this.studentExamId = state.studentExamId!;

                this.exam = state.exam!;
                this.studentExam = state.studentExam!;
                this.studentExam.exercises = state.exercises!;
                this.testExam = state.testExam!;

                this.accountName = state.accountName!;

                this.testRun = state.testRun;
            });
        }

        // listen to connect / disconnect events
        this.websocketSubscription = this.websocketService.connectionState.subscribe((status) => {
            this.connected = status.connected;
        });

        // Needed in case of page reload to navigate back to the exam start page
        if (!this.examId || !this.courseId) {
            this.courseId = parseInt(this.route.snapshot.parent?.parent?.params['courseId'], 10);
            this.examId = parseInt(this.route.snapshot.params['examId'], 10);
            this.testRunId = parseInt(this.route.snapshot.params['testRunId'], 10);
        }

        this.examStarted(this.studentExam);
        this.generateInformationForHtml();
        this.loadGraceEndDate();
    }

    generateInformationForHtml() {
        this.formattedGeneralInformation = this.artemisMarkdown.safeHtmlForMarkdown(this.exam.endText);
        this.formattedConfirmationText = this.artemisMarkdown.safeHtmlForMarkdown(this.exam.confirmationEndText);
    }

    loadGraceEndDate() {
        if (this.testRun) {
            this.graceEndDate = dayjs(this.testStartTime!).add(this.studentExam.workingTime!, 'seconds').add(this.exam.gracePeriod!, 'seconds');
        } else if (this.testExam) {
            this.graceEndDate = dayjs(this.studentExam.startedDate!).add(this.studentExam.workingTime!, 'seconds').add(this.exam.gracePeriod!, 'seconds');
        } else {
            this.graceEndDate = dayjs(this.exam.startDate).add(this.studentExam.workingTime!, 'seconds').add(this.exam.gracePeriod!, 'seconds');
        }
    }

    canDeactivate() {
        return this.loggedOut || this.isOver() || !this.studentExam || this.handInEarly || !this.examStartConfirmed;
    }

    get canDeactivateWarning() {
        return this.translateService.instant('artemisApp.examParticipation.pendingChanges');
    }

    // displays the alert for confirming leaving the page if there are unsaved changes
    @HostListener('window:beforeunload', ['$event'])
    unloadNotification(event: any): void {
        if (!this.canDeactivate()) {
            event.returnValue = this.canDeactivateWarning;
        }
    }

    get activePageIndex(): number {
        if (!this.activeExamPage || this.activeExamPage.isOverviewPage || !this.studentExam.exercises) {
            return -1;
        }
        return this.studentExam.exercises!.findIndex((examExercise) => examExercise.id === this.activeExamPage.exercise?.id);
    }

    get activePageComponent(): ExamPageComponent | undefined {
        // we have to find the current component based on the activeExercise because the queryList might not be full yet (e.g. only 2 of 5 components initialized)
        return this.currentPageComponents.find(
            (submissionComponent) => !this.activeExamPage.isOverviewPage && (submissionComponent as ExamSubmissionComponent).getExerciseId() === this.activeExamPage.exercise?.id,
        );
    }

    /**
     * exam start text confirmed and name entered, start button clicked and exam active
     */
    examStarted(studentExam: StudentExam) {
        if (studentExam) {
            // Keep working time
            studentExam.workingTime = this.studentExam?.workingTime ?? studentExam.workingTime;
            this.studentExam = studentExam;

            // provide exam-participation.service with exerciseId information (e.g. needed for exam notifications)
            const exercises: Exercise[] = this.studentExam.exercises!;
            const exerciseIds = exercises.map((exercise) => exercise.id).filter(Number) as number[];
            this.examParticipationService.setExamExerciseIds(exerciseIds);
            // set endDate with workingTime
            if (!!this.testRunId || this.testExam) {
                this.testStartTime = studentExam.startedDate ? dayjs(studentExam.startedDate) : dayjs();
                this.initIndividualEndDates(this.testStartTime!);
            } else {
                this.individualStudentEndDate = dayjs(this.exam.startDate).add(this.studentExam.workingTime!, 'seconds');
            }
            // initializes array which manages submission component and exam overview initialization
            this.pageComponentVisited = new Array(studentExam.exercises!.length).fill(false);
            // TODO: move to exam-participation.service after studentExam was retrieved
            // initialize all submissions as synced
            this.studentExam.exercises!.forEach((exercise) => {
                if (exercise.studentParticipations) {
                    exercise.studentParticipations!.forEach((participation) => {
                        if (participation.submissions && participation.submissions.length > 0) {
                            participation.submissions.forEach((submission) => {
                                submission.isSynced = true;
                                if (submission.submitted == undefined) {
                                    // only set submitted to false if the value was not specified before
                                    submission.submitted = false;
                                }
                            });
                        } else if (exercise.type === ExerciseType.PROGRAMMING) {
                            // We need to provide a submission to update the navigation bar status indicator
                            // This is important otherwise the save mechanisms would not work properly
                            if (!participation.submissions || participation.submissions.length === 0) {
                                participation.submissions = [];
                                participation.submissions.push(ProgrammingSubmission.createInitialCleanSubmissionForExam());
                            }
                        }
                        // reconnect the participation with the exercise, in case this relationship was deleted before (e.g. due to breaking circular dependencies)
                        participation.exercise = exercise;

                        // setup subscription for programming exercises
                        if (exercise.type === ExerciseType.PROGRAMMING) {
                            const programmingSubmissionSubscription = this.createProgrammingExerciseSubmission(exercise.id!, participation.id!, false);
                            this.programmingSubmissionSubscriptions.push(programmingSubmissionSubscription);
                        }
                    });
                }
            });
            this.subscribeToProblemStatementUpdates();
            this.initializeOverviewPage();
        }
        this.examStartConfirmed = true;
        this.startAutoSaveTimer();
    }

    /**
     * checks if there is a participation for the given exercise and if it was initialized properly
     * @param exercise to check
     * @returns true if valid, false otherwise
     */
    private static isExerciseParticipationValid(exercise: Exercise): boolean {
        // check if there is at least one participation with state === Initialized or state === FINISHED
        return (
            exercise.studentParticipations !== undefined &&
            exercise.studentParticipations.length !== 0 &&
            (exercise.studentParticipations[0].initializationState === InitializationState.INITIALIZED ||
                exercise.studentParticipations[0].initializationState === InitializationState.FINISHED)
        );
    }

    /**
     * start AutoSaveTimer
     */
    public startAutoSaveTimer(): void {
        // auto save of submission if there are changes
        this.autoSaveInterval = window.setInterval(() => {
            this.autoSaveTimer++;
            if (this.autoSaveTimer >= AUTOSAVE_EXERCISE_INTERVAL && !this.isOver()) {
                this.triggerSave(false);
            }
        }, AUTOSAVE_CHECK_INTERVAL);
    }

    /**
     * triggered after student accepted exam end terms, will make final call to update submission on server
     */
    onExamEndConfirmed() {
        // temporary lock the submit button in order to protect against spam
        this.handInPossible = false;
        //this.examParticipationService.setExamState({ handInPossible: false });
        this.submitInProgress = true;
        //this.examParticipationService.setExamState({ submitInProgress: true });
        if (this.autoSaveInterval) {
            window.clearInterval(this.autoSaveInterval);
        }

        // Submit the exam with a timeout of 20s = 20000ms
        // If we don't receive a response within that time throw an error the subscription can then handle
        this.examParticipationService
            .submitStudentExam(this.courseId, this.examId, this.studentExam)
            .pipe(
                timeout({
                    each: 20000,
                    with: () => throwError(() => new Error('Submission request timed out. Please check your connection and try again.')),
                }),
            )
            .subscribe({
                next: () => {
                    this.submitInProgress = false;

                    // As we don't get the student exam from the server, we need to set the submitted flag and the submission date manually
                    this.studentExam.submitted = true;
                    this.studentExam.submissionDate = dayjs();

                    // Publish it so other components are aware of the change
                    this.examParticipationService.currentlyLoadedStudentExam.next(this.studentExam);

                    if (this.testRunId) {
                        this.router.navigate(['course-management', this.courseId, 'exams', this.examId, 'test-runs', this.testRunId, 'summary']);
                    }
                    this.examSummaryButtonTimer = setInterval(() => {
                        this.examSummaryButtonSecondsLeft -= 1;
                        if (this.examSummaryButtonSecondsLeft === 0) {
                            clearInterval(this.examSummaryButtonTimer);
                        }
                    }, 1000);

                    if (this.testExam) {
                        this.router.navigate(['courses', this.courseId, 'exams', this.examId]);
                    }
                },
                error: (error: Error) => {
                    // Explicitly check whether the error was caused by the submission not being in-time or already present, in this case, set hand in not possible
                    const alreadySubmitted = error.message === 'artemisApp.studentExam.alreadySubmitted';

                    // When we have already submitted load the existing submission
                    if (alreadySubmitted) {
                        if (this.testRunId) {
                            this.examParticipationService.loadTestRunWithExercisesForConduction(this.courseId, this.examId, this.testRunId).subscribe({
                                next: (studentExam: StudentExam) => {
                                    this.studentExam = studentExam;
                                },
                                error: (loadError: Error) => {
                                    this.alertService.error(loadError.message);

                                    // Allow the user to try to reload the exam from the server
                                    this.submitInProgress = false;
                                    this.handInPossible = true;
                                },
                            });
                        } else {
                            this.examParticipationService.getOwnStudentExam(this.courseId, this.examId).subscribe({
                                next: (existingExam: StudentExam) => {
                                    this.studentExam = existingExam;
                                },
                                error: (loadError: Error) => {
                                    this.alertService.error(loadError.message);

                                    // Allow the user to try to reload the exam from the server
                                    this.submitInProgress = false;
                                    this.handInPossible = true;
                                },
                            });
                        }
                    } else {
                        this.alertService.error(error.message);
                        this.submitInProgress = false;
                        this.handInPossible = error.message !== 'artemisApp.studentExam.submissionNotInTime';
                    }
                },
            });
    }

    /**
     * called when exam ended because the working time is over
     */
    examEnded() {
        if (this.autoSaveInterval) {
            window.clearInterval(this.autoSaveInterval);
        }
        // update local studentExam for later sync with server
        this.updateLocalStudentExam();
    }

    /**
     * Called when a user wants to hand in early or decides to continue.
     */
    toggleHandInEarly() {
        this.attendanceChecked = this.exam?.testExam || !this.exam?.examWithAttendanceCheck;
        // no need to fetch attendance check status from the server if it is a test exam or an exam without attendance check or when clicking continue
        if (this.exam.testExam || !this.exam.examWithAttendanceCheck || this.handInEarly) {
            this.handleHandInEarly();
        } else {
            this.examManagementService.isAttendanceChecked(this.courseId, this.examId).subscribe((res) => {
                if (res.body) {
                    this.attendanceChecked = this.exam?.testExam || !this.exam?.examWithAttendanceCheck || res.body;
                }
                this.handleHandInEarly();
            });
        }
    }

    handleHandInEarly() {
        this.handInEarly = !this.handInEarly;
        if (this.handInEarly) {
            // update local studentExam for later sync with server if the student wants to hand in early
            this.updateLocalStudentExam();
            try {
                this.triggerSave(false);
            } catch (error) {
                captureException(error);
            }
        } else if (this.studentExam?.exercises && this.activeExamPage) {
            const index = this.studentExam.exercises.findIndex((exercise) => !this.activeExamPage.isOverviewPage && exercise.id === this.activeExamPage.exercise?.id);
            this.exerciseIndex = index ? index : 0;

            // Reset the visited pages array so ngOnInit will be called for only the active page
            this.resetPageComponentVisited(this.exerciseIndex);
        }
    }

    /**
     * check if exam is over
     */
    isOver(): boolean {
        if (this.studentExam && this.studentExam.ended) {
            // if this was calculated to true by the server, we can be sure the student exam has finished
            return true;
        }
        if (this.handInEarly || this.studentExam?.submitted) {
            // implicitly the exam is over when the student wants to abort the exam or when the user has already submitted
            return true;
        }
        return this.individualStudentEndDate && this.individualStudentEndDate.isBefore(this.serverDateService.now());
    }

    /**
     * check if the grace period has already passed
     */
    isGracePeriodOver() {
        return this.individualStudentEndDateWithGracePeriod && this.individualStudentEndDateWithGracePeriod.isBefore(this.serverDateService.now());
    }

    /**
     * check if exam is visible
     */
    isVisible(): boolean {
        if (this.testRunId) {
            return true;
        }
        if (!this.exam) {
            return false;
        }
        return this.exam.visibleDate ? this.exam.visibleDate.isBefore(this.serverDateService.now()) : false;
    }

    /**
     * check if exam has started
     */
    isActive(): boolean {
        if (this.testRunId) {
            return true;
        }
        if (!this.exam) {
            return false;
        }
        return this.exam.startDate ? this.exam.startDate.isBefore(this.serverDateService.now()) : false;
    }

    ngOnDestroy(): void {
        this.programmingSubmissionSubscriptions.forEach((subscription) => {
            subscription.unsubscribe();
        });
        this.errorSubscription.unsubscribe();
        this.websocketSubscription?.unsubscribe();
<<<<<<< HEAD
        this.liveEventsSubscription?.unsubscribe();
        this.examStateSubscription?.unsubscribe();
        this.subscription?.unsubscribe();
=======
        this.workingTimeUpdateEventsSubscription?.unsubscribe();
        this.problemStatementUpdateEventsSubscription?.unsubscribe();
>>>>>>> ccf237a6
        window.clearInterval(this.autoSaveInterval);
    }

    /**
     * Initializes the individual end dates and sets up a subscription for potential changes during the conduction
     * @param startDate the start date of the exam
     */
    initIndividualEndDates(startDate: dayjs.Dayjs) {
        this.individualStudentEndDate = dayjs(startDate).add(this.studentExam.workingTime!, 'seconds');
        this.individualStudentEndDateWithGracePeriod = this.individualStudentEndDate.clone().add(this.exam.gracePeriod!, 'seconds');

        this.subscribeToWorkingTimeUpdates(startDate);
    }

    private subscribeToWorkingTimeUpdates(startDate: dayjs.Dayjs) {
        if (this.workingTimeUpdateEventsSubscription) {
            this.workingTimeUpdateEventsSubscription.unsubscribe();
        }
        this.workingTimeUpdateEventsSubscription = this.liveEventsService
            .observeNewEventsAsSystem([ExamLiveEventType.WORKING_TIME_UPDATE])
            .subscribe((event: WorkingTimeUpdateEvent) => {
                // Create new object to make change detection work, otherwise the date will not update
                this.studentExam = { ...this.studentExam, workingTime: event.newWorkingTime! };
                this.examParticipationService.currentlyLoadedStudentExam.next(this.studentExam);
                this.individualStudentEndDate = dayjs(startDate).add(this.studentExam.workingTime!, 'seconds');
                this.individualStudentEndDateWithGracePeriod = this.individualStudentEndDate.clone().add(this.exam.gracePeriod!, 'seconds');
                this.liveEventsService.acknowledgeEvent(event, false);
            });
    }

    private subscribeToProblemStatementUpdates() {
        if (this.problemStatementUpdateEventsSubscription) {
            this.problemStatementUpdateEventsSubscription.unsubscribe();
        }
        this.problemStatementUpdateEventsSubscription = this.liveEventsService
            .observeNewEventsAsSystem([ExamLiveEventType.PROBLEM_STATEMENT_UPDATE])
            .subscribe((event: ProblemStatementUpdateEvent) => {
                this.examExerciseUpdateService.updateLiveExamExercise(event.exerciseId, event.problemStatement);
                this.liveEventsService.acknowledgeEvent(event, false);
            });
    }

    /**
     * update the current exercise from the navigation
     * @param exerciseChange
     */
    onPageChange(exerciseChange: { overViewChange: boolean; exercise?: Exercise; forceSave: boolean }): void {
        const activeComponent = this.activePageComponent;
        if (activeComponent) {
            activeComponent.onDeactivate();
        }
        try {
            this.triggerSave(exerciseChange.forceSave);
        } catch (error) {
            // an error here should never lead to the wrong exercise being shown
            captureException(error);
        }
        if (!exerciseChange.overViewChange) {
            this.initializeExercise(exerciseChange.exercise!);
        } else {
            this.initializeOverviewPage();
        }
    }

    /**
     * sets active exercise and checks if participation is valid for exercise
     * if not -> initialize participation and in case of programming exercises subscribe to latestSubmissions
     * @param exercise to initialize
     */
    private initializeExercise(exercise: Exercise) {
        this.activeExamPage.isOverviewPage = false;
        this.activeExamPage.exercise = exercise;
        // set current exercise Index
        this.exerciseIndex = this.studentExam.exercises!.findIndex((exercise1) => exercise1.id === exercise.id);

        // if we do not have a valid participation for the exercise -> initialize it
        if (!ExamParticipationComponent.isExerciseParticipationValid(exercise)) {
            // TODO: after client is online again, subscribe is not executed, might be a problem of the Observable in createParticipationForExercise
            this.createParticipationForExercise(exercise).subscribe((participation) => {
                if (participation) {
                    // for programming exercises -> wait for latest submission before showing exercise
                    if (exercise.type === ExerciseType.PROGRAMMING) {
                        const subscription = this.createProgrammingExerciseSubmission(exercise.id!, participation.id!, true);
                        // we have to create a fake submission here, otherwise the navigation bar status will not work and the save mechanism might have problems
                        participation.submissions = [ProgrammingSubmission.createInitialCleanSubmissionForExam()];
                        this.programmingSubmissionSubscriptions.push(subscription);
                    }
                    this.activateActiveComponent();
                }
            });
        } else {
            this.activateActiveComponent();
        }
    }

    private initializeOverviewPage() {
        this.activeExamPage.isOverviewPage = true;
        this.activeExamPage.exercise = undefined;
        this.exerciseIndex = -1;
    }

    /**
     * this will make sure that the component is displayed in the user interface
     */
    private activateActiveComponent() {
        this.pageComponentVisited[this.activePageIndex] = true;
        const activeComponent = this.activePageComponent;
        if (activeComponent) {
            activeComponent.onActivate();
        }
    }

    /**
     * Resets the pageComponentVisited array by setting all elements to false, and then sets the element
     * at the specified activePageIndex to true, if provided and within the array bounds.
     *
     * @param {number} activePageIndex - The index of the currently active exercise page in the pageComponentVisited array.
     */
    private resetPageComponentVisited(activePageIndex: number) {
        this.pageComponentVisited.fill(false);
        if (activePageIndex >= 0) {
            this.pageComponentVisited[activePageIndex] = true;
        }
    }

    /**
     * This is a fallback mechanism in case the instructor did not prepare the exercise start before the student started it on the client.
     * In this case, no participation and not submission exist and first need to be created on the server before the student can work on this exercise locally
     * @param exercise
     */
    createParticipationForExercise(exercise: Exercise): Observable<StudentParticipation | undefined> {
        this.generateParticipationStatus.next('generating');
        return this.courseExerciseService.startExercise(exercise.id!).pipe(
            map((createdParticipation: StudentParticipation) => {
                // note: it is important that we exchange the existing student participation and that we do not push it
                exercise.studentParticipations = [createdParticipation];
                if (createdParticipation.submissions && createdParticipation.submissions.length > 0) {
                    createdParticipation.submissions[0].isSynced = true;
                }
                this.generateParticipationStatus.next('success');
                return createdParticipation;
            }),
            catchError(() => {
                this.generateParticipationStatus.next('failed');
                return of(undefined);
            }),
        );
    }

    /**
     * We support 4 different cases here:
     * 1) Navigate between two exercises
     * 2) Click on Save & Continue
     * 3) The 30s timer was triggered
     * 4) exam is about to end (<1s left)
     *      --> in this case, we can even save all submissions with isSynced = true
     *
     * @param forceSave is set to true, when the current exercise should be saved (even if there are no changes)
     */
    triggerSave(forceSave: boolean) {
        // before the request, we would mark the submission as isSynced = true
        // right after the response - in case it was successful - we mark the submission as isSynced = false
        this.autoSaveTimer = 0;

        const activeComponent = this.activePageComponent;

        // in the case saving is forced, we mark the current exercise as not synced, so it will definitely be saved
        if ((activeComponent && forceSave) || (activeComponent as ExamSubmissionComponent)?.hasUnsavedChanges()) {
            const activeSubmission = (activeComponent as ExamSubmissionComponent)?.getSubmission();
            const activeExerciseType = (activeComponent as ExamSubmissionComponent)?.exerciseType;
            if (activeSubmission) {
                // this will lead to a save below, because isSynced will be set to false
                // it only makes sense to set "isSynced" to false for quiz, text and modeling
                if (activeExerciseType !== ExerciseType.PROGRAMMING && activeExerciseType !== ExerciseType.FILE_UPLOAD) {
                    activeSubmission.isSynced = false;
                }
            }
            (activeComponent as ExamSubmissionComponent).updateSubmissionFromView();
        }

        // go through ALL student exam exercises and check if there are unsynced submissions
        // we do this, because due to connectivity problems, other submissions than the currently active one might have not been saved to the server yet
        const submissionsToSync: { exercise: Exercise; submission: Submission }[] = [];
        this.studentExam.exercises!.forEach((exercise: Exercise) => {
            if (exercise.studentParticipations) {
                exercise.studentParticipations!.forEach((participation) => {
                    if (participation.submissions) {
                        participation.submissions
                            .filter((submission) => !submission.isSynced)
                            .forEach((unsynchedSubmission) => {
                                submissionsToSync.push({ exercise, submission: unsynchedSubmission });
                            });
                    }
                });
            }
        });

        // save the studentExam in localStorage, so that we would be able to retrieve it later on, in case the student needs to reload the page while being offline
        this.examParticipationService.saveStudentExamToLocalStorage(this.courseId, this.examId, this.studentExam);

        // if no connection available -> don't try to sync, except it is forced
        // based on the submissions that need to be saved and the exercise, we perform different actions
        if (forceSave || this.connected) {
            submissionsToSync.forEach((submissionToSync: { exercise: Exercise; submission: Submission }) => {
                switch (submissionToSync.exercise.type) {
                    case ExerciseType.TEXT:
                        this.textSubmissionService.update(submissionToSync.submission as TextSubmission, submissionToSync.exercise.id!).subscribe({
                            next: () => this.onSaveSubmissionSuccess(submissionToSync.submission),
                            error: (error: HttpErrorResponse) => this.onSaveSubmissionError(error),
                        });
                        break;
                    case ExerciseType.MODELING:
                        this.modelingSubmissionService.update(submissionToSync.submission as ModelingSubmission, submissionToSync.exercise.id!).subscribe({
                            next: () => this.onSaveSubmissionSuccess(submissionToSync.submission),
                            error: (error: HttpErrorResponse) => this.onSaveSubmissionError(error),
                        });
                        break;
                    case ExerciseType.PROGRAMMING:
                        // nothing to do here, because programming exercises are submitted differently
                        break;
                    case ExerciseType.QUIZ:
                        this.examParticipationService.updateQuizSubmission(submissionToSync.exercise.id!, submissionToSync.submission as QuizSubmission).subscribe({
                            next: () => this.onSaveSubmissionSuccess(submissionToSync.submission),
                            error: (error: HttpErrorResponse) => this.onSaveSubmissionError(error),
                        });
                        break;
                    case ExerciseType.FILE_UPLOAD:
                        // nothing to do here, because file upload exercises are only submitted manually, not when you switch between exercises
                        break;
                }
            });
        }
    }

    private updateLocalStudentExam() {
        this.currentPageComponents.filter((component) => component.hasUnsavedChanges()).forEach((component) => component.updateSubmissionFromView());
    }

    private onSaveSubmissionSuccess(submission: Submission) {
        this.examParticipationService.setLastSaveFailed(false, this.courseId, this.examId);
        submission.isSynced = true;
        submission.submitted = true;
    }

    private onSaveSubmissionError(error: HttpErrorResponse) {
        this.examParticipationService.setLastSaveFailed(true, this.courseId, this.examId);

        if (error.status === 401) {
            // Unauthorized means the user needs to log in to resume
            // Therefore don't show errors because we are redirected to the login page
            this.loggedOut = true;
        } else {
            // show only one error for 5s - see constructor
            this.synchronizationAlert.next();
        }
    }

    /**
     * Creates a subscription for the latest programming exercise submission for a given exerciseId and participationId
     * This is done here, because this component exists throughout the whole lifecycle of an exam
     * (e.g. programming-exam-submission exists only while the exam is not over)
     * @param exerciseId id of the exercise we want to subscribe to
     * @param participationId id of the participation we want to subscribe to
     * @param fetchPending whether the latest pending submission should be fetched (true) or _only_ the websocket subscription is created (false)
     */
    private createProgrammingExerciseSubmission(exerciseId: number, participationId: number, fetchPending: boolean): Subscription {
        return this.programmingSubmissionService
            .getLatestPendingSubmissionByParticipationId(participationId, exerciseId, true, false, fetchPending)
            .pipe(
                filter((submissionStateObj) => submissionStateObj != undefined),
                distinctUntilChanged(),
                tap((submissionStateObj) => {
                    const exerciseForSubmission = this.studentExam.exercises?.find((programmingExercise) =>
                        programmingExercise.studentParticipations?.some((exerciseParticipation) => exerciseParticipation.id === submissionStateObj.participationId),
                    );
                    if (exerciseForSubmission?.studentParticipations && submissionStateObj.submission?.participation) {
                        // Update the original object as the server only sends a DTO over the websocket
                        // TODO: This is a dark hack to just make it work; the client assumes that ProgrammingSubmissionStateObj contains a submission
                        // TODO: but this is not always the case (only on the initial REST fetch call). WS submission updates are stripped down DTOs only.
                        const base = exerciseForSubmission.studentParticipations?.[0] || {};
                        exerciseForSubmission.studentParticipations[0] = { ...base, ...submissionStateObj.submission.participation };
                    }
                }),
            )
            .subscribe((programmingSubmissionObj) => {
                const exerciseForSubmission = this.studentExam.exercises?.find((programmingExercise) =>
                    programmingExercise.studentParticipations?.some((exerciseParticipation) => exerciseParticipation.id === programmingSubmissionObj.participationId),
                );
                if (
                    exerciseForSubmission?.studentParticipations &&
                    exerciseForSubmission.studentParticipations.length > 0 &&
                    exerciseForSubmission.studentParticipations[0].submissions &&
                    exerciseForSubmission.studentParticipations[0].submissions.length > 0
                ) {
                    if (programmingSubmissionObj.submission) {
                        // delete backwards reference so that it is still serializable
                        const submissionCopy = cloneDeep(programmingSubmissionObj.submission);

                        /**
                         * Syncs the navigation bar correctly when the student only uses an IDE or the code editor.
                         * In case a student uses both, un-submitted changes in the code editor take precedence.
                         */
                        submissionCopy.isSynced = exerciseForSubmission.studentParticipations[0].submissions[0].isSynced;
                        submissionCopy.submitted = true;
                        delete submissionCopy.participation;
                        exerciseForSubmission.studentParticipations[0].submissions[0] = submissionCopy;
                    }
                }
            });
    }

    /**
     * Returns whether the student failed to submit on time. In this case the end page is adapted.
     */
    get studentFailedToSubmit(): boolean {
        if (this.testRun) {
            return false;
        }
        let individualStudentEndDate;
        if (this.exam?.testExam) {
            if (!this.studentExam.submitted && this.studentExam.started && this.studentExam.startedDate) {
                individualStudentEndDate = dayjs(this.studentExam.startedDate).add(this.studentExam.workingTime!, 'seconds');
            } else {
                return false;
            }
        } else {
            individualStudentEndDate = dayjs(this.exam?.startDate).add(this.studentExam.workingTime!, 'seconds');
        }
        return individualStudentEndDate.add(this.exam?.gracePeriod!, 'seconds').isBefore(this.serverDateService.now()) && !this.studentExam.submitted;
    }

    updateConfirmation() {
        this.endEnabled = this.confirmed;
    }

    get nameIsCorrect(): boolean {
        return this.enteredName.trim() === this.accountName.trim();
    }

    get inserted(): boolean {
        return this.enteredName.trim() !== '';
    }

    get endButtonEnabled(): boolean {
        return this.nameIsCorrect && this.confirmed && this.exam && this.handInPossible;
    }
}<|MERGE_RESOLUTION|>--- conflicted
+++ resolved
@@ -31,17 +31,10 @@
 import { ExamPageComponent } from 'app/exam/participate/exercises/exam-page.component';
 import { AUTOSAVE_CHECK_INTERVAL, AUTOSAVE_EXERCISE_INTERVAL } from 'app/shared/constants/exercise-exam-constants';
 import { CourseExerciseService } from 'app/exercises/shared/course-exercises/course-exercise.service';
-<<<<<<< HEAD
 import { faArrowLeft, faCheckCircle, faGraduationCap, faSpinner } from '@fortawesome/free-solid-svg-icons';
-import { ExamLiveEventType, ExamParticipationLiveEventsService, WorkingTimeUpdateEvent } from 'app/exam/participate/exam-participation-live-events.service';
 import { ExamManagementService } from 'app/exam/manage/exam-management.service';
 import { SafeHtml } from '@angular/platform-browser';
 import { ArtemisMarkdownService } from 'app/shared/markdown.service';
-=======
-import { faCheckCircle, faGraduationCap } from '@fortawesome/free-solid-svg-icons';
-import { CourseManagementService } from 'app/course/manage/course-management.service';
-import { CourseStorageService } from 'app/course/manage/course-storage.service';
-import { ExamManagementService } from 'app/exam/manage/exam-management.service';
 import {
     ExamLiveEventType,
     ExamParticipationLiveEventsService,
@@ -49,7 +42,6 @@
     WorkingTimeUpdateEvent,
 } from 'app/exam/participate/exam-participation-live-events.service';
 import { ExamExerciseUpdateService } from 'app/exam/manage/exam-exercise-update.service';
->>>>>>> ccf237a6
 
 type GenerateParticipationStatus = 'generating' | 'failed' | 'success';
 
@@ -104,14 +96,10 @@
 
     errorSubscription: Subscription;
     websocketSubscription?: Subscription;
-<<<<<<< HEAD
-    liveEventsSubscription?: Subscription;
+    workingTimeUpdateEventsSubscription?: Subscription;
+    problemStatementUpdateEventsSubscription?: Subscription;
     examStateSubscription?: Subscription;
     subscription?: Subscription;
-=======
-    workingTimeUpdateEventsSubscription?: Subscription;
-    problemStatementUpdateEventsSubscription?: Subscription;
->>>>>>> ccf237a6
 
     // Icons
     faCheckCircle = faCheckCircle;
@@ -171,12 +159,7 @@
         private alertService: AlertService,
         private courseExerciseService: CourseExerciseService,
         private liveEventsService: ExamParticipationLiveEventsService,
-<<<<<<< HEAD
-=======
-        private courseService: CourseManagementService,
-        private courseStorageService: CourseStorageService,
         private examExerciseUpdateService: ExamExerciseUpdateService,
->>>>>>> ccf237a6
         private examManagementService: ExamManagementService,
     ) {
         // show only one synchronization error every 5s
@@ -550,14 +533,10 @@
         });
         this.errorSubscription.unsubscribe();
         this.websocketSubscription?.unsubscribe();
-<<<<<<< HEAD
-        this.liveEventsSubscription?.unsubscribe();
+        this.workingTimeUpdateEventsSubscription?.unsubscribe();
+        this.problemStatementUpdateEventsSubscription?.unsubscribe();
         this.examStateSubscription?.unsubscribe();
         this.subscription?.unsubscribe();
-=======
-        this.workingTimeUpdateEventsSubscription?.unsubscribe();
-        this.problemStatementUpdateEventsSubscription?.unsubscribe();
->>>>>>> ccf237a6
         window.clearInterval(this.autoSaveInterval);
     }
 
