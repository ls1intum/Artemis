--- conflicted
+++ resolved
@@ -1,8 +1,4 @@
-<<<<<<< HEAD
-import { Component, OnDestroy, OnInit, ViewChild } from '@angular/core';
-=======
 import { Component, OnInit, OnDestroy, ViewChildren, QueryList } from '@angular/core';
->>>>>>> 8275fdba
 import { CourseScoreCalculationService } from 'app/overview/course-score-calculation.service';
 import { ActivatedRoute } from '@angular/router';
 import { JhiWebsocketService } from 'app/core/websocket/websocket.service';
@@ -81,13 +77,8 @@
     autoSaveTimer = 0;
     autoSaveInterval: number;
 
-<<<<<<< HEAD
-    _reload = true;
-
     generateParticipationStatus: BehaviorSubject<GenerateParticipationStatus> = new BehaviorSubject('success');
 
-=======
->>>>>>> 8275fdba
     constructor(
         private courseCalculationService: CourseScoreCalculationService,
         private jhiWebsocketService: JhiWebsocketService,
@@ -139,17 +130,14 @@
             // init studentExam and activeExercise
             this.studentExam = studentExam;
             this.activeExercise = studentExam.exercises[0];
-<<<<<<< HEAD
+            // initializes array which manages submission component initialization
+            this.submissionComponentVisited = new Array(studentExam.exercises.length).fill(false);
+            this.submissionComponentVisited[0] = true;
             if (!this.isExerciseParticipationValid(this.activeExercise)) {
                 // invalid participation, make server call to fix
                 // call startExercise on server - subscribe to execute
                 this.createParticipationForExercise(this.activeExercise).subscribe();
             }
-=======
-            // initializes array which manages submission component initialization
-            this.submissionComponentVisited = new Array(studentExam.exercises.length).fill(false);
-            this.submissionComponentVisited[0] = true;
->>>>>>> 8275fdba
             // initialize all submissions as synced
             this.studentExam.exercises.forEach((exercise) => {
                 // We do not support hints at the moment. Setting an empty array here disables the hint requests
@@ -255,16 +243,21 @@
         // save exercise on change
         this.triggerSave(false);
         this.activeExercise = exercise;
-<<<<<<< HEAD
         // if we do not have a valid participation for the exercise -> initialize it
         if (!this.isExerciseParticipationValid(exercise)) {
             this.createParticipationForExercise(exercise).subscribe((participation) => {
                 if (participation !== null) {
-                    this.reloadSubmissionComponent();
+                    this.submissionComponentVisited[this.activeExerciseIndex] = true;
+                    if (this.activeSubmissionComponent) {
+                        this.activeSubmissionComponent.onActivate();
+                    }
                 }
             });
         } else {
-            this.reloadSubmissionComponent();
+            this.submissionComponentVisited[this.activeExerciseIndex] = true;
+            if (this.activeSubmissionComponent) {
+                this.activeSubmissionComponent.onActivate();
+            }
         }
     }
 
@@ -294,17 +287,6 @@
         );
     }
 
-    private reloadSubmissionComponent() {
-        setTimeout(() => (this._reload = false));
-        setTimeout(() => (this._reload = true));
-=======
-        this.submissionComponentVisited[this.activeExerciseIndex] = true;
-        if (this.activeSubmissionComponent) {
-            this.activeSubmissionComponent.onActivate();
-        }
->>>>>>> 8275fdba
-    }
-
     /**
      * We support 3 different cases here:
      * 1) Navigate between two exercises
