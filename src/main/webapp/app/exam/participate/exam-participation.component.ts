import { Component, HostListener, OnDestroy, OnInit, QueryList, ViewChildren } from '@angular/core';
import { ActivatedRoute, Router } from '@angular/router';
import { JhiWebsocketService } from 'app/core/websocket/websocket.service';
import { ExamParticipationService } from 'app/exam/participate/exam-participation.service';
import { StudentExam } from 'app/entities/student-exam.model';
import { Exercise, ExerciseType } from 'app/entities/exercise.model';
import { ExamSubmissionComponent } from 'app/exam/participate/exercises/exam-submission.component';
import { TextSubmission } from 'app/entities/text-submission.model';
import { ModelingSubmission } from 'app/entities/modeling-submission.model';
import { ModelingSubmissionService } from 'app/exercises/modeling/participate/modeling-submission.service';
import { ProgrammingSubmissionService } from 'app/exercises/programming/participate/programming-submission.service';
import { TextSubmissionService } from 'app/exercises/text/participate/text-submission.service';
import { FileUploadSubmissionService } from 'app/exercises/file-upload/participate/file-upload-submission.service';
import { QuizSubmission } from 'app/entities/quiz/quiz-submission.model';
import { Submission } from 'app/entities/submission.model';
import { Exam } from 'app/entities/exam.model';
import { ArtemisDatePipe } from 'app/shared/pipes/artemis-date.pipe';
import { ArtemisServerDateService } from 'app/shared/server-date.service';
import { StudentParticipation } from 'app/entities/participation/student-participation.model';
import { BehaviorSubject, Observable, Subject, Subscription, of, throwError } from 'rxjs';
import { catchError, distinctUntilChanged, filter, map, throttleTime, timeout } from 'rxjs/operators';
import { InitializationState } from 'app/entities/participation/participation.model';
import { ProgrammingExercise } from 'app/entities/programming-exercise.model';
import { ComponentCanDeactivate } from 'app/shared/guard/can-deactivate.model';
import { TranslateService } from '@ngx-translate/core';
import { AlertService } from 'app/core/util/alert.service';
import dayjs from 'dayjs/esm';
import { ProgrammingSubmission } from 'app/entities/programming-submission.model';
import { cloneDeep } from 'lodash-es';
import { Course } from 'app/entities/course.model';
import { captureException } from '@sentry/angular-ivy';
import { HttpErrorResponse } from '@angular/common/http';
import { ExamPage } from 'app/entities/exam-page.model';
import { ExamPageComponent } from 'app/exam/participate/exercises/exam-page.component';
import { AUTOSAVE_CHECK_INTERVAL, AUTOSAVE_EXERCISE_INTERVAL } from 'app/shared/constants/exercise-exam-constants';
import { CourseExerciseService } from 'app/exercises/shared/course-exercises/course-exercise.service';
<<<<<<< HEAD
import { faGraduationCap } from '@fortawesome/free-solid-svg-icons';
import { CourseManagementService } from 'app/course/manage/course-management.service';
import { CourseStorageService } from 'app/course/manage/course-storage.service';
=======
import { faCheckCircle } from '@fortawesome/free-solid-svg-icons';
>>>>>>> c9ee1a3a

type GenerateParticipationStatus = 'generating' | 'failed' | 'success';

const getWebSocketChannelForWorkingTimeChange = (studentExamId: number) => `/topic/studentExams/${studentExamId}/working-time-change-during-conduction`;

@Component({
    selector: 'jhi-exam-participation',
    templateUrl: './exam-participation.component.html',
    styleUrls: ['./exam-participation.scss'],
})
export class ExamParticipationComponent implements OnInit, OnDestroy, ComponentCanDeactivate {
    @ViewChildren(ExamSubmissionComponent)
    currentPageComponents: QueryList<ExamSubmissionComponent>;

    readonly TEXT = ExerciseType.TEXT;
    readonly QUIZ = ExerciseType.QUIZ;
    readonly MODELING = ExerciseType.MODELING;
    readonly PROGRAMMING = ExerciseType.PROGRAMMING;
    readonly FILEUPLOAD = ExerciseType.FILE_UPLOAD;

    courseId: number;
    examId: number;
    testRunId: number;
    testExam = false;
    studentExamId: number;
    testStartTime?: dayjs.Dayjs;

    // determines if component was once drawn visited
    pageComponentVisited: boolean[];

    // needed, because studentExam is downloaded only when exam is started
    exam: Exam;
    studentExam: StudentExam;

    individualStudentEndDate: dayjs.Dayjs;
    individualStudentEndDateWithGracePeriod: dayjs.Dayjs;

    activeExamPage = new ExamPage();
    unsavedChanges = false;
    connected = true;
    loggedOut = false;

    handInEarly = false;
    handInPossible = true;
    submitInProgress = false;

    examSummaryButtonSecondsLeft = 10;
    examSummaryButtonTimer: ReturnType<typeof setInterval>;
    showExamSummary = false;

    exerciseIndex = 0;

    errorSubscription: Subscription;
    websocketSubscription?: Subscription;

    // Icons
    faCheckCircle = faCheckCircle;

    isProgrammingExercise() {
        return !this.activeExamPage.isOverviewPage && this.activeExamPage.exercise!.type === ExerciseType.PROGRAMMING;
    }

    isProgrammingExerciseWithCodeEditor(): boolean {
        return this.isProgrammingExercise() && (this.activeExamPage.exercise as ProgrammingExercise).allowOnlineEditor === true;
    }

    isProgrammingExerciseWithOfflineIDE(): boolean {
        return this.isProgrammingExercise() && (this.activeExamPage.exercise as ProgrammingExercise).allowOfflineIde === true;
    }

    examStartConfirmed = false;

    // autoTimerInterval in seconds
    autoSaveTimer = 0;
    autoSaveInterval: number;

    private synchronizationAlert = new Subject<void>();

    private programmingSubmissionSubscriptions: Subscription[] = [];

    loadingExam: boolean;
    isAtLeastTutor?: boolean;

    generateParticipationStatus: BehaviorSubject<GenerateParticipationStatus> = new BehaviorSubject('success');

    // Icons
    faGraduationCap = faGraduationCap;

    constructor(
        private websocketService: JhiWebsocketService,
        private route: ActivatedRoute,
        private router: Router,
        private examParticipationService: ExamParticipationService,
        private modelingSubmissionService: ModelingSubmissionService,
        private programmingSubmissionService: ProgrammingSubmissionService,
        private textSubmissionService: TextSubmissionService,
        private fileUploadSubmissionService: FileUploadSubmissionService,
        private serverDateService: ArtemisServerDateService,
        private translateService: TranslateService,
        private alertService: AlertService,
        private courseExerciseService: CourseExerciseService,
        private artemisDatePipe: ArtemisDatePipe,
        private courseService: CourseManagementService,
        private courseStorageService: CourseStorageService,
    ) {
        // show only one synchronization error every 5s
        this.errorSubscription = this.synchronizationAlert.pipe(throttleTime(5000)).subscribe(() => {
            this.alertService.error('artemisApp.exam.examParticipation.saveSubmissionError');
        });
    }

    /**
     * loads the exam from the server and initializes the view
     */
    ngOnInit(): void {
        this.route.params.subscribe((params) => {
            this.courseId = parseInt(params['courseId'], 10);
            this.examId = parseInt(params['examId'], 10);
            this.testRunId = parseInt(params['testRunId'], 10);
            // As a student can have multiple test exams, the studentExamId is passed as a parameter.
            if (params['studentExamId']) {
                // If a new StudentExam should be created, the keyword start is used (and no StudentExam exists)
                this.testExam = true;
                if (params['studentExamId'] !== 'start') {
                    this.studentExamId = parseInt(params['studentExamId'], 10);
                }
            }
            this.loadingExam = true;
            if (this.testRunId) {
                this.examParticipationService.loadTestRunWithExercisesForConduction(this.courseId, this.examId, this.testRunId).subscribe({
                    next: (studentExam) => {
                        this.studentExam = studentExam;
                        this.studentExam.exam!.course = new Course();
                        this.studentExam.exam!.course.id = this.courseId;
                        this.exam = studentExam.exam!;
                        this.testExam = this.exam.testExam!;
                        this.loadingExam = false;
                    },
                    error: () => (this.loadingExam = false),
                });
            } else {
                this.examParticipationService.getOwnStudentExam(this.courseId, this.examId).subscribe({
                    next: (studentExam) => {
<<<<<<< HEAD
                        this.handleStudentExam(studentExam);
                    },
                    error: () => {
                        this.handleNoStudentExam();
=======
                        this.studentExam = studentExam;
                        this.exam = studentExam.exam!;
                        this.testExam = this.exam.testExam!;
                        if (!this.exam.testExam) {
                            this.initIndividualEndDates(this.exam.startDate!);
                        }

                        // only show the summary if the student was able to submit on time.
                        if (this.isOver() && this.studentExam.submitted) {
                            this.loadAndDisplaySummary();
                        } else {
                            // Directly start the exam when we continue from a failed save
                            if (this.examParticipationService.lastSaveFailed(this.courseId, this.examId)) {
                                this.examParticipationService
                                    .loadStudentExamWithExercisesForConductionFromLocalStorage(this.courseId, this.examId)
                                    .subscribe((localExam: StudentExam) => {
                                        this.studentExam = localExam;
                                        this.loadingExam = false;
                                        this.examStarted(this.studentExam);
                                    });
                            } else {
                                this.loadingExam = false;
                            }
                        }
>>>>>>> c9ee1a3a
                    },
                });
            }
        });

        // listen to connect / disconnect events
        this.websocketSubscription = this.websocketService.connectionState.subscribe((status) => {
            this.connected = status.connected;
        });
    }

    loadAndDisplaySummary() {
        this.examParticipationService.loadStudentExamWithExercisesForSummary(this.courseId, this.examId, this.studentExam.id!).subscribe({
            next: (studentExamWithExercises: StudentExam) => {
                this.studentExam = studentExamWithExercises;
                this.showExamSummary = true;
                this.loadingExam = false;
            },
            error: () => (this.loadingExam = false),
        });
    }

    canDeactivate() {
        return this.loggedOut || this.isOver() || !this.studentExam || this.handInEarly || !this.examStartConfirmed;
    }

    get canDeactivateWarning() {
        return this.translateService.instant('artemisApp.examParticipation.pendingChanges');
    }

    // displays the alert for confirming leaving the page if there are unsaved changes
    @HostListener('window:beforeunload', ['$event'])
    unloadNotification(event: any): void {
        if (!this.canDeactivate()) {
            event.returnValue = this.canDeactivateWarning;
        }
    }

    get activePageIndex(): number {
        if (!this.activeExamPage || this.activeExamPage.isOverviewPage) {
            return -1;
        }
        return this.studentExam.exercises!.findIndex((examExercise) => examExercise.id === this.activeExamPage.exercise!.id);
    }

    get activePageComponent(): ExamPageComponent | undefined {
        // we have to find the current component based on the activeExercise because the queryList might not be full yet (e.g. only 2 of 5 components initialized)
        return this.currentPageComponents.find(
            (submissionComponent) => !this.activeExamPage.isOverviewPage && (submissionComponent as ExamSubmissionComponent).getExercise().id === this.activeExamPage.exercise!.id,
        );
    }

    /**
     * exam start text confirmed and name entered, start button clicked and exam active
     */
    examStarted(studentExam: StudentExam) {
        if (studentExam) {
            // init studentExam
            this.studentExam = studentExam;

            // provide exam-participation.service with exerciseId information (e.g. needed for exam notifications)
            const exercises: Exercise[] = this.studentExam.exercises!;
            const exerciseIds = exercises.map((exercise) => exercise.id).filter(Number) as number[];
            this.examParticipationService.setExamExerciseIds(exerciseIds);
            // set endDate with workingTime
            if (!!this.testRunId || this.testExam) {
                this.testStartTime = studentExam.startedDate ? dayjs(studentExam.startedDate) : dayjs();
                this.initIndividualEndDates(this.testStartTime);
                this.individualStudentEndDate = this.testStartTime.add(this.studentExam.workingTime!, 'seconds');
            } else {
                this.individualStudentEndDate = dayjs(this.exam.startDate).add(this.studentExam.workingTime!, 'seconds');
            }
            // initializes array which manages submission component and exam overview initialization
            this.pageComponentVisited = new Array(studentExam.exercises!.length).fill(false);
            // TODO: move to exam-participation.service after studentExam was retrieved
            // initialize all submissions as synced
            this.studentExam.exercises!.forEach((exercise) => {
                if (exercise.studentParticipations) {
                    exercise.studentParticipations!.forEach((participation) => {
                        if (participation.submissions && participation.submissions.length > 0) {
                            participation.submissions.forEach((submission) => {
                                submission.isSynced = true;
                                if (submission.submitted == undefined) {
                                    // only set submitted to false if the value was not specified before
                                    submission.submitted = false;
                                }
                            });
                        } else if (exercise.type === ExerciseType.PROGRAMMING) {
                            // We need to provide a submission to update the navigation bar status indicator
                            // This is important otherwise the save mechanisms would not work properly
                            if (!participation.submissions || participation.submissions.length === 0) {
                                participation.submissions = [];
                                participation.submissions.push(ProgrammingSubmission.createInitialCleanSubmissionForExam());
                            }
                        }
                        // reconnect the participation with the exercise, in case this relationship was deleted before (e.g. due to breaking circular dependencies)
                        participation.exercise = exercise;

                        // setup subscription for programming exercises
                        if (exercise.type === ExerciseType.PROGRAMMING) {
                            const programmingSubmissionSubscription = this.createProgrammingExerciseSubmission(exercise.id!, participation.id!, false);
                            this.programmingSubmissionSubscriptions.push(programmingSubmissionSubscription);
                        }
                    });
                }
            });
            this.initializeOverviewPage();
        }
        this.examStartConfirmed = true;
        this.startAutoSaveTimer();
    }

    /**
     * checks if there is a participation for the given exercise and if it was initialized properly
     * @param exercise to check
     * @returns true if valid, false otherwise
     */
    private static isExerciseParticipationValid(exercise: Exercise): boolean {
        // check if there is at least one participation with state === Initialized or state === FINISHED
        return (
            exercise.studentParticipations !== undefined &&
            exercise.studentParticipations.length !== 0 &&
            (exercise.studentParticipations[0].initializationState === InitializationState.INITIALIZED ||
                exercise.studentParticipations[0].initializationState === InitializationState.FINISHED)
        );
    }

    /**
     * start AutoSaveTimer
     */
    public startAutoSaveTimer(): void {
        // auto save of submission if there are changes
        this.autoSaveInterval = window.setInterval(() => {
            this.autoSaveTimer++;
            if (this.autoSaveTimer >= AUTOSAVE_EXERCISE_INTERVAL && !this.isOver()) {
                this.triggerSave(false);
            }
        }, AUTOSAVE_CHECK_INTERVAL);
    }

    /**
     * triggered after student accepted exam end terms, will make final call to update submission on server
     */
    onExamEndConfirmed() {
        // temporary lock the submit button in order to protect against spam
        this.handInPossible = false;
        this.submitInProgress = true;
        if (this.autoSaveInterval) {
            window.clearInterval(this.autoSaveInterval);
        }

        // Submit the exam with a timeout of 20s = 20000ms
        // If we don't receive a response within that time throw an error the subscription can then handle
        this.examParticipationService
            .submitStudentExam(this.courseId, this.examId, this.studentExam)
            .pipe(
                timeout({
                    each: 20000,
                    with: () => throwError(() => new Error('Submission request timed out. Please check your connection and try again.')),
                }),
            )
            .subscribe({
                next: () => {
                    if (this.testExam) {
                        // If we have a test exam, we reload the summary from the server right away
                        this.loadAndDisplaySummary();
                    }
                    this.submitInProgress = false;

                    // As we don't get the student exam from the server, we need to set the submitted flag and the submission date manually
                    this.studentExam.submitted = true;
                    this.studentExam.submissionDate = dayjs();

                    // Publish it so other components are aware of the change
                    this.examParticipationService.currentlyLoadedStudentExam.next(this.studentExam);

                    if (this.testRunId) {
                        // If this is a test run, forward the user directly to the exam summary
                        this.router.navigate(['course-management', this.courseId, 'exams', this.examId, 'test-runs', this.testRunId, 'summary']);
                    }

                    this.examSummaryButtonTimer = setInterval(() => {
                        this.examSummaryButtonSecondsLeft -= 1;
                        if (this.examSummaryButtonSecondsLeft === 0) {
                            clearInterval(this.examSummaryButtonTimer);
                        }
                    }, 1000);
                },
                error: (error: Error) => {
                    // Explicitly check whether the error was caused by the submission not being in-time or already present, in this case, set hand in not possible
                    const alreadySubmitted = error.message === 'artemisApp.studentExam.alreadySubmitted';

                    // When we have already submitted load the existing submission
                    if (alreadySubmitted) {
                        if (this.testRunId) {
                            this.examParticipationService.loadTestRunWithExercisesForConduction(this.courseId, this.examId, this.testRunId).subscribe({
                                next: (studentExam: StudentExam) => {
                                    this.studentExam = studentExam;
                                },
                                error: (loadError: Error) => {
                                    this.alertService.error(loadError.message);

                                    // Allow the user to try to reload the exam from the server
                                    this.submitInProgress = false;
                                    this.handInPossible = true;
                                },
                            });
                        } else {
                            this.examParticipationService.getOwnStudentExam(this.courseId, this.examId).subscribe({
                                next: (existingExam: StudentExam) => {
                                    this.studentExam = existingExam;
                                },
                                error: (loadError: Error) => {
                                    this.alertService.error(loadError.message);

                                    // Allow the user to try to reload the exam from the server
                                    this.submitInProgress = false;
                                    this.handInPossible = true;
                                },
                            });
                        }
                    } else {
                        this.alertService.error(error.message);
                        this.submitInProgress = false;
                        this.handInPossible = error.message !== 'artemisApp.studentExam.submissionNotInTime';
                    }
                },
            });
    }

    /**
     * called when exam ended because the working time is over
     */
    examEnded() {
        if (this.autoSaveInterval) {
            window.clearInterval(this.autoSaveInterval);
        }
        // update local studentExam for later sync with server
        this.updateLocalStudentExam();
    }

    /**
     * Called when a user wants to hand in early or decides to continue.
     */
    toggleHandInEarly() {
        this.handInEarly = !this.handInEarly;
        if (this.handInEarly) {
            // update local studentExam for later sync with server if the student wants to hand in early
            this.updateLocalStudentExam();
            try {
                this.triggerSave(false);
            } catch (error) {
                captureException(error);
            }
        } else if (this.studentExam?.exercises && this.activeExamPage) {
            const index = this.studentExam.exercises.findIndex((exercise) => !this.activeExamPage.isOverviewPage && exercise.id === this.activeExamPage.exercise!.id);
            this.exerciseIndex = index ? index : 0;

            // Reset the visited pages array so ngOnInit will be called for only the active page
            this.resetPageComponentVisited(this.exerciseIndex);
        }
    }

    /**
     * check if exam is over
     */
    isOver(): boolean {
        if (this.studentExam && this.studentExam.ended) {
            // if this was calculated to true by the server, we can be sure the student exam has finished
            return true;
        }
        if (this.handInEarly || this.studentExam?.submitted) {
            // implicitly the exam is over when the student wants to abort the exam or when the user has already submitted
            return true;
        }
        return this.individualStudentEndDate && this.individualStudentEndDate.isBefore(this.serverDateService.now());
    }

    /**
     * check if the grace period has already passed
     */
    isGracePeriodOver() {
        return this.individualStudentEndDateWithGracePeriod && this.individualStudentEndDateWithGracePeriod.isBefore(this.serverDateService.now());
    }

    /**
     * check if exam is visible
     */
    isVisible(): boolean {
        if (this.testRunId) {
            return true;
        }
        if (!this.exam) {
            return false;
        }
        return this.exam.visibleDate ? this.exam.visibleDate.isBefore(this.serverDateService.now()) : false;
    }

    /**
     * check if exam has started
     */
    isActive(): boolean {
        if (this.testRunId) {
            return true;
        }
        if (!this.exam) {
            return false;
        }
        return this.exam.startDate ? this.exam.startDate.isBefore(this.serverDateService.now()) : false;
    }

    ngOnDestroy(): void {
        this.programmingSubmissionSubscriptions.forEach((subscription) => {
            subscription.unsubscribe();
        });
        this.errorSubscription.unsubscribe();
        this.websocketSubscription?.unsubscribe();
        window.clearInterval(this.autoSaveInterval);
        this.websocketService.unsubscribe(getWebSocketChannelForWorkingTimeChange(this.studentExamId));
    }

    handleStudentExam(studentExam: StudentExam) {
        this.studentExam = studentExam;
        this.exam = studentExam.exam!;
        this.testExam = this.exam.testExam!;
        if (!this.exam.testExam) {
            this.initIndividualEndDates(this.exam.startDate!);
        }

        // only show the summary if the student was able to submit on time.
        if (this.isOver() && this.studentExam.submitted) {
            this.examParticipationService
                .loadStudentExamWithExercisesForSummary(this.courseId, this.examId, this.studentExam.id!)
                .subscribe((studentExamWithExercises: StudentExam) => (this.studentExam = studentExamWithExercises));
        }

        // Directly start the exam when we continue from a failed save
        if (this.examParticipationService.lastSaveFailed(this.courseId, this.examId)) {
            this.examParticipationService.loadStudentExamWithExercisesForConductionFromLocalStorage(this.courseId, this.examId).subscribe((localExam: StudentExam) => {
                this.studentExam = localExam;
                this.loadingExam = false;
                this.examStarted(this.studentExam);
            });
        } else {
            this.loadingExam = false;
        }
    }

    /**
     * Handles the case when there is no student exam. Here we have to check if the user is at least tutor to show the redirect to the exam management page.
     * This check is not done in the normal case due to performance reasons of 2000 students sending additional requests
     */
    handleNoStudentExam() {
        const course = this.courseStorageService.getCourse(this.courseId);
        if (!course) {
            this.courseService.find(this.courseId).subscribe((courseResponse) => {
                this.isAtLeastTutor = courseResponse.body?.isAtLeastTutor;
            });
        } else {
            this.isAtLeastTutor = course.isAtLeastTutor;
        }
        this.loadingExam = false;
    }

    /**
     * Initializes the individual end dates and sets up a subscription for potential changes during the conduction
     * @param startDate the start date of the exam
     */
    initIndividualEndDates(startDate: dayjs.Dayjs) {
        this.individualStudentEndDate = dayjs(startDate).add(this.studentExam.workingTime!, 'seconds');
        this.individualStudentEndDateWithGracePeriod = this.individualStudentEndDate.clone().add(this.exam.gracePeriod!, 'seconds');

        const channel = getWebSocketChannelForWorkingTimeChange(this.studentExam.id!);
        this.websocketService.subscribe(channel);
        this.websocketService.receive(channel).subscribe((workingTime: number) => {
            const decreased = workingTime < (this.studentExam.workingTime ?? 0);
            this.studentExam.workingTime = workingTime;
            this.individualStudentEndDate = dayjs(startDate).add(this.studentExam.workingTime, 'seconds');
            this.individualStudentEndDateWithGracePeriod = this.individualStudentEndDate.clone().add(this.exam.gracePeriod!, 'seconds');
            const dateFormat = startDate.isSame(this.individualStudentEndDate, 'day') ? 'time' : 'short';
            const newIndividualStudentEndDateFormatted = this.artemisDatePipe.transform(this.individualStudentEndDate, dateFormat);
            if (decreased) {
                this.alertService.error('artemisApp.examParticipation.workingTimeDecreased', { date: newIndividualStudentEndDateFormatted });
            } else {
                this.alertService.success('artemisApp.examParticipation.workingTimeIncreased', { date: newIndividualStudentEndDateFormatted });
            }
        });
    }

    /**
     * update the current exercise from the navigation
     * @param exerciseChange
     */
    onPageChange(exerciseChange: { overViewChange: boolean; exercise?: Exercise; forceSave: boolean }): void {
        const activeComponent = this.activePageComponent;
        if (activeComponent) {
            activeComponent.onDeactivate();
        }
        try {
            this.triggerSave(exerciseChange.forceSave);
        } catch (error) {
            // an error here should never lead to the wrong exercise being shown
            captureException(error);
        }
        if (!exerciseChange.overViewChange) {
            this.initializeExercise(exerciseChange.exercise!);
        } else {
            this.initializeOverviewPage();
        }
    }

    /**
     * sets active exercise and checks if participation is valid for exercise
     * if not -> initialize participation and in case of programming exercises subscribe to latestSubmissions
     * @param exercise to initialize
     */
    private initializeExercise(exercise: Exercise) {
        this.activeExamPage.isOverviewPage = false;
        this.activeExamPage.exercise = exercise;
        // set current exercise Index
        this.exerciseIndex = this.studentExam.exercises!.findIndex((exercise1) => exercise1.id === exercise.id);

        // if we do not have a valid participation for the exercise -> initialize it
        if (!ExamParticipationComponent.isExerciseParticipationValid(exercise)) {
            // TODO: after client is online again, subscribe is not executed, might be a problem of the Observable in createParticipationForExercise
            this.createParticipationForExercise(exercise).subscribe((participation) => {
                if (participation) {
                    // for programming exercises -> wait for latest submission before showing exercise
                    if (exercise.type === ExerciseType.PROGRAMMING) {
                        const subscription = this.createProgrammingExerciseSubmission(exercise.id!, participation.id!, true);
                        // we have to create a fake submission here, otherwise the navigation bar status will not work and the save mechanism might have problems
                        participation.submissions = [ProgrammingSubmission.createInitialCleanSubmissionForExam()];
                        this.programmingSubmissionSubscriptions.push(subscription);
                    }
                    this.activateActiveComponent();
                }
            });
        } else {
            this.activateActiveComponent();
        }
    }

    private initializeOverviewPage() {
        this.activeExamPage.isOverviewPage = true;
        this.activeExamPage.exercise = undefined;
        this.exerciseIndex = -1;
    }

    /**
     * this will make sure that the component is displayed in the user interface
     */
    private activateActiveComponent() {
        this.pageComponentVisited[this.activePageIndex] = true;
        const activeComponent = this.activePageComponent;
        if (activeComponent) {
            activeComponent.onActivate();
        }
    }

    /**
     * Resets the pageComponentVisited array by setting all elements to false, and then sets the element
     * at the specified activePageIndex to true, if provided and within the array bounds.
     *
     * @param {number} activePageIndex - The index of the currently active exercise page in the pageComponentVisited array.
     */
    private resetPageComponentVisited(activePageIndex: number) {
        this.pageComponentVisited.fill(false);
        if (activePageIndex >= 0) {
            this.pageComponentVisited[activePageIndex] = true;
        }
    }

    /**
     * This is a fallback mechanism in case the instructor did not prepare the exercise start before the student started it on the client.
     * In this case, no participation and not submission exist and first need to be created on the server before the student can work on this exercise locally
     * @param exercise
     */
    createParticipationForExercise(exercise: Exercise): Observable<StudentParticipation | undefined> {
        this.generateParticipationStatus.next('generating');
        return this.courseExerciseService.startExercise(exercise.id!).pipe(
            map((createdParticipation: StudentParticipation) => {
                // note: it is important that we exchange the existing student participation and that we do not push it
                exercise.studentParticipations = [createdParticipation];
                if (createdParticipation.submissions && createdParticipation.submissions.length > 0) {
                    createdParticipation.submissions[0].isSynced = true;
                }
                this.generateParticipationStatus.next('success');
                return createdParticipation;
            }),
            catchError(() => {
                this.generateParticipationStatus.next('failed');
                return of(undefined);
            }),
        );
    }

    /**
     * We support 4 different cases here:
     * 1) Navigate between two exercises
     * 2) Click on Save & Continue
     * 3) The 30s timer was triggered
     * 4) exam is about to end (<1s left)
     *      --> in this case, we can even save all submissions with isSynced = true
     *
     * @param forceSave is set to true, when the current exercise should be saved (even if there are no changes)
     */
    triggerSave(forceSave: boolean) {
        // before the request, we would mark the submission as isSynced = true
        // right after the response - in case it was successful - we mark the submission as isSynced = false
        this.autoSaveTimer = 0;

        const activeComponent = this.activePageComponent;

        // in the case saving is forced, we mark the current exercise as not synced, so it will definitely be saved
        if ((activeComponent && forceSave) || (activeComponent as ExamSubmissionComponent)?.hasUnsavedChanges()) {
            const activeSubmission = (activeComponent as ExamSubmissionComponent)?.getSubmission();
            const activeExercise = (activeComponent as ExamSubmissionComponent)?.getExercise();
            if (activeSubmission) {
                // this will lead to a save below, because isSynced will be set to false
                // it only makes sense to set "isSynced" to false for quiz, text and modeling
                if (activeExercise?.type !== ExerciseType.PROGRAMMING && activeExercise?.type !== ExerciseType.FILE_UPLOAD) {
                    activeSubmission.isSynced = false;
                }
            }
            (activeComponent as ExamSubmissionComponent).updateSubmissionFromView();
        }

        // go through ALL student exam exercises and check if there are unsynced submissions
        // we do this, because due to connectivity problems, other submissions than the currently active one might have not been saved to the server yet
        const submissionsToSync: { exercise: Exercise; submission: Submission }[] = [];
        this.studentExam.exercises!.forEach((exercise: Exercise) => {
            if (exercise.studentParticipations) {
                exercise.studentParticipations!.forEach((participation) => {
                    if (participation.submissions) {
                        participation.submissions
                            .filter((submission) => !submission.isSynced)
                            .forEach((unsynchedSubmission) => {
                                submissionsToSync.push({ exercise, submission: unsynchedSubmission });
                            });
                    }
                });
            }
        });

        // save the studentExam in localStorage, so that we would be able to retrieve it later on, in case the student needs to reload the page while being offline
        this.examParticipationService.saveStudentExamToLocalStorage(this.courseId, this.examId, this.studentExam);

        // if no connection available -> don't try to sync, except it is forced
        // based on the submissions that need to be saved and the exercise, we perform different actions
        if (forceSave || this.connected) {
            submissionsToSync.forEach((submissionToSync: { exercise: Exercise; submission: Submission }) => {
                switch (submissionToSync.exercise.type) {
                    case ExerciseType.TEXT:
                        this.textSubmissionService.update(submissionToSync.submission as TextSubmission, submissionToSync.exercise.id!).subscribe({
                            next: () => this.onSaveSubmissionSuccess(submissionToSync.submission),
                            error: (error: HttpErrorResponse) => this.onSaveSubmissionError(error),
                        });
                        break;
                    case ExerciseType.MODELING:
                        this.modelingSubmissionService.update(submissionToSync.submission as ModelingSubmission, submissionToSync.exercise.id!).subscribe({
                            next: () => this.onSaveSubmissionSuccess(submissionToSync.submission),
                            error: (error: HttpErrorResponse) => this.onSaveSubmissionError(error),
                        });
                        break;
                    case ExerciseType.PROGRAMMING:
                        // nothing to do here, because programming exercises are submitted differently
                        break;
                    case ExerciseType.QUIZ:
                        this.examParticipationService.updateQuizSubmission(submissionToSync.exercise.id!, submissionToSync.submission as QuizSubmission).subscribe({
                            next: () => this.onSaveSubmissionSuccess(submissionToSync.submission),
                            error: (error: HttpErrorResponse) => this.onSaveSubmissionError(error),
                        });
                        break;
                    case ExerciseType.FILE_UPLOAD:
                        // nothing to do here, because file upload exercises are only submitted manually, not when you switch between exercises
                        break;
                }
            });
        }
    }

    private updateLocalStudentExam() {
        this.currentPageComponents.filter((component) => component.hasUnsavedChanges()).forEach((component) => component.updateSubmissionFromView());
    }

    private onSaveSubmissionSuccess(submission: Submission) {
        this.examParticipationService.setLastSaveFailed(false, this.courseId, this.examId);
        submission.isSynced = true;
        submission.submitted = true;
    }

    private onSaveSubmissionError(error: HttpErrorResponse) {
        this.examParticipationService.setLastSaveFailed(true, this.courseId, this.examId);

        if (error.status === 401) {
            // Unauthorized means the user needs to log in to resume
            // Therefore don't show errors because we are redirected to the login page
            this.loggedOut = true;
        } else {
            // show only one error for 5s - see constructor
            this.synchronizationAlert.next();
        }
    }

    /**
     * Creates a subscription for the latest programming exercise submission for a given exerciseId and participationId
     * This is done here, because this component exists throughout the whole lifecycle of an exam
     * (e.g. programming-exam-submission exists only while the exam is not over)
     * @param exerciseId id of the exercise we want to subscribe to
     * @param participationId id of the participation we want to subscribe to
     * @param fetchPending whether the latest pending submission should be fetched (true) or _only_ the websocket subscription is created (false)
     */
    private createProgrammingExerciseSubmission(exerciseId: number, participationId: number, fetchPending: boolean): Subscription {
        return this.programmingSubmissionService
            .getLatestPendingSubmissionByParticipationId(participationId, exerciseId, true, false, fetchPending)
            .pipe(
                filter((submissionStateObj) => submissionStateObj != undefined),
                distinctUntilChanged(),
            )
            .subscribe((programmingSubmissionObj) => {
                const exerciseForSubmission = this.studentExam.exercises?.find(
                    (programmingExercise) =>
                        programmingExercise.studentParticipations?.some((exerciseParticipation) => exerciseParticipation.id === programmingSubmissionObj.participationId),
                );
                if (
                    exerciseForSubmission?.studentParticipations &&
                    exerciseForSubmission.studentParticipations.length > 0 &&
                    exerciseForSubmission.studentParticipations[0].submissions &&
                    exerciseForSubmission.studentParticipations[0].submissions.length > 0
                ) {
                    if (programmingSubmissionObj.submission) {
                        // delete backwards reference so that it is still serializable
                        const submissionCopy = cloneDeep(programmingSubmissionObj.submission);

                        /**
                         * Syncs the navigation bar correctly when the student only uses an IDE or the code editor.
                         * In case a student uses both, un-submitted changes in the code editor take precedence.
                         */
                        submissionCopy.isSynced = exerciseForSubmission.studentParticipations[0].submissions[0].isSynced;
                        submissionCopy.submitted = true;
                        delete submissionCopy.participation;
                        exerciseForSubmission.studentParticipations[0].submissions[0] = submissionCopy;
                    }
                }
            });
    }
}<|MERGE_RESOLUTION|>--- conflicted
+++ resolved
@@ -34,13 +34,9 @@
 import { ExamPageComponent } from 'app/exam/participate/exercises/exam-page.component';
 import { AUTOSAVE_CHECK_INTERVAL, AUTOSAVE_EXERCISE_INTERVAL } from 'app/shared/constants/exercise-exam-constants';
 import { CourseExerciseService } from 'app/exercises/shared/course-exercises/course-exercise.service';
-<<<<<<< HEAD
-import { faGraduationCap } from '@fortawesome/free-solid-svg-icons';
+import { faCheckCircle, faGraduationCap } from '@fortawesome/free-solid-svg-icons';
 import { CourseManagementService } from 'app/course/manage/course-management.service';
 import { CourseStorageService } from 'app/course/manage/course-storage.service';
-=======
-import { faCheckCircle } from '@fortawesome/free-solid-svg-icons';
->>>>>>> c9ee1a3a
 
 type GenerateParticipationStatus = 'generating' | 'failed' | 'success';
 
@@ -184,37 +180,10 @@
             } else {
                 this.examParticipationService.getOwnStudentExam(this.courseId, this.examId).subscribe({
                     next: (studentExam) => {
-<<<<<<< HEAD
                         this.handleStudentExam(studentExam);
                     },
                     error: () => {
                         this.handleNoStudentExam();
-=======
-                        this.studentExam = studentExam;
-                        this.exam = studentExam.exam!;
-                        this.testExam = this.exam.testExam!;
-                        if (!this.exam.testExam) {
-                            this.initIndividualEndDates(this.exam.startDate!);
-                        }
-
-                        // only show the summary if the student was able to submit on time.
-                        if (this.isOver() && this.studentExam.submitted) {
-                            this.loadAndDisplaySummary();
-                        } else {
-                            // Directly start the exam when we continue from a failed save
-                            if (this.examParticipationService.lastSaveFailed(this.courseId, this.examId)) {
-                                this.examParticipationService
-                                    .loadStudentExamWithExercisesForConductionFromLocalStorage(this.courseId, this.examId)
-                                    .subscribe((localExam: StudentExam) => {
-                                        this.studentExam = localExam;
-                                        this.loadingExam = false;
-                                        this.examStarted(this.studentExam);
-                                    });
-                            } else {
-                                this.loadingExam = false;
-                            }
-                        }
->>>>>>> c9ee1a3a
                     },
                 });
             }
@@ -546,20 +515,18 @@
 
         // only show the summary if the student was able to submit on time.
         if (this.isOver() && this.studentExam.submitted) {
-            this.examParticipationService
-                .loadStudentExamWithExercisesForSummary(this.courseId, this.examId, this.studentExam.id!)
-                .subscribe((studentExamWithExercises: StudentExam) => (this.studentExam = studentExamWithExercises));
-        }
-
-        // Directly start the exam when we continue from a failed save
-        if (this.examParticipationService.lastSaveFailed(this.courseId, this.examId)) {
-            this.examParticipationService.loadStudentExamWithExercisesForConductionFromLocalStorage(this.courseId, this.examId).subscribe((localExam: StudentExam) => {
-                this.studentExam = localExam;
+            this.loadAndDisplaySummary();
+        } else {
+            // Directly start the exam when we continue from a failed save
+            if (this.examParticipationService.lastSaveFailed(this.courseId, this.examId)) {
+                this.examParticipationService.loadStudentExamWithExercisesForConductionFromLocalStorage(this.courseId, this.examId).subscribe((localExam: StudentExam) => {
+                    this.studentExam = localExam;
+                    this.loadingExam = false;
+                    this.examStarted(this.studentExam);
+                });
+            } else {
                 this.loadingExam = false;
-                this.examStarted(this.studentExam);
-            });
-        } else {
-            this.loadingExam = false;
+            }
         }
     }
 
@@ -835,9 +802,8 @@
                 distinctUntilChanged(),
             )
             .subscribe((programmingSubmissionObj) => {
-                const exerciseForSubmission = this.studentExam.exercises?.find(
-                    (programmingExercise) =>
-                        programmingExercise.studentParticipations?.some((exerciseParticipation) => exerciseParticipation.id === programmingSubmissionObj.participationId),
+                const exerciseForSubmission = this.studentExam.exercises?.find((programmingExercise) =>
+                    programmingExercise.studentParticipations?.some((exerciseParticipation) => exerciseParticipation.id === programmingSubmissionObj.participationId),
                 );
                 if (
                     exerciseForSubmission?.studentParticipations &&
