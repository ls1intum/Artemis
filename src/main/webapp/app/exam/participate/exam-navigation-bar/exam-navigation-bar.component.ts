--- conflicted
+++ resolved
@@ -81,11 +81,7 @@
         }
         return timeDiff.asMinutes() > 10
             ? Math.round(timeDiff.asMinutes()) + ' min'
-<<<<<<< HEAD
-            : timeDiff.minutes().toString().padStart(2, '0') + ' : ' + timeDiff.seconds().toString().padStart(2, '0');
-=======
             : timeDiff.minutes().toString().padStart(2, '0') + ' : ' + timeDiff.seconds().toString().padStart(2, '0') + ' min';
->>>>>>> 95e5171b
     }
 
     isProgrammingExercise() {
