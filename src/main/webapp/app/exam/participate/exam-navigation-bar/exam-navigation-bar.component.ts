import { Component, EventEmitter, Input, OnInit, Output } from '@angular/core';
import { Exercise, ExerciseType } from 'app/entities/exercise.model';
import { LayoutService } from 'app/shared/breakpoints/layout.service';
import { CustomBreakpointNames } from 'app/shared/breakpoints/breakpoints.service';
import * as moment from 'moment';
import { Moment } from 'moment';
import { ArtemisServerDateService } from 'app/shared/server-date.service';
import { timer } from 'rxjs';
import { distinctUntilChanged, map } from 'rxjs/operators';

@Component({
    selector: 'jhi-exam-navigation-bar',
    templateUrl: './exam-navigation-bar.component.html',
    styleUrls: ['./exam-navigation-bar.component.scss'],
})
export class ExamNavigationBarComponent implements OnInit {
    @Input()
    exercises: Exercise[] = [];

    @Input()
    endDate: Moment;

    @Output() onExerciseChanged = new EventEmitter<Exercise>();

    static itemsVisiblePerSideDefault = 4;

    exerciseIndex = 0;
    itemsVisiblePerSide = ExamNavigationBarComponent.itemsVisiblePerSideDefault;

    displayTime$ = timer(0, 100).pipe(
        map(() => this.updateDisplayTime()),
        distinctUntilChanged(),
    );

    criticalTime = false;
    icon: string;

    constructor(private layoutService: LayoutService, private serverDateService: ArtemisServerDateService) {}

    ngOnInit(): void {
        this.layoutService.subscribeToLayoutChanges().subscribe(() => {
            // You will have all matched breakpoints in observerResponse
            if (this.layoutService.isBreakpointActive(CustomBreakpointNames.extraLarge)) {
                this.itemsVisiblePerSide = ExamNavigationBarComponent.itemsVisiblePerSideDefault;
            } else if (this.layoutService.isBreakpointActive(CustomBreakpointNames.large)) {
                this.itemsVisiblePerSide = 3;
            } else if (this.layoutService.isBreakpointActive(CustomBreakpointNames.medium)) {
                this.itemsVisiblePerSide = 1;
            } else {
                this.itemsVisiblePerSide = 0;
            }
        });
    }

    changeExercise(i: number) {
        // out of index -> do nothing
        if (i > this.exercises.length - 1 || i < 0) {
            return;
        }
        // set index and emit event
        this.exerciseIndex = i;
        this.onExerciseChanged.emit(this.exercises[i]);
        this.setExerciseButtonStatus(i);
    }

    saveExercise() {
        const newIndex = this.exerciseIndex + 1;
        this.exercises[this.exerciseIndex].studentParticipations[0].submissions[0].submitted = true;
        if (newIndex > this.exercises.length - 1) {
            // if out of range "change" active exercise to current in order to trigger a save
            this.changeExercise(this.exerciseIndex);
        } else {
            this.changeExercise(newIndex);
        }
    }

    updateDisplayTime() {
        const timeDiff = moment.duration(this.endDate.diff(this.serverDateService.now()));
        if (!this.criticalTime && timeDiff.asMinutes() < 5) {
            this.criticalTime = true;
        }
        return timeDiff.asMinutes() > 10
            ? Math.round(timeDiff.asMinutes()) + ' min'
            : timeDiff.minutes().toString().padStart(2, '0') + ' : ' + timeDiff.seconds().toString().padStart(2, '0') + ' min';
    }

    isProgrammingExercise() {
        return this.exercises[this.exerciseIndex].type === ExerciseType.PROGRAMMING;
    }

    setExerciseButtonStatus(i: number): string {
        let status: string;
        this.icon = 'edit';
<<<<<<< HEAD
        if (
            this.exercises[i] &&
            this.exercises[i].studentParticipations &&
            this.exercises[i].studentParticipations[0] &&
            this.exercises[i].studentParticipations[0].submissions &&
            this.exercises[i].studentParticipations[0].submissions[0]
        ) {
            const submission = this.exercises[i].studentParticipations[0].submissions[0];
            if (submission.submitted) {
                this.icon = 'check';
            }
            if (submission.isSynced) {
                // make button blue
                status = 'synced';
                if (i === this.exerciseIndex) {
                    status = status + ' active';
                    return status;
                }
                return status;
            } else {
                // make button yellow
                status = 'notSynced';
=======
        if (this.exercises[i].studentParticipations[0].submissions[0].submitted) {
            this.icon = 'check';
        }
        if (this.exercises[i].studentParticipations[0].submissions[0].isSynced) {
            // make button blue
            this.icon = 'check';
            status = 'synced';
            if (i === this.exerciseIndex) {
                status = status + ' active';
>>>>>>> 276bee43
                return status;
            }
        } else {
            // in case no participation yet exists -> display synched
            return 'synced';
        }
    }
}<|MERGE_RESOLUTION|>--- conflicted
+++ resolved
@@ -91,7 +91,6 @@
     setExerciseButtonStatus(i: number): string {
         let status: string;
         this.icon = 'edit';
-<<<<<<< HEAD
         if (
             this.exercises[i] &&
             this.exercises[i].studentParticipations &&
@@ -105,6 +104,7 @@
             }
             if (submission.isSynced) {
                 // make button blue
+                this.icon = 'check';
                 status = 'synced';
                 if (i === this.exerciseIndex) {
                     status = status + ' active';
@@ -114,17 +114,6 @@
             } else {
                 // make button yellow
                 status = 'notSynced';
-=======
-        if (this.exercises[i].studentParticipations[0].submissions[0].submitted) {
-            this.icon = 'check';
-        }
-        if (this.exercises[i].studentParticipations[0].submissions[0].isSynced) {
-            // make button blue
-            this.icon = 'check';
-            status = 'synced';
-            if (i === this.exerciseIndex) {
-                status = status + ' active';
->>>>>>> 276bee43
                 return status;
             }
         } else {
