import { Component, EventEmitter, Input, OnInit, Output } from '@angular/core';
import { Exercise, ExerciseType } from 'app/entities/exercise.model';
import { LayoutService } from 'app/shared/breakpoints/layout.service';
import { CustomBreakpointNames } from 'app/shared/breakpoints/breakpoints.service';
import * as moment from 'moment';
import { Moment } from 'moment';
import { IconProp } from '@fortawesome/fontawesome-svg-core';
import { ExamExerciseUpdateService } from 'app/exam/manage/exam-exercise-update.service';
import { Subscription } from 'rxjs';
import { ExamParticipationService } from 'app/exam/participate/exam-participation.service';

@Component({
    selector: 'jhi-exam-navigation-bar',
    templateUrl: './exam-navigation-bar.component.html',
    styleUrls: ['./exam-navigation-bar.component.scss'],
})
export class ExamNavigationBarComponent implements OnInit {
    @Input() exercises: Exercise[] = [];
    @Input() exerciseIndex = 0;
    @Input() endDate: Moment;
    @Input() overviewPageOpen: boolean;

    @Output() onPageChanged = new EventEmitter<{ overViewChange: boolean; exercise?: Exercise; forceSave: boolean }>();
    @Output() examAboutToEnd = new EventEmitter<void>();
    @Output() onExamHandInEarly = new EventEmitter<void>();

    static itemsVisiblePerSideDefault = 4;
    itemsVisiblePerSide = ExamNavigationBarComponent.itemsVisiblePerSideDefault;

    criticalTime = moment.duration(5, 'minutes');

    icon: IconProp;
    getExerciseButtonTooltip = this.examParticipationService.getExerciseButtonTooltip;

    subscriptionToLiveExamExerciseUpdates: Subscription;

    constructor(private layoutService: LayoutService, private examExerciseUpdateService: ExamExerciseUpdateService, private examParticipationService: ExamParticipationService) {}

    ngOnInit(): void {
        this.subscriptionToLiveExamExerciseUpdates = this.examExerciseUpdateService.currentExerciseIdForNavigation.subscribe((exerciseIdToNavigateTo) => {
            // another exercise will only be displayed if the student clicks on the corresponding pop-up notification
            this.changeExerciseById(exerciseIdToNavigateTo);
        });

        this.layoutService.subscribeToLayoutChanges().subscribe(() => {
            // You will have all matched breakpoints in observerResponse
            if (this.layoutService.isBreakpointActive(CustomBreakpointNames.extraLarge)) {
                this.itemsVisiblePerSide = ExamNavigationBarComponent.itemsVisiblePerSideDefault;
            } else if (this.layoutService.isBreakpointActive(CustomBreakpointNames.large)) {
                this.itemsVisiblePerSide = 3;
            } else if (this.layoutService.isBreakpointActive(CustomBreakpointNames.medium)) {
                this.itemsVisiblePerSide = 1;
            } else {
                this.itemsVisiblePerSide = 0;
            }
        });
    }

    triggerExamAboutToEnd() {
        this.saveExercise(false);
        this.examAboutToEnd.emit();
    }

    /**
<<<<<<< HEAD
        @param exerciseIndex: exercise to switch to
        @param overviewPage: user wants to switch to the overview page
        @param forceSave: true if forceSave shall be used.
=======
     * @param overviewPage: user wants to switch to the overview page
     * @param exerciseIndex: index of the exercise to switch to, if it should not be used, you can pass -1
     * @param forceSave: true if forceSave shall be used.
>>>>>>> 61db0484
     */
    changePage(overviewPage: boolean, exerciseIndex: number, forceSave?: boolean): void {
        if (!overviewPage) {
            // out of index -> do nothing
            if (exerciseIndex > this.exercises.length - 1 || exerciseIndex < 0) {
                return;
            }
            // set index and emit event
            this.exerciseIndex = exerciseIndex;
            this.onPageChanged.emit({ overViewChange: false, exercise: this.exercises[this.exerciseIndex], forceSave: !!forceSave });
        } else if (overviewPage) {
            // set index and emit event
            this.exerciseIndex = -1;
            // save current exercise
            this.onPageChanged.emit({ overViewChange: true, exercise: undefined, forceSave: false });
        }
        this.setExerciseButtonStatus(this.exerciseIndex);
    }

    /**
     * Auxiliary method to call changeExerciseByIndex based on the unique id of the exercise
     * @param exerciseId the unique identifier of an exercise that stays the same regardless of student exam ordering
     */
    changeExerciseById(exerciseId: number) {
        const foundIndex = this.exercises.findIndex((ex) => ex.id === exerciseId);
        this.changePage(false, foundIndex, true);
    }

    /**
     * Save the currently active exercise and go to the next exercise.
     * @param changeExercise whether to go to the next exercise {boolean}
     */
    saveExercise(changeExercise = true) {
        const newIndex = this.exerciseIndex + 1;
        const submission = ExamParticipationService.getSubmissionForExercise(this.exercises[this.exerciseIndex]);
        // we do not submit programming exercises on a save
        if (submission && this.exercises[this.exerciseIndex].type !== ExerciseType.PROGRAMMING) {
            submission.submitted = true;
        }
        if (changeExercise) {
            if (newIndex > this.exercises.length - 1) {
                // we are in the last exercise, if out of range "change" active exercise to current in order to trigger a save
                this.changePage(false, this.exerciseIndex, true);
            } else {
                this.changePage(false, newIndex, true);
            }
        }
    }

    isProgrammingExercise() {
        return this.exercises[this.exerciseIndex].type === ExerciseType.PROGRAMMING;
    }

    isFileUploadExercise() {
        return this.exercises[this.exerciseIndex].type === ExerciseType.FILE_UPLOAD;
    }

    getOverviewStatus(): 'active' | '' {
        return this.overviewPageOpen ? 'active' : '';
    }

    /**
     * calculate the exercise status (also see exam-exercise-overview-page.component.ts --> make sure the logic is consistent)
     * also determines the used icon and its color
     * TODO: we should try to extract a method for the common logic which avoids side effects (i.e. changing this.icon)
     *  this method could e.g. return the sync status and the icon
     *
     * @param exerciseIndex index of the exercise
     * @return the sync status of the exercise (whether the corresponding submission is saved on the server or not)
     */
    setExerciseButtonStatus(exerciseIndex: number): 'synced' | 'synced active' | 'notSynced' {
        // start with a yellow status (edit icon)
        // TODO: it's a bit weired, that it works that multiple icons (one per exercise) are hold in the same instance variable of the component
        //  we should definitely refactor this and e.g. use the same ExamExerciseOverviewItem as in exam-exercise-overview-page.component.ts !
        this.icon = 'edit';
        const exercise = this.exercises[exerciseIndex];
        const submission = ExamParticipationService.getSubmissionForExercise(exercise);
        if (!submission) {
            // in case no participation/submission yet exists -> display synced
            return 'synced';
        }
        if (submission.submitted) {
            this.icon = 'check';
        }
        if (submission.isSynced) {
            // make button blue (except for the current page)
            if (exerciseIndex === this.exerciseIndex && !this.overviewPageOpen) {
                return 'synced active';
            } else {
                return 'synced';
            }
        } else {
            // make button yellow
            this.icon = 'edit';
            return 'notSynced';
        }
    }

    /**
     * Notify parent component when user wants to hand in early
     */
    handInEarly() {
        this.saveExercise(false);
        this.onExamHandInEarly.emit();
    }
}<|MERGE_RESOLUTION|>--- conflicted
+++ resolved
@@ -62,15 +62,9 @@
     }
 
     /**
-<<<<<<< HEAD
-        @param exerciseIndex: exercise to switch to
-        @param overviewPage: user wants to switch to the overview page
-        @param forceSave: true if forceSave shall be used.
-=======
      * @param overviewPage: user wants to switch to the overview page
      * @param exerciseIndex: index of the exercise to switch to, if it should not be used, you can pass -1
      * @param forceSave: true if forceSave shall be used.
->>>>>>> 61db0484
      */
     changePage(overviewPage: boolean, exerciseIndex: number, forceSave?: boolean): void {
         if (!overviewPage) {
