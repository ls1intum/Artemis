import { Component, EventEmitter, Input, OnInit, Output } from '@angular/core';
import { Exercise, ExerciseType } from 'app/entities/exercise.model';
import { LayoutService } from 'app/shared/breakpoints/layout.service';
import { CustomBreakpointNames } from 'app/shared/breakpoints/breakpoints.service';
import * as moment from 'moment';
import { Moment } from 'moment';
import { IconProp } from '@fortawesome/fontawesome-svg-core';
<<<<<<< HEAD
import { ExamExerciseUpdateService } from 'app/exam/manage/exam-exercise-update.service';
import { Subscription } from 'rxjs';
=======
import { ExamParticipationService } from 'app/exam/participate/exam-participation.service';
>>>>>>> 31666f85

@Component({
    selector: 'jhi-exam-navigation-bar',
    templateUrl: './exam-navigation-bar.component.html',
    styleUrls: ['./exam-navigation-bar.component.scss'],
})
export class ExamNavigationBarComponent implements OnInit {
    @Input() exercises: Exercise[] = [];
    @Input() exerciseIndex = 0;
    @Input() endDate: Moment;
    @Input() overviewPageOpen: boolean;

    @Output() onPageChanged = new EventEmitter<{ overViewChange: boolean; exercise?: Exercise; forceSave: boolean }>();
    @Output() examAboutToEnd = new EventEmitter<void>();
    @Output() onExamHandInEarly = new EventEmitter<void>();

    static itemsVisiblePerSideDefault = 4;
    itemsVisiblePerSide = ExamNavigationBarComponent.itemsVisiblePerSideDefault;

    criticalTime = moment.duration(5, 'minutes');

    icon: IconProp;
    getExerciseButtonTooltip = this.examParticipationService.getExerciseButtonTooltip;

<<<<<<< HEAD
    subscriptionToLiveExamExerciseUpdates: Subscription;

    constructor(private layoutService: LayoutService, private examExerciseUpdateService: ExamExerciseUpdateService) {}
=======
    constructor(private layoutService: LayoutService, private examParticipationService: ExamParticipationService) {}
>>>>>>> 31666f85

    ngOnInit(): void {
        this.subscriptionToLiveExamExerciseUpdates = this.examExerciseUpdateService.currentExerciseIdAndProblemStatement.subscribe((update) => {
            if (update.problemStatement === '') {
                // another exercise will only be displayed if the student clicks on the corresponding pop-up notification
                this.changeExerciseById(update.exerciseId);
            } else {
                this.updateExerciseProblemStatementById(update.exerciseId, update.problemStatement);
            }
        });

        this.layoutService.subscribeToLayoutChanges().subscribe(() => {
            // You will have all matched breakpoints in observerResponse
            if (this.layoutService.isBreakpointActive(CustomBreakpointNames.extraLarge)) {
                this.itemsVisiblePerSide = ExamNavigationBarComponent.itemsVisiblePerSideDefault;
            } else if (this.layoutService.isBreakpointActive(CustomBreakpointNames.large)) {
                this.itemsVisiblePerSide = 3;
            } else if (this.layoutService.isBreakpointActive(CustomBreakpointNames.medium)) {
                this.itemsVisiblePerSide = 1;
            } else {
                this.itemsVisiblePerSide = 0;
            }
        });
    }

    triggerExamAboutToEnd() {
        this.saveExercise(false);
        this.examAboutToEnd.emit();
    }

<<<<<<< HEAD
    /**
     * Changes the currently visible exercise
     * @param exerciseIndex of the student exam to navigate to / to display
     * @param forceSave whether to save the exercise before displaying another or not
     */
    changeExerciseByIndex(exerciseIndex: number, forceSave: boolean) {
        // out of index -> do nothing
        if (exerciseIndex > this.exercises.length - 1 || exerciseIndex < 0) {
            return;
=======
    /*
        @param exerciseIndex: exercise to switch to
        @param overviewPage: user wants to switch to the overview page
        @param forceSave: true if forceSave shall be used.
     */
    changePage(overviewPage: boolean, exerciseIndex?: number, forceSave?: boolean) {
        if (!overviewPage) {
            // out of index -> do nothing
            if (exerciseIndex! > this.exercises.length - 1 || exerciseIndex! < 0) {
                return;
            }
            // set index and emit event
            this.exerciseIndex = exerciseIndex!;
            this.onPageChanged.emit({ overViewChange: false, exercise: this.exercises[this.exerciseIndex], forceSave: !!forceSave });
        } else if (overviewPage) {
            // set index and emit event
            this.exerciseIndex = -1;
            // save current exercise
            this.onPageChanged.emit({ overViewChange: true, exercise: undefined, forceSave: false });
>>>>>>> 31666f85
        }
        this.setExerciseButtonStatus(this.exerciseIndex);
    }

    /**
     * Auxiliary method to call changeExerciseByIndex based on the unique id of the exercise
     * @param exerciseId the unique identifier of an exercise that stays the same regardless of student exam ordering
     */
    changeExerciseById(exerciseId: number) {
        const foundIndex = this.exercises.findIndex((ex) => ex.id === exerciseId);
        this.changeExerciseByIndex(foundIndex, true);
    }

    /**
     * Updates the problem statement of an exam exercise during an ongoing exam in real time,
     * i.e. the student will see the change immediately without the need to reload the page
     * @param exerciseId the unique exercise that needs to be updated
     * @param problemStatement the updated problem statement
     */
    updateExerciseProblemStatementById(exerciseId: number, problemStatement: string) {
        if (exerciseId !== -1 && problemStatement != undefined) {
            const foundIndex = this.exercises.findIndex((ex) => ex.id === exerciseId);
            this.exercises[foundIndex].problemStatement = problemStatement;
        }
    }

    /**
     * Save the currently active exercise and go to the next exercise.
     * @param changeExercise whether to go to the next exercise {boolean}
     */
    saveExercise(changeExercise = true) {
        const newIndex = this.exerciseIndex + 1;
        const submission = ExamParticipationService.getSubmissionForExercise(this.exercises[this.exerciseIndex]);
        // we do not submit programming exercises on a save
        if (submission && this.exercises[this.exerciseIndex].type !== ExerciseType.PROGRAMMING) {
            submission.submitted = true;
        }
        if (changeExercise) {
            if (newIndex > this.exercises.length - 1) {
                // we are in the last exercise, if out of range "change" active exercise to current in order to trigger a save
<<<<<<< HEAD
                this.changeExerciseByIndex(this.exerciseIndex, true);
            } else {
                this.changeExerciseByIndex(newIndex, true);
=======
                this.changePage(false, this.exerciseIndex, true);
            } else {
                this.changePage(false, newIndex, true);
>>>>>>> 31666f85
            }
        }
    }

    isProgrammingExercise() {
        return this.exercises[this.exerciseIndex].type === ExerciseType.PROGRAMMING;
    }

    isFileUploadExercise() {
        return this.exercises[this.exerciseIndex].type === ExerciseType.FILE_UPLOAD;
    }

    getOverviewStatus(): 'active' | '' {
        return this.overviewPageOpen ? 'active' : '';
    }

    setExerciseButtonStatus(exerciseIndex: number): 'synced' | 'synced active' | 'notSynced' {
        this.icon = 'edit';
        const exercise = this.exercises[exerciseIndex];
        const submission = ExamParticipationService.getSubmissionForExercise(exercise);
        if (submission) {
            if (submission.submitted) {
                this.icon = 'check';
            }
            if (submission.isSynced) {
                // make button blue
                if (exerciseIndex === this.exerciseIndex && !this.overviewPageOpen) {
                    return 'synced active';
                } else {
                    return 'synced';
                }
            } else {
                // make button yellow
                this.icon = 'edit';
                return 'notSynced';
            }
        } else {
            // in case no participation yet exists -> display synced
            return 'synced';
        }
    }

    /**
     * Notify parent component when user wants to hand in early
     */
    handInEarly() {
        this.saveExercise(false);
        this.onExamHandInEarly.emit();
    }
}<|MERGE_RESOLUTION|>--- conflicted
+++ resolved
@@ -5,12 +5,12 @@
 import * as moment from 'moment';
 import { Moment } from 'moment';
 import { IconProp } from '@fortawesome/fontawesome-svg-core';
-<<<<<<< HEAD
+//<<<<<<< feature/notification-system/live-exam-text-exercise-update-pop-up
 import { ExamExerciseUpdateService } from 'app/exam/manage/exam-exercise-update.service';
 import { Subscription } from 'rxjs';
-=======
+//=======
 import { ExamParticipationService } from 'app/exam/participate/exam-participation.service';
->>>>>>> 31666f85
+//>>>>>>> develop
 
 @Component({
     selector: 'jhi-exam-navigation-bar',
@@ -35,13 +35,13 @@
     icon: IconProp;
     getExerciseButtonTooltip = this.examParticipationService.getExerciseButtonTooltip;
 
-<<<<<<< HEAD
+//<<<<<<< feature/notification-system/live-exam-text-exercise-update-pop-up
     subscriptionToLiveExamExerciseUpdates: Subscription;
 
     constructor(private layoutService: LayoutService, private examExerciseUpdateService: ExamExerciseUpdateService) {}
-=======
+//=======
     constructor(private layoutService: LayoutService, private examParticipationService: ExamParticipationService) {}
->>>>>>> 31666f85
+//>>>>>>> develop
 
     ngOnInit(): void {
         this.subscriptionToLiveExamExerciseUpdates = this.examExerciseUpdateService.currentExerciseIdAndProblemStatement.subscribe((update) => {
@@ -72,17 +72,17 @@
         this.examAboutToEnd.emit();
     }
 
-<<<<<<< HEAD
+//<<<<<<< feature/notification-system/live-exam-text-exercise-update-pop-up
     /**
      * Changes the currently visible exercise
      * @param exerciseIndex of the student exam to navigate to / to display
      * @param forceSave whether to save the exercise before displaying another or not
      */
-    changeExerciseByIndex(exerciseIndex: number, forceSave: boolean) {
+//    changeExerciseByIndex(exerciseIndex: number, forceSave: boolean) {
         // out of index -> do nothing
         if (exerciseIndex > this.exercises.length - 1 || exerciseIndex < 0) {
             return;
-=======
+//=======
     /*
         @param exerciseIndex: exercise to switch to
         @param overviewPage: user wants to switch to the overview page
@@ -102,7 +102,7 @@
             this.exerciseIndex = -1;
             // save current exercise
             this.onPageChanged.emit({ overViewChange: true, exercise: undefined, forceSave: false });
->>>>>>> 31666f85
+//>>>>>>> develop
         }
         this.setExerciseButtonStatus(this.exerciseIndex);
     }
@@ -143,15 +143,15 @@
         if (changeExercise) {
             if (newIndex > this.exercises.length - 1) {
                 // we are in the last exercise, if out of range "change" active exercise to current in order to trigger a save
-<<<<<<< HEAD
+//<<<<<<< feature/notification-system/live-exam-text-exercise-update-pop-up
                 this.changeExerciseByIndex(this.exerciseIndex, true);
             } else {
                 this.changeExerciseByIndex(newIndex, true);
-=======
+//=======
                 this.changePage(false, this.exerciseIndex, true);
             } else {
                 this.changePage(false, newIndex, true);
->>>>>>> 31666f85
+//>>>>>>> develop
             }
         }
     }
