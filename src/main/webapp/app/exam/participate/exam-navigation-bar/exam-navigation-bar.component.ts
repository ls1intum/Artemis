import { Component, EventEmitter, Input, OnInit, Output } from '@angular/core';
import { Exercise, ExerciseType } from 'app/entities/exercise.model';
import { LayoutService } from 'app/shared/breakpoints/layout.service';
import { CustomBreakpointNames } from 'app/shared/breakpoints/breakpoints.service';
import * as moment from 'moment';
import { Moment } from 'moment';
import { IconProp } from '@fortawesome/fontawesome-svg-core';
import { ExamExerciseUpdateService } from 'app/exam/manage/exam-exercise-update.service';
import { Subscription } from 'rxjs';
import { ExamParticipationService } from 'app/exam/participate/exam-participation.service';
import { CommitState, DomainChange, DomainType } from 'app/exercises/programming/shared/code-editor/model/code-editor.model';
import { CodeEditorRepositoryService } from 'app/exercises/programming/shared/code-editor/service/code-editor-repository.service';
import { map } from 'rxjs/operators';
import { CodeEditorConflictStateService } from 'app/exercises/programming/shared/code-editor/service/code-editor-conflict-state.service';
import { ExamSession } from 'app/entities/exam-session.model';

@Component({
    selector: 'jhi-exam-navigation-bar',
    templateUrl: './exam-navigation-bar.component.html',
    styleUrls: ['./exam-navigation-bar.component.scss'],
})
export class ExamNavigationBarComponent implements OnInit {
    @Input() exercises: Exercise[] = [];
    @Input() exerciseIndex = 0;
    @Input() endDate: Moment;
    @Input() overviewPageOpen: boolean;
    @Input() examSessions?: ExamSession[] = [];
    @Output() onPageChanged = new EventEmitter<{ overViewChange: boolean; exercise?: Exercise; forceSave: boolean }>();
    @Output() examAboutToEnd = new EventEmitter<void>();
    @Output() onExamHandInEarly = new EventEmitter<void>();

    static itemsVisiblePerSideDefault = 4;
    itemsVisiblePerSide = ExamNavigationBarComponent.itemsVisiblePerSideDefault;

    criticalTime = moment.duration(5, 'minutes');

    icon: IconProp;
    getExerciseButtonTooltip = this.examParticipationService.getExerciseButtonTooltip;

<<<<<<< HEAD
    constructor(
        private layoutService: LayoutService,
        private examParticipationService: ExamParticipationService,
        private repositoryService: CodeEditorRepositoryService,
        private conflictService: CodeEditorConflictStateService,
    ) {}
=======
    subscriptionToLiveExamExerciseUpdates: Subscription;

    constructor(private layoutService: LayoutService, private examExerciseUpdateService: ExamExerciseUpdateService, private examParticipationService: ExamParticipationService) {}
>>>>>>> a77d6a9e

    ngOnInit(): void {
        this.subscriptionToLiveExamExerciseUpdates = this.examExerciseUpdateService.currentExerciseIdForNavigation.subscribe((exerciseIdToNavigateTo) => {
            // another exercise will only be displayed if the student clicks on the corresponding pop-up notification
            this.changeExerciseById(exerciseIdToNavigateTo);
        });

        this.layoutService.subscribeToLayoutChanges().subscribe(() => {
            // You will have all matched breakpoints in observerResponse
            if (this.layoutService.isBreakpointActive(CustomBreakpointNames.extraLarge)) {
                this.itemsVisiblePerSide = ExamNavigationBarComponent.itemsVisiblePerSideDefault;
            } else if (this.layoutService.isBreakpointActive(CustomBreakpointNames.large)) {
                this.itemsVisiblePerSide = 3;
            } else if (this.layoutService.isBreakpointActive(CustomBreakpointNames.medium)) {
                this.itemsVisiblePerSide = 1;
            } else {
                this.itemsVisiblePerSide = 0;
            }
        });

        const isInitialSession = this.examSessions && this.examSessions.length > 0 && this.examSessions[0].initialSession;
        if (isInitialSession || isInitialSession == undefined) {
            return;
        }

        // If it is not an initial session, update the isSynced variable for out of sync submissions.
        this.exercises
            .filter((exercise) => exercise.type === ExerciseType.PROGRAMMING && exercise.studentParticipations)
            .forEach((exercise) => {
                const domain: DomainChange = [DomainType.PARTICIPATION, exercise.studentParticipations![0]];
                this.conflictService.setDomain(domain);
                this.repositoryService.setDomain(domain);

                this.repositoryService
                    .getStatus()
                    .pipe(map((response) => Object.values(CommitState).find((commitState) => commitState === response.repositoryStatus)))
                    .subscribe((commitState) => {
                        const submission = ExamParticipationService.getSubmissionForExercise(exercise);
                        if (commitState === CommitState.UNCOMMITTED_CHANGES && submission) {
                            // If there are uncommitted changes: set isSynced to false.
                            submission.isSynced = false;
                        }
                    });
            });
    }

    triggerExamAboutToEnd() {
        this.saveExercise(false);
        this.examAboutToEnd.emit();
    }

    /**
     * @param overviewPage: user wants to switch to the overview page
     * @param exerciseIndex: index of the exercise to switch to, if it should not be used, you can pass -1
     * @param forceSave: true if forceSave shall be used.
     */
    changePage(overviewPage: boolean, exerciseIndex: number, forceSave?: boolean): void {
        if (!overviewPage) {
            // out of index -> do nothing
            if (exerciseIndex > this.exercises.length - 1 || exerciseIndex < 0) {
                return;
            }
            // set index and emit event
            this.exerciseIndex = exerciseIndex;
            this.onPageChanged.emit({ overViewChange: false, exercise: this.exercises[this.exerciseIndex], forceSave: !!forceSave });
        } else if (overviewPage) {
            // set index and emit event
            this.exerciseIndex = -1;
            // save current exercise
            this.onPageChanged.emit({ overViewChange: true, exercise: undefined, forceSave: false });
        }
        this.setExerciseButtonStatus(this.exerciseIndex);
    }

    /**
     * Auxiliary method to call changeExerciseByIndex based on the unique id of the exercise
     * @param exerciseId the unique identifier of an exercise that stays the same regardless of student exam ordering
     */
    changeExerciseById(exerciseId: number) {
        const foundIndex = this.exercises.findIndex((exercise) => exercise.id === exerciseId);
        this.changePage(false, foundIndex, true);
    }

    /**
     * Save the currently active exercise and go to the next exercise.
     * @param changeExercise whether to go to the next exercise {boolean}
     */
    saveExercise(changeExercise = true) {
        const newIndex = this.exerciseIndex + 1;
        const submission = ExamParticipationService.getSubmissionForExercise(this.exercises[this.exerciseIndex]);
        // we do not submit programming exercises on a save
        if (submission && this.exercises[this.exerciseIndex].type !== ExerciseType.PROGRAMMING) {
            submission.submitted = true;
        }
        if (changeExercise) {
            if (newIndex > this.exercises.length - 1) {
                // we are in the last exercise, if out of range "change" active exercise to current in order to trigger a save
                this.changePage(false, this.exerciseIndex, true);
            } else {
                this.changePage(false, newIndex, true);
            }
        }
    }

    isProgrammingExercise() {
        return this.exercises[this.exerciseIndex].type === ExerciseType.PROGRAMMING;
    }

    isFileUploadExercise() {
        return this.exercises[this.exerciseIndex].type === ExerciseType.FILE_UPLOAD;
    }

    getOverviewStatus(): 'active' | '' {
        return this.overviewPageOpen ? 'active' : '';
    }

    /**
     * calculate the exercise status (also see exam-exercise-overview-page.component.ts --> make sure the logic is consistent)
     * also determines the used icon and its color
     * TODO: we should try to extract a method for the common logic which avoids side effects (i.e. changing this.icon)
     *  this method could e.g. return the sync status and the icon
     *
     * @param exerciseIndex index of the exercise
     * @return the sync status of the exercise (whether the corresponding submission is saved on the server or not)
     */
    setExerciseButtonStatus(exerciseIndex: number): 'synced' | 'synced active' | 'notSynced' {
        // start with a yellow status (edit icon)
        // TODO: it's a bit weired, that it works that multiple icons (one per exercise) are hold in the same instance variable of the component
        //  we should definitely refactor this and e.g. use the same ExamExerciseOverviewItem as in exam-exercise-overview-page.component.ts !
        this.icon = 'edit';
        const exercise = this.exercises[exerciseIndex];
        const submission = ExamParticipationService.getSubmissionForExercise(exercise);
        if (!submission) {
            // in case no participation/submission yet exists -> display synced
            return 'synced';
        }
        if (submission.submitted) {
            this.icon = 'check';
        }
        if (submission.isSynced) {
            // make button blue (except for the current page)
            if (exerciseIndex === this.exerciseIndex && !this.overviewPageOpen) {
                return 'synced active';
            } else {
                return 'synced';
            }
        } else {
            // make button yellow
            this.icon = 'edit';
            return 'notSynced';
        }
    }

    /**
     * Notify parent component when user wants to hand in early
     */
    handInEarly() {
        this.saveExercise(false);
        this.onExamHandInEarly.emit();
    }
}<|MERGE_RESOLUTION|>--- conflicted
+++ resolved
@@ -36,19 +36,16 @@
 
     icon: IconProp;
     getExerciseButtonTooltip = this.examParticipationService.getExerciseButtonTooltip;
-
-<<<<<<< HEAD
+  
+    subscriptionToLiveExamExerciseUpdates: Subscription;
+
     constructor(
         private layoutService: LayoutService,
         private examParticipationService: ExamParticipationService,
+        private examExerciseUpdateService: ExamExerciseUpdateService,
         private repositoryService: CodeEditorRepositoryService,
         private conflictService: CodeEditorConflictStateService,
     ) {}
-=======
-    subscriptionToLiveExamExerciseUpdates: Subscription;
-
-    constructor(private layoutService: LayoutService, private examExerciseUpdateService: ExamExerciseUpdateService, private examParticipationService: ExamParticipationService) {}
->>>>>>> a77d6a9e
 
     ngOnInit(): void {
         this.subscriptionToLiveExamExerciseUpdates = this.examExerciseUpdateService.currentExerciseIdForNavigation.subscribe((exerciseIdToNavigateTo) => {
