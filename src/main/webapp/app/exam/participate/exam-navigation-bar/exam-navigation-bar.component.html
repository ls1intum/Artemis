--- conflicted
+++ resolved
@@ -54,11 +54,7 @@
     </div>
     <div class="col">
         <div class="row justify-content-end align-items-start pe-2">
-<<<<<<< HEAD
-            <div *ngIf="!overviewPageOpen" class="d-flex mb-2">
-=======
-            <div class="d-flex mb-2 justify-content-end">
->>>>>>> 30d3d571
+            <div *ngIf="!overviewPageOpen" class="d-flex mb-2 justify-content-end">
                 <button [class.invisible]="isProgrammingExercise() || isFileUploadExercise()" class="btn btn-primary" (click)="saveExercise()">
                     {{ 'artemisApp.examParticipation.' + (exerciseIndex >= exercises.length - 1 ? 'submitLastExercise' : 'submitOtherExercise') | artemisTranslate }}
                 </button>
