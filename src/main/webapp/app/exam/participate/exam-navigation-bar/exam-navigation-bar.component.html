<div class="row justify-content-between align-items-start exam-navigation pt-3">
    <div class="col m-0">
<<<<<<< HEAD
        <div class="col d-none d-lg-block h3 m-0 text-overflow" *ngIf="exercises && exercises.length > 0 && !overviewPageOpen && !quizExamPageOpen">
            {{ 'artemisApp.examParticipation.progress' | artemisTranslate: { current: exerciseIndex + 1, all: exercises.length } }}
        </div>
        <div class="col d-block d-lg-none h3 m-0 text-overflow" style="flex: 0.2" *ngIf="exercises && exercises.length > 0 && !overviewPageOpen && !quizExamPageOpen">
            {{ 'artemisApp.examParticipation.progressSmall' | artemisTranslate: { current: exerciseIndex + 1, all: exercises.length } }}
        </div>
        <div class="h3 m-0 text-overflow d-block col" *ngIf="overviewPageOpen">
            {{ 'artemisApp.examParticipation.examOverview' | artemisTranslate }}
        </div>
        <div class="h3 m-0 text-overflow d-block col" *ngIf="quizExamPageOpen">
            {{ 'artemisApp.quizPool.navigationTitle' | artemisTranslate }}
        </div>
=======
        @if (exercises && exercises.length > 0 && !overviewPageOpen) {
            <div class="col d-none d-lg-block h3 m-0 text-overflow">
                {{ 'artemisApp.examParticipation.progress' | artemisTranslate: { current: exerciseIndex + 1, all: exercises.length } }}
            </div>
        }
        @if (exercises && exercises.length > 0 && !overviewPageOpen) {
            <div class="col d-block d-lg-none h3 m-0 text-overflow" style="flex: 0.2">
                {{ 'artemisApp.examParticipation.progressSmall' | artemisTranslate: { current: exerciseIndex + 1, all: exercises.length } }}
            </div>
        }
        @if (overviewPageOpen) {
            <div class="h3 m-0 text-overflow d-block col">
                {{ 'artemisApp.examParticipation.examOverview' | artemisTranslate }}
            </div>
        }
>>>>>>> 6f02a41b
        <div class="mt-2">
            <jhi-exam-live-events-button />
        </div>
    </div>
    <div class="col">
        <div class="d-flex justify-content-center">
            <!-- exam overview item -->
            <div class="navigation-item overview">
<<<<<<< HEAD
                <button
                    *ngIf="!examTimeLineView"
                    class="btn btn-primary w-100 synced"
                    [ngClass]="getOverviewStatus()"
                    [ngbTooltip]="'artemisApp.examParticipation.examOverview' | artemisTranslate"
                    (click)="changePage(true, false, -1)"
                >
                    <fa-icon [icon]="faBars"></fa-icon>
                </button>
=======
                @if (!examTimeLineView) {
                    <button
                        class="btn btn-primary w-100 synced"
                        [ngClass]="getOverviewStatus()"
                        [ngbTooltip]="'artemisApp.examParticipation.examOverview' | artemisTranslate"
                        (click)="changePage(true, -1)"
                    >
                        <fa-icon [icon]="faBars"></fa-icon>
                    </button>
                }
>>>>>>> 6f02a41b
            </div>
            <div class="navigation-item">
                <button
                    class="btn btn-secondary w-100"
                    (click)="changePage(false, quizExam ? exerciseIndex == 0 : false, exerciseIndex - 1, false)"
                    [disabled]="exerciseIndex + (quizExam ? 1 : 0) <= 0"
                >
                    <span aria-hidden="true">&laquo;</span>
                    <span class="sr-only">Previous</span>
                </button>
            </div>
<<<<<<< HEAD
            <!-- quiz exam item -->
            <div *ngIf="quizExam" class="navigation-item">
                <button
                    *ngIf="!examTimeLineView"
                    class="btn btn-primary w-100 synced"
                    [ngClass]="setQuizExamButtonStatus()"
                    [ngbTooltip]="!examTimeLineView ? ('artemisApp.examParticipation.' + getQuizExamButtonTooltip() | artemisTranslate) : ''"
                    (click)="changePage(false, true, -1)"
                >
                    <fa-icon [icon]="icon"></fa-icon>
                </button>
                <div class="exerciseIndex">{{ 'artemisApp.quizPool.navigationTitle' | artemisTranslate }}</div>
            </div>
            <ng-container *ngFor="let exercise of exercises; let i = index">
                <div
                    class="navigation-item"
                    *ngIf="
                        i >=
                            exerciseIndex -
                                itemsVisiblePerSide -
                                (exerciseIndex + 1 + itemsVisiblePerSide > exercises.length ? exerciseIndex + 1 + itemsVisiblePerSide - exercises.length : 0) &&
                        i <= exerciseIndex + itemsVisiblePerSide - (exerciseIndex - itemsVisiblePerSide <= 0 ? exerciseIndex - itemsVisiblePerSide : 0)
                    "
                >
                    <button
                        id="exam-exercise-{{ i }}"
                        class="btn btn-primary w-100"
                        [ngClass]="setExerciseButtonStatus(i)"
                        [ngbTooltip]="!examTimeLineView ? ('artemisApp.examParticipation.' + getExerciseButtonTooltip(exercise) | artemisTranslate) : ''"
                        (click)="changePage(false, false, i, false)"
                    >
                        <fa-icon [icon]="icon"></fa-icon>
                    </button>
                    <div class="exerciseIndex">{{ i + 1 }}</div>
                </div>
            </ng-container>
=======
            @for (exercise of exercises; track exercise; let i = $index) {
                @if (
                    i >=
                        exerciseIndex -
                            itemsVisiblePerSide -
                            (exerciseIndex + 1 + itemsVisiblePerSide > exercises.length ? exerciseIndex + 1 + itemsVisiblePerSide - exercises.length : 0) &&
                    i <= exerciseIndex + itemsVisiblePerSide - (exerciseIndex - itemsVisiblePerSide <= 0 ? exerciseIndex - itemsVisiblePerSide : 0)
                ) {
                    <div class="navigation-item">
                        <button
                            id="exam-exercise-{{ i }}"
                            class="btn btn-primary w-100"
                            [ngClass]="setExerciseButtonStatus(i)"
                            [ngbTooltip]="!examTimeLineView ? ('artemisApp.examParticipation.' + getExerciseButtonTooltip(exercise) | artemisTranslate) : ''"
                            (click)="changePage(false, i, false)"
                        >
                            <fa-icon [icon]="icon"></fa-icon>
                        </button>
                        <div class="exerciseIndex">{{ i + 1 }}</div>
                    </div>
                }
            }
>>>>>>> 6f02a41b
            <div class="navigation-item">
                <button
                    class="btn btn-secondary w-100"
                    (click)="changePage(false, !!(quizExam && overviewPageOpen), overviewPageOpen ? 0 : exerciseIndex + 1, false)"
                    [disabled]="overviewPageOpen || exerciseIndex >= exercises.length - 1 || exerciseIndex + (quizExam ? 1 : 0) < 0"
                >
                    <span aria-hidden="true">&raquo;</span>
                    <span class="sr-only">Next</span>
                </button>
            </div>
        </div>
    </div>
    <div class="col">
<<<<<<< HEAD
        <div *ngIf="!examTimeLineView" class="row justify-content-end align-items-start pe-2">
            <div class="d-flex mb-2 justify-content-end">
                <button
                    id="save"
                    *ngIf="!overviewPageOpen"
                    [class.invisible]="!quizExamPageOpen && (isProgrammingExercise() || isFileUploadExercise())"
                    class="btn btn-primary"
                    (click)="saveExercise()"
                >
                    {{ 'artemisApp.examParticipation.' + (exerciseIndex >= exercises.length - 1 ? 'submitLastExercise' : 'submitOtherExercise') | artemisTranslate }}
                </button>
                <button id="hand-in-early" class="btn btn-danger ms-2" (click)="handInEarly()">
                    {{ 'artemisApp.examParticipation.handInEarly' | artemisTranslate }}
                </button>
            </div>
            <div class="ms-3 mb-2">
                <jhi-exam-timer
                    class="d-flex justify-content-end mx-0"
                    [criticalTime]="criticalTime"
                    [endDate]="endDate"
                    (timerAboutToEnd)="triggerExamAboutToEnd()"
                ></jhi-exam-timer>
=======
        @if (!examTimeLineView) {
            <div class="row justify-content-end align-items-start pe-2">
                <div class="d-flex mb-2 justify-content-end">
                    @if (!overviewPageOpen) {
                        <button id="save" [class.invisible]="isProgrammingExercise() || isFileUploadExercise()" class="btn btn-primary" (click)="saveExercise()">
                            {{ 'artemisApp.examParticipation.' + (exerciseIndex >= exercises.length - 1 ? 'submitLastExercise' : 'submitOtherExercise') | artemisTranslate }}
                        </button>
                    }
                    <button id="hand-in-early" class="btn btn-danger ms-2" (click)="handInEarly()">
                        {{ 'artemisApp.examParticipation.handInEarly' | artemisTranslate }}
                    </button>
                </div>
                <div class="ms-3 mb-2">
                    <jhi-exam-timer
                        class="d-flex justify-content-end mx-0"
                        [criticalTime]="criticalTime"
                        [endDate]="endDate"
                        (timerAboutToEnd)="triggerExamAboutToEnd()"
                    ></jhi-exam-timer>
                </div>
>>>>>>> 6f02a41b
            </div>
        }
    </div>
</div><|MERGE_RESOLUTION|>--- conflicted
+++ resolved
@@ -1,25 +1,11 @@
 <div class="row justify-content-between align-items-start exam-navigation pt-3">
     <div class="col m-0">
-<<<<<<< HEAD
-        <div class="col d-none d-lg-block h3 m-0 text-overflow" *ngIf="exercises && exercises.length > 0 && !overviewPageOpen && !quizExamPageOpen">
-            {{ 'artemisApp.examParticipation.progress' | artemisTranslate: { current: exerciseIndex + 1, all: exercises.length } }}
-        </div>
-        <div class="col d-block d-lg-none h3 m-0 text-overflow" style="flex: 0.2" *ngIf="exercises && exercises.length > 0 && !overviewPageOpen && !quizExamPageOpen">
-            {{ 'artemisApp.examParticipation.progressSmall' | artemisTranslate: { current: exerciseIndex + 1, all: exercises.length } }}
-        </div>
-        <div class="h3 m-0 text-overflow d-block col" *ngIf="overviewPageOpen">
-            {{ 'artemisApp.examParticipation.examOverview' | artemisTranslate }}
-        </div>
-        <div class="h3 m-0 text-overflow d-block col" *ngIf="quizExamPageOpen">
-            {{ 'artemisApp.quizPool.navigationTitle' | artemisTranslate }}
-        </div>
-=======
-        @if (exercises && exercises.length > 0 && !overviewPageOpen) {
+        @if (exercises && exercises.length > 0 && !overviewPageOpen && !quizExamPageOpen) {
             <div class="col d-none d-lg-block h3 m-0 text-overflow">
                 {{ 'artemisApp.examParticipation.progress' | artemisTranslate: { current: exerciseIndex + 1, all: exercises.length } }}
             </div>
         }
-        @if (exercises && exercises.length > 0 && !overviewPageOpen) {
+        @if (exercises && exercises.length > 0 && !overviewPageOpen && !quizExamPageOpen) {
             <div class="col d-block d-lg-none h3 m-0 text-overflow" style="flex: 0.2">
                 {{ 'artemisApp.examParticipation.progressSmall' | artemisTranslate: { current: exerciseIndex + 1, all: exercises.length } }}
             </div>
@@ -29,7 +15,11 @@
                 {{ 'artemisApp.examParticipation.examOverview' | artemisTranslate }}
             </div>
         }
->>>>>>> 6f02a41b
+        @if (overviewPageOpen) {
+            <div class="h3 m-0 text-overflow d-block col">
+                {{ 'artemisApp.quizPool.navigationTitle' | artemisTranslate }}
+            </div>
+        }
         <div class="mt-2">
             <jhi-exam-live-events-button />
         </div>
@@ -38,77 +28,43 @@
         <div class="d-flex justify-content-center">
             <!-- exam overview item -->
             <div class="navigation-item overview">
-<<<<<<< HEAD
-                <button
-                    *ngIf="!examTimeLineView"
-                    class="btn btn-primary w-100 synced"
-                    [ngClass]="getOverviewStatus()"
-                    [ngbTooltip]="'artemisApp.examParticipation.examOverview' | artemisTranslate"
-                    (click)="changePage(true, false, -1)"
-                >
-                    <fa-icon [icon]="faBars"></fa-icon>
-                </button>
-=======
                 @if (!examTimeLineView) {
                     <button
                         class="btn btn-primary w-100 synced"
                         [ngClass]="getOverviewStatus()"
                         [ngbTooltip]="'artemisApp.examParticipation.examOverview' | artemisTranslate"
-                        (click)="changePage(true, -1)"
+                        (click)="changePage(true, false, -1)"
                     >
                         <fa-icon [icon]="faBars"></fa-icon>
                     </button>
                 }
->>>>>>> 6f02a41b
             </div>
             <div class="navigation-item">
                 <button
                     class="btn btn-secondary w-100"
-                    (click)="changePage(false, quizExam ? exerciseIndex == 0 : false, exerciseIndex - 1, false)"
+                    (click)="changePage(false, quizExam ? exerciseIndex === 0 : false, exerciseIndex - 1, false)"
                     [disabled]="exerciseIndex + (quizExam ? 1 : 0) <= 0"
                 >
                     <span aria-hidden="true">&laquo;</span>
                     <span class="sr-only">Previous</span>
                 </button>
             </div>
-<<<<<<< HEAD
             <!-- quiz exam item -->
-            <div *ngIf="quizExam" class="navigation-item">
-                <button
-                    *ngIf="!examTimeLineView"
-                    class="btn btn-primary w-100 synced"
-                    [ngClass]="setQuizExamButtonStatus()"
-                    [ngbTooltip]="!examTimeLineView ? ('artemisApp.examParticipation.' + getQuizExamButtonTooltip() | artemisTranslate) : ''"
-                    (click)="changePage(false, true, -1)"
-                >
-                    <fa-icon [icon]="icon"></fa-icon>
-                </button>
-                <div class="exerciseIndex">{{ 'artemisApp.quizPool.navigationTitle' | artemisTranslate }}</div>
-            </div>
-            <ng-container *ngFor="let exercise of exercises; let i = index">
-                <div
-                    class="navigation-item"
-                    *ngIf="
-                        i >=
-                            exerciseIndex -
-                                itemsVisiblePerSide -
-                                (exerciseIndex + 1 + itemsVisiblePerSide > exercises.length ? exerciseIndex + 1 + itemsVisiblePerSide - exercises.length : 0) &&
-                        i <= exerciseIndex + itemsVisiblePerSide - (exerciseIndex - itemsVisiblePerSide <= 0 ? exerciseIndex - itemsVisiblePerSide : 0)
-                    "
-                >
-                    <button
-                        id="exam-exercise-{{ i }}"
-                        class="btn btn-primary w-100"
-                        [ngClass]="setExerciseButtonStatus(i)"
-                        [ngbTooltip]="!examTimeLineView ? ('artemisApp.examParticipation.' + getExerciseButtonTooltip(exercise) | artemisTranslate) : ''"
-                        (click)="changePage(false, false, i, false)"
-                    >
-                        <fa-icon [icon]="icon"></fa-icon>
-                    </button>
-                    <div class="exerciseIndex">{{ i + 1 }}</div>
+            @if (quizExam) {
+                <div class="navigation-item">
+                    @if (!examTimeLineView) {
+                        <button
+                            class="btn btn-primary w-100 synced"
+                            [ngClass]="setQuizExamButtonStatus()"
+                            [ngbTooltip]="!examTimeLineView ? ('artemisApp.examParticipation.' + getQuizExamButtonTooltip() | artemisTranslate) : ''"
+                            (click)="changePage(false, true, -1)"
+                        >
+                            <fa-icon [icon]="icon"></fa-icon>
+                        </button>
+                    }
+                    <div class="exerciseIndex">{{ 'artemisApp.quizPool.navigationTitle' | artemisTranslate }}</div>
                 </div>
-            </ng-container>
-=======
+            }
             @for (exercise of exercises; track exercise; let i = $index) {
                 @if (
                     i >=
@@ -123,7 +79,7 @@
                             class="btn btn-primary w-100"
                             [ngClass]="setExerciseButtonStatus(i)"
                             [ngbTooltip]="!examTimeLineView ? ('artemisApp.examParticipation.' + getExerciseButtonTooltip(exercise) | artemisTranslate) : ''"
-                            (click)="changePage(false, i, false)"
+                            (click)="changePage(false, false, i, false)"
                         >
                             <fa-icon [icon]="icon"></fa-icon>
                         </button>
@@ -131,7 +87,6 @@
                     </div>
                 }
             }
->>>>>>> 6f02a41b
             <div class="navigation-item">
                 <button
                     class="btn btn-secondary w-100"
@@ -145,35 +100,16 @@
         </div>
     </div>
     <div class="col">
-<<<<<<< HEAD
-        <div *ngIf="!examTimeLineView" class="row justify-content-end align-items-start pe-2">
-            <div class="d-flex mb-2 justify-content-end">
-                <button
-                    id="save"
-                    *ngIf="!overviewPageOpen"
-                    [class.invisible]="!quizExamPageOpen && (isProgrammingExercise() || isFileUploadExercise())"
-                    class="btn btn-primary"
-                    (click)="saveExercise()"
-                >
-                    {{ 'artemisApp.examParticipation.' + (exerciseIndex >= exercises.length - 1 ? 'submitLastExercise' : 'submitOtherExercise') | artemisTranslate }}
-                </button>
-                <button id="hand-in-early" class="btn btn-danger ms-2" (click)="handInEarly()">
-                    {{ 'artemisApp.examParticipation.handInEarly' | artemisTranslate }}
-                </button>
-            </div>
-            <div class="ms-3 mb-2">
-                <jhi-exam-timer
-                    class="d-flex justify-content-end mx-0"
-                    [criticalTime]="criticalTime"
-                    [endDate]="endDate"
-                    (timerAboutToEnd)="triggerExamAboutToEnd()"
-                ></jhi-exam-timer>
-=======
         @if (!examTimeLineView) {
             <div class="row justify-content-end align-items-start pe-2">
                 <div class="d-flex mb-2 justify-content-end">
                     @if (!overviewPageOpen) {
-                        <button id="save" [class.invisible]="isProgrammingExercise() || isFileUploadExercise()" class="btn btn-primary" (click)="saveExercise()">
+                        <button
+                            id="save"
+                            [class.invisible]="!quizExamPageOpen && (isProgrammingExercise() || isFileUploadExercise())"
+                            class="btn btn-primary"
+                            (click)="saveExercise()"
+                        >
                             {{ 'artemisApp.examParticipation.' + (exerciseIndex >= exercises.length - 1 ? 'submitLastExercise' : 'submitOtherExercise') | artemisTranslate }}
                         </button>
                     }
@@ -189,7 +125,6 @@
                         (timerAboutToEnd)="triggerExamAboutToEnd()"
                     ></jhi-exam-timer>
                 </div>
->>>>>>> 6f02a41b
             </div>
         }
     </div>
