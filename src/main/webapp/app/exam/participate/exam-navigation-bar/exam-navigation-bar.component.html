--- conflicted
+++ resolved
@@ -57,13 +57,8 @@
         </div>
     </div>
     <div class="col">
-<<<<<<< HEAD
-        <div class="row justify-content-end align-items-start pr-2">
+        <div class="row justify-content-end align-items-start pe-2">
             <div *ngIf="!overviewPageOpen" class="d-flex mb-2">
-=======
-        <div class="row justify-content-end align-items-start pe-2">
-            <div class="d-flex mb-2">
->>>>>>> b011bcfb
                 <button [class.invisible]="isProgrammingExercise() || isFileUploadExercise()" class="btn btn-primary" (click)="saveExercise()">
                     {{ 'artemisApp.examParticipation.' + (exerciseIndex >= exercises.length - 1 ? 'submitLastExercise' : 'submitOtherExercise') | artemisTranslate }}
                 </button>
