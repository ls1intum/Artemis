<div class="row justify-content-between align-items-start exam-navigation sticky-top pt-2">
    <div class="col-auto d-none d-lg-block h3 m-0 text-overflow" *ngIf="exercises && exercises.length > 0">
        {{ 'artemisApp.examParticipation.progress' | translate: { current: exerciseIndex + 1, all: exercises.length } }}
    </div>
    <div class="col-auto d-block d-lg-none h3 m-0 text-overflow" *ngIf="exercises && exercises.length > 0">
        {{ 'artemisApp.examParticipation.progressSmall' | translate: { current: exerciseIndex + 1, all: exercises.length } }}
    </div>
    <div class="col">
        <div class="d-flex justify-content-center">
            <div class="navigation-item">
                <button class="btn btn-secondary w-100" (click)="changeExercise(exerciseIndex - 1, false)">
                    <span aria-hidden="true">&laquo;</span>
                    <span class="sr-only">Previous</span>
                </button>
            </div>
            <ng-container *ngFor="let exercise of exercises; let i = index">
                <div
                    class="navigation-item"
                    *ngIf="
                        i >=
                            exerciseIndex -
                                itemsVisiblePerSide -
                                (exerciseIndex + 1 + itemsVisiblePerSide > exercises.length ? exerciseIndex + 1 + itemsVisiblePerSide - exercises.length : 0) &&
                        i <= exerciseIndex + itemsVisiblePerSide - (exerciseIndex - itemsVisiblePerSide <= 0 ? exerciseIndex - itemsVisiblePerSide : 0)
                    "
                >
<<<<<<< HEAD
                    <button
                        class="btn w-100"
                        [ngClass]="setExerciseButtonStatus(i)"
                        [ngbTooltip]="'artemisApp.examParticipation.' + getExerciseButtonTooltip(i) | translate"
                        (click)="changeExercise(i)"
                    >
=======
                    <button class="btn w-100" [ngClass]="setExerciseButtonStatus(i)" (click)="changeExercise(i, false)">
>>>>>>> e043c847
                        <fa-icon [icon]="icon"></fa-icon>
                    </button>
                    <div class="exerciseIndex">{{ i + 1 }}</div>
                </div>
            </ng-container>
            <div class="navigation-item">
                <button class="btn btn-secondary w-100" (click)="changeExercise(exerciseIndex + 1, false)">
                    <span aria-hidden="true">&raquo;</span>
                    <span class="sr-only">Next</span>
                </button>
            </div>
        </div>
    </div>
    <div class="col-auto">
        <div class="row justify-content-end align-items-start pr-2">
            <div class="col">
                <button [class.invisible]="isProgrammingExercise()" class="btn btn-primary px-3 mb-2" (click)="saveExercise()">
                    {{ 'artemisApp.examParticipation.' + (exerciseIndex >= exercises.length - 1 ? 'submitLastExercise' : 'submitOtherExercise') | translate }}
                </button>
            </div>
            <div class="col-auto h3 timer px-1" jhiTranslate="artemisApp.examParticipation.timer">Time Left:</div>
            <div class="col-auto h3 m-0 text-overflow remaining-time mb-2 px-0" [class.critical]="criticalTime">
                {{ displayTime$ | async }}
            </div>
        </div>
    </div>
</div><|MERGE_RESOLUTION|>--- conflicted
+++ resolved
@@ -24,16 +24,12 @@
                         i <= exerciseIndex + itemsVisiblePerSide - (exerciseIndex - itemsVisiblePerSide <= 0 ? exerciseIndex - itemsVisiblePerSide : 0)
                     "
                 >
-<<<<<<< HEAD
                     <button
                         class="btn w-100"
                         [ngClass]="setExerciseButtonStatus(i)"
                         [ngbTooltip]="'artemisApp.examParticipation.' + getExerciseButtonTooltip(i) | translate"
-                        (click)="changeExercise(i)"
+                        (click)="changeExercise(i, false)"
                     >
-=======
-                    <button class="btn w-100" [ngClass]="setExerciseButtonStatus(i)" (click)="changeExercise(i, false)">
->>>>>>> e043c847
                         <fa-icon [icon]="icon"></fa-icon>
                     </button>
                     <div class="exerciseIndex">{{ i + 1 }}</div>
