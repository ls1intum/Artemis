--- conflicted
+++ resolved
@@ -88,25 +88,6 @@
             const informationBoxExaminedStudent = this.buildInformationBox('artemisApp.exam.examinedStudent', boxContentExaminedStudent);
             this.examInformationBoxData.push(informationBoxExaminedStudent);
         }
-<<<<<<< HEAD
-
-        // For test exams, display both the start and end dates, as the working time applies to a single attempt.
-        if (this.exam.testExam) {
-            if (this.startDate) {
-                const informationBoxStartDate = this.buildInformationBox('artemisApp.exam.startDate', this.startDate.toString(), 'formatedDate');
-                this.examInformationBoxData.push(informationBoxStartDate);
-            }
-
-            if (this.endDate) {
-                const informationBoxStartDate = this.buildInformationBox('artemisApp.exam.endDate', this.endDate.toString(), 'formatedDate');
-                this.examInformationBoxData.push(informationBoxStartDate);
-            }
-        } else {
-            if (this.startDate) {
-                const informationBoxStartDate = this.buildInformationBox('artemisApp.exam.date', this.startDate.toString(), 'formatedDate');
-                this.examInformationBoxData.push(informationBoxStartDate);
-            }
-=======
         if (this.startDate) {
             const boxContentStartDate: InformationBoxContent = {
                 type: 'dateTime',
@@ -114,7 +95,6 @@
             };
             const informationBoxStartDate = this.buildInformationBox('artemisApp.exam.date', boxContentStartDate, true);
             this.examInformationBoxData.push(informationBoxStartDate);
->>>>>>> cf1ea29a
         }
 
         const boxContentExamWorkingTime: InformationBoxContent = {
