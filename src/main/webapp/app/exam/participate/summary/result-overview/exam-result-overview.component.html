@if (showResultOverview) {
    <div>
        <h3>
            {{ 'artemisApp.exam.examSummary.points.overview' | artemisTranslate }}
        </h3>
        <div class="container exam-points-summary-container">
            <table class="table table-striped table-hover" id="result-overview-table">
                <thead>
                    <tr>
                        <th scope="col">#</th>
                        <th scope="col">{{ 'artemisApp.exam.examSummary.points.exercise' | artemisTranslate }}</th>
                        @if (showIncludedInScoreColumn) {
                            <th scope="col">{{ 'artemisApp.exercise.includedInOverallScore' | artemisTranslate }}</th>
                        }
                        <th scope="col">{{ 'artemisApp.exam.examSummary.points.yourPoints' | artemisTranslate }}</th>
                        <th scope="col">{{ 'artemisApp.exam.examSummary.points.maxPoints' | artemisTranslate }}</th>
                        <th scope="col">{{ 'artemisApp.exam.examSummary.points.achievedPercentage' | artemisTranslate }}</th>
                        @if (studentExamWithGrade?.maxBonusPoints) {
                            <th scope="col">{{ 'artemisApp.exam.examSummary.points.maxBonus' | artemisTranslate }}</th>
                        }
                    </tr>
                </thead>
                <tbody>
                    @for (exercise of studentExamWithGrade?.studentExam?.exercises; track exercise; let exerciseIndex = $index) {
                        <tr
                            [ngClass]="{
                                'font-italic text-danger font-weight-bold': exercise.includedInOverallScore === IncludedInOverallScore.NOT_INCLUDED,
                                'font-italic text-warning font-weight-bold': exercise.includedInOverallScore === IncludedInOverallScore.INCLUDED_AS_BONUS
                            }"
                            (click)="scrollToExercise(exercise.id)"
                            [class.not-included-in-score]="exercise.includedInOverallScore === IncludedInOverallScore.NOT_INCLUDED"
                        >
                            <th scope="row">{{ exerciseIndex + 1 }}</th>
                            <td>
                                &nbsp;
                                @if (exercise?.type && exerciseInfos[exercise.id!] !== undefined) {
                                    <div class="icon-container">
                                        <fa-icon [icon]="exerciseInfos[exercise.id!].icon" class="icon"></fa-icon>
                                    </div>
                                }
                                &nbsp;
                                <span>{{ exercise?.exerciseGroup?.title ?? '-' }}</span>
                            </td>
                            @if (showIncludedInScoreColumn) {
                                <td>{{ exerciseService.isIncludedInScore(exercise) }}</td>
                            }
                            <td>
                                {{ studentExamWithGrade?.achievedPointsPerExercise?.[exercise.id!] ?? 0 }}
                            </td>
                            <td>
                                @if (exercise.maxPoints != undefined) {
                                    <span>{{ exercise.includedInOverallScore === IncludedInOverallScore.INCLUDED_AS_BONUS ? 0 : exercise.maxPoints }}</span>
                                }
                            </td>
                            <td>
                                @if (exerciseInfos[exercise.id!] !== undefined && exerciseInfos[exercise.id!].achievedPercentage !== undefined) {
<<<<<<< HEAD
                                    <span [class]="exerciseInfos[exercise.id!].colorClass"> {{ exerciseInfos[exercise.id!].achievedPercentage }}% </span>
=======
                                    <span [class]="exerciseInfos[exercise.id!].colorClass"> {{ exerciseInfos[exercise.id!].achievedPercentage }} % </span>
>>>>>>> dd1769c7
                                } @else {
                                    -
                                }
                            </td>
                            @if (studentExamWithGrade?.maxBonusPoints) {
                                <td>
                                    @if (exercise.bonusPoints != undefined) {
                                        <span>{{ exercise.includedInOverallScore === IncludedInOverallScore.INCLUDED_AS_BONUS ? exercise.maxPoints : exercise.bonusPoints }}</span>
                                    }
                                </td>
                            }
                        </tr>
                    }
                </tbody>
                <tfoot class="total-footer">
                    <tr>
                        <th scope="row" colspan="2">{{ 'artemisApp.exam.examSummary.points.total' | artemisTranslate }}</th>
                        @if (showIncludedInScoreColumn) {
                            <td>-</td>
                        }
                        <th>
                            {{ overallAchievedPoints }}
                        </th>
                        <th>
                            {{ maxPoints }}
                        </th>
                        <th>
                            @if (studentExamWithGrade.studentResult.overallScoreAchieved !== undefined) {
<<<<<<< HEAD
                                <span [class]="hasPassed ? 'text-success' : 'text-danger'"> {{ overallAchievedPercentageRoundedByCourseSettings }}% </span>
=======
                                <span [class]="hasPassed ? 'text-success' : 'text-danger'"> {{ overallAchievedPercentageRoundedByCourseSettings }} % </span>
>>>>>>> dd1769c7
                            } @else {
                                <span>-</span>
                            }
                        </th>
                        @if (studentExamWithGrade?.maxBonusPoints) {
                            <th>
                                {{ studentExamWithGrade?.maxBonusPoints }}
                            </th>
                        }
                    </tr>
                </tfoot>
            </table>
            <div class="d-flex align-items-center justify-content-evenly">
                <div>
                    @if (studentExamWithGrade?.maxBonusPoints) {
                        <h5>
                            {{
                                'artemisApp.exam.examSummary.points.youAchievedWithBonus'
                                    | artemisTranslate
                                        : {
                                              achievedPoints: overallAchievedPoints,
                                              normalPoints: maxPoints
                                          }
                            }}
                        </h5>
                    }
                    @if (studentExamWithGrade?.maxBonusPoints) {
                        <h5>
                            {{
                                'artemisApp.exam.examSummary.points.youAchieved'
                                    | artemisTranslate
                                        : {
                                              achievedPoints: overallAchievedPoints,
                                              normalPoints: maxPoints
                                          }
                            }}
                        </h5>
                    }
                    @if (studentExamWithGrade.studentResult.gradeWithBonus != undefined) {
                        <h5>
                            {{
                                'artemisApp.exam.examSummary.points.youAchievedFromBonus.' + studentExamWithGrade.studentResult.gradeWithBonus.bonusStrategy
                                    | artemisTranslate
                                        : {
                                              achievedBonus: studentExamWithGrade.studentResult.gradeWithBonus.bonusGrade,
                                              bonusFromTitle: studentExamWithGrade.studentResult.gradeWithBonus.bonusFromTitle
                                          }
                            }}
                        </h5>
                    }
                </div>
                @if (gradingScaleExists) {
                    <div class="d-flex justify-content-center align-items-center">
                        <table class="h5 lh-lg mb-0 me-2">
                            @if (!isBonus) {
                                <tr>
                                    <td>
                                        {{
<<<<<<< HEAD
                                            'artemisApp.exam.examSummary.' + (studentExamWithGrade.studentResult.gradeWithBonus != undefined ? 'gradeBeforeBonus' : 'grade')
=======
                                            'artemisApp.exam.examSummary.' + (studentExamWithGrade.studentResult.gradeWithBonus !== undefined ? 'gradeBeforeBonus' : 'grade')
>>>>>>> dd1769c7
                                                | artemisTranslate
                                        }}:
                                    </td>
                                    <td>
                                        <span [ngClass]="hasPassed ? 'passing-grade' : 'failing-grade'" class="grade"> {{ grade }}</span>
                                    </td>
                                </tr>
                            }
                            @if (isBonus) {
                                <tr>
                                    <td>{{ 'artemisApp.exam.examSummary.bonus' | artemisTranslate }}:</td>
                                    <td>{{ grade }}</td>
                                </tr>
                            }
                            @if (studentExamWithGrade.studentResult.gradeWithBonus != undefined) {
                                <tr>
                                    <td>{{ 'artemisApp.exam.examSummary.gradeAfterBonus' | artemisTranslate }}:</td>
                                    <td>
                                        <span [ngClass]="hasPassed ? 'passing-grade' : 'failing-grade'" class="grade">
                                            {{ studentExamWithGrade.studentResult.gradeWithBonus.finalGrade }}</span
                                        >
                                    </td>
                                </tr>
                            }
                        </table>
                    </div>
                }
            </div>
            @if (gradingScaleExists) {
                <div class="container">
                    <div class="row">
                        <div class="mt-3 d-flex flex-column align-items-center" [class]="isBonusGradingKeyDisplayed ? 'col-md-6' : 'col-md-12'">
                            <button class="btn btn-primary" (click)="toggleGradingKey()" style="max-width: fit-content">
                                <fa-icon [icon]="faClipboard"></fa-icon>
                                <span
                                    >&nbsp;{{
                                        isBonus
                                            ? ('artemisApp.exam.examSummary.gradeKeyButtonBonus' | artemisTranslate)
                                            : ('artemisApp.exam.examSummary.gradeKeyButton' | artemisTranslate)
                                    }}&nbsp;
                                </span>
                                <span class="rotate-icon chevron-position" [class.rotated]="!isGradingKeyCollapsed">
                                    <fa-icon [icon]="faChevronRight"></fa-icon>
                                </span>
                            </button>
                            <div [ngbCollapse]="isGradingKeyCollapsed" class="mt-3" style="max-width: fit-content">
                                <jhi-grade-key-table [studentGradeOrBonusPointsOrGradeBonus]="grade" />
                            </div>
                        </div>
                        @if (isBonusGradingKeyDisplayed) {
                            <div class="col-md-6 mt-3 d-flex flex-column align-items-center">
                                <button class="btn btn-primary" (click)="toggleBonusGradingKey()">
                                    <fa-icon [icon]="faAward"></fa-icon>
                                    <span>&nbsp;{{ 'artemisApp.exam.examSummary.bonusGradeKeyButton' | artemisTranslate }}&nbsp;</span>
                                    <span class="rotate-icon chevron-position" [class.rotated]="!isBonusGradingKeyCollapsed">
                                        <fa-icon [icon]="faChevronRight"></fa-icon>
                                    </span>
                                </button>
                                <div [ngbCollapse]="isBonusGradingKeyCollapsed" class="mt-3 text-start" style="max-width: fit-content">
                                    <jhi-grade-key-table
                                        [studentGradeOrBonusPointsOrGradeBonus]="'' + (studentExamWithGrade.studentResult.gradeWithBonus?.bonusGrade ?? 0)"
                                        [forBonus]="true"
                                    />
                                </div>
                            </div>
                        }
                    </div>
                </div>
            }
        </div>
    </div>
}<|MERGE_RESOLUTION|>--- conflicted
+++ resolved
@@ -54,11 +54,7 @@
                             </td>
                             <td>
                                 @if (exerciseInfos[exercise.id!] !== undefined && exerciseInfos[exercise.id!].achievedPercentage !== undefined) {
-<<<<<<< HEAD
-                                    <span [class]="exerciseInfos[exercise.id!].colorClass"> {{ exerciseInfos[exercise.id!].achievedPercentage }}% </span>
-=======
                                     <span [class]="exerciseInfos[exercise.id!].colorClass"> {{ exerciseInfos[exercise.id!].achievedPercentage }} % </span>
->>>>>>> dd1769c7
                                 } @else {
                                     -
                                 }
@@ -87,11 +83,7 @@
                         </th>
                         <th>
                             @if (studentExamWithGrade.studentResult.overallScoreAchieved !== undefined) {
-<<<<<<< HEAD
-                                <span [class]="hasPassed ? 'text-success' : 'text-danger'"> {{ overallAchievedPercentageRoundedByCourseSettings }}% </span>
-=======
                                 <span [class]="hasPassed ? 'text-success' : 'text-danger'"> {{ overallAchievedPercentageRoundedByCourseSettings }} % </span>
->>>>>>> dd1769c7
                             } @else {
                                 <span>-</span>
                             }
@@ -150,11 +142,7 @@
                                 <tr>
                                     <td>
                                         {{
-<<<<<<< HEAD
-                                            'artemisApp.exam.examSummary.' + (studentExamWithGrade.studentResult.gradeWithBonus != undefined ? 'gradeBeforeBonus' : 'grade')
-=======
                                             'artemisApp.exam.examSummary.' + (studentExamWithGrade.studentResult.gradeWithBonus !== undefined ? 'gradeBeforeBonus' : 'grade')
->>>>>>> dd1769c7
                                                 | artemisTranslate
                                         }}:
                                     </td>
