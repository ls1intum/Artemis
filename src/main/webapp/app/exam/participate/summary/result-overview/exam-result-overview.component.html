--- conflicted
+++ resolved
@@ -3,46 +3,6 @@
         <h3>
             {{ 'artemisApp.exam.examSummary.points.overview' | artemisTranslate }}
         </h3>
-<<<<<<< HEAD
-        <div class="container exam-points-summary-container">
-            <table class="table table-striped table-hover" id="result-overview-table">
-                <thead>
-                    <tr>
-                        <th scope="col">#</th>
-                        <th scope="col">{{ 'artemisApp.exam.examSummary.points.exercise' | artemisTranslate }}</th>
-                        @if (showIncludedInScoreColumn) {
-                            <th scope="col">{{ 'artemisApp.exercise.includedInOverallScore' | artemisTranslate }}</th>
-                        }
-                        <th scope="col">{{ 'artemisApp.exam.examSummary.points.yourPoints' | artemisTranslate }}</th>
-                        <th scope="col">{{ 'artemisApp.exam.examSummary.points.maxPoints' | artemisTranslate }}</th>
-                        <th scope="col">{{ 'artemisApp.exam.examSummary.points.achievedPercentage' | artemisTranslate }}</th>
-                        @if (studentExamWithGrade?.maxBonusPoints) {
-                            <th scope="col">{{ 'artemisApp.exam.examSummary.points.maxBonus' | artemisTranslate }}</th>
-                        }
-                    </tr>
-                </thead>
-                <tbody>
-                    @for (exercise of studentExamWithGrade?.studentExam?.exercises; track exercise; let exerciseIndex = $index) {
-                        <tr
-                            [ngClass]="{
-                                'font-italic text-danger font-weight-bold': exercise.includedInOverallScore === IncludedInOverallScore.NOT_INCLUDED,
-                                'font-italic text-warning font-weight-bold': exercise.includedInOverallScore === IncludedInOverallScore.INCLUDED_AS_BONUS
-                            }"
-                            (click)="scrollToExercise(exercise.id)"
-                            [class.not-included-in-score]="exercise.includedInOverallScore === IncludedInOverallScore.NOT_INCLUDED"
-                        >
-                            <th scope="row">{{ exerciseIndex + 1 }}</th>
-                            <td>
-                                &nbsp;
-                                @if (exercise?.type && exerciseInfos[exercise.id!] !== undefined) {
-                                    <div class="icon-container">
-                                        <fa-icon [icon]="exerciseInfos[exercise.id!].icon" class="icon" />
-                                    </div>
-                                }
-                                &nbsp;
-                                <span>{{ exercise?.exerciseGroup?.title ?? '-' }}</span>
-                            </td>
-=======
 
         <jhi-collapsible-card [isCardContentCollapsed]="isCollapsed['grading-table']" [toggleCollapse]="toggleCollapse('grading-table')">
             <div class="header h5">
@@ -55,7 +15,6 @@
                         <tr>
                             <th scope="col">#</th>
                             <th scope="col">{{ 'artemisApp.exam.examSummary.points.exercise' | artemisTranslate }}</th>
->>>>>>> 6e56d5f0
                             @if (showIncludedInScoreColumn) {
                                 <th scope="col">{{ 'artemisApp.exercise.includedInOverallScore' | artemisTranslate }}</th>
                             }
@@ -82,7 +41,7 @@
                                     &nbsp;
                                     @if (exercise?.type && exerciseInfos[exercise.id!] !== undefined) {
                                         <div class="icon-container">
-                                            <fa-icon [icon]="exerciseInfos[exercise.id!].icon" class="icon"></fa-icon>
+                                            <fa-icon [icon]="exerciseInfos[exercise.id!].icon" class="icon" />
                                         </div>
                                     }
                                     &nbsp;
@@ -176,85 +135,6 @@
                                               bonusFromTitle: studentExamWithGrade.studentResult.gradeWithBonus.bonusFromTitle
                                           }
                             }}
-<<<<<<< HEAD
-                        </h5>
-                    }
-                </div>
-                @if (gradingScaleExists) {
-                    <div class="d-flex justify-content-center align-items-center">
-                        <table class="h5 lh-lg mb-0 me-2">
-                            @if (!isBonus) {
-                                <tr>
-                                    <td>
-                                        {{
-                                            'artemisApp.exam.examSummary.' + (studentExamWithGrade.studentResult.gradeWithBonus !== undefined ? 'gradeBeforeBonus' : 'grade')
-                                                | artemisTranslate
-                                        }}:
-                                    </td>
-                                    <td>
-                                        <span [ngClass]="hasPassed ? 'passing-grade' : 'failing-grade'" class="grade"> {{ grade }}</span>
-                                    </td>
-                                </tr>
-                            }
-                            @if (isBonus) {
-                                <tr>
-                                    <td>{{ 'artemisApp.exam.examSummary.bonus' | artemisTranslate }}:</td>
-                                    <td>{{ grade }}</td>
-                                </tr>
-                            }
-                            @if (studentExamWithGrade.studentResult.gradeWithBonus != undefined) {
-                                <tr>
-                                    <td>{{ 'artemisApp.exam.examSummary.gradeAfterBonus' | artemisTranslate }}:</td>
-                                    <td>
-                                        <span [ngClass]="hasPassed ? 'passing-grade' : 'failing-grade'" class="grade">
-                                            {{ studentExamWithGrade.studentResult.gradeWithBonus.finalGrade }}</span
-                                        >
-                                    </td>
-                                </tr>
-                            }
-                        </table>
-                    </div>
-                }
-            </div>
-            @if (gradingScaleExists) {
-                <div class="container">
-                    <div class="row">
-                        <div class="mt-3 d-flex flex-column align-items-center" [class]="isBonusGradingKeyDisplayed ? 'col-md-6' : 'col-md-12'">
-                            <button class="btn btn-primary" (click)="toggleGradingKey()" style="max-width: fit-content">
-                                <fa-icon [icon]="faClipboard" />
-                                <span
-                                    >&nbsp;{{
-                                        isBonus
-                                            ? ('artemisApp.exam.examSummary.gradeKeyButtonBonus' | artemisTranslate)
-                                            : ('artemisApp.exam.examSummary.gradeKeyButton' | artemisTranslate)
-                                    }}&nbsp;
-                                </span>
-                                <span class="rotate-icon chevron-position" [class.rotated]="!isGradingKeyCollapsed">
-                                    <fa-icon [icon]="faChevronRight" />
-                                </span>
-                            </button>
-                            <div [ngbCollapse]="isGradingKeyCollapsed" class="mt-3" style="max-width: fit-content">
-                                <jhi-grade-key-table [studentGradeOrBonusPointsOrGradeBonus]="grade" />
-                            </div>
-                        </div>
-                        @if (isBonusGradingKeyDisplayed) {
-                            <div class="col-md-6 mt-3 d-flex flex-column align-items-center">
-                                <button class="btn btn-primary" (click)="toggleBonusGradingKey()">
-                                    <fa-icon [icon]="faAward" />
-                                    <span>&nbsp;{{ 'artemisApp.exam.examSummary.bonusGradeKeyButton' | artemisTranslate }}&nbsp;</span>
-                                    <span class="rotate-icon chevron-position" [class.rotated]="!isBonusGradingKeyCollapsed">
-                                        <fa-icon [icon]="faChevronRight" />
-                                    </span>
-                                </button>
-                                <div [ngbCollapse]="isBonusGradingKeyCollapsed" class="mt-3 text-start" style="max-width: fit-content">
-                                    <jhi-grade-key-table
-                                        [studentGradeOrBonusPointsOrGradeBonus]="'' + (studentExamWithGrade.studentResult.gradeWithBonus?.bonusGrade ?? 0)"
-                                        [forBonus]="true"
-                                    />
-                                </div>
-                            </div>
-=======
->>>>>>> 6e56d5f0
                         }
                     </div>
                 </div>
@@ -264,7 +144,7 @@
         @if (gradingScaleExists) {
             <jhi-collapsible-card [isCardContentCollapsed]="isCollapsed['grading-key']" [toggleCollapse]="toggleCollapse('grading-key')">
                 <div class="header h5">
-                    <fa-icon [icon]="faClipboard"></fa-icon> &nbsp;
+                    <fa-icon [icon]="faClipboard" /> &nbsp;
                     {{ 'artemisApp.exam.examSummary.gradeKey' | artemisTranslate }}
                 </div>
 
@@ -276,7 +156,7 @@
             @if (isBonusGradingKeyDisplayed) {
                 <jhi-collapsible-card [isCardContentCollapsed]="isCollapsed['bonus-grading-key']" [toggleCollapse]="toggleCollapse('bonus-grading-key')">
                     <div class="header h5">
-                        <fa-icon [icon]="faAward"></fa-icon>&nbsp;
+                        <fa-icon [icon]="faAward" />&nbsp;
                         {{ 'artemisApp.exam.examSummary.bonusGradeKey' | artemisTranslate }}
                     </div>
 
