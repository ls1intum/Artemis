--- conflicted
+++ resolved
@@ -2,7 +2,6 @@
     <h3>
         {{ 'artemisApp.exam.examSummary.points.overview' | artemisTranslate }}
     </h3>
-<<<<<<< HEAD
     <div class="exam-points-summary-container d-lg-flex">
         <div class="grade-results-table-container">
             <table class="table table-striped table-hover w-auto" id="result-overview-table">
@@ -30,7 +29,7 @@
                         <th scope="row">{{ exerciseIndex + 1 }}</th>
                         <td class="text-nowrap">
                             &nbsp;
-                            <div *ngIf="exercise?.type" class="icon-container">
+                            <div *ngIf="exercise?.type && exerciseInfos[exercise.id!] !== undefined" class="icon-container">
                                 <fa-icon [icon]="exerciseInfos[exercise.id!].icon" class="icon"></fa-icon>
                             </div>
                             &nbsp;
@@ -47,7 +46,7 @@
                         </td>
                         <td class="text-center">
                             <div
-                                *ngIf="exerciseInfos[exercise.id!].achievedPercentage !== undefined; else noPercentageKnownPlaceholder"
+                                *ngIf="exerciseInfos[exercise.id!] !== undefined && exerciseInfos[exercise.id!].achievedPercentage !== undefined; else noPercentageKnownPlaceholder"
                                 [class]="exerciseInfos[exercise.id!].colorClass"
                             >
                                 {{ exerciseInfos[exercise.id!].achievedPercentage }}%
@@ -121,124 +120,6 @@
                         }}
                     </div>
                 </div>
-=======
-    <div class="container exam-points-summary-container">
-        <table class="table table-striped table-hover" id="result-overview-table">
-            <thead>
-                <tr>
-                    <th scope="col">#</th>
-                    <th scope="col">{{ 'artemisApp.exam.examSummary.points.exercise' | artemisTranslate }}</th>
-                    <th scope="col" *ngIf="showIncludedInScoreColumn">{{ 'artemisApp.exercise.includedInOverallScore' | artemisTranslate }}</th>
-                    <th scope="col">{{ 'artemisApp.exam.examSummary.points.yourPoints' | artemisTranslate }}</th>
-                    <th scope="col">{{ 'artemisApp.exam.examSummary.points.maxPoints' | artemisTranslate }}</th>
-                    <th scope="col">{{ 'artemisApp.exam.examSummary.points.achievedPercentage' | artemisTranslate }}</th>
-                    <th scope="col" *ngIf="studentExamWithGrade?.maxBonusPoints">{{ 'artemisApp.exam.examSummary.points.maxBonus' | artemisTranslate }}</th>
-                </tr>
-            </thead>
-            <tbody>
-                <tr
-                    *ngFor="let exercise of studentExamWithGrade?.studentExam?.exercises; let exerciseIndex = index"
-                    [ngClass]="{
-                        'font-italic text-danger font-weight-bold': exercise.includedInOverallScore === IncludedInOverallScore.NOT_INCLUDED,
-                        'font-italic text-warning font-weight-bold': exercise.includedInOverallScore === IncludedInOverallScore.INCLUDED_AS_BONUS
-                    }"
-                    (click)="scrollToExercise(exercise.id)"
-                    [class.not-included-in-score]="exercise.includedInOverallScore === IncludedInOverallScore.NOT_INCLUDED"
-                >
-                    <th scope="row">{{ exerciseIndex + 1 }}</th>
-                    <td>
-                        &nbsp;
-                        <div *ngIf="exercise?.type && exerciseInfos[exercise.id!] !== undefined" class="icon-container">
-                            <fa-icon [icon]="exerciseInfos[exercise.id!].icon" class="icon"></fa-icon>
-                        </div>
-                        &nbsp;
-                        <span>{{ exercise?.exerciseGroup?.title ?? '-' }}</span>
-                    </td>
-                    <td *ngIf="showIncludedInScoreColumn">{{ exerciseService.isIncludedInScore(exercise) }}</td>
-                    <td>
-                        {{ studentExamWithGrade?.achievedPointsPerExercise?.[exercise.id!] ?? 0 }}
-                    </td>
-                    <td>
-                        <span *ngIf="exercise.maxPoints != undefined">{{
-                            exercise.includedInOverallScore === IncludedInOverallScore.INCLUDED_AS_BONUS ? 0 : exercise.maxPoints
-                        }}</span>
-                    </td>
-                    <td>
-                        <span
-                            *ngIf="exerciseInfos[exercise.id!] !== undefined && exerciseInfos[exercise.id!].achievedPercentage !== undefined; else noPercentageKnownPlaceholder"
-                            [class]="exerciseInfos[exercise.id!].colorClass"
-                        >
-                            {{ exerciseInfos[exercise.id!].achievedPercentage }}%
-                        </span>
-                        <ng-template #noPercentageKnownPlaceholder> - </ng-template>
-                    </td>
-                    <td *ngIf="studentExamWithGrade?.maxBonusPoints">
-                        <span *ngIf="exercise.bonusPoints != undefined">{{
-                            exercise.includedInOverallScore === IncludedInOverallScore.INCLUDED_AS_BONUS ? exercise.maxPoints : exercise.bonusPoints
-                        }}</span>
-                    </td>
-                </tr>
-            </tbody>
-            <tfoot class="total-footer">
-                <tr>
-                    <th scope="row" colspan="2">{{ 'artemisApp.exam.examSummary.points.total' | artemisTranslate }}</th>
-                    <td *ngIf="showIncludedInScoreColumn">-</td>
-                    <th>
-                        {{ overallAchievedPoints }}
-                    </th>
-                    <th>
-                        {{ maxPoints }}
-                    </th>
-                    <th>
-                        <span
-                            *ngIf="studentExamWithGrade.studentResult.overallScoreAchieved !== undefined; else totalScoreNotDefinedPlaceholder"
-                            [class]="hasPassed ? 'text-success' : 'text-danger'"
-                        >
-                            {{ overallAchievedPercentageRoundedByCourseSettings }}%
-                        </span>
-                        <ng-template #totalScoreNotDefinedPlaceholder>
-                            <span>-</span>
-                        </ng-template>
-                    </th>
-                    <th *ngIf="studentExamWithGrade?.maxBonusPoints">
-                        {{ studentExamWithGrade?.maxBonusPoints }}
-                    </th>
-                </tr>
-            </tfoot>
-        </table>
-        <div class="d-flex align-items-center justify-content-evenly">
-            <div>
-                <h5 *ngIf="studentExamWithGrade?.maxBonusPoints">
-                    {{
-                        'artemisApp.exam.examSummary.points.youAchievedWithBonus'
-                            | artemisTranslate
-                                : {
-                                      achievedPoints: overallAchievedPoints,
-                                      normalPoints: maxPoints
-                                  }
-                    }}
-                </h5>
-                <h5 *ngIf="studentExamWithGrade?.maxBonusPoints">
-                    {{
-                        'artemisApp.exam.examSummary.points.youAchieved'
-                            | artemisTranslate
-                                : {
-                                      achievedPoints: overallAchievedPoints,
-                                      normalPoints: maxPoints
-                                  }
-                    }}
-                </h5>
-                <h5 *ngIf="studentExamWithGrade.studentResult.gradeWithBonus != undefined">
-                    {{
-                        'artemisApp.exam.examSummary.points.youAchievedFromBonus.' + studentExamWithGrade.studentResult.gradeWithBonus.bonusStrategy
-                            | artemisTranslate
-                                : {
-                                      achievedBonus: studentExamWithGrade.studentResult.gradeWithBonus.bonusGrade,
-                                      bonusFromTitle: studentExamWithGrade.studentResult.gradeWithBonus.bonusFromTitle
-                                  }
-                    }}
-                </h5>
->>>>>>> 74a0b2fb
             </div>
 
             <div *ngIf="gradingScaleExists" class="d-flex align-items-center justify-content-sm-end">
