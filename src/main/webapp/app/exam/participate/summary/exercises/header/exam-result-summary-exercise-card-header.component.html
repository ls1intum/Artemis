--- conflicted
+++ resolved
@@ -1,40 +1,17 @@
 <div class="card-header d-flex align-items-center justify-content-between">
     <div class="d-flex align-items-center">
-<<<<<<< HEAD
         <h5 class="mb-0" [id]="'exercise-group-title-' + id">
-            #{{ index + 1 }} &nbsp;<fa-icon *ngIf="exerciseType && exerciseInfo?.icon" [icon]="exerciseInfo!.icon"></fa-icon>&nbsp;
-            {{ title }}
-=======
-        <h5 class="mb-0" [id]="'exercise-group-title-' + exercise.id">
             #{{ index + 1 }} &nbsp;
-            @if (exercise?.type && exerciseInfo?.icon) {
+            @if (exerciseType && exerciseInfo?.icon) {
                 <fa-icon [icon]="exerciseInfo!.icon"></fa-icon>
             }
             &nbsp;
-            {{ exercise.exerciseGroup?.title }}
->>>>>>> 613157d0
+            {{ title }}
         </h5>
         <div class="ms-3" id="exercise-result-score">
-<<<<<<< HEAD
-            <div *ngIf="resultsPublished && exerciseInfo?.achievedPoints !== undefined; else withoutAchievedPoints" class="d-flex">
-                [{{ exerciseInfo?.achievedPoints }} / {{ maxPoints }} {{ 'artemisApp.examParticipation.points' | artemisTranslate }}]
-
-                <div style="margin-left: 1em">
-                    <fa-icon *ngIf="exerciseInfo?.resultIconClass" [ngClass]="exerciseInfo?.colorClass" [icon]="exerciseInfo?.resultIconClass!" size="lg"></fa-icon>
-                    <span *ngIf="exerciseInfo?.achievedPercentage !== undefined" [class]="exerciseInfo!.colorClass"> {{ exerciseInfo!.achievedPercentage }}% </span>
-                </div>
-            </div>
-            <ng-template #withoutAchievedPoints> [{{ maxPoints }} {{ 'artemisApp.examParticipation.points' | artemisTranslate }}]</ng-template>
-        </div>
-    </div>
-
-    <div *ngIf="submissionType === SUBMISSION_TYPE_ILLEGAL">
-        <span class="badge bg-danger" jhiTranslate="artemisApp.assessment.assessmentIllegalSubmission"> Warning: You are viewing an illegal submission. </span>
-    </div>
-=======
             @if (resultsPublished && exerciseInfo?.achievedPoints !== undefined) {
                 <div class="d-flex">
-                    [{{ exerciseInfo?.achievedPoints }} / {{ exercise.maxPoints }} {{ 'artemisApp.examParticipation.points' | artemisTranslate }}]
+                    [{{ exerciseInfo?.achievedPoints }} / {{ maxPoints }} {{ 'artemisApp.examParticipation.points' | artemisTranslate }}]
                     <div style="margin-left: 1em">
                         @if (exerciseInfo?.resultIconClass) {
                             <fa-icon [ngClass]="exerciseInfo?.colorClass" [icon]="exerciseInfo?.resultIconClass!" size="lg"></fa-icon>
@@ -45,16 +22,15 @@
                     </div>
                 </div>
             } @else {
-                [{{ exercise.maxPoints }} {{ 'artemisApp.examParticipation.points' | artemisTranslate }}]
+                [{{ maxPoints }} {{ 'artemisApp.examParticipation.points' | artemisTranslate }}]
             }
         </div>
     </div>
-    @if (exercise.studentParticipations?.[0]?.submissions?.[0]?.type === SUBMISSION_TYPE_ILLEGAL) {
+    @if (submissionType === SUBMISSION_TYPE_ILLEGAL) {
         <div>
             <span class="badge bg-danger" jhiTranslate="artemisApp.assessment.assessmentIllegalSubmission"> Warning: You are viewing an illegal submission. </span>
         </div>
     }
->>>>>>> 613157d0
     <button
         id="{{ 'toggleCollapseExerciseButton-' + id! }}"
         class="btn rotate-icon"
