--- conflicted
+++ resolved
@@ -1,20 +1,4 @@
-<<<<<<< HEAD
 <div class="d-flex align-items-center">
-    <h5 class="mb-0" [id]="'exercise-group-title-' + exercise.id">
-        #{{ index + 1 }} &nbsp;<fa-icon *ngIf="exercise?.type && exerciseInfo?.icon" [icon]="exerciseInfo!.icon"></fa-icon>&nbsp;
-        {{ exercise.exerciseGroup?.title }}
-    </h5>
-
-    <div class="ms-3" id="exercise-result-score">
-        <div *ngIf="resultsPublished && exerciseInfo?.achievedPoints !== undefined; else withoutAchievedPoints" class="d-flex">
-            [{{ exerciseInfo?.achievedPoints }} / {{ exercise.maxPoints }} {{ 'artemisApp.examParticipation.points' | artemisTranslate }}]
-
-            <div style="margin-left: 1em">
-                <fa-icon *ngIf="exerciseInfo?.resultIconClass" [ngClass]="exerciseInfo?.colorClass" [icon]="exerciseInfo?.resultIconClass!" size="lg"></fa-icon>
-                <span *ngIf="exerciseInfo?.achievedPercentage !== undefined" [class]="exerciseInfo!.colorClass"> {{ exerciseInfo!.achievedPercentage }}% </span>
-            </div>
-=======
-<div class="card-header d-flex align-items-center justify-content-between">
     <div class="d-flex align-items-center">
         <h5 class="mb-0" [id]="'exercise-group-title-' + exercise.id">
             #{{ index + 1 }} &nbsp;
@@ -40,30 +24,11 @@
             } @else {
                 [{{ exercise.maxPoints }} {{ 'artemisApp.examParticipation.points' | artemisTranslate }}]
             }
->>>>>>> 6a666eb3
         </div>
-        <ng-template #withoutAchievedPoints> [{{ exercise.maxPoints }} {{ 'artemisApp.examParticipation.points' | artemisTranslate }}]</ng-template>
     </div>
-<<<<<<< HEAD
-</div>
-
-<div *ngIf="exercise.studentParticipations?.[0]?.submissions?.[0]?.type === SUBMISSION_TYPE_ILLEGAL">
-    <span class="badge bg-danger" jhiTranslate="artemisApp.assessment.assessmentIllegalSubmission"> Warning: You are viewing an illegal submission. </span>
-=======
     @if (exercise.studentParticipations?.[0]?.submissions?.[0]?.type === SUBMISSION_TYPE_ILLEGAL) {
         <div>
             <span class="badge bg-danger" jhiTranslate="artemisApp.assessment.assessmentIllegalSubmission"> Warning: You are viewing an illegal submission. </span>
         </div>
     }
-    <button
-        id="{{ 'toggleCollapseExerciseButton-' + exercise.id! }}"
-        class="btn rotate-icon"
-        [class.rotated]="!exerciseInfo?.isCollapsed"
-        (click)="toggleCollapseExercise()"
-        [attr.aria-expanded]="exerciseInfo?.isCollapsed"
-        [attr.aria-controls]="exerciseInfo?.isCollapsed"
-    >
-        <fa-icon size="2x" [icon]="faAngleRight"></fa-icon>
-    </button>
->>>>>>> 6a666eb3
 </div>