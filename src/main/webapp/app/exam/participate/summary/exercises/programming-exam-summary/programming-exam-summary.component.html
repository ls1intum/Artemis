--- conflicted
+++ resolved
@@ -3,24 +3,8 @@
         <div class="row gx-5">
             <div class="col-md-4">
                 <div class="mb-4">
-<<<<<<< HEAD
-                    <h5>{{ 'artemisApp.exam.examSummary.yourSubmission' | artemisTranslate }}</h5>
-                    <jhi-clone-repo-button [smallButtons]="true" [repositoryUri]="participation?.userIndependentRepositoryUri || ''" />
-                    @if (localVCEnabled) {
-                        <a
-                            class="btn btn-primary"
-                            [class.btn-sm]="true"
-                            [routerLink]="'/courses/' + exam.course?.id + '/exams/' + exam.id + '/exercises/' + exercise.id + '/repository/' + participation.id"
-                            target="_blank"
-                            rel="noopener noreferrer"
-                        >
-                            <fa-icon [icon]="faCodeBranch" [fixedWidth]="true" />
-                            <span class="d-none d-md-inline" jhiTranslate="artemisApp.exerciseActions.openRepository"></span>
-                        </a>
-=======
                     @if (submission) {
                         <h5 jhiTranslate="artemisApp.exam.examSummary.yourSubmission"></h5>
->>>>>>> f4deff34
                     }
                     <jhi-code-button
                         [smallButtons]="true"
