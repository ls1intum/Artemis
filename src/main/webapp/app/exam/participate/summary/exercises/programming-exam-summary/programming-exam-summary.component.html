--- conflicted
+++ resolved
@@ -3,13 +3,9 @@
         <div class="row gx-5">
             <div class="col-md-4">
                 <div class="mb-4">
-<<<<<<< HEAD
-                    <h5 jhiTranslate="artemisApp.exam.examSummary.yourSubmission"></h5>
-=======
                     @if (submission) {
                         <h5 jhiTranslate="artemisApp.exam.examSummary.yourSubmission"></h5>
                     }
->>>>>>> a8951cc4
                     <jhi-code-button
                         [smallButtons]="true"
                         [repositoryUri]="participation?.userIndependentRepositoryUri || ''"
@@ -30,13 +26,9 @@
                     </span>
                 </div>
                 @if (isAfterResultsArePublished) {
-<<<<<<< HEAD
-                    <h5 jhiTranslate="artemisApp.exam.examSummary.assessment"></h5>
-=======
                     @if (submission) {
                         <h5 jhiTranslate="artemisApp.exam.examSummary.assessment"></h5>
                     }
->>>>>>> a8951cc4
                     @if (feedbackComponentParameters && feedbackComponentParameters.result) {
                         <jhi-result-detail
                             [exercise]="feedbackComponentParameters.exercise"
