<ng-container>
    <div>
        <div class="row gx-5">
            <div class="col-md-4">
                <div class="mb-4">
<<<<<<< HEAD
                    <h5 jhiTranslate="artemisApp.exam.examSummary.yourSubmission"></h5>
                    <jhi-clone-repo-button [smallButtons]="true" [repositoryUri]="participation?.userIndependentRepositoryUri || ''" />
                    @if (localVCEnabled) {
                        <a
                            class="btn btn-primary"
                            [class.btn-sm]="true"
                            [routerLink]="routerLink + '/exercises/' + exercise.id + '/repository/' + participation.id"
                            target="_blank"
                            rel="noopener noreferrer"
                        >
                            <fa-icon [icon]="faCodeBranch" [fixedWidth]="true" />
                            <span class="d-none d-md-inline" jhiTranslate="artemisApp.exerciseActions.openRepository"></span>
                        </a>
                    }
=======
                    <h5>{{ 'artemisApp.exam.examSummary.yourSubmission' | artemisTranslate }}</h5>
                    <jhi-code-button
                        [smallButtons]="true"
                        [repositoryUri]="participation?.userIndependentRepositoryUri || ''"
                        [routerLinkForRepositoryView]="routerLink + '/exercises/' + exercise.id + '/repository/' + participation.id"
                    />
>>>>>>> e5f4519b
                    <br />
                    <span>
                        {{ 'artemisApp.exam.examSummary.submissionLinkedToCommit' | artemisTranslate }}
                        @if (commitUrl) {
                            <a [href]="commitUrl" target="_blank" rel="noopener noreferrer">
                                {{ commitHash || ('artemisApp.exam.examSummary.noCommitHash' | artemisTranslate) }}
                            </a>
                        } @else {
                            {{ commitHash || ('artemisApp.exam.examSummary.noCommitHash' | artemisTranslate) }}
                        }
                    </span>
                </div>
                @if (isAfterResultsArePublished) {
                    <h5 jhiTranslate="artemisApp.exam.examSummary.assessment"></h5>
                    @if (feedbackComponentParameters && feedbackComponentParameters.result) {
                        <jhi-result-detail
                            [exercise]="feedbackComponentParameters.exercise"
                            [result]="feedbackComponentParameters.result"
                            [showScoreChart]="false"
                            [exerciseType]="feedbackComponentParameters.exerciseType ?? ExerciseType.PROGRAMMING"
                            [latestDueDate]="feedbackComponentParameters.latestDueDate"
                            [messageKey]="feedbackComponentParameters.messageKey"
                            [showMissingAutomaticFeedbackInformation]="feedbackComponentParameters.showMissingAutomaticFeedbackInformation ?? false"
                            [isExamReviewPage]="true"
                            [isPrinting]="isPrinting"
                        />
                    }
                }
            </div>
            <div class="col-md-8">
                <h5 jhiTranslate="artemisApp.exam.examSummary.problemStatement"></h5>
                @if (exercise.problemStatement) {
                    <jhi-programming-exercise-instructions [exercise]="exercise" [participation]="participation" />
                }
            </div>
        </div>
    </div>
    @if ((exercise.assessmentType === AssessmentType.SEMI_AUTOMATIC || exercise.allowComplaintsForAutomaticAssessments) && submission && isAfterStudentReviewStart) {
        <jhi-complaint-student-view
            class="mb-2 mt-2 ms-3"
            [exercise]="exercise"
            [participation]="participation"
            [result]="participation.results?.[0] ?? submission?.results?.[0]"
            [exam]="exam"
            [testRun]="isTestRun!"
        />
    }
</ng-container><|MERGE_RESOLUTION|>--- conflicted
+++ resolved
@@ -3,29 +3,12 @@
         <div class="row gx-5">
             <div class="col-md-4">
                 <div class="mb-4">
-<<<<<<< HEAD
-                    <h5 jhiTranslate="artemisApp.exam.examSummary.yourSubmission"></h5>
-                    <jhi-clone-repo-button [smallButtons]="true" [repositoryUri]="participation?.userIndependentRepositoryUri || ''" />
-                    @if (localVCEnabled) {
-                        <a
-                            class="btn btn-primary"
-                            [class.btn-sm]="true"
-                            [routerLink]="routerLink + '/exercises/' + exercise.id + '/repository/' + participation.id"
-                            target="_blank"
-                            rel="noopener noreferrer"
-                        >
-                            <fa-icon [icon]="faCodeBranch" [fixedWidth]="true" />
-                            <span class="d-none d-md-inline" jhiTranslate="artemisApp.exerciseActions.openRepository"></span>
-                        </a>
-                    }
-=======
                     <h5>{{ 'artemisApp.exam.examSummary.yourSubmission' | artemisTranslate }}</h5>
                     <jhi-code-button
                         [smallButtons]="true"
                         [repositoryUri]="participation?.userIndependentRepositoryUri || ''"
                         [routerLinkForRepositoryView]="routerLink + '/exercises/' + exercise.id + '/repository/' + participation.id"
                     />
->>>>>>> e5f4519b
                     <br />
                     <span>
                         {{ 'artemisApp.exam.examSummary.submissionLinkedToCommit' | artemisTranslate }}
@@ -39,7 +22,7 @@
                     </span>
                 </div>
                 @if (isAfterResultsArePublished) {
-                    <h5 jhiTranslate="artemisApp.exam.examSummary.assessment"></h5>
+                    <h5>{{ 'artemisApp.exam.examSummary.assessment' | artemisTranslate }}</h5>
                     @if (feedbackComponentParameters && feedbackComponentParameters.result) {
                         <jhi-result-detail
                             [exercise]="feedbackComponentParameters.exercise"
@@ -56,7 +39,7 @@
                 }
             </div>
             <div class="col-md-8">
-                <h5 jhiTranslate="artemisApp.exam.examSummary.problemStatement"></h5>
+                <h5>{{ 'artemisApp.exam.examSummary.problemStatement' | artemisTranslate }}</h5>
                 @if (exercise.problemStatement) {
                     <jhi-programming-exercise-instructions [exercise]="exercise" [participation]="participation" />
                 }
