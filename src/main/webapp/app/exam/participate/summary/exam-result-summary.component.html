<div>
    <h2>
        <ng-container>
            {{ 'artemisApp.exam.examSummary.examResults' | artemisTranslate }}
        </ng-container>
        <button id="exportToPDFButton" class="btn btn-primary float-end" (click)="printPDF()">
            <fa-icon [icon]="faPrint"></fa-icon>
            <span jhiTranslate="artemisApp.exam.examSummary.exportPDF">Export PDF</span>
        </button>
    </h2>
</div>
<<<<<<< HEAD
<div *ngIf="studentExam && !studentExam.submitted" class="alert alert-danger text-center">
    <strong>
        {{ 'artemisApp.exam.examSummary.youAreViewingAnUnsubmittedExam' | artemisTranslate }}
    </strong>
</div>
<jhi-exam-general-information
    *ngIf="studentExam?.exam"
    [exam]="studentExam.exam!"
    [studentExam]="studentExam"
    [reviewIsOpen]="studentExam?.exam && isBeforeStudentReviewEnd && isAfterStudentReviewStart && !isTestRun"
/>
<div class="mb-4" *ngIf="studentExam && studentExam.exercises && studentExam.exam?.course && studentExamGradeInfoDTO" id="exam-summary-result-overview">
    <jhi-exam-result-overview
        [studentExamWithGrade]="studentExamGradeInfoDTO!"
        [isGradingKeyCollapsed]="isGradingKeyCollapsed"
        [isBonusGradingKeyCollapsed]="isBonusGradingKeyCollapsed"
        [exerciseInfos]="exerciseInfos"
        [isTestRun]="isTestRun"
=======
@if (studentExam?.exam) {
    <jhi-exam-general-information
        [exam]="studentExam.exam!"
        [studentExam]="studentExam"
        [reviewIsOpen]="studentExam?.exam && isBeforeStudentReviewEnd && isAfterStudentReviewStart && !isTestRun"
>>>>>>> 6a666eb3
    />
}
@if (studentExam && studentExam.exercises && studentExam.exam?.course && studentExamGradeInfoDTO) {
    <div class="mb-4" id="exam-summary-result-overview">
        <jhi-exam-result-overview
            [studentExamWithGrade]="studentExamGradeInfoDTO!"
            [isGradingKeyCollapsed]="isGradingKeyCollapsed"
            [isBonusGradingKeyCollapsed]="isBonusGradingKeyCollapsed"
            [exerciseInfos]="exerciseInfos"
            [isTestRun]="isTestRun"
        />
    </div>
}
@if (!resultsArePublished) {
    <div class="mb-0">
        <fa-icon [icon]="faInfoCircle" class="info-icon"></fa-icon>
        {{ 'artemisApp.exam.resultInformation' | artemisTranslate }}
    </div>
}
<h3>
    {{ 'artemisApp.exam.exercises' | artemisTranslate }}
</h3>
<<<<<<< HEAD
<div *ngFor="let exercise of studentExam?.exercises; let i = index" [id]="'exercise-' + exercise.id">
    <jhi-collapsible-card [isCardContentCollapsed]="exerciseInfos[exercise.id!].isCollapsed" [toggleCollapse]="toggleCollapseExercise(exerciseInfos[exercise.id!])">
        <div class="header">
            <jhi-result-summary-exercise-card-header [index]="i" [exercise]="exercise" [exerciseInfo]="exerciseInfos[exercise.id!]" [resultsPublished]="resultsArePublished" />
        </div>
        <div class="collapsable-content">
            <div class="clearfix">
                <span class="exercise-buttons">
                    <a
                        *ngIf="plagiarismCaseInfos[exercise.id!]"
                        class="btn ms-2 float-end"
                        [ngClass]="plagiarismCaseInfos[exercise.id!]!.verdict === PlagiarismVerdict.NO_PLAGIARISM ? 'btn-info' : 'btn-danger'"
                        [routerLink]="['/courses', courseId, 'plagiarism-cases', plagiarismCaseInfos[exercise.id!]!.id]"
                    >
                        <span
                            [jhiTranslate]="
                                'artemisApp.plagiarism.plagiarismCases.' +
                                (plagiarismCaseInfos[exercise.id!]!.verdict === PlagiarismVerdict.NO_PLAGIARISM ? 'resolvedPlagiarismCase' : 'plagiarismCase')
                            "
                        >
                            Plagiarism Case
                        </span>
                    </a>
                    <ng-container *ngIf="exampleSolutionPublished">
                        <span
                            *ngIf="exerciseInfos[exercise.id!].displayExampleSolution"
                            class="alert alert-info p-1"
                            jhiTranslate="artemisApp.exam.examSummary.youAreViewingTheExampleSolution"
                        >
                            You are viewing the example solution.
                        </span>
                        <button
                            [id]="'show-sample-solution-button-' + exercise.id"
                            *ngIf="exercise.type !== QUIZ && exercise.type !== PROGRAMMING"
                            class="btn float-end"
                            [class]="exerciseInfos[exercise.id!].displayExampleSolution ? 'btn-primary' : 'btn-outline-primary'"
                            (click)="toggleShowSampleSolution(exercise.id)"
                        >
                            <fa-icon [icon]="!exerciseInfos[exercise.id!].displayExampleSolution ? faEye : faEyeSlash" class="info-icon"></fa-icon>
                            <span *ngIf="!exerciseInfos[exercise.id!].displayExampleSolution; else hideExampleSolution"
                                >&nbsp;{{ 'artemisApp.exam.examSummary.showExampleSolution' | artemisTranslate }}&nbsp;</span
=======
@for (exercise of studentExam?.exercises; track exercise; let i = $index) {
    <div [id]="'exercise-' + exercise.id">
        <div class="question card">
            <jhi-result-summary-exercise-card-header [index]="i" [exercise]="exercise" [exerciseInfo]="exerciseInfos[exercise.id!]" [resultsPublished]="resultsArePublished" />
            <div class="card-body question-card-body" [ngbCollapse]="exerciseInfos[exercise.id!].isCollapsed">
                <div class="clearfix">
                    <span class="exercise-buttons">
                        @if (plagiarismCaseInfos[exercise.id!]) {
                            <a
                                class="btn ms-2 float-end"
                                [ngClass]="plagiarismCaseInfos[exercise.id!]!.verdict === PlagiarismVerdict.NO_PLAGIARISM ? 'btn-info' : 'btn-danger'"
                                [routerLink]="['/courses', courseId, 'plagiarism-cases', plagiarismCaseInfos[exercise.id!]!.id]"
>>>>>>> 6a666eb3
                            >
                                <span
                                    [jhiTranslate]="
                                        'artemisApp.plagiarism.plagiarismCases.' +
                                        (plagiarismCaseInfos[exercise.id!]!.verdict === PlagiarismVerdict.NO_PLAGIARISM ? 'resolvedPlagiarismCase' : 'plagiarismCase')
                                    "
                                >
                                    Plagiarism Case
                                </span>
                            </a>
                        }
                        @if (exampleSolutionPublished) {
                            @if (exerciseInfos[exercise.id!].displayExampleSolution) {
                                <span class="alert alert-info p-1" jhiTranslate="artemisApp.exam.examSummary.youAreViewingTheExampleSolution">
                                    You are viewing the example solution.
                                </span>
                            }
                            @if (exercise.type !== QUIZ && exercise.type !== PROGRAMMING) {
                                <button
                                    [id]="'show-sample-solution-button-' + exercise.id"
                                    class="btn float-end"
                                    [class]="exerciseInfos[exercise.id!].displayExampleSolution ? 'btn-primary' : 'btn-outline-primary'"
                                    (click)="toggleShowSampleSolution(exercise.id)"
                                >
                                    <fa-icon [icon]="!exerciseInfos[exercise.id!].displayExampleSolution ? faEye : faEyeSlash" class="info-icon"></fa-icon>
                                    @if (!exerciseInfos[exercise.id!].displayExampleSolution) {
                                        <span>&nbsp;{{ 'artemisApp.exam.examSummary.showExampleSolution' | artemisTranslate }}&nbsp;</span>
                                    } @else {
                                        {{ 'artemisApp.exam.examSummary.hideExampleSolution' | artemisTranslate }}
                                    }
                                </button>
                            }
                            @if (exercise.type === PROGRAMMING) {
                                <jhi-programming-exercise-example-solution-repo-download
                                    class="ms-2 float-end"
                                    [exerciseId]="exercise.id!"
                                    [title]="'artemisApp.programmingExercise.export.downloadExampleSolution'"
                                    [displayedOnExamSummary]="true"
                                />
                                @if (exerciseInfos[exercise.id!].releaseTestsWithExampleSolution) {
                                    <jhi-programming-exercise-example-solution-repo-download
                                        class="ms-2 float-end"
                                        [exerciseId]="exercise.id!"
                                        [includeTests]="true"
                                        [title]="'artemisApp.programmingExercise.export.downloadTestsWithExampleSolution'"
                                        [displayedOnExamSummary]="true"
                                        ngbTooltip="{{ 'artemisApp.programmingExercise.studentDownloadTestsTooltip' | artemisTranslate }}"
                                    />
                                }
                            }
                        }
                    </span>
                </div>
                @if (exercise.type !== PROGRAMMING) {
                    <ng-container class="pt-2">
                        @if (exerciseInfos[exercise.id!].displayExampleSolution) {
                            <div>
                                @if (exercise.id !== undefined) {
                                    <jhi-example-solution [exerciseId]="exercise.id" [displayHeader]="false" />
                                }
                            </div>
                        } @else {
                            @if (exerciseInfos[exercise.id!]?.participation && exerciseInfos[exercise.id!]?.submission?.submitted) {
                                @switch (exercise.type) {
                                    @case (TEXT) {
                                        <jhi-text-exam-summary
                                            [exercise]="exercise"
                                            [submission]="exerciseInfos[exercise.id!]!.submission!"
                                            [expandProblemStatement]="expandProblemStatement"
                                            [isAfterResultsArePublished]="resultsArePublished"
                                        />
                                    }
                                    @case (MODELING) {
                                        <jhi-modeling-exam-summary
                                            [exercise]="exercise"
                                            [submission]="exerciseInfos[exercise.id!]!.submission!"
                                            [isPrinting]="isPrinting"
                                            [expandProblemStatement]="expandProblemStatement"
                                            [isAfterResultsArePublished]="resultsArePublished"
                                        />
                                    }
                                    @case (QUIZ) {
                                        <jhi-quiz-exam-summary
                                            [quizParticipation]="exercise"
                                            [exam]="studentExam.exam!"
                                            [submission]="exerciseInfos[exercise.id!]!.submission!"
                                            [resultsPublished]="resultsArePublished"
                                        />
                                    }
                                    @case (FILE_UPLOAD) {
                                        <jhi-file-upload-exam-summary
                                            [submission]="exerciseInfos[exercise.id!]!.submission!"
                                            [exercise]="exercise"
                                            [expandProblemStatement]="expandProblemStatement"
                                            [isAfterResultsArePublished]="resultsArePublished"
                                        />
                                    }
                                }
                                @if (exerciseInfos[exercise.id!]!.submission! && exercise.type !== QUIZ && isAfterStudentReviewStart) {
                                    <jhi-complaint-student-view
                                        class="mb-2 mt-2 ms-3"
                                        [exercise]="exercise"
                                        [participation]="exerciseInfos[exercise.id!]!.participation!"
                                        [result]="exerciseInfos[exercise.id!]!.participation!.results?.[0]"
                                        [exam]="examWithOnlyIdAndStudentReviewPeriod"
                                        [testRun]="isTestRun"
                                    >
                                    </jhi-complaint-student-view>
                                }
                            } @else {
                                {{ 'artemisApp.exam.examSummary.noSubmissionFound' | artemisTranslate }}
                            }
                        }
                        <!-- Show submission of student - if no submission found -> display that student did not participate -->
                    </ng-container>
                }
                @if (exercise.type === PROGRAMMING) {
                    <!--  relax condition for programming exercises for the case that we get a submissions from websockets, but last changes in exam were not submitted -->
                    @if (exerciseInfos[exercise.id!]?.participation && exerciseInfos[exercise.id!]?.submission!) {
                        <jhi-programming-exam-summary
                            [exercise]="exercise"
                            [participation]="exerciseInfos[exercise.id!]!.participation!"
                            [submission]="exerciseInfos[exercise.id!]!.submission!"
                            [isTestRun]="isTestRun"
                            [exam]="examWithOnlyIdAndStudentReviewPeriod"
                            [isAfterStudentReviewStart]="isAfterStudentReviewStart"
                            [resultsPublished]="resultsArePublished"
                            [isPrinting]="isPrinting"
                            [isAfterResultsArePublished]="resultsArePublished"
                        />
                    } @else {
                        {{ 'artemisApp.exam.examSummary.noSubmissionFound' | artemisTranslate }}
                    }
                }
            </div>
        </div>
<<<<<<< HEAD
    </jhi-collapsible-card>
</div>

=======
    </div>
}
>>>>>>> 6a666eb3
<button class="btn btn-light mx-auto d-block" (click)="scrollToOverviewOrTop()" id="back-to-overview-button">
    <fa-icon [icon]="faArrowUp"></fa-icon>
    <span>&nbsp; {{ 'artemisApp.exam.examSummary.backToOverview' | artemisTranslate }}&nbsp; </span>
</button><|MERGE_RESOLUTION|>--- conflicted
+++ resolved
@@ -9,32 +9,18 @@
         </button>
     </h2>
 </div>
-<<<<<<< HEAD
-<div *ngIf="studentExam && !studentExam.submitted" class="alert alert-danger text-center">
-    <strong>
-        {{ 'artemisApp.exam.examSummary.youAreViewingAnUnsubmittedExam' | artemisTranslate }}
-    </strong>
-</div>
-<jhi-exam-general-information
-    *ngIf="studentExam?.exam"
-    [exam]="studentExam.exam!"
-    [studentExam]="studentExam"
-    [reviewIsOpen]="studentExam?.exam && isBeforeStudentReviewEnd && isAfterStudentReviewStart && !isTestRun"
-/>
-<div class="mb-4" *ngIf="studentExam && studentExam.exercises && studentExam.exam?.course && studentExamGradeInfoDTO" id="exam-summary-result-overview">
-    <jhi-exam-result-overview
-        [studentExamWithGrade]="studentExamGradeInfoDTO!"
-        [isGradingKeyCollapsed]="isGradingKeyCollapsed"
-        [isBonusGradingKeyCollapsed]="isBonusGradingKeyCollapsed"
-        [exerciseInfos]="exerciseInfos"
-        [isTestRun]="isTestRun"
-=======
+@if (studentExam && !studentExam.submitted) {
+    <div class="alert alert-danger text-center">
+        <strong>
+            {{ 'artemisApp.exam.examSummary.youAreViewingAnUnsubmittedExam' | artemisTranslate }}
+        </strong>
+    </div>
+}
 @if (studentExam?.exam) {
     <jhi-exam-general-information
         [exam]="studentExam.exam!"
         [studentExam]="studentExam"
         [reviewIsOpen]="studentExam?.exam && isBeforeStudentReviewEnd && isAfterStudentReviewStart && !isTestRun"
->>>>>>> 6a666eb3
     />
 }
 @if (studentExam && studentExam.exercises && studentExam.exam?.course && studentExamGradeInfoDTO) {
@@ -57,54 +43,13 @@
 <h3>
     {{ 'artemisApp.exam.exercises' | artemisTranslate }}
 </h3>
-<<<<<<< HEAD
-<div *ngFor="let exercise of studentExam?.exercises; let i = index" [id]="'exercise-' + exercise.id">
-    <jhi-collapsible-card [isCardContentCollapsed]="exerciseInfos[exercise.id!].isCollapsed" [toggleCollapse]="toggleCollapseExercise(exerciseInfos[exercise.id!])">
-        <div class="header">
-            <jhi-result-summary-exercise-card-header [index]="i" [exercise]="exercise" [exerciseInfo]="exerciseInfos[exercise.id!]" [resultsPublished]="resultsArePublished" />
-        </div>
-        <div class="collapsable-content">
-            <div class="clearfix">
-                <span class="exercise-buttons">
-                    <a
-                        *ngIf="plagiarismCaseInfos[exercise.id!]"
-                        class="btn ms-2 float-end"
-                        [ngClass]="plagiarismCaseInfos[exercise.id!]!.verdict === PlagiarismVerdict.NO_PLAGIARISM ? 'btn-info' : 'btn-danger'"
-                        [routerLink]="['/courses', courseId, 'plagiarism-cases', plagiarismCaseInfos[exercise.id!]!.id]"
-                    >
-                        <span
-                            [jhiTranslate]="
-                                'artemisApp.plagiarism.plagiarismCases.' +
-                                (plagiarismCaseInfos[exercise.id!]!.verdict === PlagiarismVerdict.NO_PLAGIARISM ? 'resolvedPlagiarismCase' : 'plagiarismCase')
-                            "
-                        >
-                            Plagiarism Case
-                        </span>
-                    </a>
-                    <ng-container *ngIf="exampleSolutionPublished">
-                        <span
-                            *ngIf="exerciseInfos[exercise.id!].displayExampleSolution"
-                            class="alert alert-info p-1"
-                            jhiTranslate="artemisApp.exam.examSummary.youAreViewingTheExampleSolution"
-                        >
-                            You are viewing the example solution.
-                        </span>
-                        <button
-                            [id]="'show-sample-solution-button-' + exercise.id"
-                            *ngIf="exercise.type !== QUIZ && exercise.type !== PROGRAMMING"
-                            class="btn float-end"
-                            [class]="exerciseInfos[exercise.id!].displayExampleSolution ? 'btn-primary' : 'btn-outline-primary'"
-                            (click)="toggleShowSampleSolution(exercise.id)"
-                        >
-                            <fa-icon [icon]="!exerciseInfos[exercise.id!].displayExampleSolution ? faEye : faEyeSlash" class="info-icon"></fa-icon>
-                            <span *ngIf="!exerciseInfos[exercise.id!].displayExampleSolution; else hideExampleSolution"
-                                >&nbsp;{{ 'artemisApp.exam.examSummary.showExampleSolution' | artemisTranslate }}&nbsp;</span
-=======
 @for (exercise of studentExam?.exercises; track exercise; let i = $index) {
     <div [id]="'exercise-' + exercise.id">
-        <div class="question card">
-            <jhi-result-summary-exercise-card-header [index]="i" [exercise]="exercise" [exerciseInfo]="exerciseInfos[exercise.id!]" [resultsPublished]="resultsArePublished" />
-            <div class="card-body question-card-body" [ngbCollapse]="exerciseInfos[exercise.id!].isCollapsed">
+        <jhi-collapsible-card [isCardContentCollapsed]="exerciseInfos[exercise.id!].isCollapsed" [toggleCollapse]="toggleCollapseExercise(exerciseInfos[exercise.id!])">
+            <div class="header">
+                <jhi-result-summary-exercise-card-header [index]="i" [exercise]="exercise" [exerciseInfo]="exerciseInfos[exercise.id!]" [resultsPublished]="resultsArePublished" />
+            </div>
+            <div class="collapsable-content">
                 <div class="clearfix">
                     <span class="exercise-buttons">
                         @if (plagiarismCaseInfos[exercise.id!]) {
@@ -112,7 +57,6 @@
                                 class="btn ms-2 float-end"
                                 [ngClass]="plagiarismCaseInfos[exercise.id!]!.verdict === PlagiarismVerdict.NO_PLAGIARISM ? 'btn-info' : 'btn-danger'"
                                 [routerLink]="['/courses', courseId, 'plagiarism-cases', plagiarismCaseInfos[exercise.id!]!.id]"
->>>>>>> 6a666eb3
                             >
                                 <span
                                     [jhiTranslate]="
@@ -248,15 +192,9 @@
                     }
                 }
             </div>
-        </div>
-<<<<<<< HEAD
-    </jhi-collapsible-card>
-</div>
-
-=======
-    </div>
-}
->>>>>>> 6a666eb3
+        </jhi-collapsible-card>
+    </div>
+}
 <button class="btn btn-light mx-auto d-block" (click)="scrollToOverviewOrTop()" id="back-to-overview-button">
     <fa-icon [icon]="faArrowUp"></fa-icon>
     <span>&nbsp; {{ 'artemisApp.exam.examSummary.backToOverview' | artemisTranslate }}&nbsp; </span>
