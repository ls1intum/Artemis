import { Component, Input, OnInit } from '@angular/core';
import { StudentExam } from 'app/entities/student-exam.model';
import { Exercise, ExerciseType, IncludedInOverallScore, getIcon } from 'app/entities/exercise.model';
import dayjs from 'dayjs/esm';
import { ActivatedRoute } from '@angular/router';
import { ArtemisServerDateService } from 'app/shared/server-date.service';
import { Exam } from 'app/entities/exam.model';
import { AssessmentType } from 'app/entities/assessment-type.model';
import { ThemeService } from 'app/core/theme/theme.service';
import { ExerciseResult, StudentExamWithGradeDTO } from 'app/exam/exam-scores/exam-score-dtos.model';
import { ExamParticipationService } from 'app/exam/participate/exam-participation.service';
import { PlagiarismCasesService } from 'app/course/plagiarism-cases/shared/plagiarism-cases.service';
import { PlagiarismCaseInfo } from 'app/exercises/shared/plagiarism/types/PlagiarismCaseInfo';
import { PlagiarismVerdict } from 'app/exercises/shared/plagiarism/types/PlagiarismVerdict';
import { IconProp } from '@fortawesome/fontawesome-svg-core';
import { roundScorePercentSpecifiedByCourseSettings, scrollToTopOfPage } from 'app/shared/util/utils';
import { getLatestResultOfStudentParticipation } from 'app/exercises/shared/participation/participation.utils';
import { evaluateTemplateStatus, getResultIconClass, getTextColorClass } from 'app/exercises/shared/result/result.utils';
import { Submission } from 'app/entities/submission.model';
import { Participation } from 'app/entities/participation/participation.model';
import { faArrowUp, faEye, faEyeSlash, faFolderOpen, faInfoCircle, faPrint } from '@fortawesome/free-solid-svg-icons';
import { cloneDeep } from 'lodash-es';
import { captureException } from '@sentry/angular-ivy';
import { AlertService } from 'app/core/util/alert.service';
<<<<<<< HEAD
import { ProgrammingExercise } from 'app/entities/programming-exercise.model';
=======
import { isExamResultPublished } from 'app/exam/participate/exam.utils';
>>>>>>> 71c8862b

export type ResultSummaryExerciseInfo = {
    icon: IconProp;
    isCollapsed: boolean;
    achievedPoints?: number;
    achievedPercentage?: number;
    colorClass?: string;
    resultIconClass?: IconProp;

    submission?: Submission;
    participation?: Participation;
    displayExampleSolution: boolean;
    releaseTestsWithExampleSolution: boolean;
};

type StateBeforeResetting = {
    exerciseInfos: Record<number, ResultSummaryExerciseInfo>;
    isGradingKeyCollapsed: boolean;
    isBonusGradingKeyCollapsed: boolean;
};

@Component({
    selector: 'jhi-exam-participation-summary',
    templateUrl: './exam-result-summary.component.html',
    styleUrls: ['../../../course/manage/course-exercise-card.component.scss', '../../../exercises/quiz/shared/quiz.scss', 'exam-result-summary.component.scss'],
})
export class ExamResultSummaryComponent implements OnInit {
    // make constants available to html for comparison
    readonly TEXT = ExerciseType.TEXT;
    readonly QUIZ = ExerciseType.QUIZ;
    readonly MODELING = ExerciseType.MODELING;
    readonly PROGRAMMING = ExerciseType.PROGRAMMING;
    readonly FILE_UPLOAD = ExerciseType.FILE_UPLOAD;
    readonly AssessmentType = AssessmentType;
    readonly IncludedInOverallScore = IncludedInOverallScore;
    readonly PlagiarismVerdict = PlagiarismVerdict;

    faFolderOpen = faFolderOpen;
    faInfoCircle = faInfoCircle;
    faPrint = faPrint;
    faEye = faEye;
    faEyeSlash = faEyeSlash;
    faArrowUp = faArrowUp;

    /**
     * Current student's exam.
     */
    private _studentExam: StudentExam;

    plagiarismCaseInfos: { [exerciseId: number]: PlagiarismCaseInfo } = {};
    exampleSolutionPublished = false;

    get studentExam(): StudentExam {
        return this._studentExam;
    }

    @Input()
    set studentExam(studentExam: StudentExam) {
        this._studentExam = studentExam;
        if (this.studentExamGradeInfoDTO) {
            this.studentExamGradeInfoDTO.studentExam = studentExam;
        }
        this.tryLoadPlagiarismCaseInfosForStudent();
    }

    /**
     * Grade info for current student's exam.
     */
    studentExamGradeInfoDTO: StudentExamWithGradeDTO;

    isGradingKeyCollapsed: boolean = true;
    isBonusGradingKeyCollapsed: boolean = true;

    @Input()
    instructorView = false;

    courseId: number;

    isTestRun = false;
    isTestExam = false;

    testRunConduction = false;
    testExamConduction = false;

    examWithOnlyIdAndStudentReviewPeriod: Exam;

    isBeforeStudentReviewEnd = false;
    /**
     * Used to decide whether to instantiate the ComplaintInteractionComponent. We always instantiate the component if
     * the review dates are set and the review start date has passed.
     */
    isAfterStudentReviewStart = false;

    exerciseInfos: Record<number, ResultSummaryExerciseInfo>;

    /**
     * Passed to components with overlapping elements to ensure that the overlapping
     * elements are displayed in a different order for printing.
     */
    isPrinting = false;

    /**
     * Passed to components where the problem statement might be expanded or collapsed to ensure that
     * the problem statement is expanded while printing
     */
    expandProblemStatement = false;

    constructor(
        private route: ActivatedRoute,
        private serverDateService: ArtemisServerDateService,
        private themeService: ThemeService,
        private examParticipationService: ExamParticipationService,
        private plagiarismCasesService: PlagiarismCasesService,
        private alertService: AlertService,
    ) {}

    /**
     * Initialise the courseId from the current url
     */
    ngOnInit(): void {
        // flags required to display test runs correctly
        this.isTestRun = this.route.snapshot.url[1]?.toString() === 'test-runs';
        this.isTestExam = this.studentExam.exam!.testExam!;
        this.testRunConduction = this.isTestRun && this.route.snapshot.url[3]?.toString() === 'conduction';
        this.testExamConduction = this.isTestExam && !this.studentExam.submitted;
        this.courseId = Number(this.route.snapshot.paramMap.get('courseId'));
        if (!this.studentExam?.exam?.id) {
            throw new Error('studentExam.exam.id should be present to fetch grade info');
        }
        if (!this.studentExam?.user?.id) {
            throw new Error('studentExam.user.id should be present to fetch grade info');
        }

        if (isExamResultPublished(this.isTestRun, this.studentExam.exam, this.serverDateService)) {
            this.examParticipationService
                .loadStudentExamGradeInfoForSummary(this.courseId, this.studentExam.exam.id, this.studentExam.user.id, this.isTestRun)
                .subscribe((studentExamWithGrade: StudentExamWithGradeDTO) => {
                    studentExamWithGrade.studentExam = this.studentExam;
                    this.studentExamGradeInfoDTO = studentExamWithGrade;
                    this.exerciseInfos = this.getExerciseInfos(studentExamWithGrade);
                });
        }

        this.exampleSolutionPublished = !!this.studentExam.exam?.exampleSolutionPublicationDate && dayjs().isAfter(this.studentExam.exam.exampleSolutionPublicationDate);

        this.exerciseInfos = this.getExerciseInfos();

        this.setExamWithOnlyIdAndStudentReviewPeriod();

        this.isBeforeStudentReviewEnd = this.getIsBeforeStudentReviewEnd();
        this.isAfterStudentReviewStart = this.getIsAfterStudentReviewStart();
    }

    get resultsArePublished(): boolean | any {
        if (this.isTestRun || this.isTestExam) {
            return true;
        }

        if (this.testRunConduction || this.testExamConduction) {
            return false;
        }

        if (this.studentExam?.exam?.publishResultsDate) {
            return dayjs(this.studentExam.exam.publishResultsDate).isBefore(dayjs());
        }

        return false;
    }

    private tryLoadPlagiarismCaseInfosForStudent() {
        // If the exam has not yet ended, or we're only a few minutes after the end, we can assume that there are no plagiarism cases yet.
        // We should avoid trying to load them to reduce server load.
        if (this.studentExam?.exam?.endDate) {
            const endDateWithTimeExtension = dayjs(this.studentExam.exam.endDate).add(2, 'hours');
            if (dayjs().isBefore(endDateWithTimeExtension)) {
                return;
            }
        }

        const exerciseIds = this.studentExam?.exercises?.map((exercise) => exercise.id!);
        if (exerciseIds?.length && this.courseId) {
            this.plagiarismCasesService.getPlagiarismCaseInfosForStudent(this.courseId, exerciseIds).subscribe((res) => {
                this.plagiarismCaseInfos = res.body ?? {};
            });
        }
    }

    /**
     * called for exportPDF Button
     */
    async printPDF() {
        const stateBeforeResetting = this.expandExercisesAndGradingKeysBeforePrinting();

        this.isPrinting = true;
        this.expandProblemStatement = true;

        await this.themeService.print();

        this.isPrinting = false;
        this.expandProblemStatement = false;

        this.resetExpandingExercisesAndGradingKeys(stateBeforeResetting);
    }

    scrollToOverviewOrTop() {
        const searchedId = 'exam-summary-result-overview';
        const targetElement = document.getElementById(searchedId);

        if (targetElement) {
            targetElement.scrollIntoView({
                behavior: 'smooth',
                block: 'start',
                inline: 'nearest',
            });
        } else {
            scrollToTopOfPage();
        }
    }

    private expandExercisesAndGradingKeysBeforePrinting() {
        const stateBeforeResetting = {
            exerciseInfos: cloneDeep(this.exerciseInfos),
            isGradingKeyCollapsed: cloneDeep(this.isGradingKeyCollapsed),
            isBonusGradingKeyCollapsed: cloneDeep(this.isBonusGradingKeyCollapsed),
        };

        this.expandExercises();

        this.isGradingKeyCollapsed = false;
        this.isBonusGradingKeyCollapsed = false;

        return stateBeforeResetting;
    }

    private resetExpandingExercisesAndGradingKeys(stateBeforeResetting: StateBeforeResetting) {
        this.exerciseInfos = stateBeforeResetting.exerciseInfos;
        this.isGradingKeyCollapsed = stateBeforeResetting.isGradingKeyCollapsed;
        this.isBonusGradingKeyCollapsed = stateBeforeResetting.isBonusGradingKeyCollapsed;
    }

    private expandExercises() {
        Object.entries(this.exerciseInfos).forEach((exerciseInfo: [string, ResultSummaryExerciseInfo]) => {
            exerciseInfo[1].isCollapsed = false;
        });
    }

    public generateLink(exercise: Exercise) {
        if (exercise?.studentParticipations?.length) {
            return ['/courses', this.courseId, `${exercise.type}-exercises`, exercise.id, 'participate', exercise.studentParticipations[0].id];
        }
        return undefined;
    }

    /**
     * @param exercise
     * returns the students' submission for the exercise, undefined if no participation could be found
     */
    getSubmissionForExercise(exercise: Exercise) {
        return exercise?.studentParticipations?.[0]?.submissions?.[0];
    }

    /**
     * @param exercise
     * returns the students' submission for the exercise, undefined if no participation could be found
     */
    getParticipationForExercise(exercise: Exercise) {
        return exercise.studentParticipations?.[0] || undefined;
    }

    /**
     * We only need to pass these values to the ComplaintInteractionComponent
     */
    setExamWithOnlyIdAndStudentReviewPeriod() {
        const exam = new Exam();
        exam.id = this.studentExam?.exam?.id;
        exam.examStudentReviewStart = this.studentExam?.exam?.examStudentReviewStart;
        exam.examStudentReviewEnd = this.studentExam?.exam?.examStudentReviewEnd;
        exam.course = this.studentExam?.exam?.course;
        this.examWithOnlyIdAndStudentReviewPeriod = exam;
    }

    private getIsAfterStudentReviewStart() {
        if (this.isTestRun || this.isTestExam) {
            return true;
        }
        if (this.studentExam?.exam?.examStudentReviewStart && this.studentExam.exam.examStudentReviewEnd) {
            return this.serverDateService.now().isAfter(this.studentExam.exam.examStudentReviewStart);
        }
        return false;
    }

    private getIsBeforeStudentReviewEnd() {
        if (this.isTestRun || this.isTestExam) {
            return true;
        }
        if (this.studentExam?.exam?.examStudentReviewStart && this.studentExam.exam.examStudentReviewEnd) {
            return this.serverDateService.now().isBefore(this.studentExam.exam.examStudentReviewEnd);
        }
        return false;
    }

    private getExerciseInfos(studentExamWithGrade?: StudentExamWithGradeDTO): Record<number, ResultSummaryExerciseInfo> {
        const exerciseInfos: Record<number, ResultSummaryExerciseInfo> = {};
        for (const exercise of this.studentExam?.exercises ?? []) {
            if (exercise.id === undefined) {
                this.alertService.error('artemisApp.exam.error.cannotDisplayExerciseDetails', { exerciseGroupTitle: exercise.exerciseGroup?.title });
                const errorMessage = 'Cannot getExerciseInfos as exerciseId is undefined';
                captureException(new Error(errorMessage), {
                    extra: {
                        exercise,
                    },
                });
                continue;
            }

            const { textColorClass, resultIconClass } = this.getTextColorAndIconClassByExercise(exercise);

            exerciseInfos[exercise.id] = {
                icon: getIcon(exercise.type),
                isCollapsed: false,
                achievedPoints: this.getPointsByExerciseIdFromExam(exercise.id, studentExamWithGrade),
                achievedPercentage: this.getAchievedPercentageByExerciseId(exercise.id),
                colorClass: textColorClass,
                resultIconClass: resultIconClass,

                submission: this.getSubmissionForExercise(exercise),
                participation: this.getParticipationForExercise(exercise),
                displayExampleSolution: false,
                releaseTestsWithExampleSolution: exercise.type === ExerciseType.PROGRAMMING && !!(exercise as ProgrammingExercise).releaseTestsWithExampleSolution,
            };
        }
        return exerciseInfos;
    }

    private getPointsByExerciseIdFromExam(exerciseId: number, studentExamWithGrade?: StudentExamWithGradeDTO): number | undefined {
        if (!studentExamWithGrade) {
            return undefined;
        }

        for (const achievedPointsPerExerciseKey in this.studentExamGradeInfoDTO?.achievedPointsPerExercise) {
            if (Number(achievedPointsPerExerciseKey) === exerciseId) {
                return this.studentExamGradeInfoDTO.achievedPointsPerExercise[achievedPointsPerExerciseKey];
            }
        }

        return undefined;
    }

    private getExerciseResultByExerciseId(exerciseId?: number): ExerciseResult | undefined {
        if (exerciseId === undefined) {
            return undefined;
        }

        const exerciseGroupResultMapping = this.studentExamGradeInfoDTO?.studentResult?.exerciseGroupIdToExerciseResult;
        let exerciseResult = undefined;

        for (const key in exerciseGroupResultMapping) {
            if (key in exerciseGroupResultMapping && exerciseGroupResultMapping[key].exerciseId === exerciseId) {
                exerciseResult = exerciseGroupResultMapping[key];
                break;
            }
        }

        return exerciseResult;
    }

    toggleShowSampleSolution(exerciseId?: number) {
        if (exerciseId === undefined) {
            this.alertService.error('artemisApp.exam.error.cannotShowExampleSolution');
            const errorMessage = 'Cannot show sample solution because exercise id is undefined';
            captureException(new Error(errorMessage), {
                extra: {
                    exerciseId,
                },
            });

            return;
        }

        this.exerciseInfos[exerciseId].displayExampleSolution = !this.exerciseInfos[exerciseId].displayExampleSolution;
    }

    getAchievedPercentageByExerciseId(exerciseId?: number): number | undefined {
        const result = this.getExerciseResultByExerciseId(exerciseId);
        if (result === undefined) {
            return undefined;
        }

        const course = this.studentExamGradeInfoDTO.studentExam?.exam?.course;
        if (result.achievedScore !== undefined) {
            return roundScorePercentSpecifiedByCourseSettings(result.achievedScore / 100, course);
        }

        const canCalculatePercentage = result.maxScore && result.achievedPoints !== undefined;
        if (canCalculatePercentage) {
            return roundScorePercentSpecifiedByCourseSettings(result.achievedPoints! / result.maxScore, course);
        }

        return undefined;
    }

    getTextColorAndIconClassByExercise(exercise: Exercise) {
        const participation = exercise.studentParticipations![0];
        const showUngradedResults = false;
        const result = getLatestResultOfStudentParticipation(participation, showUngradedResults);

        const isBuilding = false;
        const templateStatus = evaluateTemplateStatus(exercise, participation, result, isBuilding);

        return {
            textColorClass: getTextColorClass(result, templateStatus),
            resultIconClass: getResultIconClass(result, templateStatus),
        };
    }

    protected readonly getIcon = getIcon;
}<|MERGE_RESOLUTION|>--- conflicted
+++ resolved
@@ -22,11 +22,8 @@
 import { cloneDeep } from 'lodash-es';
 import { captureException } from '@sentry/angular-ivy';
 import { AlertService } from 'app/core/util/alert.service';
-<<<<<<< HEAD
 import { ProgrammingExercise } from 'app/entities/programming-exercise.model';
-=======
 import { isExamResultPublished } from 'app/exam/participate/exam.utils';
->>>>>>> 71c8862b
 
 export type ResultSummaryExerciseInfo = {
     icon: IconProp;
