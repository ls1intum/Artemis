--- conflicted
+++ resolved
@@ -33,7 +33,6 @@
             <h6 right-body class="markdown-preview" *ngIf="exercise.problemStatement && exercise.type !== PROGRAMMING">
                 <span [innerHTML]="exercise.problemStatement! | htmlForMarkdown"></span>
             </h6>
-<<<<<<< HEAD
             <!-- Show submission of student - if no submission found -> display that student did not participate -->
             <ng-container *ngIf="getParticipationForExercise(exercise) && getSubmissionForExercise(exercise) && getSubmissionForExercise(exercise)?.submitted; else noSubmission">
                 <!-- Text Exercise -->
@@ -42,7 +41,7 @@
                 </ng-container>
                 <!-- Modeling Exercise -->
                 <ng-container *ngIf="exercise.type === MODELING">
-                    <jhi-modeling-exam-summary [submission]="getSubmissionForExercise(exercise)"></jhi-modeling-exam-summary>
+                    <jhi-modeling-exam-summary [exercise]="exercise" [submission]="getSubmissionForExercise(exercise)"></jhi-modeling-exam-summary>
                 </ng-container>
                 <!-- Quiz Exercise -->
                 <ng-container *ngIf="exercise.type === QUIZ">
@@ -50,37 +49,12 @@
                 </ng-container>
                 <!-- Programming Exercise -->
                 <ng-container *ngIf="exercise.type === PROGRAMMING">
-                    <jhi-programming-exam-summary
-                        [exercise]="exercise"
-                        [participation]="getParticipationForExercise(exercise)"
-                        [submission]="getSubmissionForExercise(exercise)"
-                    ></jhi-programming-exam-summary>
+                    <jhi-programming-exam-summary [exercise]="exercise" [participation]="getParticipationForExercise(exercise)"></jhi-programming-exam-summary>
                 </ng-container>
                 <!-- File Upload Exercise -->
                 <ng-container *ngIf="exercise.type === FILE_UPLOAD">
                     <jhi-file-upload-exam-summary [submission]="getSubmissionForExercise(exercise)"></jhi-file-upload-exam-summary>
                 </ng-container>
-=======
-            <!-- Text Exercise -->
-            <ng-container *ngIf="exercise.type === TEXT">
-                <jhi-text-exam-summary [submission]="getSubmissionForExercise(exercise)"></jhi-text-exam-summary>
-            </ng-container>
-            <!-- Modeling Exercise -->
-            <ng-container *ngIf="exercise.type === MODELING">
-                <jhi-modeling-exam-summary [exercise]="exercise" [submission]="getSubmissionForExercise(exercise)"></jhi-modeling-exam-summary>
-            </ng-container>
-            <!-- Quiz Exercise -->
-            <ng-container *ngIf="exercise.type === QUIZ">
-                <jhi-quiz-exam-summary [exercise]="exercise" [submission]="getSubmissionForExercise(exercise)"></jhi-quiz-exam-summary>
-            </ng-container>
-            <!-- Programming Exercise -->
-            <ng-container *ngIf="exercise.type === PROGRAMMING">
-                <jhi-programming-exam-summary [exercise]="exercise" [participation]="getParticipationForProgrammingExercise(exercise)"></jhi-programming-exam-summary>
-            </ng-container>
-            <!-- File Upload Exercise -->
-            <ng-container *ngIf="exercise.type === FILE_UPLOAD">
-                <jhi-file-upload-exam-summary [submission]="getSubmissionForExercise(exercise)"></jhi-file-upload-exam-summary>
->>>>>>> 81718dca
             </ng-container>
             <ng-template #noSubmission>
                 {{ 'artemisApp.exam.examSummary.noSubmissionFound' | translate }}
