<div>
    <h2>
        <ng-container *ngIf="!instructorView">
            {{ 'artemisApp.exam.examSummary.yourSubmissionTo' | artemisTranslate: { examTitle: studentExam.exam!.title!, studentName: studentExam.user!.name! } }}
        </ng-container>
        <ng-container *ngIf="instructorView">
            {{ 'artemisApp.exam.examSummary.studentSubmissionTo' | artemisTranslate: { examTitle: studentExam.exam!.title!, studentName: studentExam.user!.name! } }}
        </ng-container>
        <button id="exportToPDFButton" class="btn btn-primary float-right" (click)="printPDF()">
            <fa-icon [icon]="'print'"></fa-icon>
            <span jhiTranslate="artemisApp.exam.examSummary.exportPDF">Export PDF</span>
        </button>
    </h2>
</div>
<jhi-exam-information [exam]="studentExam.exam" [studentExam]="studentExam"></jhi-exam-information>
<div class="mb-4 text-center" *ngIf="studentExam && studentExam.exam && isBeforeStudentReviewEnd() && isAfterStudentReviewStart()">
    <a class="btn btn-success" style="cursor: default; pointer-events: none">
        {{ 'artemisApp.exam.studentReviewEnabled' | artemisTranslate }}
    </a>
</div>
<div class="mb-4" *ngIf="studentExam && studentExam.exercises && studentExam.exam">
    <jhi-exam-points-summary [exercises]="studentExam.exercises" [exam]="studentExam.exam"></jhi-exam-points-summary>
</div>
<h4 class="mb-0">{{ 'artemisApp.exam.exercises' | artemisTranslate }}</h4>
<div *ngFor="let exercise of studentExam.exercises; let i = index">
    <div class="question card">
        <div class="question-options card-header question-card-header">
            <h5>
                &nbsp;<fa-icon [icon]="getIcon(exercise.type)"></fa-icon>&nbsp;
                <span jhiTranslate="artemisApp.exam.exercise" [translateValues]="{ nr: i + 1 }">Exercise {{ i + 1 }}</span>
            </h5>
<<<<<<< HEAD
            <div *ngIf="resultsPublished">
                <jhi-result *ngIf="exercise.studentParticipations && exercise.studentParticipations.size > 0" [participation]="exercise.studentParticipations![0]"></jhi-result>
=======
            <div
                *ngIf="
                    exercise.studentParticipations?.length &&
                    exercise.studentParticipations![0].submissions?.length &&
                    exercise.studentParticipations![0].submissions![0].type === SUBMISSION_TYPE_ILLEGAL
                "
            >
                <span class="badge badge-danger" jhiTranslate="artemisApp.assessment.assessmentIllegalSubmission"> Warning: You are viewing an illegal submission. </span>
            </div>
            <div *ngIf="resultsPublished && exercise.studentParticipations?.length">
                <jhi-result [participation]="exercise.studentParticipations![0]"></jhi-result>
>>>>>>> 4ba98921
            </div>
            <button
                id="{{ 'toggleCollapseExerciseButton-' + i }}"
                class="btn btn-light question-collapse"
                (click)="toggleCollapseExercise(exercise.id)"
                [attr.aria-expanded]="!isCollapsed(exercise.id)"
                [attr.aria-controls]="isCollapsed(exercise.id)"
            >
                <fa-icon size="2x" [icon]="isCollapsed(exercise.id) ? 'angle-right' : 'angle-down'"></fa-icon>
            </button>
        </div>
        <div class="card-body question-card-body" [ngbCollapse]="isCollapsed(exercise.id)">
            <div *ngIf="exercise.type !== QUIZ && exercise.type !== PROGRAMMING && resultsPublished">
                <a *ngIf="exercise.studentParticipations?.length" class="btn btn-primary float-right" [routerLink]="generateLink(exercise)">
                    <fa-icon [icon]="'folder-open'" [fixedWidth]="true"></fa-icon>
                    <span jhiTranslate="artemisApp.exam.examSummary.viewResult">&nbsp;View Result</span>
                </a>
            </div>
            <!-- prettier-ignore -->
            <h5>{{ exercise.title }} [{{ exercise.maxPoints }} {{ 'artemisApp.examParticipation.points' | artemisTranslate }}
                <span
                    *ngIf="exercise.bonusPoints">, {{ exercise.bonusPoints }} {{ 'artemisApp.examParticipation.bonus' | artemisTranslate }}</span>]
                <jhi-included-in-score-badge
                    *ngIf="exercise.includedInOverallScore !== IncludedInOverallScore.INCLUDED_COMPLETELY"
                    [includedInOverallScore]="exercise.includedInOverallScore"></jhi-included-in-score-badge>
            </h5>
            <h6 right-body class="markdown-preview" *ngIf="exercise.problemStatement && exercise.type !== PROGRAMMING">
                <span [innerHTML]="exercise.problemStatement! | htmlForMarkdown"></span>
            </h6>
            <jhi-programming-exercise-instructions
                *ngIf="exercise.problemStatement && exercise.type === PROGRAMMING"
                [exercise]="exercise"
                [participation]="exercise.templateParticipation"
            ></jhi-programming-exercise-instructions>
            <ng-container *ngIf="exercise.type !== PROGRAMMING">
                <!-- Show submission of student - if no submission found -> display that student did not participate -->
                <ng-container
                    *ngIf="getParticipationForExercise(exercise) && getSubmissionForExercise(exercise) && getSubmissionForExercise(exercise)?.submitted; else noSubmission"
                >
                    <!-- Text Exercise -->
                    <ng-container *ngIf="exercise.type === TEXT">
                        <jhi-text-exam-summary [submission]="getSubmissionForExercise(exercise)"></jhi-text-exam-summary>
                    </ng-container>
                    <!-- Modeling Exercise -->
                    <ng-container *ngIf="exercise.type === MODELING">
                        <jhi-modeling-exam-summary [exercise]="exercise" [submission]="getSubmissionForExercise(exercise)"></jhi-modeling-exam-summary>
                    </ng-container>
                    <!-- Quiz Exercise -->
                    <ng-container *ngIf="exercise.type === QUIZ">
                        <jhi-quiz-exam-summary
                            [exercise]="exercise"
                            [exam]="studentExam.exam"
                            [submission]="getSubmissionForExercise(exercise)"
                            [resultsPublished]="resultsPublished"
                        ></jhi-quiz-exam-summary>
                    </ng-container>
                    <!-- File Upload Exercise -->
                    <ng-container *ngIf="exercise.type === FILE_UPLOAD">
                        <jhi-file-upload-exam-summary [submission]="getSubmissionForExercise(exercise)"></jhi-file-upload-exam-summary>
                    </ng-container>
                    <jhi-complaint-interactions
                        *ngIf="getSubmissionForExercise(exercise) && exercise.type !== QUIZ && isAfterStudentReviewStart()"
                        class="mb-2 mt-2 ml-3"
                        [exercise]="exercise"
                        [participation]="getParticipationForExercise(exercise)"
                        [exam]="examWithOnlyIdAndStudentReviewPeriod"
                        [testRun]="isTestRun"
                    >
                    </jhi-complaint-interactions>
                </ng-container>
            </ng-container>
            <ng-container *ngIf="exercise.type === PROGRAMMING">
                <!--  relax condition for programming exercises for the case that we get a submissions from websockets, but last changes in exam were not submitted -->
                <ng-container *ngIf="getParticipationForExercise(exercise) && getSubmissionForExercise(exercise); else noSubmission">
                    <!-- Programming Exercise -->
                    <jhi-programming-exam-summary
                        [exercise]="exercise"
                        [participation]="getParticipationForExercise(exercise)"
                        [submission]="getSubmissionForExercise(exercise)"
                    ></jhi-programming-exam-summary>
                </ng-container>
                <jhi-complaint-interactions
                    *ngIf="exercise.assessmentType === AssessmentType.SEMI_AUTOMATIC && getSubmissionForExercise(exercise) && isAfterStudentReviewStart()"
                    class="mb-2 mt-2 ml-3"
                    [exercise]="exercise"
                    [participation]="getParticipationForExercise(exercise)"
                    [exam]="examWithOnlyIdAndStudentReviewPeriod"
                    [testRun]="isTestRun"
                >
                </jhi-complaint-interactions>
            </ng-container>
            <ng-template #noSubmission>
                {{ 'artemisApp.exam.examSummary.noSubmissionFound' | artemisTranslate }}
            </ng-template>
        </div>
    </div>
</div><|MERGE_RESOLUTION|>--- conflicted
+++ resolved
@@ -29,10 +29,6 @@
                 &nbsp;<fa-icon [icon]="getIcon(exercise.type)"></fa-icon>&nbsp;
                 <span jhiTranslate="artemisApp.exam.exercise" [translateValues]="{ nr: i + 1 }">Exercise {{ i + 1 }}</span>
             </h5>
-<<<<<<< HEAD
-            <div *ngIf="resultsPublished">
-                <jhi-result *ngIf="exercise.studentParticipations && exercise.studentParticipations.size > 0" [participation]="exercise.studentParticipations![0]"></jhi-result>
-=======
             <div
                 *ngIf="
                     exercise.studentParticipations?.length &&
@@ -44,7 +40,6 @@
             </div>
             <div *ngIf="resultsPublished && exercise.studentParticipations?.length">
                 <jhi-result [participation]="exercise.studentParticipations![0]"></jhi-result>
->>>>>>> 4ba98921
             </div>
             <button
                 id="{{ 'toggleCollapseExerciseButton-' + i }}"
