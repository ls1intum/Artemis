<jhi-test-run-ribbon *ngIf="isTestRun"></jhi-test-run-ribbon>
<div>
    <h2>
        <ng-container *ngIf="!instructorView">
            {{ 'artemisApp.exam.examSummary.yourSubmissionTo' | translate: { examTitle: studentExam.exam!.title!, studentName: studentExam.user!.name! } }}
        </ng-container>
        <ng-container *ngIf="instructorView">
            {{ 'artemisApp.exam.examSummary.studentSubmissionTo' | translate: { examTitle: studentExam.exam!.title!, studentName: studentExam.user!.name! } }}
        </ng-container>
        <button class="btn btn-primary float-right" (click)="printPDF()">
            <fa-icon [icon]="'print'"></fa-icon>
            <span jhiTranslate="artemisApp.exam.examSummary.exportPDF">Export PDF</span>
        </button>
    </h2>
</div>
<jhi-exam-information [exam]="studentExam.exam" [studentExam]="studentExam"></jhi-exam-information>
<div class="mb-4" *ngIf="studentExam && studentExam.exercises && studentExam.exam">
    <jhi-exam-points-summary [exercises]="studentExam.exercises" [exam]="studentExam.exam"></jhi-exam-points-summary>
</div>
<h4 class="mb-0">{{ 'artemisApp.exam.exercises' | translate }}</h4>
<div *ngFor="let exercise of studentExam.exercises; let i = index">
    <div class="question card">
        <div class="question-options card-header question-card-header">
            <h5>
                &nbsp;<fa-icon [icon]="getIcon(exercise.type)"></fa-icon>&nbsp;
                <span jhiTranslate="artemisApp.exam.exercise" [translateValues]="{ nr: i + 1 }">Exercise {{ i + 1 }}</span>
            </h5>
            <div *ngIf="resultsPublished">
                <jhi-result [participation]="exercise.studentParticipations![0]"></jhi-result>
            </div>
            <button
                class="btn btn-light question-collapse"
                (click)="toggleCollapseExercise(exercise.id)"
                [attr.aria-expanded]="!isCollapsed(exercise.id)"
                [attr.aria-controls]="isCollapsed(exercise.id)"
            >
                <fa-icon size="2x" [icon]="isCollapsed(exercise.id) ? 'angle-right' : 'angle-down'"></fa-icon>
            </button>
        </div>
        <div class="card-body question-card-body" [ngbCollapse]="isCollapsed(exercise.id)">
            <div *ngIf="exercise.type !== QUIZ && exercise.type !== PROGRAMMING && resultsPublished">
                <button
                    *ngIf="exercise.studentParticipations && exercise.studentParticipations.length > 0"
                    class="btn btn-primary float-right"
                    [routerLink]="generateLink(exercise)"
                >
                    <fa-icon [icon]="'folder-open'" [fixedWidth]="true"></fa-icon><span jhiTranslate="artemisApp.exam.examSummary.viewResult">&nbsp;View Result</span>
                </button>
            </div>
            <h5>{{ exercise.title }} [{{ exercise.maxScore }}p]</h5>
            <h6 right-body class="markdown-preview" *ngIf="exercise.problemStatement && exercise.type !== PROGRAMMING">
                <span [innerHTML]="exercise.problemStatement! | htmlForMarkdown"></span>
            </h6>
            <jhi-programming-exercise-instructions
                *ngIf="exercise.problemStatement && exercise.type === PROGRAMMING"
                [exercise]="exercise"
                [participation]="exercise.templateParticipation"
            ></jhi-programming-exercise-instructions>
            <ng-container *ngIf="exercise.type !== PROGRAMMING">
                <!-- Show submission of student - if no submission found -> display that student did not participate -->
                <ng-container
                    *ngIf="getParticipationForExercise(exercise) && getSubmissionForExercise(exercise) && getSubmissionForExercise(exercise)?.submitted; else noSubmission"
                >
                    <!-- Text Exercise -->
                    <ng-container *ngIf="exercise.type === TEXT">
                        <jhi-text-exam-summary [submission]="getSubmissionForExercise(exercise)"></jhi-text-exam-summary>
                    </ng-container>
                    <!-- Modeling Exercise -->
                    <ng-container *ngIf="exercise.type === MODELING">
                        <jhi-modeling-exam-summary [exercise]="exercise" [submission]="getSubmissionForExercise(exercise)"></jhi-modeling-exam-summary>
                    </ng-container>
                    <!-- Quiz Exercise -->
                    <ng-container *ngIf="exercise.type === QUIZ">
                        <jhi-quiz-exam-summary
                            [exercise]="exercise"
                            [exam]="studentExam.exam"
                            [submission]="getSubmissionForExercise(exercise)"
                            [resultsPublished]="resultsPublished"
                        ></jhi-quiz-exam-summary>
                    </ng-container>
                    <!-- File Upload Exercise -->
                    <ng-container *ngIf="exercise.type === FILE_UPLOAD">
                        <jhi-file-upload-exam-summary [submission]="getSubmissionForExercise(exercise)"></jhi-file-upload-exam-summary>
                    </ng-container>
                    <jhi-complaint-interactions
<<<<<<< HEAD
                        *ngIf="
                            getSubmissionForExercise(exercise) &&
                            exercise.type !== QUIZ &&
                            studentExam.exam?.examStudentReviewStart &&
                            studentExam.exam?.examStudentReviewEnd &&
                            isAfterStudentReviewStart()
                        "
=======
                        *ngIf="getSubmissionForExercise(exercise) && exercise.type !== QUIZ && isAfterStudentReviewStart()"
>>>>>>> 255b674a
                        class="mb-2 mt-2 ml-3"
                        [exercise]="exercise"
                        [participation]="getParticipationForExercise(exercise)"
                        [exam]="examWithOnlyIdAndStudentReviewPeriod"
                        [testRun]="isTestRun"
                    >
                    </jhi-complaint-interactions>
                </ng-container>
            </ng-container>
            <ng-container *ngIf="exercise.type === PROGRAMMING">
                <!--  relax condition for programming exercises for the case that we get a submissions from websockets, but last changes in exam were not submitted -->
                <ng-container *ngIf="getParticipationForExercise(exercise) && getSubmissionForExercise(exercise); else noSubmission">
                    <!-- Programming Exercise -->
                    <jhi-programming-exam-summary
                        [exercise]="exercise"
                        [participation]="getParticipationForExercise(exercise)"
                        [submission]="getSubmissionForExercise(exercise)"
                    ></jhi-programming-exam-summary>
                </ng-container>
                <jhi-complaint-interactions
<<<<<<< HEAD
                    *ngIf="
                        exercise.assessmentType === AssessmentType.SEMI_AUTOMATIC;
                        getSubmissionForExercise: exercise && studentExam.exam?.examStudentReviewStart && studentExam.exam?.examStudentReviewEnd && isAfterStudentReviewStart()
                    "
=======
                    *ngIf="exercise.assessmentType === AssessmentType.SEMI_AUTOMATIC && getSubmissionForExercise(exercise) && isAfterStudentReviewStart()"
>>>>>>> 255b674a
                    class="mb-2 mt-2 ml-3"
                    [exercise]="exercise"
                    [participation]="getParticipationForExercise(exercise)"
                    [exam]="examWithOnlyIdAndStudentReviewPeriod"
                    [testRun]="isTestRun"
                >
                </jhi-complaint-interactions>
            </ng-container>
            <ng-template #noSubmission>
                {{ 'artemisApp.exam.examSummary.noSubmissionFound' | translate }}
            </ng-template>
        </div>
    </div>
</div><|MERGE_RESOLUTION|>--- conflicted
+++ resolved
@@ -83,17 +83,7 @@
                         <jhi-file-upload-exam-summary [submission]="getSubmissionForExercise(exercise)"></jhi-file-upload-exam-summary>
                     </ng-container>
                     <jhi-complaint-interactions
-<<<<<<< HEAD
-                        *ngIf="
-                            getSubmissionForExercise(exercise) &&
-                            exercise.type !== QUIZ &&
-                            studentExam.exam?.examStudentReviewStart &&
-                            studentExam.exam?.examStudentReviewEnd &&
-                            isAfterStudentReviewStart()
-                        "
-=======
                         *ngIf="getSubmissionForExercise(exercise) && exercise.type !== QUIZ && isAfterStudentReviewStart()"
->>>>>>> 255b674a
                         class="mb-2 mt-2 ml-3"
                         [exercise]="exercise"
                         [participation]="getParticipationForExercise(exercise)"
@@ -114,14 +104,7 @@
                     ></jhi-programming-exam-summary>
                 </ng-container>
                 <jhi-complaint-interactions
-<<<<<<< HEAD
-                    *ngIf="
-                        exercise.assessmentType === AssessmentType.SEMI_AUTOMATIC;
-                        getSubmissionForExercise: exercise && studentExam.exam?.examStudentReviewStart && studentExam.exam?.examStudentReviewEnd && isAfterStudentReviewStart()
-                    "
-=======
                     *ngIf="exercise.assessmentType === AssessmentType.SEMI_AUTOMATIC && getSubmissionForExercise(exercise) && isAfterStudentReviewStart()"
->>>>>>> 255b674a
                     class="mb-2 mt-2 ml-3"
                     [exercise]="exercise"
                     [participation]="getParticipationForExercise(exercise)"
