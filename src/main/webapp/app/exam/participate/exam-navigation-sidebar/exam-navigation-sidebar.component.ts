--- conflicted
+++ resolved
@@ -1,8 +1,5 @@
 import { Component, EventEmitter, HostListener, Input, OnDestroy, OnInit, Output, inject } from '@angular/core';
-<<<<<<< HEAD
-=======
 import { ArtemisSharedModule } from 'app/shared/shared.module';
->>>>>>> de5c9e3a
 import { Subscription } from 'rxjs';
 import { SidebarEventService } from 'app/shared/sidebar/sidebar-event.service';
 import { SidebarData } from 'app/types/sidebar';
@@ -36,11 +33,7 @@
 
 @Component({
     selector: 'jhi-exam-navigation-sidebar',
-<<<<<<< HEAD
     imports: [ArtemisTranslatePipe, CommonModule, FontAwesomeModule, NgbTooltipModule, TranslateDirective],
-=======
-    imports: [ArtemisSharedModule],
->>>>>>> de5c9e3a
     templateUrl: './exam-navigation-sidebar.component.html',
     styleUrl: './exam-navigation-sidebar.component.scss',
 })
