<jhi-test-run-ribbon id="testRunRibbon" *ngIf="!!testRunId"></jhi-test-run-ribbon>
<ng-container *ngIf="exam">
    <jhi-exam-participation-cover
        *ngIf="isVisible() && !isGracePeriodOver() && !this.studentExam?.submitted && !this.studentExam?.abandoned && !examStartConfirmed"
        [startView]="true"
        [exam]="exam"
        [studentExam]="studentExam"
        [testRunStartTime]="testStartTime"
        (onExamStarted)="examStarted($event)"
    ></jhi-exam-participation-cover>

    <ng-container *ngIf="studentExam">
        <!-- exam participation -->
        <ng-container *ngIf="isVisible() && isActive() && !isOver() && examStartConfirmed">
            <!-- exam nav -->
            <jhi-exam-navigation-bar
                id="exam-navigation-bar"
                class="sticky-top d-block"
                [exercises]="studentExam.exercises!"
                [exerciseIndex]="exerciseIndex"
                [endDate]="individualStudentEndDate"
                [overviewPageOpen]="activePageIndex === -1"
                [examSessions]="studentExam.examSessions"
                (onPageChanged)="onPageChange($event)"
                (examAboutToEnd)="examEnded()"
                (onExamHandInEarly)="toggleHandInEarly()"
                (onAbandon)="toggleAbandon()"
            ></jhi-exam-navigation-bar>
            <!-- exercises -->
            <div [hidden]="activePageIndex !== -1">
                <jhi-exam-exercise-overview-page [studentExam]="studentExam" (onPageChanged)="onPageChange($event)"></jhi-exam-exercise-overview-page>
            </div>
            <ng-container *ngFor="let exercise of studentExam.exercises; let i = index">
                <ng-container *ngIf="exercise && exercise.studentParticipations && exercise.studentParticipations[0]">
                    <ng-container *ngIf="pageComponentVisited[i]">
                        <ng-container [ngSwitch]="exercise.type">
                            <div [hidden]="i !== activePageIndex" [id]="'exercise-' + exercise.id">
                                <jhi-quiz-submission-exam
                                    *ngSwitchCase="QUIZ"
                                    [quizConfiguration]="exercise"
                                    [studentSubmission]="exercise.studentParticipations[0].submissions![0]"
                                ></jhi-quiz-submission-exam>
                                <jhi-file-upload-submission-exam
                                    *ngSwitchCase="FILEUPLOAD"
                                    [exercise]="exercise"
                                    [studentSubmission]="exercise.studentParticipations[0].submissions![0]"
                                ></jhi-file-upload-submission-exam>
                                <jhi-text-editor-exam
                                    *ngSwitchCase="TEXT"
                                    [exercise]="exercise"
                                    [studentSubmission]="exercise.studentParticipations[0].submissions![0]"
                                ></jhi-text-editor-exam>
                                <jhi-modeling-submission-exam
                                    *ngSwitchCase="MODELING"
                                    [exercise]="exercise"
                                    [studentSubmission]="exercise.studentParticipations[0].submissions![0]"
                                ></jhi-modeling-submission-exam>
                                <jhi-programming-submission-exam
                                    *ngSwitchCase="PROGRAMMING"
                                    [exercise]="exercise"
                                    [studentParticipation]="exercise.studentParticipations[0]"
                                    [courseId]="courseId"
                                ></jhi-programming-submission-exam>
                            </div>
                        </ng-container>
                    </ng-container>
                </ng-container>
            </ng-container>
            <ng-container *ngIf="(generateParticipationStatus | async) === 'generating'">
                <div class="d-flex justify-content-center align-items-center">
                    <p class="mb-0" jhiTranslate="artemisApp.examParticipation.preparingParticipation"></p>
                    <div class="spinner-border ms-2" role="status">
                        <span class="sr-only">Loading...</span>
                    </div>
                </div>
            </ng-container>
            <ng-container *ngIf="(generateParticipationStatus | async) === 'failed'">
                <div class="d-flex justify-content-center align-items-center">
                    <p class="mb-0" jhiTranslate="artemisApp.examParticipation.generateParticipationFailed"></p>
                    <button class="btn btn-sm btn-primary px-3 ms-2" (click)="createParticipationForExercise(this.activeExamPage.exercise!).subscribe()">
                        {{ 'artemisApp.examParticipation.generateParticipationRetry' | artemisTranslate }}
                    </button>
                </div>
            </ng-container>
            <!-- exam connection status footer bar -->
            <div *ngIf="connected" class="exam-footer connected">
                <div class="container">
                    <div class="exam-footer-content">
                        <!-- Note by SK: this case shows an empty <p> on purpose -->
                        <p *ngIf="isProgrammingExercise(); else standardConnected" jhiTranslate="artemisApp.examParticipation.ideConnected" class="mb-0"></p>
                        <ng-template #standardConnected>
                            <p jhiTranslate="artemisApp.examParticipation.connected" class="mb-0"></p>
                        </ng-template>
                        <jhi-connection-status class="connection-status-exam-participation"></jhi-connection-status>
                    </div>
                </div>
            </div>
            <div *ngIf="!connected" class="exam-footer disconnected">
                <div class="container">
                    <div class="exam-footer-content">
                        <p *ngIf="!isProgrammingExercise()" jhiTranslate="artemisApp.examParticipation.disconnected" class="mb-0"></p>
                        <p
                            *ngIf="isProgrammingExerciseWithCodeEditor() && isProgrammingExerciseWithOfflineIDE()"
                            jhiTranslate="artemisApp.examParticipation.disconnectedCodeEditorAndOfflineIDE"
                            class="mb-0"
                        ></p>
                        <p
                            *ngIf="isProgrammingExerciseWithCodeEditor() && !isProgrammingExerciseWithOfflineIDE()"
                            jhiTranslate="artemisApp.examParticipation.disconnectedCodeEditorNoOfflineIDE"
                            class="mb-0"
                        ></p>
                        <p
                            *ngIf="!isProgrammingExerciseWithCodeEditor() && isProgrammingExerciseWithOfflineIDE()"
                            jhiTranslate="artemisApp.examParticipation.disconnectedNoCodeEditor"
                            class="mb-0"
                        ></p>
                        <jhi-connection-status class="connection-status-exam-participation"></jhi-connection-status>
                    </div>
                </div>
            </div>
        </ng-container>
        <jhi-exam-participation-cover
            *ngIf="!studentExam.submitted && ((isOver() && examStartConfirmed) || isGracePeriodOver()) && !abandon"
            [startView]="false"
            [exam]="exam"
            [studentExam]="studentExam"
            [handInEarly]="handInEarly"
            [handInPossible]="handInPossible"
            [submitInProgress]="submitInProgress"
            (onExamEnded)="onExamEndConfirmed()"
            (onExamContinueAfterHandInEarly)="toggleHandInEarly()"
        ></jhi-exam-participation-cover>
        <jhi-exam-termination-confirmation
            *ngIf="!studentExam.abandoned && ((isOver() && examStartConfirmed) || isGracePeriodOver()) && abandon"
            [exam]="exam"
            [studentExam]="studentExam"
            [abandonInProgress]="abandonInProgress"
            (onExamAbandoned)="onExamAbandonConfirmed()"
            (onExamContinue)="toggleAbandon()"
        ></jhi-exam-termination-confirmation>
        <div class="submissionSuccessfulHint" *ngIf="this.studentExam?.submitted && !showExamSummary && !loadingExam">
            <fa-icon [icon]="faCheckCircle" class="check"></fa-icon>
            <h2 jhiTranslate="artemisApp.examParticipation.submissionSuccessful.title"></h2>
            <p jhiTranslate="artemisApp.examParticipation.submissionSuccessful.noActionRequired"></p>
            <p jhiTranslate="artemisApp.examParticipation.submissionSuccessful.followExamProtocol"></p>
            <button
                type="button"
                id="showExamSummaryButton"
                class="btn btn-primary"
                [disabled]="examSummaryButtonSecondsLeft"
                (click)="loadAndDisplaySummary()"
                jhiTranslate="artemisApp.examParticipation.submissionSuccessful.button"
                [translateValues]="{ countdown: examSummaryButtonSecondsLeft ? ' (' + examSummaryButtonSecondsLeft + ')' : '' }"
            >
                Show Summary
            </button>
        </div>
<<<<<<< HEAD
        <jhi-exam-participation-summary *ngIf="showExamSummary" [studentExam]="studentExam"></jhi-exam-participation-summary>
        <ng-container *ngIf="this.studentExam.abandoned">
            <div class="container d-flex flex-column align-items-center justify-content-center">
                <span>You abandoned this exam. It will be evaluated with 0 points.</span>
            </div>
        </ng-container>
=======
        <jhi-exam-participation-summary *ngIf="showExamSummary" [studentExam]="studentExam" />
>>>>>>> f97c0417
    </ng-container>
</ng-container>
<ng-container *ngIf="!loadingExam && !exam">
    <div class="alert alert-warning" *ngIf="isAtLeastTutor && !testRunId; else noTutor">
        <h6 jhiTranslate="artemisApp.examParticipation.atLeastTutorStudentExam"></h6>
        <a [routerLink]="['/course-management', courseId, 'exams', examId]" class="btn btn-primary">
            <fa-icon [icon]="faGraduationCap" [fixedWidth]="true"></fa-icon>&nbsp;{{ 'artemisApp.examParticipation.goToExamManagement' | artemisTranslate }}
        </a>
    </div>
    <ng-template #noTutor>
        <div class="alert alert-danger">
            <h6 [jhiTranslate]="'artemisApp.examParticipation.' + (testExam ? 'noFurtherAttempts' : 'noStudentExam')"></h6>
        </div>
    </ng-template>
</ng-container><|MERGE_RESOLUTION|>--- conflicted
+++ resolved
@@ -155,16 +155,12 @@
                 Show Summary
             </button>
         </div>
-<<<<<<< HEAD
-        <jhi-exam-participation-summary *ngIf="showExamSummary" [studentExam]="studentExam"></jhi-exam-participation-summary>
+        <jhi-exam-participation-summary *ngIf="showExamSummary" [studentExam]="studentExam" />
         <ng-container *ngIf="this.studentExam.abandoned">
             <div class="container d-flex flex-column align-items-center justify-content-center">
                 <span>You abandoned this exam. It will be evaluated with 0 points.</span>
             </div>
         </ng-container>
-=======
-        <jhi-exam-participation-summary *ngIf="showExamSummary" [studentExam]="studentExam" />
->>>>>>> f97c0417
     </ng-container>
 </ng-container>
 <ng-container *ngIf="!loadingExam && !exam">
