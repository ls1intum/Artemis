--- conflicted
+++ resolved
@@ -6,43 +6,6 @@
         (onExamStarted)="examStarted($event)"
     ></jhi-exam-participation-cover>
 
-<<<<<<< HEAD
-    <!-- exam participation -->
-    <ng-container *ngIf="isVisible() && isActive() && !isOver() && examConfirmed && studentExam">
-        <!-- exam nav -->
-        <!-- exercises -->
-        <ng-container *ngIf="activeExercise.studentParticipations && activeExercise.studentParticipations[0]">
-            <ng-container [ngSwitch]="activeExercise.type">
-                <jhi-exam-navigation-bar
-                    id="exam-navigation-bar"
-                    [exercises]="studentExam.exercises"
-                    [endDate]="exam.endDate"
-                    (onExerciseChanged)="onExerciseChange($event)"
-                ></jhi-exam-navigation-bar>
-                <ng-container *ngIf="_reload">
-                    <jhi-quiz-submission-exam
-                        *ngSwitchCase="QUIZ"
-                        [exercise]="activeExercise"
-                        [studentSubmission]="activeExercise.studentParticipations[0].submissions[0]"
-                    ></jhi-quiz-submission-exam>
-                    <jhi-text-editor-exam
-                        *ngSwitchCase="TEXT"
-                        [exercise]="activeExercise"
-                        [studentSubmission]="activeExercise.studentParticipations[0].submissions[0]"
-                    ></jhi-text-editor-exam>
-                    <jhi-modeling-submission-exam
-                        *ngSwitchCase="MODELING"
-                        [exercise]="activeExercise"
-                        [studentSubmission]="activeExercise.studentParticipations[0].submissions[0]"
-                    ></jhi-modeling-submission-exam>
-                    <jhi-programming-submission-exam
-                        *ngSwitchCase="PROGRAMMING"
-                        [exercise]="activeExercise"
-                        [studentParticipation]="activeExercise.studentParticipations[0]"
-                        [courseId]="courseId"
-                        [disconnected]="disconnected"
-                    ></jhi-programming-submission-exam>
-=======
     <ng-container *ngIf="studentExam">
         <jhi-exam-participation-summary *ngIf="isOver()" [studentExam]="studentExam"></jhi-exam-participation-summary>
         <!-- exam participation -->
@@ -78,9 +41,9 @@
                             [exercise]="activeExercise"
                             [studentParticipation]="activeExercise.studentParticipations[0]"
                             [courseId]="courseId"
+                            [disconnected]="disconnected"
                         ></jhi-programming-submission-exam>
                     </ng-container>
->>>>>>> 95e5171b
                 </ng-container>
             </ng-container>
             <!-- exam connection status footer bar -->
