@if (!!testRunId) {
    <jhi-test-run-ribbon id="testRunRibbon"></jhi-test-run-ribbon>
}
@if (exam) {
    @if (isVisible() && !isGracePeriodOver() && !this.studentExam?.submitted && !examStartConfirmed) {
        <jhi-exam-participation-cover
            [startView]="true"
            [exam]="exam"
            [studentExam]="studentExam"
            [testRunStartTime]="testStartTime"
            (onExamStarted)="examStarted($event)"
        ></jhi-exam-participation-cover>
    }
    @if (studentExam) {
        <!-- exam participation -->
        @if (isVisible() && isActive() && !isOver() && examStartConfirmed) {
            <!-- exam nav -->
            <jhi-exam-navigation-bar
                id="exam-navigation-bar"
                class="sticky-top d-block"
                [exercises]="studentExam.exercises!"
                [quizExam]="quizExam"
                [exerciseIndex]="exerciseIndex"
                [endDate]="individualStudentEndDate"
                [overviewPageOpen]="activePageIndex === -1"
                [quizExamPageOpen]="activePageIndex === -2"
                [examSessions]="studentExam.examSessions"
                (onPageChanged)="onPageChange($event)"
                (examAboutToEnd)="examEnded()"
                (onExamHandInEarly)="toggleHandInEarly()"
            ></jhi-exam-navigation-bar>
            <!-- exercises -->
            <div [hidden]="activePageIndex !== -1">
                <jhi-exam-exercise-overview-page [studentExam]="studentExam" [quizExam]="quizExam" (onPageChanged)="onPageChange($event)"></jhi-exam-exercise-overview-page>
            </div>
            @if (quizExam) {
                <div [hidden]="activePageIndex !== -2">
                    <jhi-quiz-submission-exam [quizConfiguration]="quizExam!" [studentSubmission]="quizExam!.submission!"></jhi-quiz-submission-exam>
                </div>
            }
            @for (exercise of studentExam.exercises; track exercise; let i = $index) {
                @if (exercise && exercise.studentParticipations && exercise.studentParticipations[0]) {
                    @if (pageComponentVisited[i]) {
                        <div [hidden]="i !== activePageIndex" [id]="'exercise-' + exercise.id">
                            @switch (exercise.type) {
                                @case (QUIZ) {
                                    <jhi-quiz-submission-exam
                                        [quizConfiguration]="exercise"
                                        [studentSubmission]="exercise.studentParticipations[0].submissions![0]"
                                    ></jhi-quiz-submission-exam>
                                }
                                @case (FILEUPLOAD) {
                                    <jhi-file-upload-submission-exam
                                        [exercise]="exercise"
                                        [studentSubmission]="exercise.studentParticipations[0].submissions![0]"
                                    ></jhi-file-upload-submission-exam>
                                }
                                @case (TEXT) {
                                    <jhi-text-editor-exam [exercise]="exercise" [studentSubmission]="exercise.studentParticipations[0].submissions![0]"></jhi-text-editor-exam>
                                }
                                @case (MODELING) {
                                    <jhi-modeling-submission-exam
                                        [exercise]="exercise"
                                        [studentSubmission]="exercise.studentParticipations[0].submissions![0]"
                                    ></jhi-modeling-submission-exam>
                                }
                                @case (PROGRAMMING) {
                                    <jhi-programming-submission-exam
                                        [exercise]="exercise"
                                        [studentParticipation]="exercise.studentParticipations[0]"
                                        [courseId]="courseId"
                                    ></jhi-programming-submission-exam>
                                }
                            }
                        </div>
                    }
                }
            }
            @if ((generateParticipationStatus | async) === 'generating') {
                <div class="d-flex justify-content-center align-items-center">
                    <p class="mb-0" jhiTranslate="artemisApp.examParticipation.preparingParticipation"></p>
                    <div class="spinner-border ms-2" role="status">
                        <span class="sr-only">Loading...</span>
                    </div>
                </div>
            }
            @if ((generateParticipationStatus | async) === 'failed') {
                <div class="d-flex justify-content-center align-items-center">
                    <p class="mb-0" jhiTranslate="artemisApp.examParticipation.generateParticipationFailed"></p>
                    <button class="btn btn-sm btn-primary px-3 ms-2" (click)="createParticipationForExercise(this.activeExamPage.exercise!).subscribe()">
                        {{ 'artemisApp.examParticipation.generateParticipationRetry' | artemisTranslate }}
                    </button>
                </div>
            }
            <!-- exam connection status footer bar -->
            @if (connected) {
                <div class="exam-footer connected">
                    <div class="container">
                        <div class="exam-footer-content">
                            <!-- Note by SK: this case shows an empty <p> on purpose -->
                            @if (isProgrammingExercise()) {
                                <p jhiTranslate="artemisApp.examParticipation.ideConnected" class="mb-0"></p>
                            } @else {
                                <p jhiTranslate="artemisApp.examParticipation.connected" class="mb-0"></p>
                            }
                            <jhi-connection-status class="connection-status-exam-participation"></jhi-connection-status>
                        </div>
                    </div>
                </div>
            }
            @if (!connected) {
                <div class="exam-footer disconnected">
                    <div class="container">
                        <div class="exam-footer-content">
                            @if (!isProgrammingExercise()) {
                                <p jhiTranslate="artemisApp.examParticipation.disconnected" class="mb-0"></p>
                            }
                            @if (isProgrammingExerciseWithCodeEditor() && isProgrammingExerciseWithOfflineIDE()) {
                                <p jhiTranslate="artemisApp.examParticipation.disconnectedCodeEditorAndOfflineIDE" class="mb-0"></p>
                            }
                            @if (isProgrammingExerciseWithCodeEditor() && !isProgrammingExerciseWithOfflineIDE()) {
                                <p jhiTranslate="artemisApp.examParticipation.disconnectedCodeEditorNoOfflineIDE" class="mb-0"></p>
                            }
                            @if (!isProgrammingExerciseWithCodeEditor() && isProgrammingExerciseWithOfflineIDE()) {
                                <p jhiTranslate="artemisApp.examParticipation.disconnectedNoCodeEditor" class="mb-0"></p>
                            }
                            <jhi-connection-status class="connection-status-exam-participation"></jhi-connection-status>
                        </div>
                    </div>
                </div>
            }
        }
        @if (!studentExam.submitted && ((isOver() && examStartConfirmed) || isGracePeriodOver())) {
            <jhi-exam-participation-cover
                [startView]="false"
                [exam]="exam"
                [studentExam]="studentExam"
                [handInEarly]="handInEarly"
                [handInPossible]="handInPossible"
                [submitInProgress]="submitInProgress"
                (onExamEnded)="onExamEndConfirmed()"
                (onExamContinueAfterHandInEarly)="toggleHandInEarly()"
            ></jhi-exam-participation-cover>
        }
        @if (this.studentExam?.submitted && !showExamSummary && !loadingExam) {
            <div class="submissionSuccessfulHint">
                <fa-icon [icon]="faCheckCircle" class="check"></fa-icon>
                <h2 jhiTranslate="artemisApp.examParticipation.submissionSuccessful.title"></h2>
                <p jhiTranslate="artemisApp.examParticipation.submissionSuccessful.noActionRequired"></p>
                <p jhiTranslate="artemisApp.examParticipation.submissionSuccessful.followExamProtocol"></p>
                <button
                    type="button"
                    id="showExamSummaryButton"
                    class="btn btn-primary"
                    [disabled]="examSummaryButtonSecondsLeft"
                    (click)="loadAndDisplaySummary()"
                    jhiTranslate="artemisApp.examParticipation.submissionSuccessful.button"
                    [translateValues]="{ countdown: examSummaryButtonSecondsLeft ? ' (' + examSummaryButtonSecondsLeft + ')' : '' }"
                >
                    Show Summary
                </button>
            </div>
        }
        @if (showExamSummary) {
            <jhi-exam-participation-summary [studentExam]="studentExam" />
        }
    }
}
@if (!loadingExam && !exam) {
    @if (isAtLeastTutor && !testRunId) {
        <div class="alert alert-warning">
            <h6 jhiTranslate="artemisApp.examParticipation.atLeastTutorStudentExam"></h6>
            <a [routerLink]="['/course-management', courseId, 'exams', examId]" class="btn btn-primary">
                <fa-icon [icon]="faGraduationCap" [fixedWidth]="true"></fa-icon>&nbsp;{{ 'artemisApp.examParticipation.goToExamManagement' | artemisTranslate }}
            </a>
        </div>
<<<<<<< HEAD
        <jhi-exam-participation-summary *ngIf="showExamSummary" [studentExam]="studentExam" [quizExam]="quizExam" />
    </ng-container>
</ng-container>
<ng-container *ngIf="!loadingExam && !exam">
    <div class="alert alert-warning" *ngIf="isAtLeastTutor && !testRunId; else noTutor">
        <h6 jhiTranslate="artemisApp.examParticipation.atLeastTutorStudentExam"></h6>
        <a [routerLink]="['/course-management', courseId, 'exams', examId]" class="btn btn-primary">
            <fa-icon [icon]="faGraduationCap" [fixedWidth]="true"></fa-icon>&nbsp;{{ 'artemisApp.examParticipation.goToExamManagement' | artemisTranslate }}
        </a>
    </div>
    <ng-template #noTutor>
=======
    } @else {
>>>>>>> 613157d0
        <div class="alert alert-danger">
            <h6 [jhiTranslate]="'artemisApp.examParticipation.' + (testExam ? 'noFurtherAttempts' : 'noStudentExam')"></h6>
        </div>
    }
}<|MERGE_RESOLUTION|>--- conflicted
+++ resolved
@@ -162,7 +162,7 @@
             </div>
         }
         @if (showExamSummary) {
-            <jhi-exam-participation-summary [studentExam]="studentExam" />
+            <jhi-exam-participation-summary [studentExam]="studentExam" [quizExam]="quizExam" />
         }
     }
 }
@@ -174,21 +174,7 @@
                 <fa-icon [icon]="faGraduationCap" [fixedWidth]="true"></fa-icon>&nbsp;{{ 'artemisApp.examParticipation.goToExamManagement' | artemisTranslate }}
             </a>
         </div>
-<<<<<<< HEAD
-        <jhi-exam-participation-summary *ngIf="showExamSummary" [studentExam]="studentExam" [quizExam]="quizExam" />
-    </ng-container>
-</ng-container>
-<ng-container *ngIf="!loadingExam && !exam">
-    <div class="alert alert-warning" *ngIf="isAtLeastTutor && !testRunId; else noTutor">
-        <h6 jhiTranslate="artemisApp.examParticipation.atLeastTutorStudentExam"></h6>
-        <a [routerLink]="['/course-management', courseId, 'exams', examId]" class="btn btn-primary">
-            <fa-icon [icon]="faGraduationCap" [fixedWidth]="true"></fa-icon>&nbsp;{{ 'artemisApp.examParticipation.goToExamManagement' | artemisTranslate }}
-        </a>
-    </div>
-    <ng-template #noTutor>
-=======
     } @else {
->>>>>>> 613157d0
         <div class="alert alert-danger">
             <h6 [jhiTranslate]="'artemisApp.examParticipation.' + (testExam ? 'noFurtherAttempts' : 'noStudentExam')"></h6>
         </div>
