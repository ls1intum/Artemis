@if (!!testRunId) {
    <jhi-test-run-ribbon id="testRunRibbon" />
}
@if (exam) {
    @if (isVisible() && !isGracePeriodOver() && !this.studentExam?.submitted && !examStartConfirmed) {
        <jhi-exam-participation-cover
            [startView]="true"
            [exam]="exam"
            [studentExam]="studentExam"
            [testRunStartTime]="testStartTime"
            (onExamStarted)="examStarted($event)"
            [isProduction]="isProduction"
            [isTestServer]="isTestServer"
        />
    }
    @if (studentExam) {
        <!-- exam participation -->
        @if (isVisible() && isActive() && !isOver() && examStartConfirmed) {
            <div class="exam-background-wrapper" [ngClass]="{ 'py-2': testRunId }">
                <jhi-exam-bar
                    [examTitle]="exam.title!"
                    [endDate]="individualStudentEndDate"
                    [exerciseIndex]="exerciseIndex"
                    [exercises]="studentExam.exercises!"
                    (examAboutToEnd)="examEnded()"
                    (onExamHandInEarly)="toggleHandInEarly()"
                />

                <div class="d-flex justify-content-between gap-3">
                    <div class="ms-3 bg-body">
                        <jhi-exam-navigation-sidebar
                            [sidebarData]="sidebarData"
                            [exercises]="studentExam.exercises!"
                            [exerciseIndex]="exerciseIndex"
                            [overviewPageOpen]="activePageIndex === -1"
                            [examSessions]="studentExam.examSessions"
                            [isTestRun]="testRunId"
                            (onPageChanged)="onPageChange($event)"
                        />
                    </div>
<<<<<<< HEAD
                </div>
            }
            @if ((generateParticipationStatus | async) === 'failed') {
                <div class="d-flex justify-content-center align-items-center">
                    <p class="mb-0" jhiTranslate="artemisApp.examParticipation.generateParticipationFailed"></p>
                    <button
                        class="btn btn-sm btn-primary px-3 ms-2"
                        (click)="createParticipationForExercise(this.activeExamPage.exercise!).subscribe()"
                        jhiTranslate="artemisApp.examParticipation.generateParticipationRetry"
                    ></button>
                </div>
            }
            <!-- exam connection status footer bar -->
            @if (connected) {
                <div class="exam-footer connected">
                    <div class="container">
                        <div class="exam-footer-content">
                            <!-- Note by SK: this case shows an empty <p> on purpose -->
                            @if (isProgrammingExercise()) {
                                <p jhiTranslate="artemisApp.examParticipation.ideConnected" class="mb-0"></p>
                            } @else {
                                <p jhiTranslate="artemisApp.examParticipation.connected" class="mb-0"></p>
=======
                    <!-- exercises -->
                    <div
                        class="vw-100 module-bg rounded-3 me-3 px-3 pt-3 content-exam-height"
                        [ngClass]="{ 'content-exam-height-dev': !isProduction || isTestServer, 'content-exam-height-testRun': testRunId }"
                    >
                        <div [ngClass]="{ 'd-flex h-100 justify-content-between flex-column': !checkVerticalOverflow() }">
                            <div [hidden]="activePageIndex !== -1">
                                <jhi-exam-exercise-overview-page [studentExam]="studentExam" (onPageChanged)="onPageChange($event)" />
                            </div>
                            @for (exercise of studentExam.exercises; track exercise; let i = $index) {
                                @if (exercise && exercise.studentParticipations && exercise.studentParticipations[0]) {
                                    @if (pageComponentVisited[i]) {
                                        <div [hidden]="i !== activePageIndex" [id]="'exercise-' + exercise.id">
                                            @switch (exercise.type) {
                                                @case (QUIZ) {
                                                    <jhi-quiz-submission-exam
                                                        [quizConfiguration]="exercise"
                                                        [studentSubmission]="exercise.studentParticipations[0].submissions![0]"
                                                    />
                                                }
                                                @case (FILEUPLOAD) {
                                                    <jhi-file-upload-submission-exam
                                                        [exercise]="exercise"
                                                        [studentSubmission]="exercise.studentParticipations[0].submissions![0]"
                                                    />
                                                }
                                                @case (TEXT) {
                                                    <jhi-text-editor-exam [exercise]="exercise" [studentSubmission]="exercise.studentParticipations[0].submissions![0]" />
                                                }
                                                @case (MODELING) {
                                                    <jhi-modeling-submission-exam [exercise]="exercise" [studentSubmission]="exercise.studentParticipations[0].submissions![0]" />
                                                }
                                                @case (PROGRAMMING) {
                                                    <jhi-programming-submission-exam
                                                        [exercise]="exercise"
                                                        [studentParticipation]="exercise.studentParticipations[0]"
                                                        [courseId]="courseId"
                                                    />
                                                }
                                            }
                                        </div>
                                    }
                                }
>>>>>>> a75e8cfa
                            }
                            @if ((generateParticipationStatus | async) === 'generating') {
                                <div class="d-flex justify-content-center align-items-center">
                                    <p class="mb-0" jhiTranslate="artemisApp.examParticipation.preparingParticipation"></p>
                                    <div class="spinner-border ms-2" role="status">
                                        <span class="sr-only">Loading...</span>
                                    </div>
                                </div>
                            }
                            @if ((generateParticipationStatus | async) === 'failed') {
                                <div class="d-flex justify-content-center align-items-center">
                                    <p class="mb-0" jhiTranslate="artemisApp.examParticipation.generateParticipationFailed"></p>
                                    <button class="btn btn-sm btn-primary px-3 ms-2" (click)="createParticipationForExercise(this.activeExamPage.exercise!).subscribe()">
                                        {{ 'artemisApp.examParticipation.generateParticipationRetry' | artemisTranslate }}
                                    </button>
                                </div>
                            }

                            <!-- exam connection status footer bar -->
                            @if (connected) {
                                <div class="update-footer gap-4">
                                    <div class="exam-footer-content">
                                        <!-- Note by SK: this case shows an empty <p> on purpose -->
                                        @if (isProgrammingExercise()) {
                                            <p jhiTranslate="artemisApp.examParticipation.ideConnected" class="mb-0"></p>
                                        } @else {
                                            <p jhiTranslate="artemisApp.examParticipation.connected" class="mb-0"></p>
                                        }
                                        <jhi-connection-status [isExamMode]="true" class="mx-3 connection-status-exam-participation" />
                                    </div>
                                </div>
                            }
                            @if (!connected) {
                                <div class="update-footer gap-4 disconnected">
                                    <div class="exam-footer-content">
                                        @if (!isProgrammingExercise()) {
                                            <p jhiTranslate="artemisApp.examParticipation.disconnected" class="mb-0"></p>
                                        }
                                        @if (isProgrammingExerciseWithCodeEditor()) {
                                            @if (isProgrammingExerciseWithOfflineIDE()) {
                                                <p jhiTranslate="artemisApp.examParticipation.disconnectedCodeEditorAndOfflineIDE" class="mb-0"></p>
                                            } @else {
                                                <p jhiTranslate="artemisApp.examParticipation.disconnectedCodeEditorNoOfflineIDE" class="mb-0"></p>
                                            }
                                        } @else if (isProgrammingExerciseWithOfflineIDE()) {
                                            <p jhiTranslate="artemisApp.examParticipation.disconnectedNoCodeEditor" class="mb-0"></p>
                                        }
                                        <jhi-connection-status [isExamMode]="true" class="mx-3 connection-status-exam-participation" />
                                    </div>
                                </div>
                            }
                        </div>
                    </div>
                </div>
            </div>
        }
        @if (!studentExam.submitted && ((isOver() && examStartConfirmed) || isGracePeriodOver())) {
            <div class="p-3">
                <jhi-exam-participation-cover
                    [startView]="false"
                    [exam]="exam"
                    [studentExam]="studentExam"
                    [handInEarly]="handInEarly"
                    [handInPossible]="handInPossible"
                    [submitInProgress]="submitInProgress"
                    [attendanceChecked]="attendanceChecked"
                    (onExamEnded)="onExamEndConfirmed()"
                    (onExamContinueAfterHandInEarly)="toggleHandInEarly()"
                />
            </div>
        }
        @if (this.studentExam?.submitted && !showExamSummary && !loadingExam) {
            <div class="submissionSuccessfulHint pb-3">
                <fa-icon [icon]="faCheckCircle" class="check" />
                <h2 jhiTranslate="artemisApp.examParticipation.submissionSuccessful.title"></h2>
                <p jhiTranslate="artemisApp.examParticipation.submissionSuccessful.noActionRequired"></p>
                <p jhiTranslate="artemisApp.examParticipation.submissionSuccessful.followExamProtocol"></p>
                <button
                    type="button"
                    id="showExamSummaryButton"
                    class="btn btn-primary"
                    [disabled]="examSummaryButtonSecondsLeft"
                    (click)="loadAndDisplaySummary()"
                    jhiTranslate="artemisApp.examParticipation.submissionSuccessful.button"
                    [translateValues]="{ countdown: examSummaryButtonSecondsLeft ? ' (' + examSummaryButtonSecondsLeft + ')' : '' }"
                ></button>
            </div>
        }
        @if (showExamSummary) {
            <div [ngClass]="{ 'content-height-dev': (!isProduction || isTestServer) && !testRunId, 'p-3 scrollable-content': !testRunId }">
                <jhi-exam-participation-summary [studentExam]="studentExam" />
            </div>
        }
    }
}
@if (!loadingExam && !exam) {
    @if (isAtLeastTutor && !testRunId) {
        <div class="alert alert-warning">
            <h6 jhiTranslate="artemisApp.examParticipation.atLeastTutorStudentExam"></h6>
            @if (isAtLeastInstructor) {
                <a [routerLink]="['/course-management', courseId, 'exams', examId]" class="btn btn-primary">
                    <fa-icon [icon]="faGraduationCap" [fixedWidth]="true" />&nbsp;{{ 'artemisApp.examParticipation.goToExamManagement' | artemisTranslate }}
                </a>
            } @else {
                <a [routerLink]="['/course-management', courseId, 'exams']" class="btn btn-primary">
                    <fa-icon [icon]="faGraduationCap" [fixedWidth]="true" />&nbsp;{{ 'artemisApp.examParticipation.goToExamManagement' | artemisTranslate }}
                </a>
            }
        </div>
    } @else {
        <div class="alert alert-danger">
            <h6 [jhiTranslate]="'artemisApp.examParticipation.' + (testExam ? 'noFurtherAttempts' : 'noStudentExam')"></h6>
        </div>
    }
}<|MERGE_RESOLUTION|>--- conflicted
+++ resolved
@@ -38,30 +38,6 @@
                             (onPageChanged)="onPageChange($event)"
                         />
                     </div>
-<<<<<<< HEAD
-                </div>
-            }
-            @if ((generateParticipationStatus | async) === 'failed') {
-                <div class="d-flex justify-content-center align-items-center">
-                    <p class="mb-0" jhiTranslate="artemisApp.examParticipation.generateParticipationFailed"></p>
-                    <button
-                        class="btn btn-sm btn-primary px-3 ms-2"
-                        (click)="createParticipationForExercise(this.activeExamPage.exercise!).subscribe()"
-                        jhiTranslate="artemisApp.examParticipation.generateParticipationRetry"
-                    ></button>
-                </div>
-            }
-            <!-- exam connection status footer bar -->
-            @if (connected) {
-                <div class="exam-footer connected">
-                    <div class="container">
-                        <div class="exam-footer-content">
-                            <!-- Note by SK: this case shows an empty <p> on purpose -->
-                            @if (isProgrammingExercise()) {
-                                <p jhiTranslate="artemisApp.examParticipation.ideConnected" class="mb-0"></p>
-                            } @else {
-                                <p jhiTranslate="artemisApp.examParticipation.connected" class="mb-0"></p>
-=======
                     <!-- exercises -->
                     <div
                         class="vw-100 module-bg rounded-3 me-3 px-3 pt-3 content-exam-height"
@@ -105,7 +81,6 @@
                                         </div>
                                     }
                                 }
->>>>>>> a75e8cfa
                             }
                             @if ((generateParticipationStatus | async) === 'generating') {
                                 <div class="d-flex justify-content-center align-items-center">
