<ng-container *ngIf="exam">
    <jhi-exam-participation-cover
        [startView]="true"
        [exam]="exam"
        *ngIf="isVisible() && !isOver() && !examConfirmed"
        (onExamStarted)="examStarted($event)"
    ></jhi-exam-participation-cover>

    <ng-container *ngIf="studentExam; else alert">
        <!-- exam participation -->
        <ng-container *ngIf="isVisible() && isActive() && !isOver() && examConfirmed; else alert">
            <!-- exam nav -->
            <jhi-exam-navigation-bar
                id="exam-navigation-bar"
                [exercises]="studentExam.exercises"
                [endDate]="exam.endDate"
                (onExerciseChanged)="onExerciseChange($event)"
            ></jhi-exam-navigation-bar>
            <!-- exercises -->
<<<<<<< HEAD
            <ng-container *ngIf="activeExercise.studentParticipations && activeExercise.studentParticipations[0]">
=======
            <ng-container *ngIf="activeExercise.studentParticipations && activeExercise.studentParticipations[0]; else alert">
                <jhi-exam-navigation-bar
                    id="exam-navigation-bar"
                    [exercises]="studentExam.exercises"
                    [endDate]="individualStudentEndDate"
                    (onExerciseChanged)="onExerciseChange($event)"
                    (examAboutToEnd)="examEnded()"
                ></jhi-exam-navigation-bar>
                <div class="d-flex justify-content-center mt-2 mb-4">
                    <jhi-alert></jhi-alert>
                </div>
>>>>>>> 3e478d7e
                <ng-container *ngFor="let exercise of studentExam.exercises; let i = index">
                    <ng-container *ngIf="submissionComponentVisited[i]">
                        <ng-container [ngSwitch]="exercise.type">
                            <div [hidden]="i !== activeExerciseIndex">
                                <jhi-quiz-submission-exam
                                    *ngSwitchCase="QUIZ"
                                    [exercise]="exercise"
                                    [studentSubmission]="exercise.studentParticipations[0].submissions[0]"
                                ></jhi-quiz-submission-exam>
                                <jhi-text-editor-exam
                                    *ngSwitchCase="TEXT"
                                    [exercise]="exercise"
                                    [studentSubmission]="exercise.studentParticipations[0].submissions[0]"
                                ></jhi-text-editor-exam>
                                <jhi-modeling-submission-exam
                                    *ngSwitchCase="MODELING"
                                    [exercise]="exercise"
                                    [studentSubmission]="exercise.studentParticipations[0].submissions[0]"
                                ></jhi-modeling-submission-exam>
                                <jhi-programming-submission-exam
                                    *ngSwitchCase="PROGRAMMING"
                                    [exercise]="exercise"
                                    [studentParticipation]="exercise.studentParticipations[0]"
                                    [courseId]="courseId"
                                ></jhi-programming-submission-exam>
                            </div>
                        </ng-container>
                    </ng-container>
                </ng-container>
            </ng-container>
            <ng-container *ngIf="(generateParticipationStatus | async) === 'generating'">
                <div class="d-flex justify-content-center align-items-center">
                    <p class="mb-0" jhiTranslate="artemisApp.examParticipation.preparingParticipation"></p>
                    <div class="spinner-border ml-2" role="status">
                        <span class="sr-only">Loading...</span>
                    </div>
                </div>
            </ng-container>
            <ng-container *ngIf="(generateParticipationStatus | async) === 'failed'">
                <div class="d-flex justify-content-center align-items-center">
                    <p class="mb-0" jhiTranslate="artemisApp.examParticipation.generateParticipationFailed"></p>
                    <button class="btn btn-sm btn-primary px-3 ml-2" (click)="createParticipationForExercise(this.activeExercise).subscribe()">
                        {{ 'artemisApp.examParticipation.generateParticipationRetry' | translate }}
                    </button>
                </div>
            </ng-container>
            <!-- exam connection status footer bar -->
            <div *ngIf="!disconnected" class="exam-footer connected">
                <div class="container">
                    <div class="exam-footer-content">
                        <!-- Note by SK: this case shows an empty <p> on purpose -->
                        <p *ngIf="isProgrammingExercise(); else standardConnected" jhiTranslate="artemisApp.examParticipation.ideConnected" class="mb-0"></p>
                        <ng-template #standardConnected>
                            <p jhiTranslate="artemisApp.examParticipation.connected" class="mb-0"></p>
                        </ng-template>
                        <jhi-connection-status class="connection-status-exam-participation"></jhi-connection-status>
                    </div>
                </div>
            </div>
            <div *ngIf="disconnected" class="exam-footer disconnected">
                <div class="container">
                    <div class="exam-footer-content">
                        <p *ngIf="!isProgrammingExercise()" jhiTranslate="artemisApp.examParticipation.disconnected" class="mb-0"></p>
                        <p
                            *ngIf="isProgrammingExerciseWithCodeEditor() && isProgrammingExerciseWithOfflineIDE()"
                            jhiTranslate="artemisApp.examParticipation.disconnectedCodeEditorAndOfflineIDE"
                            class="mb-0"
                        ></p>
                        <p
                            *ngIf="isProgrammingExerciseWithCodeEditor() && !isProgrammingExerciseWithOfflineIDE()"
                            jhiTranslate="artemisApp.examParticipation.disconnectedCodeEditorNoOfflineIDE"
                            class="mb-0"
                        ></p>
                        <p
                            *ngIf="!isProgrammingExerciseWithCodeEditor() && isProgrammingExerciseWithOfflineIDE()"
                            jhiTranslate="artemisApp.examParticipation.disconnectedNoCodeEditor"
                            class="mb-0"
                        ></p>
                        <jhi-connection-status class="connection-status-exam-participation"></jhi-connection-status>
                    </div>
                </div>
            </div>
        </ng-container>
        <jhi-exam-participation-summary *ngIf="isOver()" [studentExam]="studentExam"></jhi-exam-participation-summary>
    </ng-container>
    <ng-template #alert>
        <div class="d-flex my-2">
            <jhi-alert></jhi-alert>
        </div>
    </ng-template>
</ng-container>
<ng-container *ngIf="!loadingExam && !exam">
    <p jhiTranslate="artemisApp.examParticipation.noStudentExam" [translateValues]="{ examTitle: examTitle }"></p>
</ng-container><|MERGE_RESOLUTION|>--- conflicted
+++ resolved
@@ -13,25 +13,15 @@
             <jhi-exam-navigation-bar
                 id="exam-navigation-bar"
                 [exercises]="studentExam.exercises"
-                [endDate]="exam.endDate"
+                [endDate]="individualStudentEndDate"
                 (onExerciseChanged)="onExerciseChange($event)"
+                (examAboutToEnd)="examEnded()"
             ></jhi-exam-navigation-bar>
+            <div class="d-flex justify-content-center mt-2 mb-4">
+                <jhi-alert></jhi-alert>
+            </div>
             <!-- exercises -->
-<<<<<<< HEAD
             <ng-container *ngIf="activeExercise.studentParticipations && activeExercise.studentParticipations[0]">
-=======
-            <ng-container *ngIf="activeExercise.studentParticipations && activeExercise.studentParticipations[0]; else alert">
-                <jhi-exam-navigation-bar
-                    id="exam-navigation-bar"
-                    [exercises]="studentExam.exercises"
-                    [endDate]="individualStudentEndDate"
-                    (onExerciseChanged)="onExerciseChange($event)"
-                    (examAboutToEnd)="examEnded()"
-                ></jhi-exam-navigation-bar>
-                <div class="d-flex justify-content-center mt-2 mb-4">
-                    <jhi-alert></jhi-alert>
-                </div>
->>>>>>> 3e478d7e
                 <ng-container *ngFor="let exercise of studentExam.exercises; let i = index">
                     <ng-container *ngIf="submissionComponentVisited[i]">
                         <ng-container [ngSwitch]="exercise.type">
