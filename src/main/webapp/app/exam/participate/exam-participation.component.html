--- conflicted
+++ resolved
@@ -144,21 +144,15 @@
     @if (isAtLeastTutor && !testRunId) {
         <div class="alert alert-warning">
             <h6 jhiTranslate="artemisApp.examParticipation.atLeastTutorStudentExam"></h6>
-<<<<<<< HEAD
-            <a [routerLink]="['/course-management', courseId, 'exams', examId]" class="btn btn-primary">
-                <fa-icon [icon]="faGraduationCap" [fixedWidth]="true" />&nbsp;{{ 'artemisApp.examParticipation.goToExamManagement' | artemisTranslate }}
-            </a>
-=======
             @if (isAtLeastInstructor) {
                 <a [routerLink]="['/course-management', courseId, 'exams', examId]" class="btn btn-primary">
-                    <fa-icon [icon]="faGraduationCap" [fixedWidth]="true"></fa-icon>&nbsp;{{ 'artemisApp.examParticipation.goToExamManagement' | artemisTranslate }}
+                    <fa-icon [icon]="faGraduationCap" [fixedWidth]="true" />&nbsp;{{ 'artemisApp.examParticipation.goToExamManagement' | artemisTranslate }}
                 </a>
             } @else {
                 <a [routerLink]="['/course-management', courseId, 'exams']" class="btn btn-primary">
-                    <fa-icon [icon]="faGraduationCap" [fixedWidth]="true"></fa-icon>&nbsp;{{ 'artemisApp.examParticipation.goToExamManagement' | artemisTranslate }}
+                    <fa-icon [icon]="faGraduationCap" [fixedWidth]="true" />&nbsp;{{ 'artemisApp.examParticipation.goToExamManagement' | artemisTranslate }}
                 </a>
             }
->>>>>>> 6e56d5f0
         </div>
     } @else {
         <div class="alert alert-danger">
