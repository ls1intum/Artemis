--- conflicted
+++ resolved
@@ -19,37 +19,6 @@
             ></jhi-exam-navigation-bar>
             <!-- exercises -->
             <ng-container *ngIf="activeExercise.studentParticipations && activeExercise.studentParticipations[0]">
-<<<<<<< HEAD
-                <ng-container [ngSwitch]="activeExercise.type">
-                    <ng-container *ngIf="_reload">
-                        <jhi-quiz-submission-exam
-                            *ngSwitchCase="QUIZ"
-                            [exercise]="activeExercise"
-                            [studentSubmission]="activeExercise.studentParticipations[0].submissions[0]"
-                        ></jhi-quiz-submission-exam>
-                        <jhi-text-editor-exam
-                            *ngSwitchCase="TEXT"
-                            [exercise]="activeExercise"
-                            [studentSubmission]="activeExercise.studentParticipations[0].submissions[0]"
-                        ></jhi-text-editor-exam>
-                        <jhi-modeling-submission-exam
-                            *ngSwitchCase="MODELING"
-                            [exercise]="activeExercise"
-                            [studentSubmission]="activeExercise.studentParticipations[0].submissions[0]"
-                        ></jhi-modeling-submission-exam>
-                        <jhi-programming-submission-exam
-                            *ngSwitchCase="PROGRAMMING"
-                            [exercise]="activeExercise"
-                            [studentParticipation]="activeExercise.studentParticipations[0]"
-                            [courseId]="courseId"
-                        ></jhi-programming-submission-exam>
-=======
-                <jhi-exam-navigation-bar
-                    id="exam-navigation-bar"
-                    [exercises]="studentExam.exercises"
-                    [endDate]="exam.endDate"
-                    (onExerciseChanged)="onExerciseChange($event)"
-                ></jhi-exam-navigation-bar>
                 <ng-container *ngFor="let exercise of studentExam.exercises; let i = index">
                     <ng-container *ngIf="submissionComponentVisited[i]">
                         <ng-container [ngSwitch]="exercise.type">
@@ -77,7 +46,6 @@
                                 ></jhi-programming-submission-exam>
                             </div>
                         </ng-container>
->>>>>>> 8275fdba
                     </ng-container>
                 </ng-container>
             </ng-container>
