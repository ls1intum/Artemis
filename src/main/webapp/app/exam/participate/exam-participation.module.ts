import { NgModule } from '@angular/core';
import { RouterModule } from '@angular/router';

import { ArtemisSharedCommonModule } from 'app/shared/shared-common.module';
import { ExamParticipationComponent } from 'app/exam/participate/exam-participation.component';
import { ExamParticipationCoverComponent } from './exam-cover/exam-participation-cover.component';
import { examParticipationState } from 'app/exam/participate/exam-participation.route';
import { ArtemisQuizQuestionTypesModule } from 'app/exercises/quiz/shared/questions/artemis-quiz-question-types.module';
import { ArtemisSharedModule } from 'app/shared/shared.module';
import { ArtemisModelingEditorModule } from 'app/exercises/modeling/shared/modeling-editor.module';
import { ArtemisFullscreenModule } from 'app/shared/fullscreen/fullscreen.module';
import { ArtemisProgrammingAssessmentModule } from 'app/exercises/programming/assess/programming-assessment.module';
import { ArtemisSharedComponentModule } from 'app/shared/components/shared-component.module';
import { ArtemisProgrammingParticipationModule } from 'app/exercises/programming/participate/programming-participation.module';
import { ArtemisCodeEditorModule } from 'app/exercises/programming/shared/code-editor/code-editor.module';
import { ArtemisResultModule } from 'app/exercises/shared/result/result.module';
import { ArtemisProgrammingExerciseActionsModule } from 'app/exercises/programming/shared/actions/programming-exercise-actions.module';
import { ArtemisProgrammingExerciseInstructionsRenderModule } from 'app/exercises/programming/shared/instructions-render/programming-exercise-instructions-render.module';
import { ArtemisParticipationSummaryModule } from 'app/exam/participate/summary/exam-result-summary.module';
import { ArtemisExerciseButtonsModule } from 'app/overview/exercise-details/exercise-buttons.module';
import { ArtemisHeaderExercisePageWithDetailsModule } from 'app/exercises/shared/exercise-headers/exercise-headers.module';
import { ArtemisMarkdownModule } from 'app/shared/markdown.module';
import { ExamExerciseOverviewPageComponent } from 'app/exam/participate/exercises/exercise-overview-page/exam-exercise-overview-page.component';
import { SubmissionResultStatusModule } from 'app/overview/submission-result-status.module';
import { ArtemisExamNavigationBarModule } from 'app/exam/participate/exam-navigation-bar/exam-navigation-bar.module';
import { ArtemisExamTimerModule } from 'app/exam/participate/timer/exam-timer.module';
import { ArtemisExamSubmissionComponentsModule } from 'app/exam/participate/exercises/exam-submission-components.module';
import { ExamExerciseUpdateHighlighterModule } from 'app/exam/participate/exercises/exam-exercise-update-highlighter/exam-exercise-update-highlighter.module';
import { ArtemisExamSharedModule } from 'app/exam/shared/exam-shared.module';
import { ArtemisExamLiveEventsModule } from 'app/exam/participate/events/exam-live-events.module';
import { ExamStartInformationComponent } from 'app/exam/participate/exam-start-information/exam-start-information.component';
import { ArtemisSidebarModule } from 'app/shared/sidebar/sidebar.module';
import { ExamNavigationSidebarComponent } from 'app/exam/participate/exam-navigation-sidebar/exam-navigation-sidebar.component';
import { ExamBarComponent } from 'app/exam/participate/exam-bar/exam-bar.component';
import { TestRunRibbonComponent } from 'app/exam/manage/test-runs/test-run-ribbon.component';

const ENTITY_STATES = [...examParticipationState];

@NgModule({
    imports: [
        RouterModule.forChild(ENTITY_STATES),
        ArtemisSharedCommonModule,
        ArtemisHeaderExercisePageWithDetailsModule,
        ArtemisSharedModule,
        ArtemisModelingEditorModule,
        ArtemisQuizQuestionTypesModule,
        ArtemisFullscreenModule,
        ArtemisSharedComponentModule,
        ArtemisProgrammingParticipationModule,
        ArtemisCodeEditorModule,
        ArtemisResultModule,
        ArtemisProgrammingExerciseActionsModule,
        ArtemisProgrammingExerciseInstructionsRenderModule,
        ArtemisExerciseButtonsModule,
        ArtemisProgrammingAssessmentModule,
        ArtemisParticipationSummaryModule,
        ArtemisMarkdownModule,
        SubmissionResultStatusModule,
        ArtemisExamNavigationBarModule,
        ArtemisExamTimerModule,
        ArtemisExamSubmissionComponentsModule,
        ExamExerciseUpdateHighlighterModule,
        ArtemisExamSharedModule,
        ArtemisExamLiveEventsModule,
        ExamStartInformationComponent,
        ArtemisSidebarModule,
        ExamNavigationSidebarComponent,
        ExamBarComponent,
<<<<<<< HEAD
        TestRunRibbonComponent,
=======
        ExamParticipationComponent,
        ExamParticipationCoverComponent,
        ExamExerciseOverviewPageComponent,
>>>>>>> d4d178b9
    ],
})
export class ArtemisExamParticipationModule {}<|MERGE_RESOLUTION|>--- conflicted
+++ resolved
@@ -66,13 +66,10 @@
         ArtemisSidebarModule,
         ExamNavigationSidebarComponent,
         ExamBarComponent,
-<<<<<<< HEAD
-        TestRunRibbonComponent,
-=======
         ExamParticipationComponent,
         ExamParticipationCoverComponent,
         ExamExerciseOverviewPageComponent,
->>>>>>> d4d178b9
+        TestRunRibbonComponent,
     ],
 })
 export class ArtemisExamParticipationModule {}