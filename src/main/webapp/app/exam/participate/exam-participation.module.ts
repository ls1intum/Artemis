import { NgModule } from '@angular/core';
import { RouterModule } from '@angular/router';

import { ArtemisSharedCommonModule } from 'app/shared/shared-common.module';
import { ExamParticipationComponent } from 'app/exam/participate/exam-participation.component';
import { ExamParticipationCoverComponent } from './exam-cover/exam-participation-cover.component';
import { examParticipationState } from 'app/exam/participate/exam-participation.route';
import { ArtemisQuizQuestionTypesModule } from 'app/exercises/quiz/shared/questions/artemis-quiz-question-types.module';
import { ArtemisSharedModule } from 'app/shared/shared.module';
import { ArtemisModelingEditorModule } from 'app/exercises/modeling/shared/modeling-editor.module';
import { ArtemisFullscreenModule } from 'app/shared/fullscreen/fullscreen.module';
import { ArtemisProgrammingAssessmentModule } from 'app/exercises/programming/assess/programming-assessment.module';
import { ArtemisSharedComponentModule } from 'app/shared/components/shared-component.module';
import { ArtemisProgrammingParticipationModule } from 'app/exercises/programming/participate/programming-participation.module';
import { ArtemisCodeEditorModule } from 'app/exercises/programming/shared/code-editor/code-editor.module';
import { ArtemisResultModule } from 'app/exercises/shared/result/result.module';
import { ArtemisProgrammingExerciseActionsModule } from 'app/exercises/programming/shared/actions/programming-exercise-actions.module';
import { ArtemisProgrammingExerciseInstructionsRenderModule } from 'app/exercises/programming/shared/instructions-render/programming-exercise-instructions-render.module';
import { ArtemisCoursesModule } from 'app/overview/courses.module';
<<<<<<< HEAD
import { ArtemisParticipationSummaryModule } from 'app/exam/participate/summary/exam-participation-summary.module';
=======
import { ArtemisParticipationSummaryModule } from 'app/exam/participate/summary/exam-result-summary.module';
import { ExamTimerComponent } from './timer/exam-timer.component';
>>>>>>> 07d0111e
import { ArtemisExerciseButtonsModule } from 'app/overview/exercise-details/exercise-buttons.module';
import { ArtemisHeaderExercisePageWithDetailsModule } from 'app/exercises/shared/exercise-headers/exercise-headers.module';
import { ArtemisMarkdownModule } from 'app/shared/markdown.module';
import { ExamExerciseOverviewPageComponent } from 'app/exam/participate/exercises/exercise-overview-page/exam-exercise-overview-page.component';
import { SubmissionResultStatusModule } from 'app/overview/submission-result-status.module';
import { ArtemisExamNavigationBarModule } from 'app/exam/participate/exam-navigation-bar/exam-navigation-bar.module';
import { ArtemisExamTimerModule } from 'app/exam/participate/timer/exam-timer.module';
import { ArtemisExamSubmissionComponentsModule } from 'app/exam/participate/exercises/exam-submission-components.module';
import { ExamExerciseUpdateHighlighterModule } from 'app/exam/participate/exercises/exam-exercise-update-highlighter/exam-exercise-update-highlighter.module';
import { ExamLiveEventsButtonComponent } from 'app/exam/participate/events/exam-live-events-button.component';
import { ExamLiveEventsOverlayComponent } from 'app/exam/participate/events/exam-live-events-overlay.component';
import { ArtemisExamSharedModule } from 'app/exam/shared/exam-shared.module';

const ENTITY_STATES = [...examParticipationState];

@NgModule({
    imports: [
        RouterModule.forChild(ENTITY_STATES),
        ArtemisSharedCommonModule,
        ArtemisHeaderExercisePageWithDetailsModule,
        ArtemisSharedModule,
        ArtemisModelingEditorModule,
        ArtemisQuizQuestionTypesModule,
        ArtemisFullscreenModule,
        ArtemisSharedComponentModule,
        ArtemisProgrammingParticipationModule,
        ArtemisCodeEditorModule,
        ArtemisResultModule,
        ArtemisProgrammingExerciseActionsModule,
        ArtemisProgrammingExerciseInstructionsRenderModule,
        ArtemisCoursesModule,
        ArtemisExerciseButtonsModule,
        ArtemisProgrammingAssessmentModule,
        ArtemisParticipationSummaryModule,
        ArtemisMarkdownModule,
        SubmissionResultStatusModule,
        ArtemisExamNavigationBarModule,
        ArtemisExamTimerModule,
        ArtemisExamSubmissionComponentsModule,
        ExamExerciseUpdateHighlighterModule,
        ArtemisExamSharedModule,
    ],
<<<<<<< HEAD
    declarations: [ExamParticipationComponent, ExamParticipationCoverComponent, ExamExerciseOverviewPageComponent],
=======
    declarations: [
        ExamParticipationComponent,
        ExamParticipationCoverComponent,
        QuizExamSubmissionComponent,
        ProgrammingExamSubmissionComponent,
        TextExamSubmissionComponent,
        ModelingExamSubmissionComponent,
        FileUploadExamSubmissionComponent,
        ExamNavigationBarComponent,
        ExamTimerComponent,
        ExamExerciseOverviewPageComponent,
        ExamLiveEventsButtonComponent,
        ExamLiveEventsOverlayComponent,
    ],
>>>>>>> 07d0111e
})
export class ArtemisExamParticipationModule {}<|MERGE_RESOLUTION|>--- conflicted
+++ resolved
@@ -17,12 +17,7 @@
 import { ArtemisProgrammingExerciseActionsModule } from 'app/exercises/programming/shared/actions/programming-exercise-actions.module';
 import { ArtemisProgrammingExerciseInstructionsRenderModule } from 'app/exercises/programming/shared/instructions-render/programming-exercise-instructions-render.module';
 import { ArtemisCoursesModule } from 'app/overview/courses.module';
-<<<<<<< HEAD
-import { ArtemisParticipationSummaryModule } from 'app/exam/participate/summary/exam-participation-summary.module';
-=======
 import { ArtemisParticipationSummaryModule } from 'app/exam/participate/summary/exam-result-summary.module';
-import { ExamTimerComponent } from './timer/exam-timer.component';
->>>>>>> 07d0111e
 import { ArtemisExerciseButtonsModule } from 'app/overview/exercise-details/exercise-buttons.module';
 import { ArtemisHeaderExercisePageWithDetailsModule } from 'app/exercises/shared/exercise-headers/exercise-headers.module';
 import { ArtemisMarkdownModule } from 'app/shared/markdown.module';
@@ -65,23 +60,13 @@
         ExamExerciseUpdateHighlighterModule,
         ArtemisExamSharedModule,
     ],
-<<<<<<< HEAD
-    declarations: [ExamParticipationComponent, ExamParticipationCoverComponent, ExamExerciseOverviewPageComponent],
-=======
     declarations: [
         ExamParticipationComponent,
         ExamParticipationCoverComponent,
-        QuizExamSubmissionComponent,
-        ProgrammingExamSubmissionComponent,
-        TextExamSubmissionComponent,
-        ModelingExamSubmissionComponent,
-        FileUploadExamSubmissionComponent,
-        ExamNavigationBarComponent,
-        ExamTimerComponent,
+        ExamExerciseOverviewPageComponent,
         ExamExerciseOverviewPageComponent,
         ExamLiveEventsButtonComponent,
         ExamLiveEventsOverlayComponent,
     ],
->>>>>>> 07d0111e
 })
 export class ArtemisExamParticipationModule {}