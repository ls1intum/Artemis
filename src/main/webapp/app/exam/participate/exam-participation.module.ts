import { NgModule } from '@angular/core';
import { RouterModule } from '@angular/router';

import { ArtemisSharedCommonModule } from 'app/shared/shared-common.module';
import { ExamParticipationComponent } from 'app/exam/participate/exam-participation.component';
import { ExamParticipationCoverComponent } from './exam-cover/exam-participation-cover.component';
import { ExamParticipationSummaryComponent } from 'app/exam/participate/summary/exam-participation-summary.component';
import { QuizExamParticipationComponent } from 'app/exam/participate/exercises/quiz/quiz-exam-participation.component';
import { examParticipationState } from 'app/exam/participate/exam-participation.route';
import { ArtemisQuizQuestionTypesModule } from 'app/exercises/quiz/shared/questions/artemis-quiz-question-types.module';
import { ArtemisSharedModule } from 'app/shared/shared.module';
<<<<<<< HEAD
import { TextEditorExamComponent } from 'app/exam/participate/exercises/text/text-editor-exam.component';
import { ModelingSubmissionExamComponent } from 'app/exam/participate/exercises/modeling/modeling-submission-exam.component';
import { ArtemisModelingEditorModule } from 'app/exercises/modeling/shared/modeling-editor.module';
import { ArtemisFullscreenModule } from 'app/shared/fullscreen/fullscreen.module';
=======
import { ExamNavigationBarComponent } from './exam-navigation-bar/exam-navigation-bar.component';
import { ArtemisSharedComponentModule } from 'app/shared/components/shared-component.module';
>>>>>>> 9d42fb5c

const ENTITY_STATES = [...examParticipationState];

@NgModule({
<<<<<<< HEAD
    imports: [
        RouterModule.forChild(ENTITY_STATES),
        ArtemisSharedCommonModule,
        ArtemisSharedModule,
        ArtemisQuizQuestionTypesModule,
        ArtemisModelingEditorModule,
        ArtemisFullscreenModule,
    ],
    declarations: [
        ExamParticipationComponent,
        ExamParticipationCoverComponent,
        ExamParticipationSummaryComponent,
        QuizExamParticipationComponent,
        TextEditorExamComponent,
        ModelingSubmissionExamComponent,
    ],
=======
    imports: [RouterModule.forChild(ENTITY_STATES), ArtemisSharedCommonModule, ArtemisSharedModule, ArtemisSharedComponentModule],
    declarations: [ExamParticipationComponent, ExamParticipationCoverComponent, ExamParticipationSummaryComponent, ExamNavigationBarComponent],
>>>>>>> 9d42fb5c
})
export class ArtemisExamParticipationModule {}<|MERGE_RESOLUTION|>--- conflicted
+++ resolved
@@ -9,20 +9,16 @@
 import { examParticipationState } from 'app/exam/participate/exam-participation.route';
 import { ArtemisQuizQuestionTypesModule } from 'app/exercises/quiz/shared/questions/artemis-quiz-question-types.module';
 import { ArtemisSharedModule } from 'app/shared/shared.module';
-<<<<<<< HEAD
 import { TextEditorExamComponent } from 'app/exam/participate/exercises/text/text-editor-exam.component';
 import { ModelingSubmissionExamComponent } from 'app/exam/participate/exercises/modeling/modeling-submission-exam.component';
 import { ArtemisModelingEditorModule } from 'app/exercises/modeling/shared/modeling-editor.module';
 import { ArtemisFullscreenModule } from 'app/shared/fullscreen/fullscreen.module';
-=======
 import { ExamNavigationBarComponent } from './exam-navigation-bar/exam-navigation-bar.component';
 import { ArtemisSharedComponentModule } from 'app/shared/components/shared-component.module';
->>>>>>> 9d42fb5c
 
 const ENTITY_STATES = [...examParticipationState];
 
 @NgModule({
-<<<<<<< HEAD
     imports: [
         RouterModule.forChild(ENTITY_STATES),
         ArtemisSharedCommonModule,
@@ -30,6 +26,7 @@
         ArtemisQuizQuestionTypesModule,
         ArtemisModelingEditorModule,
         ArtemisFullscreenModule,
+        ArtemisSharedComponentModule,
     ],
     declarations: [
         ExamParticipationComponent,
@@ -38,10 +35,7 @@
         QuizExamParticipationComponent,
         TextEditorExamComponent,
         ModelingSubmissionExamComponent,
+        ExamNavigationBarComponent,
     ],
-=======
-    imports: [RouterModule.forChild(ENTITY_STATES), ArtemisSharedCommonModule, ArtemisSharedModule, ArtemisSharedComponentModule],
-    declarations: [ExamParticipationComponent, ExamParticipationCoverComponent, ExamParticipationSummaryComponent, ExamNavigationBarComponent],
->>>>>>> 9d42fb5c
 })
 export class ArtemisExamParticipationModule {}