import { NgModule } from '@angular/core';
import { RouterModule } from '@angular/router';

import { ArtemisSharedCommonModule } from 'app/shared/shared-common.module';
import { ExamParticipationComponent } from 'app/exam/participate/exam-participation.component';
import { ExamParticipationCoverComponent } from './exam-cover/exam-participation-cover.component';
import { examParticipationState } from 'app/exam/participate/exam-participation.route';
import { ArtemisQuizQuestionTypesModule } from 'app/exercises/quiz/shared/questions/artemis-quiz-question-types.module';
import { ArtemisSharedModule } from 'app/shared/shared.module';
import { ArtemisModelingEditorModule } from 'app/exercises/modeling/shared/modeling-editor.module';
import { ArtemisFullscreenModule } from 'app/shared/fullscreen/fullscreen.module';
import { ArtemisProgrammingAssessmentModule } from 'app/exercises/programming/assess/programming-assessment.module';
import { ArtemisSharedComponentModule } from 'app/shared/components/shared-component.module';
import { ArtemisProgrammingParticipationModule } from 'app/exercises/programming/participate/programming-participation.module';
import { ArtemisCodeEditorModule } from 'app/exercises/programming/shared/code-editor/code-editor.module';
import { ArtemisResultModule } from 'app/exercises/shared/result/result.module';
import { ArtemisProgrammingExerciseActionsModule } from 'app/exercises/programming/shared/actions/programming-exercise-actions.module';
import { ArtemisProgrammingExerciseInstructionsRenderModule } from 'app/exercises/programming/shared/instructions-render/programming-exercise-instructions-render.module';
import { ArtemisCoursesModule } from 'app/overview/courses.module';
import { ArtemisParticipationSummaryModule } from 'app/exam/participate/summary/exam-result-summary.module';
import { ArtemisExerciseButtonsModule } from 'app/overview/exercise-details/exercise-buttons.module';
import { ArtemisHeaderExercisePageWithDetailsModule } from 'app/exercises/shared/exercise-headers/exercise-headers.module';
import { ArtemisMarkdownModule } from 'app/shared/markdown.module';
import { ExamExerciseOverviewPageComponent } from 'app/exam/participate/exercises/exercise-overview-page/exam-exercise-overview-page.component';
import { SubmissionResultStatusModule } from 'app/overview/submission-result-status.module';
import { ArtemisExamNavigationBarModule } from 'app/exam/participate/exam-navigation-bar/exam-navigation-bar.module';
import { ArtemisExamTimerModule } from 'app/exam/participate/timer/exam-timer.module';
import { ArtemisExamSubmissionComponentsModule } from 'app/exam/participate/exercises/exam-submission-components.module';
import { ExamExerciseUpdateHighlighterModule } from 'app/exam/participate/exercises/exam-exercise-update-highlighter/exam-exercise-update-highlighter.module';
import { ArtemisExamSharedModule } from 'app/exam/shared/exam-shared.module';
<<<<<<< HEAD
import { ExamTerminationConfirmationComponent } from 'app/exam/participate/exam-termination-confirmation/exam-termination-confirmation.component';
=======
import { ArtemisExamLiveEventsModule } from 'app/exam/participate/events/exam-live-events.module';
>>>>>>> 9f2934f9

const ENTITY_STATES = [...examParticipationState];

@NgModule({
    imports: [
        RouterModule.forChild(ENTITY_STATES),
        ArtemisSharedCommonModule,
        ArtemisHeaderExercisePageWithDetailsModule,
        ArtemisSharedModule,
        ArtemisModelingEditorModule,
        ArtemisQuizQuestionTypesModule,
        ArtemisFullscreenModule,
        ArtemisSharedComponentModule,
        ArtemisProgrammingParticipationModule,
        ArtemisCodeEditorModule,
        ArtemisResultModule,
        ArtemisProgrammingExerciseActionsModule,
        ArtemisProgrammingExerciseInstructionsRenderModule,
        ArtemisCoursesModule,
        ArtemisExerciseButtonsModule,
        ArtemisProgrammingAssessmentModule,
        ArtemisParticipationSummaryModule,
        ArtemisMarkdownModule,
        SubmissionResultStatusModule,
        ArtemisExamNavigationBarModule,
        ArtemisExamTimerModule,
        ArtemisExamSubmissionComponentsModule,
        ExamExerciseUpdateHighlighterModule,
        ArtemisExamSharedModule,
        ArtemisExamLiveEventsModule,
    ],
<<<<<<< HEAD
    declarations: [
        ExamParticipationComponent,
        ExamParticipationCoverComponent,
        QuizExamSubmissionComponent,
        ProgrammingExamSubmissionComponent,
        TextExamSubmissionComponent,
        ModelingExamSubmissionComponent,
        FileUploadExamSubmissionComponent,
        ExamNavigationBarComponent,
        ExamTimerComponent,
        ExamExerciseOverviewPageComponent,
        ExamLiveEventsButtonComponent,
        ExamLiveEventsOverlayComponent,
        ExamTerminationConfirmationComponent,
    ],
=======
    declarations: [ExamParticipationComponent, ExamParticipationCoverComponent, ExamExerciseOverviewPageComponent],
>>>>>>> 9f2934f9
})
export class ArtemisExamParticipationModule {}<|MERGE_RESOLUTION|>--- conflicted
+++ resolved
@@ -28,11 +28,8 @@
 import { ArtemisExamSubmissionComponentsModule } from 'app/exam/participate/exercises/exam-submission-components.module';
 import { ExamExerciseUpdateHighlighterModule } from 'app/exam/participate/exercises/exam-exercise-update-highlighter/exam-exercise-update-highlighter.module';
 import { ArtemisExamSharedModule } from 'app/exam/shared/exam-shared.module';
-<<<<<<< HEAD
+import { ArtemisExamLiveEventsModule } from 'app/exam/participate/events/exam-live-events.module';
 import { ExamTerminationConfirmationComponent } from 'app/exam/participate/exam-termination-confirmation/exam-termination-confirmation.component';
-=======
-import { ArtemisExamLiveEventsModule } from 'app/exam/participate/events/exam-live-events.module';
->>>>>>> 9f2934f9
 
 const ENTITY_STATES = [...examParticipationState];
 
@@ -64,24 +61,6 @@
         ArtemisExamSharedModule,
         ArtemisExamLiveEventsModule,
     ],
-<<<<<<< HEAD
-    declarations: [
-        ExamParticipationComponent,
-        ExamParticipationCoverComponent,
-        QuizExamSubmissionComponent,
-        ProgrammingExamSubmissionComponent,
-        TextExamSubmissionComponent,
-        ModelingExamSubmissionComponent,
-        FileUploadExamSubmissionComponent,
-        ExamNavigationBarComponent,
-        ExamTimerComponent,
-        ExamExerciseOverviewPageComponent,
-        ExamLiveEventsButtonComponent,
-        ExamLiveEventsOverlayComponent,
-        ExamTerminationConfirmationComponent,
-    ],
-=======
-    declarations: [ExamParticipationComponent, ExamParticipationCoverComponent, ExamExerciseOverviewPageComponent],
->>>>>>> 9f2934f9
+    declarations: [ExamParticipationComponent, ExamParticipationCoverComponent, ExamExerciseOverviewPageComponent, ExamTerminationConfirmationComponent],
 })
 export class ArtemisExamParticipationModule {}