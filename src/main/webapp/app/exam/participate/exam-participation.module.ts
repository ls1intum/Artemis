--- conflicted
+++ resolved
@@ -13,14 +13,12 @@
 import { ModelingExamSubmissionComponent } from 'app/exam/participate/exercises/modeling/modeling-exam-submission.component';
 import { ArtemisModelingEditorModule } from 'app/exercises/modeling/shared/modeling-editor.module';
 import { ArtemisFullscreenModule } from 'app/shared/fullscreen/fullscreen.module';
-<<<<<<< HEAD
 import { ArtemisProgrammingAssessmentModule } from 'app/exercises/programming/assess/programming-assessment.module';
 import { ProgrammingExamSummaryComponent } from './summary/exercises/programming-exam-summary/programming-exam-summary.component';
 import { ModelingExamSummaryComponent } from './summary/exercises/modeling-exam-summary/modeling-exam-summary.component';
 import { FileUploadExamSummaryComponent } from './summary/exercises/file-upload-exam-summary/file-upload-exam-summary.component';
 import { TextExamSummaryComponent } from './summary/exercises/text-exam-summary/text-exam-summary.component';
 import { QuizExamSummaryComponent } from './summary/exercises/quiz-exam-summary/quiz-exam-summary.component';
-=======
 import { ExamNavigationBarComponent } from './exam-navigation-bar/exam-navigation-bar.component';
 import { ArtemisSharedComponentModule } from 'app/shared/components/shared-component.module';
 import { ProgrammingExamSubmissionComponent } from 'app/exam/participate/exercises/programming/programming-exam-submission.component';
@@ -33,7 +31,6 @@
 import { ArtemisProgrammingExerciseInstructionsRenderModule } from 'app/exercises/programming/shared/instructions-render/programming-exercise-instructions-render.module';
 import { ArtemisCoursesModule } from 'app/overview/courses.module';
 import { OrionModule } from 'app/shared/orion/orion.module';
->>>>>>> f984da57
 
 const ENTITY_STATES = [...examParticipationState];
 
@@ -45,9 +42,6 @@
         ArtemisModelingEditorModule,
         ArtemisQuizQuestionTypesModule,
         ArtemisFullscreenModule,
-<<<<<<< HEAD
-        ArtemisProgrammingAssessmentModule,
-=======
         ArtemisSharedComponentModule,
         ArtemisProgrammingParticipationModule,
         ArtemisCodeEditorModule,
@@ -57,29 +51,23 @@
         ArtemisProgrammingExerciseInstructionsRenderModule,
         ArtemisCoursesModule,
         OrionModule,
->>>>>>> f984da57
+        ArtemisProgrammingAssessmentModule,
     ],
     declarations: [
         ExamParticipationComponent,
         ExamParticipationCoverComponent,
         ExamParticipationSummaryComponent,
-<<<<<<< HEAD
-        QuizExamParticipationComponent,
-        TextEditorExamComponent,
-        ModelingSubmissionExamComponent,
         ProgrammingExamSummaryComponent,
         ModelingExamSummaryComponent,
         FileUploadExamSummaryComponent,
         TextExamSummaryComponent,
         QuizExamSummaryComponent,
-=======
         QuizExamSubmissionComponent,
         ProgrammingExamSubmissionComponent,
         TextExamSubmissionComponent,
         ModelingExamSubmissionComponent,
         ExamNavigationBarComponent,
         ExamCodeEditorStudentContainerComponent,
->>>>>>> f984da57
     ],
 })
 export class ArtemisExamParticipationModule {}