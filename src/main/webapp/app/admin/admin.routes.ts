import { Routes } from '@angular/router';
import { UserRouteAccessService } from 'app/core/auth/user-route-access-service';
import { userManagementRoute } from 'app/admin/user-management/user-management.route';
import { systemNotificationManagementRoute } from 'app/admin/system-notification-management/system-notification-management.route';
import { IrisGuard } from 'app/iris/iris-guard.service';
import { Authority } from 'app/shared/constants/authority.constants';

import { organizationMgmtRoute } from 'app/admin/organization-management/organization-management.route';

import { LocalCIGuard } from 'app/localci/localci-guard.service';
import { ltiConfigurationRoute } from 'app/admin/lti-configuration/lti-configuration.route';

import { PendingChangesGuard } from 'app/shared/guard/pending-changes.guard';
import { UpcomingExamsAndExercisesComponent } from 'app/admin/upcoming-exams-and-exercises/upcoming-exams-and-exercises.component';

const routes: Routes = [
    {
        path: 'audits',
        loadComponent: () => import('app/admin/audits/audits.component').then((m) => m.AuditsComponent),
        data: {
            pageTitle: 'audits.title',
            defaultSort: 'auditEventDate,desc',
        },
    },
    {
        path: 'configuration',
        loadComponent: () => import('app/admin/configuration/configuration.component').then((m) => m.ConfigurationComponent),
        data: {
            pageTitle: 'configuration.title',
        },
    },
    {
        path: 'feature-toggles',
        loadComponent: () => import('app/admin/features/admin-feature-toggle.component').then((m) => m.AdminFeatureToggleComponent),
        data: {
            pageTitle: 'featureToggles.title',
        },
    },
    {
        path: 'health',
        loadComponent: () => import('app/admin/health/health.component').then((m) => m.HealthComponent),
        data: {
            pageTitle: 'health.title',
        },
    },
    {
        path: 'logs',
        loadComponent: () => import('app/admin/logs/logs.component').then((m) => m.LogsComponent),
        data: {
            pageTitle: 'logs.title',
        },
    },
    {
        path: 'docs',
        loadComponent: () => import('app/admin/docs/docs.component').then((m) => m.DocsComponent),
        data: {
            pageTitle: 'global.menu.admin.apidocs',
        },
    },
    {
        path: 'metrics',
        loadComponent: () => import('app/admin/metrics/metrics.component').then((m) => m.MetricsComponent),
        data: {
            pageTitle: 'metrics.title',
        },
    },
    {
        path: 'user-statistics',
        loadComponent: () => import('app/admin/statistics/statistics.component').then((m) => m.StatisticsComponent),
        data: {
            pageTitle: 'statistics.title',
        },
    },
    {
        path: 'build-queue',
        loadComponent: () => import('app/localci/build-queue/build-queue.component').then((m) => m.BuildQueueComponent),
        data: {
            pageTitle: 'artemisApp.buildQueue.title',
        },
        canActivate: [LocalCIGuard],
    },
    {
        path: 'build-agents',
        loadComponent: () => import('app/localci/build-agents/build-agent-summary/build-agent-summary.component').then((m) => m.BuildAgentSummaryComponent),
        data: {
            pageTitle: 'artemisApp.buildAgents.title',
        },
        canActivate: [LocalCIGuard],
    },
    {
        path: 'build-agents/details',
        loadComponent: () => import('app/localci/build-agents/build-agent-details/build-agent-details/build-agent-details.component').then((m) => m.BuildAgentDetailsComponent),
        data: {
            pageTitle: 'artemisApp.buildAgents.title',
        },
        canActivate: [LocalCIGuard],
    },
    {
        path: 'standardized-competencies',
        loadComponent: () => import('app/admin/standardized-competencies/standardized-competency-management.component').then((m) => m.StandardizedCompetencyManagementComponent),
        data: {
            pageTitle: 'artemisApp.standardizedCompetency.title',
        },
        canDeactivate: [PendingChangesGuard],
    },
    {
        // Create a new path without a component defined to prevent the StandardizedCompetencyManagementComponent from being always rendered
        path: 'standardized-competencies',
        data: {
            pageTitle: 'artemisApp.standardizedCompetency.title',
        },
        children: [
            {
                path: 'import',
                loadComponent: () =>
                    import('app/admin/standardized-competencies/import/admin-import-standardized-competencies.component').then(
                        (m) => m.AdminImportStandardizedCompetenciesComponent,
                    ),
                data: {
                    pageTitle: 'artemisApp.standardizedCompetency.import.title',
                },
            },
        ],
    },
    {
        path: 'privacy-statement',
        loadComponent: () => import('app/admin/legal/legal-document-update.component').then((m) => m.LegalDocumentUpdateComponent),
        data: {
            authorities: [Authority.ADMIN],
        },
    },
    {
        path: 'imprint',
        loadComponent: () => import('app/admin/legal/legal-document-update.component').then((m) => m.LegalDocumentUpdateComponent),
        data: {
            authorities: [Authority.ADMIN],
        },
    },
    {
        path: 'iris',
        loadComponent: () => import('app/iris/settings/iris-global-settings-update/iris-global-settings-update.component').then((m) => m.IrisGlobalSettingsUpdateComponent),
        data: {
            authorities: [Authority.ADMIN],
            pageTitle: 'artemisApp.iris.settings.title.global',
        },
        canActivate: [UserRouteAccessService, IrisGuard],
        canDeactivate: [PendingChangesGuard],
    },
    {
        path: 'cleanup-service',
        loadComponent: () => import('app/admin/cleanup-service/cleanup-service.component').then((m) => m.CleanupServiceComponent),
        data: {
            pageTitle: 'cleanupService.title',
        },
    },
    {
<<<<<<< HEAD
        path: 'lecture-transcription-ingestion',
        loadComponent: () => import('app/admin/lecture-transcription-ingestion/lecture-transcription-ingestion.component').then((m) => m.LectureTranscriptionIngestionComponent),
        data: {
            authorities: [Authority.ADMIN],
            pageTitle: 'global.menu.admin.lectureTranscription',
=======
        path: 'upcoming-exams-and-exercises',
        component: UpcomingExamsAndExercisesComponent,
        data: {
            pageTitle: 'artemisApp.upcomingExamsAndExercises.upcomingExamsAndExercises',
>>>>>>> c6730a5b
        },
    },
    ...organizationMgmtRoute,
    ...userManagementRoute,
    ...systemNotificationManagementRoute,
    ...ltiConfigurationRoute,
];

export default routes;<|MERGE_RESOLUTION|>--- conflicted
+++ resolved
@@ -154,18 +154,18 @@
         },
     },
     {
-<<<<<<< HEAD
+        path: 'upcoming-exams-and-exercises',
+        component: UpcomingExamsAndExercisesComponent,
+        data: {
+            pageTitle: 'artemisApp.upcomingExamsAndExercises.upcomingExamsAndExercises',
+        },
+    },
+    {
         path: 'lecture-transcription-ingestion',
         loadComponent: () => import('app/admin/lecture-transcription-ingestion/lecture-transcription-ingestion.component').then((m) => m.LectureTranscriptionIngestionComponent),
         data: {
             authorities: [Authority.ADMIN],
             pageTitle: 'global.menu.admin.lectureTranscription',
-=======
-        path: 'upcoming-exams-and-exercises',
-        component: UpcomingExamsAndExercisesComponent,
-        data: {
-            pageTitle: 'artemisApp.upcomingExamsAndExercises.upcomingExamsAndExercises',
->>>>>>> c6730a5b
         },
     },
     ...organizationMgmtRoute,
