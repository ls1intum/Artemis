--- conflicted
+++ resolved
@@ -34,11 +34,8 @@
 import { LtiConfigurationComponent } from 'app/admin/lti-configuration/lti-configuration.component';
 import { EditLtiConfigurationComponent } from 'app/admin/lti-configuration/edit-lti-configuration.component';
 import { BuildAgentsComponent } from 'app/localci/build-agents/build-agents.component';
-<<<<<<< HEAD
 import { UserImportModule } from 'app/shared/user-import/user-import.module';
-=======
 import { SubmissionResultStatusModule } from 'app/overview/submission-result-status.module';
->>>>>>> 5ea5b51d
 
 const ENTITY_STATES = [...adminState];
 
@@ -57,11 +54,8 @@
         MatFormFieldModule,
         ArtemisSharedComponentModule,
         ReactiveFormsModule,
-<<<<<<< HEAD
         UserImportModule,
-=======
         SubmissionResultStatusModule,
->>>>>>> 5ea5b51d
     ],
     declarations: [
         AuditsComponent,
