<h3 id="garbageCollectorMetricsTitle" jhiTranslate="metrics.jvm.gc.title"></h3>
<div class="row">
    <div class="col-md-4">
<<<<<<< HEAD
        @if (garbageCollectorMetrics()) {
=======
        @if (garbageCollectorMetrics && garbageCollectorMetrics['jvm.gc.live.data.size']) {
>>>>>>> 6840edfa
            <div>
                <span>
                    GC Live Data Size/GC Max Data Size ({{ garbageCollectorMetrics()['jvm.gc.live.data.size'] / 1048576 | number: '1.0-0' }}M /
                    {{ garbageCollectorMetrics()['jvm.gc.max.data.size'] / 1048576 | number: '1.0-0' }}M)
                </span>
                <ngb-progressbar
                    [max]="garbageCollectorMetrics()['jvm.gc.max.data.size']"
                    [value]="garbageCollectorMetrics()['jvm.gc.live.data.size']"
                    [striped]="true"
                    [animated]="false"
                    type="success"
                >
                    <span> {{ (100 * garbageCollectorMetrics()['jvm.gc.live.data.size']) / garbageCollectorMetrics()['jvm.gc.max.data.size'] | number: '1.0-2' }}% </span>
                </ngb-progressbar>
            </div>
        }
    </div>
<<<<<<< HEAD
    <div class="col-md-4">
        @if (garbageCollectorMetrics()) {
=======
</div>
<div class="row">
    @if (garbageCollectorMetrics && garbageCollectorMetrics['jvm.gc.memory.promoted']) {
        <div class="col-md-4">
>>>>>>> 6840edfa
            <div>
                <span>
                    GC Memory Promoted/GC Memory Allocated ({{ garbageCollectorMetrics()['jvm.gc.memory.promoted'] / 1048576 | number: '1.0-0' }}M /
                    {{ garbageCollectorMetrics()['jvm.gc.memory.allocated'] / 1048576 | number: '1.0-0' }}M)
                </span>
                <ngb-progressbar
                    [max]="garbageCollectorMetrics()['jvm.gc.memory.allocated']"
                    [value]="garbageCollectorMetrics()['jvm.gc.memory.promoted']"
                    [striped]="true"
                    [animated]="false"
                    type="success"
                >
                    <span> {{ (100 * garbageCollectorMetrics()['jvm.gc.memory.promoted']) / garbageCollectorMetrics()['jvm.gc.memory.allocated'] | number: '1.0-2' }}% </span>
                </ngb-progressbar>
            </div>
<<<<<<< HEAD
        }
    </div>
    <div class="col-md-4">
        @if (garbageCollectorMetrics()) {
=======
        </div>
    }
</div>
<div class="row">
    <div id="garbageCollectorMetrics" class="col-md-4">
        @if (garbageCollectorMetrics) {
>>>>>>> 6840edfa
            <div class="row">
                <div class="col-md-9">Classes loaded</div>
                <div class="col-md-3 text-right">{{ garbageCollectorMetrics().classesLoaded }}</div>
            </div>
            <div class="row">
                <div class="col-md-9">Classes unloaded</div>
                <div class="col-md-3 text-right">{{ garbageCollectorMetrics().classesUnloaded }}</div>
            </div>
        }
    </div>
<<<<<<< HEAD
    @if (!updating() && garbageCollectorMetrics()) {
=======
</div>
<div class="row">
    @if (!updating && garbageCollectorMetrics) {
>>>>>>> 6840edfa
        <div class="table-responsive">
            <table class="table table-striped" aria-describedby="garbageCollectorMetrics">
                <thead>
                    <tr>
                        <th scope="col"></th>
                        <th scope="col" class="text-right" jhiTranslate="metrics.servicesstats.table.count"></th>
                        <th scope="col" class="text-right" jhiTranslate="metrics.servicesstats.table.mean"></th>
                        <th scope="col" class="text-right" jhiTranslate="metrics.servicesstats.table.min"></th>
                        <th scope="col" class="text-right" jhiTranslate="metrics.servicesstats.table.p50"></th>
                        <th scope="col" class="text-right" jhiTranslate="metrics.servicesstats.table.p75"></th>
                        <th scope="col" class="text-right" jhiTranslate="metrics.servicesstats.table.p95"></th>
                        <th scope="col" class="text-right" jhiTranslate="metrics.servicesstats.table.p99"></th>
                        <th scope="col" class="text-right" jhiTranslate="metrics.servicesstats.table.max"></th>
                    </tr>
                </thead>
                <tbody>
<<<<<<< HEAD
                    <tr>
                        <td>jvm.gc.pause</td>
                        <td class="text-right">{{ garbageCollectorMetrics()['jvm.gc.pause'].count }}</td>
                        <td class="text-right">{{ garbageCollectorMetrics()['jvm.gc.pause'].mean | number: '1.0-3' }}</td>
                        <td class="text-right">{{ garbageCollectorMetrics()['jvm.gc.pause']['0.0'] | number: '1.0-3' }}</td>
                        <td class="text-right">{{ garbageCollectorMetrics()['jvm.gc.pause']['0.5'] | number: '1.0-3' }}</td>
                        <td class="text-right">{{ garbageCollectorMetrics()['jvm.gc.pause']['0.75'] | number: '1.0-3' }}</td>
                        <td class="text-right">{{ garbageCollectorMetrics()['jvm.gc.pause']['0.95'] | number: '1.0-3' }}</td>
                        <td class="text-right">{{ garbageCollectorMetrics()['jvm.gc.pause']['0.99'] | number: '1.0-3' }}</td>
                        <td class="text-right">{{ garbageCollectorMetrics()['jvm.gc.pause'].max | number: '1.0-3' }}</td>
                    </tr>
=======
                    @if (garbageCollectorMetrics['jvm.gc.pause']) {
                        <tr>
                            <td>jvm.gc.pause</td>
                            <td class="text-right">{{ garbageCollectorMetrics['jvm.gc.pause'].count }}</td>
                            <td class="text-right">{{ garbageCollectorMetrics['jvm.gc.pause'].mean | number: '1.0-3' }}</td>
                            <td class="text-right">{{ garbageCollectorMetrics['jvm.gc.pause']['0.0'] | number: '1.0-3' }}</td>
                            <td class="text-right">{{ garbageCollectorMetrics['jvm.gc.pause']['0.5'] | number: '1.0-3' }}</td>
                            <td class="text-right">{{ garbageCollectorMetrics['jvm.gc.pause']['0.75'] | number: '1.0-3' }}</td>
                            <td class="text-right">{{ garbageCollectorMetrics['jvm.gc.pause']['0.95'] | number: '1.0-3' }}</td>
                            <td class="text-right">{{ garbageCollectorMetrics['jvm.gc.pause']['0.99'] | number: '1.0-3' }}</td>
                            <td class="text-right">{{ garbageCollectorMetrics['jvm.gc.pause'].max | number: '1.0-3' }}</td>
                        </tr>
                    }
>>>>>>> 6840edfa
                </tbody>
            </table>
        </div>
    }
</div><|MERGE_RESOLUTION|>--- conflicted
+++ resolved
@@ -1,11 +1,7 @@
 <h3 id="garbageCollectorMetricsTitle" jhiTranslate="metrics.jvm.gc.title"></h3>
 <div class="row">
     <div class="col-md-4">
-<<<<<<< HEAD
-        @if (garbageCollectorMetrics()) {
-=======
-        @if (garbageCollectorMetrics && garbageCollectorMetrics['jvm.gc.live.data.size']) {
->>>>>>> 6840edfa
+        @if (garbageCollectorMetrics() && garbageCollectorMetrics()['jvm.gc.live.data.size']) {
             <div>
                 <span>
                     GC Live Data Size/GC Max Data Size ({{ garbageCollectorMetrics()['jvm.gc.live.data.size'] / 1048576 | number: '1.0-0' }}M /
@@ -23,60 +19,40 @@
             </div>
         }
     </div>
-<<<<<<< HEAD
-    <div class="col-md-4">
-        @if (garbageCollectorMetrics()) {
-=======
 </div>
-<div class="row">
-    @if (garbageCollectorMetrics && garbageCollectorMetrics['jvm.gc.memory.promoted']) {
-        <div class="col-md-4">
->>>>>>> 6840edfa
-            <div>
-                <span>
-                    GC Memory Promoted/GC Memory Allocated ({{ garbageCollectorMetrics()['jvm.gc.memory.promoted'] / 1048576 | number: '1.0-0' }}M /
-                    {{ garbageCollectorMetrics()['jvm.gc.memory.allocated'] / 1048576 | number: '1.0-0' }}M)
-                </span>
-                <ngb-progressbar
-                    [max]="garbageCollectorMetrics()['jvm.gc.memory.allocated']"
-                    [value]="garbageCollectorMetrics()['jvm.gc.memory.promoted']"
-                    [striped]="true"
-                    [animated]="false"
-                    type="success"
-                >
-                    <span> {{ (100 * garbageCollectorMetrics()['jvm.gc.memory.promoted']) / garbageCollectorMetrics()['jvm.gc.memory.allocated'] | number: '1.0-2' }}% </span>
-                </ngb-progressbar>
-            </div>
-<<<<<<< HEAD
-        }
-    </div>
-    <div class="col-md-4">
-        @if (garbageCollectorMetrics()) {
-=======
+<div class="col-md-4">
+    @if (garbageCollectorMetrics()) {
+        <div>
+            <span>
+                GC Memory Promoted/GC Memory Allocated ({{ garbageCollectorMetrics()['jvm.gc.memory.promoted'] / 1048576 | number: '1.0-0' }}M /
+                {{ garbageCollectorMetrics()['jvm.gc.memory.allocated'] / 1048576 | number: '1.0-0' }}M)
+            </span>
+            <ngb-progressbar
+                [max]="garbageCollectorMetrics()['jvm.gc.memory.allocated']"
+                [value]="garbageCollectorMetrics()['jvm.gc.memory.promoted']"
+                [striped]="true"
+                [animated]="false"
+                type="success"
+            >
+                <span> {{ (100 * garbageCollectorMetrics()['jvm.gc.memory.promoted']) / garbageCollectorMetrics()['jvm.gc.memory.allocated'] | number: '1.0-2' }}% </span>
+            </ngb-progressbar>
+        </div>
+    }
+</div>
+<div class="col-md-4">
+    @if (garbageCollectorMetrics()) {
+        <div class="row">
+            <div class="col-md-9">Classes loaded</div>
+            <div class="col-md-3 text-right">{{ garbageCollectorMetrics().classesLoaded }}</div>
+        </div>
+        <div class="row">
+            <div class="col-md-9">Classes unloaded</div>
+            <div class="col-md-3 text-right">{{ garbageCollectorMetrics().classesUnloaded }}</div>
         </div>
     }
 </div>
 <div class="row">
-    <div id="garbageCollectorMetrics" class="col-md-4">
-        @if (garbageCollectorMetrics) {
->>>>>>> 6840edfa
-            <div class="row">
-                <div class="col-md-9">Classes loaded</div>
-                <div class="col-md-3 text-right">{{ garbageCollectorMetrics().classesLoaded }}</div>
-            </div>
-            <div class="row">
-                <div class="col-md-9">Classes unloaded</div>
-                <div class="col-md-3 text-right">{{ garbageCollectorMetrics().classesUnloaded }}</div>
-            </div>
-        }
-    </div>
-<<<<<<< HEAD
     @if (!updating() && garbageCollectorMetrics()) {
-=======
-</div>
-<div class="row">
-    @if (!updating && garbageCollectorMetrics) {
->>>>>>> 6840edfa
         <div class="table-responsive">
             <table class="table table-striped" aria-describedby="garbageCollectorMetrics">
                 <thead>
@@ -93,7 +69,6 @@
                     </tr>
                 </thead>
                 <tbody>
-<<<<<<< HEAD
                     <tr>
                         <td>jvm.gc.pause</td>
                         <td class="text-right">{{ garbageCollectorMetrics()['jvm.gc.pause'].count }}</td>
@@ -105,21 +80,6 @@
                         <td class="text-right">{{ garbageCollectorMetrics()['jvm.gc.pause']['0.99'] | number: '1.0-3' }}</td>
                         <td class="text-right">{{ garbageCollectorMetrics()['jvm.gc.pause'].max | number: '1.0-3' }}</td>
                     </tr>
-=======
-                    @if (garbageCollectorMetrics['jvm.gc.pause']) {
-                        <tr>
-                            <td>jvm.gc.pause</td>
-                            <td class="text-right">{{ garbageCollectorMetrics['jvm.gc.pause'].count }}</td>
-                            <td class="text-right">{{ garbageCollectorMetrics['jvm.gc.pause'].mean | number: '1.0-3' }}</td>
-                            <td class="text-right">{{ garbageCollectorMetrics['jvm.gc.pause']['0.0'] | number: '1.0-3' }}</td>
-                            <td class="text-right">{{ garbageCollectorMetrics['jvm.gc.pause']['0.5'] | number: '1.0-3' }}</td>
-                            <td class="text-right">{{ garbageCollectorMetrics['jvm.gc.pause']['0.75'] | number: '1.0-3' }}</td>
-                            <td class="text-right">{{ garbageCollectorMetrics['jvm.gc.pause']['0.95'] | number: '1.0-3' }}</td>
-                            <td class="text-right">{{ garbageCollectorMetrics['jvm.gc.pause']['0.99'] | number: '1.0-3' }}</td>
-                            <td class="text-right">{{ garbageCollectorMetrics['jvm.gc.pause'].max | number: '1.0-3' }}</td>
-                        </tr>
-                    }
->>>>>>> 6840edfa
                 </tbody>
             </table>
         </div>
