<div>
    <h2>
        <span id="system-notification-management-page-heading" jhiTranslate="artemisApp.systemNotification.systemNotifications"></span>
        <a class="btn btn-primary float-end jh-create-entity" [routerLink]="['./new']">
            <fa-icon [icon]="faPlus" /> <span jhiTranslate="artemisApp.systemNotification.createLabel"></span>
        </a>
    </h2>
    @if (notifications) {
        <div class="table-responsive">
            <table class="table table-striped">
                <thead>
                    <tr jhiSort [(predicate)]="predicate" [(ascending)]="reverse" (sortChange)="transition()">
                        <th jhiSortBy="id"><span jhiTranslate="global.field.id"></span> <fa-icon [icon]="faSort" /></th>
                        <th jhiSortBy="title"><span jhiTranslate="artemisApp.systemNotification.title"></span> <fa-icon [icon]="faSort" /></th>
                        <th jhiSortBy="text"><span jhiTranslate="artemisApp.systemNotification.text"></span> <fa-icon [icon]="faSort" /></th>
                        <th jhiSortBy="type"><span jhiTranslate="artemisApp.systemNotification.type"></span> <fa-icon [icon]="faSort" /></th>
                        <th></th>
                        <th jhiSortBy="notificationDate"><span jhiTranslate="artemisApp.systemNotification.notificationDate"></span> <fa-icon [icon]="faSort" /></th>
                        <th jhiSortBy="expireDate"><span jhiTranslate="artemisApp.systemNotification.expireDate"></span> <fa-icon [icon]="faSort" /></th>
                        <th></th>
                    </tr>
                </thead>
                <tbody>
                    @for (notification of notifications; track trackIdentity($index, notification)) {
                        <tr>
                            <td>{{ notification.id }}</td>
                            <td>{{ notification.title }}</td>
                            <td>{{ notification.text }}</td>
                            <td>{{ notification.type }}</td>
                            <td>
                                @switch (getNotificationState(notification)) {
                                    @case (ACTIVE) {
                                        <span class="badge bg-success">
                                            {{ 'artemisApp.systemNotification.active' | artemisTranslate }}
                                        </span>
                                    }
<<<<<<< HEAD
                                </td>
                                <td>{{ notification.notificationDate | artemisDate }}</td>
                                <td>{{ notification.expireDate | artemisDate }}</td>
                                <td class="text-end">
                                    <div class="btn-group flex-btn-group-container">
                                        <a id="viewButton" [routerLink]="['./', notification.id]" class="btn btn-info btn-sm">
                                            <fa-icon [icon]="faEye" />
                                            <span class="d-none d-md-inline" jhiTranslate="entity.action.view"></span>
                                        </a>
                                        <a id="editButton" [routerLink]="['./', notification.id, 'edit']" queryParamsHandling="merge" class="btn btn-warning btn-sm">
                                            <fa-icon [icon]="faWrench" />
                                            <span class="d-none d-md-inline" jhiTranslate="entity.action.edit"></span>
                                        </a>
                                        <button
                                            jhiDeleteButton
                                            [entityTitle]="!!notification.title ? notification.title : ''"
                                            deleteQuestion="artemisApp.systemNotification.delete.question"
                                            (delete)="deleteNotification(notification.id!)"
                                            [dialogError]="dialogError$"
                                        >
                                            <fa-icon [icon]="faTimes" />
                                        </button>
                                    </div>
                                </td>
                            </tr>
                        }
                    </tbody>
                }
=======
                                    @case (EXPIRED) {
                                        <span class="badge bg-danger">
                                            {{ 'artemisApp.systemNotification.expired' | artemisTranslate }}
                                        </span>
                                    }
                                    @case (SCHEDULED) {
                                        <span class="badge bg-info">
                                            {{ 'artemisApp.systemNotification.scheduled' | artemisTranslate }}
                                        </span>
                                    }
                                }
                            </td>
                            <td>{{ notification.notificationDate | artemisDate }}</td>
                            <td>{{ notification.expireDate | artemisDate }}</td>
                            <td class="text-end">
                                <div class="btn-group flex-btn-group-container">
                                    <a id="viewButton" [routerLink]="['./', notification.id]" class="btn btn-info btn-sm">
                                        <fa-icon [icon]="faEye" />
                                        <span class="d-none d-md-inline" jhiTranslate="entity.action.view">View</span>
                                    </a>
                                    <a id="editButton" [routerLink]="['./', notification.id, 'edit']" queryParamsHandling="merge" class="btn btn-warning btn-sm">
                                        <fa-icon [icon]="faWrench" />
                                        <span class="d-none d-md-inline" jhiTranslate="entity.action.edit">Edit</span>
                                    </a>
                                    <button
                                        jhiDeleteButton
                                        [entityTitle]="!!notification.title ? notification.title : ''"
                                        deleteQuestion="artemisApp.systemNotification.delete.question"
                                        (delete)="deleteNotification(notification.id!)"
                                        [dialogError]="dialogError$"
                                    >
                                        <fa-icon [icon]="faTimes" />
                                    </button>
                                </div>
                            </td>
                        </tr>
                    }
                </tbody>
>>>>>>> bdb6d9b0
            </table>
        </div>
        <div>
            <div class="row justify-content-center">
                <jhi-item-count [params]="{ page: page, totalItems: totalItems, itemsPerPage: itemsPerPage }" />
            </div>
            <div class="row justify-content-center">
                <ngb-pagination
                    id="pagination"
                    [collectionSize]="totalItems"
                    [(page)]="page"
                    [pageSize]="itemsPerPage"
                    [maxSize]="5"
                    [rotate]="true"
                    [boundaryLinks]="true"
                    (pageChange)="loadPage(page)"
                />
            </div>
        </div>
    }
</div><|MERGE_RESOLUTION|>--- conflicted
+++ resolved
@@ -34,36 +34,6 @@
                                             {{ 'artemisApp.systemNotification.active' | artemisTranslate }}
                                         </span>
                                     }
-<<<<<<< HEAD
-                                </td>
-                                <td>{{ notification.notificationDate | artemisDate }}</td>
-                                <td>{{ notification.expireDate | artemisDate }}</td>
-                                <td class="text-end">
-                                    <div class="btn-group flex-btn-group-container">
-                                        <a id="viewButton" [routerLink]="['./', notification.id]" class="btn btn-info btn-sm">
-                                            <fa-icon [icon]="faEye" />
-                                            <span class="d-none d-md-inline" jhiTranslate="entity.action.view"></span>
-                                        </a>
-                                        <a id="editButton" [routerLink]="['./', notification.id, 'edit']" queryParamsHandling="merge" class="btn btn-warning btn-sm">
-                                            <fa-icon [icon]="faWrench" />
-                                            <span class="d-none d-md-inline" jhiTranslate="entity.action.edit"></span>
-                                        </a>
-                                        <button
-                                            jhiDeleteButton
-                                            [entityTitle]="!!notification.title ? notification.title : ''"
-                                            deleteQuestion="artemisApp.systemNotification.delete.question"
-                                            (delete)="deleteNotification(notification.id!)"
-                                            [dialogError]="dialogError$"
-                                        >
-                                            <fa-icon [icon]="faTimes" />
-                                        </button>
-                                    </div>
-                                </td>
-                            </tr>
-                        }
-                    </tbody>
-                }
-=======
                                     @case (EXPIRED) {
                                         <span class="badge bg-danger">
                                             {{ 'artemisApp.systemNotification.expired' | artemisTranslate }}
@@ -82,11 +52,11 @@
                                 <div class="btn-group flex-btn-group-container">
                                     <a id="viewButton" [routerLink]="['./', notification.id]" class="btn btn-info btn-sm">
                                         <fa-icon [icon]="faEye" />
-                                        <span class="d-none d-md-inline" jhiTranslate="entity.action.view">View</span>
+                                        <span class="d-none d-md-inline" jhiTranslate="entity.action.view"></span>
                                     </a>
                                     <a id="editButton" [routerLink]="['./', notification.id, 'edit']" queryParamsHandling="merge" class="btn btn-warning btn-sm">
                                         <fa-icon [icon]="faWrench" />
-                                        <span class="d-none d-md-inline" jhiTranslate="entity.action.edit">Edit</span>
+                                        <span class="d-none d-md-inline" jhiTranslate="entity.action.edit"></span>
                                     </a>
                                     <button
                                         jhiDeleteButton
@@ -102,7 +72,6 @@
                         </tr>
                     }
                 </tbody>
->>>>>>> bdb6d9b0
             </table>
         </div>
         <div>
