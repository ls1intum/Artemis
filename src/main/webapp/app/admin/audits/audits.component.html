--- conflicted
+++ resolved
@@ -15,53 +15,24 @@
             </div>
         </div>
     </div>
-<<<<<<< HEAD
-    @if (audits?.length === 0) {
-        <div class="alert alert-warning">
-            <span jhiTranslate="audits.notFound"></span>
-        </div>
-    }
-    @if (audits && audits.length > 0) {
-        <div class="table-responsive">
-            <table class="table table-sm table-striped" aria-describedby="audits-page-heading">
-                <thead>
-                    @switch (canLoad()) {
-                        @case (true) {
-                            <tr jhiSort [(predicate)]="predicate" [(ascending)]="ascending" (sortChange)="transition()">
-                                <th scope="col" jhiSortBy="auditEventDate"><span jhiTranslate="audits.table.header.date"></span> <fa-icon [icon]="faSort" /></th>
-                                <th scope="col" jhiSortBy="principal"><span jhiTranslate="audits.table.header.principal"></span> <fa-icon [icon]="faSort" /></th>
-                                <th scope="col" jhiSortBy="auditEventType"><span jhiTranslate="audits.table.header.status"></span> <fa-icon [icon]="faSort" /></th>
-                                <th scope="col"><span jhiTranslate="audits.table.header.data"></span></th>
-                            </tr>
-                        }
-                        @case (false) {
-                            <tr>
-                                <th scope="col"><span jhiTranslate="audits.table.header.date"></span></th>
-                                <th scope="col"><span jhiTranslate="audits.table.header.principal"></span></th>
-                                <th scope="col"><span jhiTranslate="audits.table.header.status"></span></th>
-                                <th scope="col"><span jhiTranslate="audits.table.header.data"></span></th>
-                            </tr>
-                        }
-=======
     @if (audits?.length) {
         <div class="table-responsive">
             <table class="table table-sm table-striped" aria-describedby="audits-page-heading">
                 <thead>
                     @if (canLoad) {
                         <tr jhiSort [(predicate)]="predicate" [(ascending)]="ascending" (sortChange)="transition()">
-                            <th scope="col" jhiSortBy="auditEventDate"><span jhiTranslate="audits.table.header.date">Date</span> <fa-icon [icon]="faSort" /></th>
-                            <th scope="col" jhiSortBy="principal"><span jhiTranslate="audits.table.header.principal">User</span> <fa-icon [icon]="faSort" /></th>
-                            <th scope="col" jhiSortBy="auditEventType"><span jhiTranslate="audits.table.header.status">State</span> <fa-icon [icon]="faSort" /></th>
-                            <th scope="col"><span jhiTranslate="audits.table.header.data">Extra data</span></th>
+                            <th scope="col" jhiSortBy="auditEventDate"><span jhiTranslate="audits.table.header.date"></span> <fa-icon [icon]="faSort" /></th>
+                            <th scope="col" jhiSortBy="principal"><span jhiTranslate="audits.table.header.principal"></span> <fa-icon [icon]="faSort" /></th>
+                            <th scope="col" jhiSortBy="auditEventType"><span jhiTranslate="audits.table.header.status"></span> <fa-icon [icon]="faSort" /></th>
+                            <th scope="col"><span jhiTranslate="audits.table.header.data"></span></th>
                         </tr>
                     } @else {
                         <tr>
-                            <th scope="col"><span jhiTranslate="audits.table.header.date">Date</span></th>
-                            <th scope="col"><span jhiTranslate="audits.table.header.principal">User</span></th>
-                            <th scope="col"><span jhiTranslate="audits.table.header.status">State</span></th>
-                            <th scope="col"><span jhiTranslate="audits.table.header.data">Extra data</span></th>
+                            <th scope="col"><span jhiTranslate="audits.table.header.date"></span></th>
+                            <th scope="col"><span jhiTranslate="audits.table.header.principal"></span></th>
+                            <th scope="col"><span jhiTranslate="audits.table.header.status"></span></th>
+                            <th scope="col"><span jhiTranslate="audits.table.header.data"></span></th>
                         </tr>
->>>>>>> bdb6d9b0
                     }
                 </thead>
                 <tbody>
@@ -104,7 +75,7 @@
         </div>
     } @else {
         <div class="alert alert-warning">
-            <span jhiTranslate="audits.notFound">No audit found</span>
+            <span jhiTranslate="audits.notFound"></span>
         </div>
     }
 </div>