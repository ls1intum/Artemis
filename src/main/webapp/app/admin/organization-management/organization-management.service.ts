--- conflicted
+++ resolved
@@ -88,13 +88,8 @@
      * @param organizationId the id of the organization to remove the user from
      * @param userLogin the user to remove
      */
-<<<<<<< HEAD
     removeUserFromOrganization(organizationId: number, userLogin: String): Observable<HttpResponse<void>> {
         return this.http.delete<void>(`${this.resourceUrl}/${organizationId}/users/${userLogin}`, { observe: 'response' });
-=======
-    removeUserFromOrganization(organizationId: number, userLogin: string): Observable<HttpResponse<void>> {
-        return this.http.delete<void>(`${this.resourceUrl}/user/${userLogin}/organization/${organizationId}`, { observe: 'response' });
->>>>>>> 2db68939
     }
 
     /**
@@ -102,13 +97,8 @@
      * @param organizationId the id of the organization to add the user to
      * @param userLogin the user to add
      */
-<<<<<<< HEAD
     addUserToOrganization(organizationId: number, userLogin: String): Observable<HttpResponse<void>> {
         return this.http.post<void>(`${this.resourceUrl}/${organizationId}/users/${userLogin}`, {}, { observe: 'response' });
-=======
-    addUserToOrganization(organizationId: number, userLogin: string): Observable<HttpResponse<void>> {
-        return this.http.post<void>(`${this.resourceUrl}/user/${userLogin}/organization/${organizationId}`, {}, { observe: 'response' });
->>>>>>> 2db68939
     }
 
     getTitle(organizationId: number): Observable<HttpResponse<string>> {
