--- conflicted
+++ resolved
@@ -1,44 +1,16 @@
 import { Routes } from '@angular/router';
 import { UserRouteAccessService } from 'app/core/auth/user-route-access-service';
-<<<<<<< HEAD
 import { userMgmtRoute } from 'app/admin/user-management/user-management.route';
-=======
-import { logsRoute } from 'app/admin/logs/logs.route';
-import { statisticsRoute } from 'app/admin/statistics/statistics.route';
-import { auditsRoute } from 'app/admin/audits/audits.route';
-import { configurationRoute } from 'app/admin/configuration/configuration.route';
-import { featureRoute } from 'app/admin/features/features.route';
-import { userMgmtRoute1, userMgmtRoute2, userMgmtRoute3, userMgmtRoute4 } from 'app/admin/user-management/user-management.route';
->>>>>>> de0247fb
 import { systemNotificationManagementRoute } from 'app/admin/system-notification-management/system-notification-management.route';
 import { Authority } from 'app/shared/constants/authority.constants';
 import { upcomingExamsAndExercisesRoute } from 'app/admin/upcoming-exams-and-exercises/upcoming-exams-and-exercises.route';
-<<<<<<< HEAD
 import { AuditsComponent } from 'app/admin/audits/audits.component';
 import { JhiConfigurationComponent } from 'app/admin/configuration/configuration.component';
 import { AdminFeatureToggleComponent } from 'app/admin/features/admin-feature-toggle.component';
 import { HealthComponent } from 'app/admin/health/health.component';
 import { LogsComponent } from 'app/admin/logs/logs.component';
 import { JhiMetricsMonitoringComponent } from 'app/admin/metrics/metrics.component';
-import { JhiTrackerComponent } from 'app/admin/tracker/tracker.component';
-=======
-
-const ADMIN_ROUTES = [
-    auditsRoute,
-    configurationRoute,
-    healthRoute,
-    logsRoute,
-    statisticsRoute,
-    userMgmtRoute1,
-    userMgmtRoute2,
-    userMgmtRoute3,
-    userMgmtRoute4,
-    metricsRoute,
-    featureRoute,
-    upcomingExamsAndExercisesRoute,
-    ...systemNotificationManagementRoute,
-];
->>>>>>> de0247fb
+import { StatisticsComponent } from 'app/admin/statistics/statistics.component';
 
 export const adminState: Routes = [
     {
@@ -92,10 +64,10 @@
                 },
             },
             {
-                path: 'jhi-tracker',
-                component: JhiTrackerComponent,
+                path: 'user-statistics',
+                component: StatisticsComponent,
                 data: {
-                    pageTitle: 'tracker.title',
+                    pageTitle: 'statistics.title',
                 },
             },
             userMgmtRoute,
