--- conflicted
+++ resolved
@@ -1,10 +1,5 @@
 import { Routes } from '@angular/router';
 import { UserRouteAccessService } from 'app/core';
-<<<<<<< HEAD
-import { auditsRoute, configurationRoute, healthRoute, logsRoute, metricsRoute, trackerRoute, notificationMgmtRoute } from './';
-
-const ADMIN_ROUTES = [auditsRoute, configurationRoute, healthRoute, logsRoute, trackerRoute, ...notificationMgmtRoute, metricsRoute];
-=======
 import {
     auditsRoute,
     configurationRoute,
@@ -38,7 +33,6 @@
     notificationMgmtRoutes3,
     notificationMgmtRoutes4,
 ];
->>>>>>> 75fcbb74
 
 export const adminState: Routes = [
     {
