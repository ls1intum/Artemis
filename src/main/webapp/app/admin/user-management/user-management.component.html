<div>
    <h2>
        <span id="user-management-page-heading" jhiTranslate="artemisApp.userManagement.home.title"></span>
        <a class="btn btn-primary float-end jh-create-entity" [routerLink]="['./new']">
            <fa-icon [icon]="faPlus" />
            <span jhiTranslate="artemisApp.userManagement.home.createLabel"></span>
        </a>
    </h2>
    @if (users) {
        <div class="table-responsive">
            <form [formGroup]="userSearchForm">
                <div class="container-fluid">
                    <div class="row">
                        <div class="col">
                            <div class="form-group form-inline">
                                <label for="field_searchTerm" class="form-control-label" jhiTranslate="artemisApp.userManagement.searchForUser"></label>
                                <input
                                    class="form-control ms-3"
                                    type="text"
                                    name="searchTerm"
                                    id="field_searchTerm"
                                    formControlName="searchControl"
                                    [(ngModel)]="searchTerm"
                                    (focusout)="loadAll()"
                                />
                                <button class="btn btn-primary ms-3" (click)="loadAll()">
                                    <span jhiTranslate="artemisApp.userManagement.search"></span>
                                </button>
                                @if (searchControl.invalid && (searchControl.dirty || searchControl.touched)) {
                                    <div class="alert alert-danger ms-3 mb-0">
                                        <div jhiTranslate="artemisApp.userManagement.searchError"></div>
                                    </div>
                                }
                                @if (loadingSearchResult) {
                                    <span class="ms-3" jhiTranslate="artemisApp.userManagement.loading"></span>
                                }
                            </div>
                        </div>
                        <div class="col p-0">
                            <div class="d-flex justify-content-center justify-content-md-end">
                                <button
                                    jhiDeleteButton
                                    [buttonSize]="medium"
                                    [entityTitle]="this.selectedUsers.length.toString()"
                                    deleteQuestion="artemisApp.userManagement.batch.delete.question"
                                    deleteConfirmationText="artemisApp.userManagement.batch.delete.typeNumberToConfirm"
                                    (delete)="this.deleteAllSelectedUsers()"
                                    [dialogError]="this.dialogError"
                                    [disabled]="!this.selectedUsers.length"
                                >
                                    <fa-icon [icon]="faTimes" />
                                </button>
                                <button
                                    class="btn"
                                    (click)="this.open(content)"
                                    [ngClass]="{ 'btn-secondary': !filters.numberOfAppliedFilters, 'btn-success': !!filters.numberOfAppliedFilters }"
                                >
                                    <fa-icon [icon]="faFilter" />
                                    <span class="d-s-none d-md-inline">{{
                                        'artemisApp.userManagement.filter.modal.open' | artemisTranslate: { num: filters.numberOfAppliedFilters }
                                    }}</span>
                                </button>
                            </div>
                        </div>
                    </div>
                </div>
            </form>
            <table class="table table-striped user-management-table" aria-describedby="user-management-page-heading">
                <thead>
                    <tr jhiSort [(predicate)]="predicate" [(ascending)]="ascending" (sortChange)="transition()">
                        <th class="user-management-select-all">
                            <span class="pe-1" jhiTranslate="artemisApp.userManagement.batch.all"></span>
                            <input
                                class="form-check-input"
                                [checked]="this.selectedUsers.length === this.usersWithoutCurrentUser.length"
                                (change)="this.toggleAllUserSelection()"
                                type="checkbox"
                            />
                        </th>
                        <th jhiSortBy="id">
                            <span jhiTranslate="global.field.id"></span>
                            <fa-icon [icon]="faSort" />
                        </th>
                        <th jhiSortBy="login">
                            <span jhiTranslate="artemisApp.userManagement.login"></span>
                            <fa-icon [icon]="faSort" />
                        </th>
                        <th jhiSortBy="email">
                            <span jhiTranslate="artemisApp.userManagement.email"></span>
                            <fa-icon [icon]="faSort" />
                        </th>
                        <th jhiSortBy="registrationNumber">
                            <span jhiTranslate="artemisApp.userManagement.registrationNumber"></span>
                            <fa-icon [icon]="faSort" />
                        </th>
                        <th jhiSortBy="lastName">
                            <span jhiTranslate="artemisApp.userManagement.name"></span>
                            <fa-icon [icon]="faSort" />
                        </th>
                        <th></th>
                        <th jhiSortBy="langKey">
                            <span jhiTranslate="artemisApp.userManagement.langKey"></span>
                            <fa-icon [icon]="faSort" />
                        </th>
                        <th><span jhiTranslate="artemisApp.userManagement.profiles"></span></th>
                        <th><span>Groups</span></th>
                        <th jhiSortBy="createdDate">
                            <span jhiTranslate="artemisApp.userManagement.createdDate"></span>
                            <fa-icon [icon]="faSort" />
                        </th>
                        <th jhiSortBy="lastModifiedBy">
                            <span jhiTranslate="artemisApp.userManagement.lastModifiedBy"></span>
                            <fa-icon [icon]="faSort" />
                        </th>
                        <th jhiSortBy="lastModifiedDate">
                            <span jhiTranslate="artemisApp.userManagement.lastModifiedDate"></span>
                            <fa-icon [icon]="faSort" />
                        </th>
                        <th></th>
                    </tr>
                </thead>
                @if (users) {
                    <tbody>
                        @for (user of users; track trackIdentity($index, user)) {
                            <tr>
                                <td>
                                    <input
                                        class="form-check-input"
                                        [disabled]="!currentAccount || currentAccount.login === user.login"
                                        [checked]="this.selectedUsers.includes(user)"
                                        (change)="this.toggleUser(user)"
                                        type="checkbox"
                                    />
                                </td>
                                <td>
                                    <a [routerLink]="['./', user.login]">{{ user.id }}</a>
                                </td>
                                <td>
                                    <ngb-highlight [result]="user.login" [term]="searchTerm" />
                                </td>
                                <td>
                                    <ngb-highlight [result]="user.email" [term]="searchTerm" />
                                </td>
                                <td>
                                    <ngb-highlight [result]="user.visibleRegistrationNumber" [term]="searchTerm" />
                                </td>
                                <td>
                                    <ngb-highlight [result]="user.name" [term]="searchTerm" />
                                </td>
                                <td>
<<<<<<< HEAD
                                    @if (!user.activated) {
                                        <button class="btn btn-danger btn-sm" (click)="setActive(user, true)" jhiTranslate="artemisApp.userManagement.deactivated"></button>
                                    }
=======
>>>>>>> bdb6d9b0
                                    @if (user.activated) {
                                        <button
                                            class="btn btn-success btn-sm"
                                            (click)="setActive(user, false)"
                                            [disabled]="!currentAccount || currentAccount.login === user.login"
                                            jhiTranslate="artemisApp.userManagement.activated"
<<<<<<< HEAD
                                        ></button>
=======
                                        >
                                            Activated
                                        </button>
                                    } @else {
                                        <button class="btn btn-danger btn-sm" (click)="setActive(user, true)" jhiTranslate="artemisApp.userManagement.deactivated">
                                            Deactivated
                                        </button>
>>>>>>> bdb6d9b0
                                    }
                                </td>
                                <td>{{ user.langKey }}</td>
                                <td>
                                    @for (authority of user.authorities; track authority) {
                                        <div>
                                            <span class="badge bg-info">{{ authority }}</span>
                                        </div>
                                    }
                                </td>
                                <td>
                                    @for (group of user.groups; track group) {
                                        <div>
                                            <span class="badge bg-info">{{ group }}</span>
                                        </div>
                                    }
                                </td>
                                <td>{{ user.createdDate | artemisDate }}</td>
                                <td>{{ user.lastModifiedBy }}</td>
                                <td>{{ user.lastModifiedDate | artemisDate }}</td>
                                <td class="text-end">
                                    <div class="btn-group flex-btn-group-container">
                                        <a [routerLink]="['./', user.login]" class="btn btn-info btn-sm">
                                            <fa-icon [icon]="faEye" />
                                            <span class="d-none d-md-inline" jhiTranslate="entity.action.view"></span>
                                        </a>
                                        <a [routerLink]="['./', user.login, 'edit']" queryParamsHandling="merge" class="btn btn-warning btn-sm">
                                            <fa-icon [icon]="faWrench" />
                                            <span class="d-none d-md-inline" jhiTranslate="entity.action.edit"></span>
                                        </a>
                                        @if (isLdapProfileActive) {
                                            <button class="btn btn-success btn-sm" (click)="ldapSync(user.id!)" jhiTranslate="entity.action.ldap"></button>
                                        }
                                        <button
                                            jhiDeleteButton
                                            [entityTitle]="user.login!"
                                            deleteQuestion="artemisApp.userManagement.delete.question"
                                            (delete)="deleteUser(user.login!)"
                                            [dialogError]="dialogError"
                                            [disabled]="!currentAccount || currentAccount.login === user.login"
                                        >
                                            <fa-icon [icon]="faTimes" />
                                        </button>
                                    </div>
                                </td>
                            </tr>
                        }
                    </tbody>
                }
            </table>
        </div>
    }
    @if (users) {
        <div>
            <div class="row justify-content-center">
                <jhi-item-count [params]="{ page: page, totalItems: totalItems, itemsPerPage: itemsPerPage }" />
            </div>
            <div class="row justify-content-center">
                <ngb-pagination
                    [collectionSize]="totalItems"
                    [(page)]="page"
                    [pageSize]="itemsPerPage"
                    [maxSize]="5"
                    [rotate]="true"
                    [boundaryLinks]="true"
                    (pageChange)="transition()"
                />
            </div>
        </div>
    }
</div>
<!-- Modal -->
<ng-template #content let-modal>
    <div class="modal-header">
        <h5 class="modal-title">{{ 'artemisApp.userManagement.filter.modal.title' | artemisTranslate }}</h5>
        <button type="button" class="btn-close" aria-label="Close" (click)="modal.dismiss()"></button>
    </div>
    <div class="modal-body">
        <div class="container-fluid">
            <div class="row user-management-border-bottom">
                <div class="col d-flex flex-row pb-1">
                    <h5 class="my-0">{{ 'artemisApp.userManagement.filter.authority.title' | artemisTranslate: { num: this.filters.authorityFilter.size } }}</h5>
                    <jhi-help-icon class="ps-1" text="artemisApp.userManagement.filter.authority.tooltip" />
                </div>
            </div>
            <div class="row user-management-background-accent">
                <div class="col pt-2 user-management-line-bottom">
                    <div class="container-fluid mb-2 radio-selection-width px-0">
                        <div class="row">
                            <div class="form-check col-3 d-flex justify-content-center">
                                <input
                                    id="authorityFilter"
                                    class="form-check-input"
                                    type="radio"
                                    (click)="selectAllRoles()"
                                    [checked]="this.filters.authorityFilter.size === this.authorityFilters.length && !this.filters.noAuthority"
                                />
                                <label for="authorityFilter" class="form-check-label ps-1">
                                    {{ 'artemisApp.userManagement.filter.all' | artemisTranslate }}
                                </label>
                            </div>
                            <div class="form-check col-6 d-flex justify-content-center">
                                <input
                                    id="emptyRoles"
                                    class="form-check-input"
                                    type="radio"
                                    (click)="selectEmptyRoles()"
                                    [checked]="this.filters.authorityFilter.size === 0 && this.filters.noAuthority"
                                />
                                <label for="emptyRoles" class="form-check-label ps-1">
                                    {{ 'artemisApp.userManagement.filter.authority.without' | artemisTranslate }}
                                </label>
                                <jhi-help-icon class="ps-1" text="artemisApp.userManagement.filter.authority.withoutTooltip" />
                            </div>
                            <div class="form-check col-3 d-flex justify-content-center">
                                <input
                                    id="deselectAll"
                                    class="form-check-input"
                                    type="radio"
                                    (click)="deselectAllRoles()"
                                    [checked]="this.filters.authorityFilter.size === 0 && !this.filters.noAuthority"
                                />
                                <label for="deselectAll" class="form-check-label ps-1">
                                    {{ 'artemisApp.userManagement.filter.none' | artemisTranslate }}
                                </label>
                            </div>
                        </div>
                    </div>
                </div>
            </div>
            <div class="row user-management-background-accent">
                <div class="col container px-3">
                    <ul class="text-nowrap list-unstyled row my-0 py-2">
                        @for (authority of this.authorityFilters; track authority) {
                            <li class="col-4">
                                <label>
                                    <input
                                        class="form-check-input"
                                        (change)="this.toggleAuthorityFilter(this.filters.authorityFilter, authority)"
                                        [checked]="this.filters.authorityFilter.has(authority)"
                                        type="checkbox"
                                    />
                                    <span class="ms-2">{{ 'artemisApp.userManagement.filter.authority.' + authority.toString().toLowerCase() | artemisTranslate }}</span>
                                </label>
                            </li>
                        }
                    </ul>
                </div>
            </div>
            <div class="row row user-management-border-bottom">
                <div class="col d-flex flex-row pt-3 pb-1">
                    <h5 class="my-0">{{ 'artemisApp.userManagement.filter.origin.title' | artemisTranslate: { num: this.filters.originFilter.size } }}</h5>
                    <jhi-help-icon class="ps-1" text="artemisApp.userManagement.filter.origin.tooltip" />
                </div>
            </div>
            <div class="row user-management-background-accent">
                <div class="col container px-3">
                    <ul class="text-nowrap list-unstyled row my-0 py-2">
                        @for (origin of this.originFilters; track origin) {
                            <li class="col">
                                <label>
                                    <input class="form-check-input" (change)="this.toggleOriginFilter(origin)" [checked]="this.filters.originFilter.has(origin)" type="radio" />
                                    <span class="ps-1">{{ 'artemisApp.userManagement.filter.origin.' + origin.toString().toLowerCase() | artemisTranslate }}</span>
                                </label>
                            </li>
                        }
                        <li class="col-3">
                            <input class="form-check-input" type="radio" (click)="this.toggleOriginFilter()" [checked]="this.filters.originFilter.size === 0" />
                            <label class="form-check-label ps-1">
                                {{ 'artemisApp.userManagement.filter.none' | artemisTranslate }}
                            </label>
                        </li>
                    </ul>
                </div>
            </div>
            <div class="row row user-management-border-bottom">
                <div class="col d-flex flex-row pt-3 pb-1">
                    <h5 class="my-0">{{ 'artemisApp.userManagement.filter.registrationNumber.title' | artemisTranslate: { num: this.filters.registrationNumberFilter.size } }}</h5>
                    <jhi-help-icon class="ps-1" text="artemisApp.userManagement.filter.registrationNumber.tooltip" />
                </div>
            </div>
            <div class="row user-management-background-accent">
                <div class="col container px-3">
                    <ul class="text-nowrap list-unstyled row my-0 py-2">
                        @for (registrationNumber of this.registrationNumberFilters; track registrationNumber) {
                            <li class="col">
                                <label>
                                    <input
                                        class="form-check-input"
                                        (change)="this.toggleRegistrationNumberFilter(registrationNumber)"
                                        [checked]="this.filters.registrationNumberFilter.has(registrationNumber)"
                                        type="radio"
                                    />
                                    <span class="ps-1">
                                        {{ 'artemisApp.userManagement.filter.registrationNumber.' + registrationNumber.toString().toLowerCase() | artemisTranslate }}
                                    </span>
                                </label>
                            </li>
                        }
                        <li class="col-3">
                            <input
                                id="toggleRegistrationNumberFilter"
                                class="form-check-input"
                                type="radio"
                                (click)="this.toggleRegistrationNumberFilter()"
                                [checked]="this.filters.registrationNumberFilter.size === 0"
                            />
                            <label for="toggleRegistrationNumberFilter" class="form-check-label ps-1">
                                {{ 'artemisApp.userManagement.filter.none' | artemisTranslate }}
                            </label>
                        </li>
                    </ul>
                </div>
            </div>
            <div class="row user-management-border-bottom">
                <div class="col d-flex flex-row pt-3 pb-1">
                    <h5 class="my-0">{{ 'artemisApp.userManagement.filter.status.title' | artemisTranslate: { num: this.filters.statusFilter.size } }}</h5>
                    <jhi-help-icon class="ps-1" text="artemisApp.userManagement.filter.status.tooltip" />
                </div>
            </div>
            <div class="row user-management-background-accent">
                <div class="col container px-3">
                    <ul class="text-nowrap list-unstyled row my-0 py-2">
                        @for (status of this.statusFilters; track status) {
                            <li class="col">
                                <label>
                                    <input class="form-check-input" (change)="this.toggleStatusFilter(status)" [checked]="this.filters.statusFilter.has(status)" type="radio" />
                                    <span class="ps-1">{{ 'artemisApp.userManagement.filter.status.' + status.toString().toLowerCase() | artemisTranslate }}</span>
                                </label>
                            </li>
                        }
                        <li class="col-3">
                            <input class="form-check-input" type="radio" (click)="this.toggleStatusFilter()" [checked]="this.filters.statusFilter.size === 0" />
                            <label class="form-check-label ps-1">
                                {{ 'artemisApp.userManagement.filter.none' | artemisTranslate }}
                            </label>
                        </li>
                    </ul>
                </div>
            </div>
        </div>
    </div>
    <div class="modal-footer">
        <button type="button" class="btn btn-secondary" (click)="modal.close()">
            {{ 'artemisApp.userManagement.filter.modal.close' | artemisTranslate }}
        </button>
        <button class="btn btn-primary" (click)="applyFilter()">
            <span jhiTranslate="artemisApp.userManagement.filter.apply"></span>
        </button>
    </div>
</ng-template><|MERGE_RESOLUTION|>--- conflicted
+++ resolved
@@ -148,29 +148,15 @@
                                     <ngb-highlight [result]="user.name" [term]="searchTerm" />
                                 </td>
                                 <td>
-<<<<<<< HEAD
-                                    @if (!user.activated) {
-                                        <button class="btn btn-danger btn-sm" (click)="setActive(user, true)" jhiTranslate="artemisApp.userManagement.deactivated"></button>
-                                    }
-=======
->>>>>>> bdb6d9b0
                                     @if (user.activated) {
                                         <button
                                             class="btn btn-success btn-sm"
                                             (click)="setActive(user, false)"
                                             [disabled]="!currentAccount || currentAccount.login === user.login"
                                             jhiTranslate="artemisApp.userManagement.activated"
-<<<<<<< HEAD
                                         ></button>
-=======
-                                        >
-                                            Activated
-                                        </button>
                                     } @else {
-                                        <button class="btn btn-danger btn-sm" (click)="setActive(user, true)" jhiTranslate="artemisApp.userManagement.deactivated">
-                                            Deactivated
-                                        </button>
->>>>>>> bdb6d9b0
+                                        <button class="btn btn-danger btn-sm" (click)="setActive(user, true)" jhiTranslate="artemisApp.userManagement.deactivated"></button>
                                     }
                                 </td>
                                 <td>{{ user.langKey }}</td>
