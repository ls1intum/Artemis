--- conflicted
+++ resolved
@@ -2,43 +2,17 @@
     <h2>
         <span id="user-management-page-heading" jhiTranslate="artemisApp.userManagement.home.title">Users</span>
         <a class="btn btn-primary float-end jh-create-entity" [routerLink]="['./new']">
-<<<<<<< HEAD
-            <fa-icon [icon]="faPlus"></fa-icon> <span jhiTranslate="artemisApp.userManagement.home.createLabel">Create a new User</span>
-=======
             <fa-icon [icon]="faPlus"></fa-icon>
-            <span jhiTranslate="userManagement.home.createLabel">Create a new User</span>
->>>>>>> dd525569
+            <span jhiTranslate="artemisApp.userManagement.home.createLabel">Create a new User</span>
         </a>
     </h2>
     <div class="table-responsive" *ngIf="users">
         <form [formGroup]="userSearchForm">
-<<<<<<< HEAD
-            <div class="form-group form-inline">
-                <label for="field_searchTerm" class="form-control-label" jhiTranslate="artemisApp.userManagement.searchForUser">Search for User: </label>
-                <input
-                    class="form-control ms-3"
-                    type="text"
-                    name="searchTerm"
-                    id="field_searchTerm"
-                    formControlName="searchControl"
-                    [(ngModel)]="searchTerm"
-                    (focusout)="loadAll()"
-                />
-                <button class="btn btn-primary ms-3" (click)="loadAll()">
-                    <span jhiTranslate="artemisApp.userManagement.search">Search</span>
-                </button>
-                <ng-container *ngIf="searchControl.invalid && (searchControl.dirty || searchControl.touched)">
-                    <div class="alert alert-danger ms-3 mb-0">
-                        <div jhiTranslate="artemisApp.userManagement.searchError">Search term must be empty or at least 3 character.</div>
-                    </div>
-                </ng-container>
-                <span class="ms-3" *ngIf="loadingSearchResult" jhiTranslate="artemisApp.userManagement.loading">Loading...</span>
-=======
             <div class="container-fluid">
                 <div class="row">
                     <div class="col">
                         <div class="form-group form-inline">
-                            <label for="field_searchTerm" class="form-control-label" jhiTranslate="userManagement.searchForUser">Search for User: </label>
+                            <label for="field_searchTerm" class="form-control-label" jhiTranslate="artemisApp.userManagement.searchForUser">Search for User: </label>
                             <input
                                 class="form-control ms-3"
                                 type="text"
@@ -49,14 +23,14 @@
                                 (focusout)="loadAll()"
                             />
                             <button class="btn btn-primary ms-3" (click)="loadAll()">
-                                <span jhiTranslate="userManagement.search">Search</span>
+                                <span jhiTranslate="artemisApp.userManagement.search">Search</span>
                             </button>
                             <ng-container *ngIf="searchControl.invalid && (searchControl.dirty || searchControl.touched)">
                                 <div class="alert alert-danger ms-3 mb-0">
-                                    <div jhiTranslate="userManagement.searchError">Search term must be empty or at least 3 character.</div>
+                                    <div jhiTranslate="artemisApp.userManagement.searchError">Search term must be empty or at least 3 character.</div>
                                 </div>
                             </ng-container>
-                            <span class="ms-3" *ngIf="loadingSearchResult" jhiTranslate="userManagement.loading">Loading...</span>
+                            <span class="ms-3" *ngIf="loadingSearchResult" jhiTranslate="artemisApp.userManagement.loading">Loading...</span>
                         </div>
                     </div>
                     <div class="col p-0">
@@ -72,7 +46,6 @@
                         </div>
                     </div>
                 </div>
->>>>>>> dd525569
             </div>
         </form>
         <table class="table table-striped user-management-table" aria-describedby="user-management-page-heading">
