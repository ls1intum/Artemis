--- conflicted
+++ resolved
@@ -402,79 +402,6 @@
                     </ul>
                 </div>
             </div>
-<<<<<<< HEAD
-            <div class="row user-management-border-bottom">
-                <div class="col d-flex flex-row pt-3 pb-1">
-                    <h5 class="my-0">{{ 'artemisApp.userManagement.filter.course.title' | artemisTranslate: { num: this.filters.courseFilter.size } }}</h5>
-                    <jhi-help-icon class="ps-1" text="artemisApp.userManagement.filter.course.tooltip" />
-                </div>
-            </div>
-            <div class="row user-management-background-accent">
-                <div class="col pt-2 user-management-line-bottom">
-                    <div class="container-fluid mb-2 radio-selection-width px-0">
-                        <div class="row">
-                            <div class="form-check col-3 d-flex justify-content-center">
-                                <input
-                                    id="selectAllCourses"
-                                    class="form-check-input"
-                                    type="radio"
-                                    (click)="selectAllCourses()"
-                                    [checked]="this.filters.courseFilter.size === this.courses.length && !this.filters.noCourse"
-                                />
-                                <label for="selectAllCourses" class="form-check-label ps-1">
-                                    {{ 'artemisApp.userManagement.filter.all' | artemisTranslate }}
-                                </label>
-                            </div>
-                            <div class="form-check col-6 d-flex justify-content-center">
-                                <input
-                                    id="selectEmptyCourses"
-                                    class="form-check-input"
-                                    type="radio"
-                                    (click)="selectEmptyCourses()"
-                                    [checked]="this.filters.courseFilter.size === 0 && this.filters.noCourse"
-                                />
-                                <label for="selectEmptyCourses" class="form-check-label ps-1">
-                                    {{ 'artemisApp.userManagement.filter.course.without' | artemisTranslate }}
-                                </label>
-                                <jhi-help-icon class="ps-1" text="artemisApp.userManagement.filter.course.withoutTooltip" />
-                            </div>
-                            <div class="form-check col-3 d-flex justify-content-center">
-                                <input
-                                    id="deselectAllCourses"
-                                    class="form-check-input"
-                                    type="radio"
-                                    (click)="deselectAllCourses()"
-                                    [checked]="this.filters.courseFilter.size === 0 && !this.filters.noCourse"
-                                />
-                                <label for="deselectAllCourses" class="form-check-label ps-1">
-                                    {{ 'artemisApp.userManagement.filter.none' | artemisTranslate }}
-                                </label>
-                            </div>
-                        </div>
-                    </div>
-                </div>
-            </div>
-            <div class="row user-management-background-accent">
-                <div class="col px-3 pe-0">
-                    <ul class="text-nowrap list-unstyled m-0 course-modal-section px-0 py-1">
-                        @for (course of this.courseFilters; track course) {
-                            <li>
-                                <label>
-                                    <input
-                                        class="form-check-input"
-                                        (change)="this.toggleCourseFilter(this.filters.courseFilter, course.id!)"
-                                        [checked]="this.filters.courseFilter.has(course.id!)"
-                                        type="checkbox"
-                                    />
-                                    <span class="ms-2 course-modal-section-title">{{ course.title ?? '' }}</span>
-                                </label>
-                            </li>
-                        }
-                    </ul>
-                </div>
-            </div>
-=======
->>>>>>> 00ab52a8
         </div>
     </div>
     <div class="modal-footer">
