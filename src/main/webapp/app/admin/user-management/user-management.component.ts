--- conflicted
+++ resolved
@@ -46,14 +46,9 @@
         private router: Router,
         private eventManager: JhiEventManager,
     ) {
-<<<<<<< HEAD
         this.itemsPerPage = 50;
         this.searchTermString = '';
         this.routeData = this.activatedRoute.data.subscribe(data => {
-=======
-        this.itemsPerPage = ITEMS_PER_PAGE;
-        this.routeData = this.activatedRoute.data.subscribe((data) => {
->>>>>>> 1ccaa9e3
             this.page = data['pagingParams'].page;
             this.previousPage = data['pagingParams'].page;
             this.reverse = data['pagingParams'].ascending;
@@ -89,14 +84,10 @@
      * Retrieves the current user and calls the {@link loadAll} and {@link registerChangeInUsers} methods on init
      */
     ngOnInit() {
-<<<<<<< HEAD
         this.userSearchForm = new FormGroup({
             searchControl: new FormControl('', { validators: [this.validateUserSearch], updateOn: 'blur' }),
         });
         this.accountService.identity().then(user => {
-=======
-        this.accountService.identity().then((user) => {
->>>>>>> 1ccaa9e3
             this.currentAccount = user!;
             this.loadAll();
             this.registerChangeInUsers();
