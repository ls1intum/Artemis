--- conflicted
+++ resolved
@@ -5,14 +5,10 @@
 import { Subscription } from 'rxjs/Subscription';
 
 import { ITEMS_PER_PAGE } from 'app/shared';
-<<<<<<< HEAD
-import { AccountService, User, UserService } from 'app/core';
 import { onError } from 'app/utils/global.utils';
-=======
 import { User } from 'app/core';
 import { UserService } from 'app/core/user/user.service';
 import { AccountService } from 'app/core/auth/account.service';
->>>>>>> 1962378b
 
 @Component({
     selector: 'jhi-user-management',
