import { Component, OnInit } from '@angular/core';
import { ActivatedRoute, Router } from '@angular/router';
import { User } from 'app/core/user/user.model';
import { UserService } from 'app/core/user/user.service';
import { JhiLanguageHelper } from 'app/core/language/language.helper';
<<<<<<< HEAD
import { OrganizationManagementService } from 'app/admin/organization-management/organization-management.service';
import { OrganizationSelectorComponent } from 'app/shared/organization-selector/organization-selector.component';
import { Organization } from 'app/entities/organization.model';
import { NgbModal } from '@ng-bootstrap/ng-bootstrap';
import { ProfileService } from 'app/shared/layouts/profiles/profile.service';
=======
import { navigateBack } from 'app/utils/navigation.utils';
>>>>>>> eb4060e2

@Component({
    selector: 'jhi-user-management-update',
    templateUrl: './user-management-update.component.html',
})
export class UserManagementUpdateComponent implements OnInit {
    user: User;
    languages: string[];
    authorities: string[];
    isSaving: boolean;

<<<<<<< HEAD
    isMultiOrganizationEnabled = false;

    constructor(
        private languageHelper: JhiLanguageHelper,
        private userService: UserService,
        private route: ActivatedRoute,
        private organizationService: OrganizationManagementService,
        private modalService: NgbModal,
        private profileService: ProfileService,
    ) {}
=======
    constructor(private languageHelper: JhiLanguageHelper, private userService: UserService, private route: ActivatedRoute, private router: Router) {}
>>>>>>> eb4060e2

    /**
     * Enable subscriptions to retrieve the user based on the activated route, all authorities and all languages on init
     */
    ngOnInit() {
        this.isSaving = false;

        this.profileService.getProfileInfo().subscribe((profileInfo) => {
            if (profileInfo) {
                this.isMultiOrganizationEnabled = profileInfo.enabledMultipleOrganizations || false;
            }
        });
        // create a new user, and only overwrite it if we fetch a user to edit
        this.user = new User();
        this.route.parent!.data.subscribe(({ user }) => {
            if (user) {
                this.user = user.body ? user.body : user;
                this.organizationService.getOrganizationsByUser(this.user.id!).subscribe((organizations) => {
                    this.user.organizations = organizations;
                });
            }
        });
        this.authorities = [];
        this.userService.authorities().subscribe((authorities) => {
            this.authorities = authorities;
        });
        this.languages = this.languageHelper.getAll();
        // Empty array for new user
        if (!this.user.id) {
            this.user.groups = [];
        }
        // Set password to undefined. ==> If it still is undefined on save, it won't be changed for existing users. It will be random for new users
        this.user.password = undefined;
    }

    /**
     * Navigate to the previous page when the user cancels the update process
     * Returns to the detail page if there is no previous state and we edited an existing user
     * Returns to the overview page if there is no previous state and we created a new user
     */
    previousState() {
        if (this.user.id) {
            navigateBack(this.router, ['admin', 'user-management', this.user.login!.toString()]);
        } else {
            navigateBack(this.router, ['admin', 'user-management']);
        }
    }

    /**
     * Update or create user in the user management component
     */
    save() {
        this.isSaving = true;
        if (this.user.id) {
            this.userService.update(this.user).subscribe(
                () => this.onSaveSuccess(),
                () => this.onSaveError(),
            );
        } else {
            this.userService.create(this.user).subscribe(
                () => this.onSaveSuccess(),
                () => this.onSaveError(),
            );
        }
    }

    /**
     * Set isSaving to false and navigate to previous page
     */
    private onSaveSuccess() {
        this.isSaving = false;
        this.previousState();
    }

    /**
     * Set isSaving to false
     */
    private onSaveError() {
        this.isSaving = false;
    }

    shouldRandomizePassword(useRandomPassword: any) {
        if (useRandomPassword) {
            this.user.password = undefined;
        } else {
            this.user.password = '';
        }
    }

    /**
     * Opens the organizations modal used to select an organization to add
     */
    openOrganizationsModal() {
        const modalRef = this.modalService.open(OrganizationSelectorComponent, { size: 'xl', backdrop: 'static' });
        modalRef.componentInstance.organizations = this.user.organizations;
        modalRef.closed.subscribe((organization) => {
            if (organization !== undefined) {
                if (this.user.organizations === undefined) {
                    this.user.organizations = [];
                }
                this.user.organizations!.push(organization);
            }
        });
    }

    /**
     * Removes an organization from the user
     * @param organization to remove
     */
    removeOrganizationFromUser(organization: Organization) {
        this.user.organizations = this.user.organizations!.filter((o) => o.id !== organization.id);
    }
}<|MERGE_RESOLUTION|>--- conflicted
+++ resolved
@@ -3,15 +3,12 @@
 import { User } from 'app/core/user/user.model';
 import { UserService } from 'app/core/user/user.service';
 import { JhiLanguageHelper } from 'app/core/language/language.helper';
-<<<<<<< HEAD
+import { navigateBack } from 'app/utils/navigation.utils';
 import { OrganizationManagementService } from 'app/admin/organization-management/organization-management.service';
 import { OrganizationSelectorComponent } from 'app/shared/organization-selector/organization-selector.component';
 import { Organization } from 'app/entities/organization.model';
 import { NgbModal } from '@ng-bootstrap/ng-bootstrap';
 import { ProfileService } from 'app/shared/layouts/profiles/profile.service';
-=======
-import { navigateBack } from 'app/utils/navigation.utils';
->>>>>>> eb4060e2
 
 @Component({
     selector: 'jhi-user-management-update',
@@ -23,7 +20,6 @@
     authorities: string[];
     isSaving: boolean;
 
-<<<<<<< HEAD
     isMultiOrganizationEnabled = false;
 
     constructor(
@@ -33,10 +29,8 @@
         private organizationService: OrganizationManagementService,
         private modalService: NgbModal,
         private profileService: ProfileService,
+        private router: Router,
     ) {}
-=======
-    constructor(private languageHelper: JhiLanguageHelper, private userService: UserService, private route: ActivatedRoute, private router: Router) {}
->>>>>>> eb4060e2
 
     /**
      * Enable subscriptions to retrieve the user based on the activated route, all authorities and all languages on init
