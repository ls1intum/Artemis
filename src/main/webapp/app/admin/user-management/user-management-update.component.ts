import { Component, OnInit } from '@angular/core';
import { ActivatedRoute } from '@angular/router';
import { User } from 'app/core/user/user.model';
import { JhiLanguageHelper } from 'app/core/language/language.helper';
import { ArtemisNavigationUtilService } from 'app/utils/navigation.utils';
import { OrganizationManagementService } from 'app/admin/organization-management/organization-management.service';
import { OrganizationSelectorComponent } from 'app/shared/organization-selector/organization-selector.component';
import { Organization } from 'app/entities/organization.model';
import { NgbModal } from '@ng-bootstrap/ng-bootstrap';
import { PASSWORD_MAX_LENGTH, PASSWORD_MIN_LENGTH, USERNAME_MAX_LENGTH, USERNAME_MIN_LENGTH } from 'app/app.constants';
import { faBan, faSave, faTimes } from '@fortawesome/free-solid-svg-icons';
import { COMMA, ENTER, TAB } from '@angular/cdk/keycodes';
import { FormBuilder, FormControl, FormGroup, Validators } from '@angular/forms';
import { MatChipInputEvent } from '@angular/material/chips';
import { MatAutocompleteSelectedEvent } from '@angular/material/autocomplete';
import { AlertService, AlertType } from 'app/core/util/alert.service';
import { ProfileService } from 'app/shared/layouts/profiles/profile.service';
import { AdminUserService } from 'app/core/user/admin-user.service';
import { CourseManagementService } from 'app/course/manage/course-management.service';
import { Observable } from 'rxjs';
import { map, startWith } from 'rxjs/operators';

@Component({
    selector: 'jhi-user-management-update',
    templateUrl: './user-management-update.component.html',
    styleUrls: ['./user-management-update.component.scss'],
})
export class UserManagementUpdateComponent implements OnInit {
    readonly USERNAME_MIN_LENGTH = USERNAME_MIN_LENGTH;
    readonly USERNAME_MAX_LENGTH = USERNAME_MAX_LENGTH;
    readonly PASSWORD_MIN_LENGTH = PASSWORD_MIN_LENGTH;
    readonly PASSWORD_MAX_LENGTH = PASSWORD_MAX_LENGTH;

    readonly EMAIL_MIN_LENGTH = 5;
    readonly EMAIL_MAX_LENGTH = 100;
    readonly REGISTRATION_NUMBER_MAX_LENGTH = 20;

    user: User;
    languages: string[];
    authorities: string[];
    isSaving: boolean;
    allGroups: string[];
    filteredGroups: Observable<string[]>;

    separatorKeysCodes = [ENTER, COMMA, TAB];

    groupCtrl = new FormControl();

    // Icons
    faTimes = faTimes;
    faBan = faBan;
    faSave = faSave;
    editForm: FormGroup;
    groupInput = '';

    private oldLogin?: string;
    private isJenkins: boolean;

    constructor(
        private languageHelper: JhiLanguageHelper,
        private userService: AdminUserService,
        private courseManagementService: CourseManagementService,
        private route: ActivatedRoute,
        private organizationService: OrganizationManagementService,
        private modalService: NgbModal,
        private navigationUtilService: ArtemisNavigationUtilService,
        private alertService: AlertService,
        private profileService: ProfileService,
        private fb: FormBuilder,
    ) {}

    /**
     * Enable subscriptions to retrieve the user based on the activated route, all authorities and all languages on init
     */
    ngOnInit() {
        this.isSaving = false;

        // create a new user, and only overwrite it if we fetch a user to edit
        this.user = new User();
        this.route.parent!.data.subscribe(({ user }) => {
            if (user) {
                this.user = user.body ? user.body : user;
                this.oldLogin = this.user.login;
                this.organizationService.getOrganizationsByUser(this.user.id!).subscribe((organizations) => {
                    this.user.organizations = organizations;
                });
            }
        });
<<<<<<< HEAD
        this.courseManagementService.getAllGroupsForAllCourses().subscribe((groups) => {
            this.allGroups = [];
            if (groups.body) {
                groups.body.forEach((group) => {
                    this.allGroups.push(group);
                });
            }
            this.filteredGroups = this.groupCtrl.valueChanges.pipe(
                startWith(null),
                map((value) => (value ? this.filter(value) : this.allGroups.slice())),
            );
        });
        this.profileService.getProfileInfo().subscribe((profileInfo: ProfileInfo) => {
=======
        this.profileService.getProfileInfo().subscribe((profileInfo) => {
>>>>>>> 8a9ba84d
            this.isJenkins = profileInfo.activeProfiles.includes('jenkins');
        });
        this.authorities = [];
        this.userService.authorities().subscribe((authorities) => {
            this.authorities = authorities;
        });
        this.languages = this.languageHelper.getAll();
        // Empty array for new user
        if (!this.user.id) {
            this.user.groups = [];
        }
        // Set password to undefined. ==> If it still is undefined on save, it won't be changed for existing users. It will be random for new users
        this.user.password = undefined;
        this.initializeForm();
    }

    /**
     * Navigate to the previous page when the user cancels the update process
     * Returns to the detail page if there is no previous state, and we edited an existing user
     * Returns to the overview page if there is no previous state, and we created a new user
     */
    previousState() {
        if (this.user.id) {
            this.navigationUtilService.navigateBack(['admin', 'user-management', this.user.login!.toString()]);
        } else {
            this.navigationUtilService.navigateBack(['admin', 'user-management']);
        }
    }

    /**
     * Update or create user in the user management component
     */
    save() {
        this.isSaving = true;
        if (this.user.id) {
            this.userService.update(this.user).subscribe({
                next: () => {
                    if (this.isJenkins && this.user.login !== this.oldLogin && !this.user.password) {
                        this.alertService.addAlert({
                            type: AlertType.WARNING,
                            message: 'artemisApp.userManagement.jenkinsChange',
                            timeout: 0,
                            translationParams: { oldLogin: this.oldLogin, newLogin: this.user.login },
                        });
                    }
                    this.onSaveSuccess();
                },
                error: () => this.onSaveError(),
            });
        } else {
            this.userService.create(this.user).subscribe({
                next: () => this.onSaveSuccess(),
                error: () => this.onSaveError(),
            });
        }
    }

    shouldRandomizePassword(useRandomPassword: any) {
        if (useRandomPassword) {
            this.user.password = undefined;
        } else {
            this.user.password = '';
        }
    }

    /**
     * Opens the organizations modal used to select an organization to add
     */
    openOrganizationsModal() {
        const modalRef = this.modalService.open(OrganizationSelectorComponent, { size: 'xl', backdrop: 'static' });
        modalRef.componentInstance.organizations = this.user.organizations;
        modalRef.closed.subscribe((organization) => {
            if (organization !== undefined) {
                if (this.user.organizations === undefined) {
                    this.user.organizations = [];
                }
                this.user.organizations!.push(organization);
            }
        });
    }

    /**
     * Removes an organization from the user
     * @param organization to remove
     */
    removeOrganizationFromUser(organization: Organization) {
        this.user.organizations = this.user.organizations!.filter((userOrganization) => userOrganization.id !== organization.id);
    }

    /**
     * Adds a group to the user
     * @param user to add the group to
     * @param event chip input event
     */
    onGroupAdd(user: User, event: MatChipInputEvent) {
        const groupString = (event.value || '').trim();
        this.addGroup(user, groupString);
        this.groupCtrl.setValue('');
        event.chipInput!.clear();
    }

    /**
     * Removes a group from the user
     * @param user to remove the group from
     * @param group to remove
     */
    onGroupRemove(user: User, group: string) {
        user.groups = user.groups?.filter((userGroup) => userGroup !== group);
    }

    /**
     * Adds the selected group from panel to the user
     * @param event autocomplete event
     */
    onSelected(event: MatAutocompleteSelectedEvent): void {
        const groupString = (event.option.viewValue || '').trim();
        this.addGroup(this.user, groupString);
        this.groupCtrl.setValue('');
    }

    private initializeForm() {
        if (this.editForm) {
            return;
        }
        this.editForm = this.fb.group({
            idInput: ['', []],
            loginInput: ['', [Validators.required, Validators.minLength(USERNAME_MIN_LENGTH), Validators.maxLength(USERNAME_MAX_LENGTH)]],
            firstNameInput: ['', [Validators.required, Validators.maxLength(USERNAME_MAX_LENGTH)]],
            lastNameInput: ['', [Validators.required, Validators.maxLength(USERNAME_MAX_LENGTH)]],
            passwordInput: ['', [Validators.minLength(PASSWORD_MIN_LENGTH), Validators.maxLength(PASSWORD_MAX_LENGTH)]],
            emailInput: ['', [Validators.required, Validators.minLength(this.EMAIL_MIN_LENGTH), Validators.maxLength(this.EMAIL_MAX_LENGTH)]],
            registrationNumberInput: ['', [Validators.maxLength(this.REGISTRATION_NUMBER_MAX_LENGTH)]],
            activatedInput: ['', []],
            langKeyInput: ['', []],
            authorityInput: ['', []],
        });
    }

    /**
     * Set isSaving to false and navigate to previous page
     */
    private onSaveSuccess() {
        this.isSaving = false;
        this.previousState();
    }

    /**
     * Set isSaving to false
     */
    private onSaveError() {
        this.isSaving = false;
    }

    /**
     * Filter the groups based on the input value
     * @param value input value
     * @private
     */
    private filter(value: string): string[] {
        const filterValue = value.toLowerCase();
        return this.allGroups.filter((group) => group.toLowerCase().includes(filterValue));
    }

    /**
     * Adds a group to the user if it is valid
     * @param user to add the group to
     * @param groupString group to add
     * @private
     */
    private addGroup(user: User, groupString: string) {
        if (groupString && this.allGroups.includes(groupString) && !user.groups?.includes(groupString)) {
            if (!user.groups) {
                user.groups = [];
            }
            user.groups.push(groupString);
        }
    }
}<|MERGE_RESOLUTION|>--- conflicted
+++ resolved
@@ -86,7 +86,6 @@
                 });
             }
         });
-<<<<<<< HEAD
         this.courseManagementService.getAllGroupsForAllCourses().subscribe((groups) => {
             this.allGroups = [];
             if (groups.body) {
@@ -99,10 +98,8 @@
                 map((value) => (value ? this.filter(value) : this.allGroups.slice())),
             );
         });
-        this.profileService.getProfileInfo().subscribe((profileInfo: ProfileInfo) => {
-=======
         this.profileService.getProfileInfo().subscribe((profileInfo) => {
->>>>>>> 8a9ba84d
+
             this.isJenkins = profileInfo.activeProfiles.includes('jenkins');
         });
         this.authorities = [];
