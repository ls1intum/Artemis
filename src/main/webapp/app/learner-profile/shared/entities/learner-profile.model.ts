--- conflicted
+++ resolved
@@ -16,17 +16,20 @@
     public aimForGradeOrBonus: number;
     public timeInvestment: number;
     public repetitionIntensity: number;
-<<<<<<< HEAD
     public initialProficiency: number;
     public proficiency: number;
-=======
 
     public isValid(): boolean {
-        return this.isValueInRange(this.aimForGradeOrBonus) && this.isValueInRange(this.timeInvestment) && this.isValueInRange(this.repetitionIntensity);
+        return (
+            this.isValueInRange(this.aimForGradeOrBonus) &&
+            this.isValueInRange(this.timeInvestment) &&
+            this.isValueInRange(this.repetitionIntensity) &&
+            this.isValueInRange(this.initialProficiency) &&
+            this.isValueInRange(this.proficiency)
+        );
     }
 
     private isValueInRange(value: number): boolean {
         return value >= CourseLearnerProfileDTO.MIN_VALUE && value <= CourseLearnerProfileDTO.MAX_VALUE;
     }
->>>>>>> d93ef0ec
 }