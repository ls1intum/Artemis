import { AfterViewInit, ChangeDetectionStrategy, ChangeDetectorRef, Component, OnDestroy, OnInit, ViewChild, inject } from '@angular/core';
import { ActivatedRoute } from '@angular/router';
import { HttpErrorResponse } from '@angular/common/http';
import { ModelingExercise } from 'app/modeling/shared/entities/modeling-exercise.model';
import { ExerciseFeedbackSuggestionOptionsComponent } from 'app/exercise/feedback-suggestion/exercise-feedback-suggestion-options.component';
import { IncludedInOverallScorePickerComponent } from 'app/exercise/included-in-overall-score-picker/included-in-overall-score-picker.component';
import { PresentationScoreComponent } from 'app/exercise/presentation-score/presentation-score.component';
import { GradingInstructionsDetailsComponent } from 'app/exercise/structured-grading-criterion/grading-instructions-details/grading-instructions-details.component';
import { ModelingExerciseService } from './modeling-exercise.service';
import { CourseManagementService } from 'app/core/course/manage/course-management.service';
import { ExerciseService } from 'app/exercise/exercise.service';
import { ExerciseMode, IncludedInOverallScore, resetForImport } from 'app/exercise/shared/entities/exercise/exercise.model';
import { AssessmentType } from 'app/assessment/shared/entities/assessment-type.model';
import { switchMap, tap } from 'rxjs/operators';
import { ExerciseGroupService } from 'app/exam/manage/exercise-groups/exercise-group.service';
import { ArtemisNavigationUtilService } from 'app/shared/util/navigation.utils';
import { ExerciseCategory } from 'app/exercise/shared/entities/exercise/exercise-category.model';
import { cloneDeep, isEmpty } from 'lodash-es';
import { NgbModal } from '@ng-bootstrap/ng-bootstrap';
import { ExerciseUpdateWarningService } from 'app/exercise/exercise-update-warning/exercise-update-warning.service';
import { onError } from 'app/shared/util/global.utils';
import { EditType, SaveExerciseCommand } from 'app/exercise/exercise.utils';
import { UMLDiagramType, UMLModel } from '@ls1intum/apollon';
import { ModelingEditorComponent } from 'app/modeling/shared/modeling-editor.component';
import { AlertService } from 'app/shared/service/alert.service';
import { EventManager } from 'app/shared/service/event-manager.service';
import { DocumentationButtonComponent, DocumentationType } from 'app/shared/components/documentation-button/documentation-button.component';
import { scrollToTopOfPage } from 'app/shared/util/utils';
import { Subscription } from 'rxjs';
import { ExerciseTitleChannelNameComponent } from 'app/exercise/exercise-title-channel-name/exercise-title-channel-name.component';
import { FormsModule, NgModel } from '@angular/forms';
import { TeamConfigFormGroupComponent } from 'app/exercise/team-config-form-group/team-config-form-group.component';
import { FormDateTimePickerComponent } from 'app/shared/date-time-picker/date-time-picker.component';
import { FormulaAction } from 'app/shared/monaco-editor/model/actions/formula.action';
import { TranslateDirective } from 'app/shared/language/translate.directive';
import { HelpIconComponent } from 'app/shared/components/help-icon.component';
import { CategorySelectorComponent } from 'app/shared/category-selector/category-selector.component';
import { MarkdownEditorMonacoComponent } from 'app/shared/markdown-editor/monaco/markdown-editor-monaco.component';
import { CustomMinDirective } from 'app/shared/validators/custom-min-validator.directive';
import { CustomMaxDirective } from 'app/shared/validators/custom-max-validator.directive';
import { ArtemisTranslatePipe } from 'app/shared/pipes/artemis-translate.pipe';
import { DifficultyPickerComponent } from 'app/exercise/difficulty-picker/difficulty-picker.component';
import { loadCourseExerciseCategories } from 'app/exercise/course-exercises/course-utils';
<<<<<<< HEAD
import { ExerciseUpdatePlagiarismComponent } from 'app/plagiarism/manage/exercise-update-plagiarism/exercise-update-plagiarism.component';
import { ExercisePreliminaryFeedbackOptionsComponent } from 'app/exercises/shared/preliminary-feedback/exercise-preliminary-feedback-options.component';
=======
import { FormSectionStatus, FormStatusBarComponent } from 'app/shared/form/form-status-bar/form-status-bar.component';
import { CompetencySelectionComponent } from 'app/atlas/shared/competency-selection/competency-selection.component';
import { FormFooterComponent } from 'app/shared/form/form-footer/form-footer.component';
>>>>>>> 954fed43

@Component({
    selector: 'jhi-modeling-exercise-update',
    templateUrl: './modeling-exercise-update.component.html',
    changeDetection: ChangeDetectionStrategy.OnPush,
    imports: [
        FormsModule,
        TranslateDirective,
        DocumentationButtonComponent,
        FormStatusBarComponent,
        ExerciseTitleChannelNameComponent,
        HelpIconComponent,
        CategorySelectorComponent,
        DifficultyPickerComponent,
        TeamConfigFormGroupComponent,
        MarkdownEditorMonacoComponent,
        CompetencySelectionComponent,
        ModelingEditorComponent,
        FormDateTimePickerComponent,
        IncludedInOverallScorePickerComponent,
        CustomMinDirective,
        CustomMaxDirective,
        ExerciseFeedbackSuggestionOptionsComponent,
<<<<<<< HEAD
        ExercisePreliminaryFeedbackOptionsComponent,
        ExerciseUpdatePlagiarismComponent,
=======
>>>>>>> 954fed43
        PresentationScoreComponent,
        GradingInstructionsDetailsComponent,
        FormFooterComponent,
        ArtemisTranslatePipe,
    ],
})
export class ModelingExerciseUpdateComponent implements AfterViewInit, OnDestroy, OnInit {
    private alertService = inject(AlertService);
    private modelingExerciseService = inject(ModelingExerciseService);
    private modalService = inject(NgbModal);
    private popupService = inject(ExerciseUpdateWarningService);
    private courseService = inject(CourseManagementService);
    private exerciseService = inject(ExerciseService);
    private exerciseGroupService = inject(ExerciseGroupService);
    private eventManager = inject(EventManager);
    private activatedRoute = inject(ActivatedRoute);
    private navigationUtilService = inject(ArtemisNavigationUtilService);
    private changeDetectorRef = inject(ChangeDetectorRef);

    @ViewChild(ExerciseTitleChannelNameComponent) exerciseTitleChannelNameComponent: ExerciseTitleChannelNameComponent;
    @ViewChild(TeamConfigFormGroupComponent) teamConfigFormGroupComponent?: TeamConfigFormGroupComponent;
    @ViewChild(ModelingEditorComponent, { static: false }) modelingEditor?: ModelingEditorComponent;
    @ViewChild('bonusPoints') bonusPoints?: NgModel;
    @ViewChild('points') points?: NgModel;
    @ViewChild('solutionPublicationDate') solutionPublicationDateField?: FormDateTimePickerComponent;
    @ViewChild('releaseDate') releaseDateField?: FormDateTimePickerComponent;
    @ViewChild('startDate') startDateField?: FormDateTimePickerComponent;
    @ViewChild('dueDate') dueDateField?: FormDateTimePickerComponent;
    @ViewChild('assessmentDueDate') assessmentDateField?: FormDateTimePickerComponent;

    readonly IncludedInOverallScore = IncludedInOverallScore;
    readonly documentationType: DocumentationType = 'Model';

    AssessmentType = AssessmentType;
    UMLDiagramType = UMLDiagramType;

    modelingExercise: ModelingExercise;
    backupExercise: ModelingExercise;
    exampleSolution: UMLModel;
    isSaving: boolean;
    exerciseCategories: ExerciseCategory[];
    existingCategories: ExerciseCategory[];
    notificationText?: string;
    domainActionsProblemStatement = [new FormulaAction()];
    domainActionsExampleSolution = [new FormulaAction()];
    examCourseId?: number;
    isImport: boolean;
    isExamMode: boolean;
    semiAutomaticAssessmentAvailable = true;

    formSectionStatus: FormSectionStatus[];

    // Subscription
    titleChannelNameComponentSubscription?: Subscription;
    pointsSubscription?: Subscription;
    bonusPointsSubscription?: Subscription;
    teamSubscription?: Subscription;

    get editType(): EditType {
        if (this.isImport) {
            return EditType.IMPORT;
        }

        return this.modelingExercise.id == undefined ? EditType.CREATE : EditType.UPDATE;
    }

    ngAfterViewInit() {
        this.titleChannelNameComponentSubscription = this.exerciseTitleChannelNameComponent.titleChannelNameComponent.formValidChanges.subscribe(() =>
            this.calculateFormSectionStatus(),
        );
        this.pointsSubscription = this.points?.valueChanges?.subscribe(() => this.calculateFormSectionStatus());
        this.bonusPointsSubscription = this.bonusPoints?.valueChanges?.subscribe(() => this.calculateFormSectionStatus());
        this.teamSubscription = this.teamConfigFormGroupComponent?.formValidChanges.subscribe(() => this.calculateFormSectionStatus());
    }

    /**
     * Initializes all relevant data for creating or editing modeling exercise
     */
    ngOnInit(): void {
        scrollToTopOfPage();

        // Get the modelingExercise
        this.activatedRoute.data.subscribe(({ modelingExercise }) => {
            this.modelingExercise = modelingExercise;

            if (this.modelingExercise.exampleSolutionModel != undefined) {
                this.exampleSolution = JSON.parse(this.modelingExercise.exampleSolutionModel);
            }

            this.backupExercise = cloneDeep(this.modelingExercise);
            this.examCourseId = this.modelingExercise.course?.id || this.modelingExercise.exerciseGroup?.exam?.course?.id;
        });

        this.activatedRoute.url
            .pipe(
                tap(
                    (segments) =>
                        (this.isImport = segments.some((segment) => segment.path === 'import', (this.isExamMode = segments.some((segment) => segment.path === 'exercise-groups')))),
                ),
                switchMap(() => this.activatedRoute.params),
                tap((params) => {
                    let courseId;

                    if (!this.isExamMode) {
                        this.exerciseCategories = this.modelingExercise.categories || [];
                        if (this.modelingExercise.course) {
                            courseId = this.modelingExercise.course!.id!;
                        } else {
                            courseId = this.modelingExercise.exerciseGroup!.exam!.course!.id!;
                        }
                    } else {
                        // Lock individual mode for exam exercises
                        this.modelingExercise.mode = ExerciseMode.INDIVIDUAL;
                        this.modelingExercise.teamAssignmentConfig = undefined;
                        this.modelingExercise.teamMode = false;
                        // Exam exercises cannot be not included into the total score
                        if (this.modelingExercise.includedInOverallScore === IncludedInOverallScore.NOT_INCLUDED) {
                            this.modelingExercise.includedInOverallScore = IncludedInOverallScore.INCLUDED_COMPLETELY;
                        }
                    }
                    if (this.isImport) {
                        // The target course where we want to import into
                        courseId = params['courseId'];

                        if (this.isExamMode) {
                            // The target exerciseGroupId where we want to import into
                            const exerciseGroupId = params['exerciseGroupId'];
                            const examId = params['examId'];

                            this.exerciseGroupService.find(courseId, examId, exerciseGroupId).subscribe((res) => (this.modelingExercise.exerciseGroup = res.body!));
                            // We reference exam exercises by their exercise group, not their course. Having both would lead to conflicts on the server
                            this.modelingExercise.course = undefined;
                        } else {
                            this.courseService.find(courseId).subscribe((res) => (this.modelingExercise.course = res.body!));
                            // We reference normal exercises by their course, having both would lead to conflicts on the server
                            this.modelingExercise.exerciseGroup = undefined;
                        }
                        resetForImport(this.modelingExercise);
                    }

                    loadCourseExerciseCategories(courseId, this.courseService, this.exerciseService, this.alertService).subscribe((existingCategories) => {
                        this.existingCategories = existingCategories;
                    });
                }),
            )
            .subscribe();

        this.isSaving = false;
        this.notificationText = undefined;
    }

    ngOnDestroy() {
        this.titleChannelNameComponentSubscription?.unsubscribe();
        this.pointsSubscription?.unsubscribe();
        this.bonusPointsSubscription?.unsubscribe();
    }

    async calculateFormSectionStatus() {
        await this.modelingEditor?.apollonEditor?.nextRender;
        this.formSectionStatus = [
            {
                title: 'artemisApp.exercise.sections.general',
                valid: Boolean(this.exerciseTitleChannelNameComponent?.titleChannelNameComponent.formValid),
            },
            { title: 'artemisApp.exercise.sections.mode', valid: Boolean(this.teamConfigFormGroupComponent?.formValid) },
            { title: 'artemisApp.exercise.sections.problem', valid: true, empty: !this.modelingExercise.problemStatement },
            {
                title: 'artemisApp.exercise.sections.solution',
                valid: Boolean(this.isExamMode || (!this.modelingExercise.exampleSolutionPublicationDateError && this.solutionPublicationDateField?.dateInput.valid)),
                empty:
                    isEmpty(this.modelingEditor?.getCurrentModel()?.elements) ||
                    (!this.isExamMode && !this.modelingExercise.exampleSolutionPublicationDate) ||
                    !this.modelingExercise.exampleSolutionExplanation,
            },
            {
                title: 'artemisApp.exercise.sections.grading',
                valid: Boolean(
                    this.points?.valid &&
                        this.bonusPoints?.valid &&
                        (this.isExamMode ||
                            (!this.modelingExercise.startDateError &&
                                !this.modelingExercise.dueDateError &&
                                !this.modelingExercise.assessmentDueDateError &&
                                this.releaseDateField?.dateInput.valid &&
                                this.startDateField?.dateInput.valid &&
                                this.dueDateField?.dateInput.valid &&
                                this.assessmentDateField?.dateInput.valid)),
                ),
                empty:
                    !this.isExamMode &&
                    // if a dayjs object contains an empty date, it is considered "invalid"
                    (!this.modelingExercise.startDate?.isValid() ||
                        !this.modelingExercise.dueDate?.isValid() ||
                        !this.modelingExercise.assessmentDueDate?.isValid() ||
                        !this.modelingExercise.releaseDate?.isValid()),
            },
        ];

        // otherwise the change detection does not work on the initial load
        this.changeDetectorRef.detectChanges();
    }

    /**
     * Updates the exercise categories
     * @param categories list of exercise categories
     */
    updateCategories(categories: ExerciseCategory[]): void {
        this.modelingExercise.categories = categories;
        this.exerciseCategories = categories;
    }

    /**
     * Validates if the date is correct
     */
    validateDate(): void {
        this.exerciseService.validateDate(this.modelingExercise);
        this.calculateFormSectionStatus();
    }

    save() {
        this.modelingExercise.exampleSolutionModel = JSON.stringify(this.modelingEditor?.getCurrentModel());
        this.isSaving = true;

        new SaveExerciseCommand(this.modalService, this.popupService, this.modelingExerciseService, this.backupExercise, this.editType, this.alertService)
            .save(this.modelingExercise, this.isExamMode, this.notificationText)
            .subscribe({
                next: (exercise: ModelingExercise) => this.onSaveSuccess(exercise),
                error: (error: HttpErrorResponse) => this.onSaveError(error),
                complete: () => {
                    this.isSaving = false;
                },
            });
    }

    /**
     * Return to the exercise overview page
     */
    previousState() {
        this.navigationUtilService.navigateBackFromExerciseUpdate(this.modelingExercise);
    }

    private onSaveSuccess(exercise: ModelingExercise): void {
        this.eventManager.broadcast({ name: 'modelingExerciseListModification', content: 'OK' });
        this.isSaving = false;

        this.navigationUtilService.navigateForwardFromExerciseUpdateOrCreation(exercise);
    }

    private onSaveError(errorRes: HttpErrorResponse): void {
        if (errorRes.error && errorRes.error.title) {
            this.alertService.addErrorAlert(errorRes.error.title, errorRes.error.message, errorRes.error.params);
        } else {
            onError(this.alertService, errorRes);
        }
        this.isSaving = false;
    }

    /**
     * When the diagram type changes, we need to check whether {@link AssessmentType.SEMI_AUTOMATIC} is available for the type. If not, we revert to {@link AssessmentType.MANUAL}
     */
    diagramTypeChanged() {
        if (!this.semiAutomaticAssessmentAvailable) {
            this.modelingExercise.assessmentType = AssessmentType.MANUAL;
        }
    }
}<|MERGE_RESOLUTION|>--- conflicted
+++ resolved
@@ -41,14 +41,11 @@
 import { ArtemisTranslatePipe } from 'app/shared/pipes/artemis-translate.pipe';
 import { DifficultyPickerComponent } from 'app/exercise/difficulty-picker/difficulty-picker.component';
 import { loadCourseExerciseCategories } from 'app/exercise/course-exercises/course-utils';
-<<<<<<< HEAD
-import { ExerciseUpdatePlagiarismComponent } from 'app/plagiarism/manage/exercise-update-plagiarism/exercise-update-plagiarism.component';
-import { ExercisePreliminaryFeedbackOptionsComponent } from 'app/exercises/shared/preliminary-feedback/exercise-preliminary-feedback-options.component';
-=======
 import { FormSectionStatus, FormStatusBarComponent } from 'app/shared/form/form-status-bar/form-status-bar.component';
 import { CompetencySelectionComponent } from 'app/atlas/shared/competency-selection/competency-selection.component';
 import { FormFooterComponent } from 'app/shared/form/form-footer/form-footer.component';
->>>>>>> 954fed43
+import { ExerciseUpdatePlagiarismComponent } from 'app/plagiarism/manage/exercise-update-plagiarism/exercise-update-plagiarism.component';
+import { ExercisePreliminaryFeedbackOptionsComponent } from 'app/exercises/shared/preliminary-feedback/exercise-preliminary-feedback-options.component';
 
 @Component({
     selector: 'jhi-modeling-exercise-update',
@@ -72,11 +69,7 @@
         CustomMinDirective,
         CustomMaxDirective,
         ExerciseFeedbackSuggestionOptionsComponent,
-<<<<<<< HEAD
         ExercisePreliminaryFeedbackOptionsComponent,
-        ExerciseUpdatePlagiarismComponent,
-=======
->>>>>>> 954fed43
         PresentationScoreComponent,
         GradingInstructionsDetailsComponent,
         FormFooterComponent,
@@ -97,6 +90,7 @@
     private changeDetectorRef = inject(ChangeDetectorRef);
 
     @ViewChild(ExerciseTitleChannelNameComponent) exerciseTitleChannelNameComponent: ExerciseTitleChannelNameComponent;
+    @ViewChild(ExerciseUpdatePlagiarismComponent) exerciseUpdatePlagiarismComponent?: ExerciseUpdatePlagiarismComponent;
     @ViewChild(TeamConfigFormGroupComponent) teamConfigFormGroupComponent?: TeamConfigFormGroupComponent;
     @ViewChild(ModelingEditorComponent, { static: false }) modelingEditor?: ModelingEditorComponent;
     @ViewChild('bonusPoints') bonusPoints?: NgModel;
@@ -232,6 +226,7 @@
         this.titleChannelNameComponentSubscription?.unsubscribe();
         this.pointsSubscription?.unsubscribe();
         this.bonusPointsSubscription?.unsubscribe();
+        this.plagiarismSubscription?.unsubscribe();
     }
 
     async calculateFormSectionStatus() {
@@ -255,15 +250,15 @@
                 title: 'artemisApp.exercise.sections.grading',
                 valid: Boolean(
                     this.points?.valid &&
-                        this.bonusPoints?.valid &&
-                        (this.isExamMode ||
-                            (!this.modelingExercise.startDateError &&
-                                !this.modelingExercise.dueDateError &&
-                                !this.modelingExercise.assessmentDueDateError &&
-                                this.releaseDateField?.dateInput.valid &&
-                                this.startDateField?.dateInput.valid &&
-                                this.dueDateField?.dateInput.valid &&
-                                this.assessmentDateField?.dateInput.valid)),
+                    this.bonusPoints?.valid &&
+                    (this.isExamMode ||
+                        (!this.modelingExercise.startDateError &&
+                            !this.modelingExercise.dueDateError &&
+                            !this.modelingExercise.assessmentDueDateError &&
+                            this.releaseDateField?.dateInput.valid &&
+                            this.startDateField?.dateInput.valid &&
+                            this.dueDateField?.dateInput.valid &&
+                            this.assessmentDateField?.dateInput.valid)),
                 ),
                 empty:
                     !this.isExamMode &&
