@if (headlines?.length && headlines.length > 1) {
    <jhi-detail-overview-navigation-bar [sectionHeadlines]="headlines" />
}
@for (section of sections; track section) {
    <h3 class="section-headline" [id]="headlinesRecord[section.headline]">{{ section.headline | artemisTranslate }}</h3>
    <dl>
        @for (detail of section.details; track detail) {
<<<<<<< HEAD
            @if (detail !== false && detail !== undefined) {
                @if (detail.title) {
                    <dt>
                        <span>{{ detail.title | artemisTranslate: detail.titleTranslationProps }}</span>
                        @if (detail.titleHelpText) {
                            <jhi-help-icon text="{{ detail.titleHelpText }}" />
=======
            @if (detail.title) {
                <dt id="detail-title-{{ detail.title }}">
                    <span>{{ detail.title | artemisTranslate: detail.titleTranslationProps }}</span>
                    @if (detail.titleHelpText) {
                        <jhi-help-icon text="{{ detail.titleHelpText }}" />
                    }
                </dt>
            }
            @switch (detail.type) {
                @case (DetailType.Text) {
                    <dd id="detail-value-{{ detail.title }}">
                        @if (detail.data.text) {
                            {{ detail.data.text }}
                        } @else {
                            <ng-container *ngTemplateOutlet="noData"></ng-container>
>>>>>>> ac6498b7
                        }
                    </dt>
                }
<<<<<<< HEAD
                @switch (detail.type) {
                    @case (DetailType.Text) {
                        <dd>
                            @if (detail.data.text) {
                                {{ detail.data.text }}
=======
                @case (DetailType.Date) {
                    <dd id="detail-value-{{ detail.title }}">
                        @if (detail.data.date) {
                            {{ detail.data.date | artemisDate }}
                        } @else {
                            <ng-container *ngTemplateOutlet="noData" />
                        }
                    </dd>
                }
                @case (DetailType.Link) {
                    <dd id="detail-value-{{ detail.title }}">
                        @if (detail.data.text) {
                            @if (detail.data.routerLink?.length) {
                                <a [routerLink]="detail.data.routerLink" [queryParams]="detail.data.queryParams">
                                    {{ detail.data.text }}
                                </a>
                            } @else if (detail.data.href) {
                                <a href="{{ detail.data.href }}">
                                    {{ detail.data.text }}
                                </a>
>>>>>>> ac6498b7
                            } @else {
                                <ng-container *ngTemplateOutlet="noData"></ng-container>
                            }
<<<<<<< HEAD
                        </dd>
                    }
                    @case (DetailType.Date) {
                        <dd>
                            @if (detail.data.date) {
                                {{ detail.data.date | artemisDate }}
                            } @else {
                                <ng-container *ngTemplateOutlet="noData" />
                            }
                        </dd>
                    }
                    @case (DetailType.Link) {
                        <dd>
                            @if (detail.data.text) {
                                @if (detail.data.routerLink?.length) {
                                    <a [routerLink]="detail.data.routerLink">
                                        {{ detail.data.text }}
=======
                        } @else {
                            <ng-container *ngTemplateOutlet="noData" />
                        }
                    </dd>
                }
                @case (DetailType.Boolean) {
                    <dd id="detail-value-{{ detail.title }}">
                        <jhi-checklist-check [checkAttribute]="detail.data.boolean" />
                    </dd>
                }
                @case (DetailType.ProgrammingRepositoryButtons) {
                    <dd id="detail-value-{{ detail.title }}">
                        @if (detail.data.participation?.repositoryUri && detail.data.exerciseId) {
                            <div class="clone-buttons">
                                <jhi-clone-repo-button [smallButtons]="true" [repositoryUri]="detail.data.participation.repositoryUri" />
                                <jhi-programming-exercise-instructor-repo-download class="ms-2" [exerciseId]="detail.data.exerciseId" [repositoryType]="detail.data.type" />
                                @if (detail.data.showOpenLink) {
                                    <a [href]="detail.data.participation.repositoryUri" target="”_blank”" class="btn btn-sm btn-info ms-2">
                                        <fa-icon [icon]="faArrowUpRightFromSquare" />
                                        <span jhiTranslate="artemisApp.programmingExercise.openRepository">Open Repository</span>
>>>>>>> ac6498b7
                                    </a>
                                } @else if (detail.data.href) {
                                    <a href="{{ detail.data.href }}">
                                        {{ detail.data.text }}
                                    </a>
                                } @else {
                                    <span>{{ detail.data.text }}</span>
                                }
<<<<<<< HEAD
                            } @else {
                                <ng-container *ngTemplateOutlet="noData" />
                            }
                        </dd>
                    }
                    @case (DetailType.Boolean) {
                        <dd>
                            <jhi-checklist-check [checkAttribute]="detail.data.boolean" />
                        </dd>
                    }
                    @case (DetailType.ProgrammingRepositoryButtons) {
                        <dd>
                            @if (detail.data.participation?.repositoryUri && detail.data.exerciseId) {
                                <div class="clone-buttons">
                                    <jhi-clone-repo-button [smallButtons]="true" [repositoryUri]="detail.data.participation?.repositoryUri" />
                                    <jhi-programming-exercise-instructor-repo-download class="ms-2" [exerciseId]="detail.data.exerciseId" [repositoryType]="detail.data.type" />
                                    @if (detail.data.showOpenLink) {
                                        <a [href]="detail.data.participation?.repositoryUri" target="”_blank”" class="btn btn-sm btn-info ms-2">
                                            <fa-icon [icon]="faArrowUpRightFromSquare" />
                                            <span jhiTranslate="artemisApp.programmingExercise.openRepository">Open Repository</span>
                                        </a>
                                    }
                                </div>
                            } @else {
                                <ng-container *ngTemplateOutlet="noData" />
                            }
                        </dd>
                    }
                    @case (DetailType.ProgrammingAuxiliaryRepositoryButtons) {
                        <dd>
                            <ul>
                                @for (auxiliaryRepository of detail.data.auxiliaryRepositories; track auxiliaryRepository) {
                                    @if (auxiliaryRepository.id && auxiliaryRepository.repositoryUri && detail.data.exerciseId) {
                                        <li>
                                            <span>Repository: {{ auxiliaryRepository.name }}</span>
                                            <jhi-clone-repo-button class="ms-2" [smallButtons]="true" [repositoryUri]="auxiliaryRepository.repositoryUri" />
                                            <jhi-programming-exercise-instructor-repo-download
                                                class="ms-2"
                                                [exerciseId]="detail.data.exerciseId"
                                                [repositoryType]="'AUXILIARY'"
                                                [auxiliaryRepositoryId]="auxiliaryRepository.id"
                                            />
                                            @if (detail.data.showOpenLink) {
                                                <a [href]="auxiliaryRepository.repositoryUri" target="”_blank”" class="btn btn-sm btn-info ms-2">
                                                    <fa-icon [icon]="faArrowUpRightFromSquare" />
                                                    <span jhiTranslate="artemisApp.programmingExercise.openRepository">Open Repository</span>
                                                </a>
                                            }
                                            <div class="auxiliaryRepositoryDescription">
                                                @if (auxiliaryRepository.checkoutDirectory) {
                                                    <span>Checkout Directory: {{ auxiliaryRepository.checkoutDirectory }} </span>
                                                } @else {
                                                    <fa-icon [icon]="faExclamationTriangle" class="text-warning me-1" [ngbTooltip]="noCheckoutDirectorySetTooltip" />
                                                    <span jhiTranslate="artemisApp.programmingExercise.noCheckoutDirectorySet">Checkout Directory was not set</span>
                                                }
                                                <ng-template #noCheckoutDirectorySetTooltip>
                                                    <span jhiTranslate="artemisApp.programmingExercise.noCheckoutDirectorySetTooltip"></span>
                                                </ng-template>
                                            </div>
                                        </li>
                                    }
                                }
                            </ul>
                        </dd>
                    }
                    @case (DetailType.ProgrammingTestStatus) {
                        <dd>
                            @if (detail.data.participation) {
                                <div class="d-flex align-items-center">
                                    @if (!detail.data.loading) {
                                        <jhi-updating-result
                                            [exercise]="detail.data.exercise"
                                            [participation]="detail.data.participation!"
                                            [showUngradedResults]="true"
                                            [personalParticipation]="false"
                                            [short]="false"
                                            (onParticipationChange)="detail.data.onParticipationChange()"
                                            class="me-2"
                                        />
                                    }
                                    @if (detail.data.participation.results?.length) {
                                        <jhi-programming-exercise-instructor-status
                                            class="repository-status-icon me-2"
                                            [participationType]="detail.data.type"
                                            [participation]="detail.data.participation!"
                                            [exercise]="detail.data.exercise"
=======
                            </div>
                        } @else {
                            <ng-container *ngTemplateOutlet="noData" />
                        }
                    </dd>
                }
                @case (DetailType.ProgrammingAuxiliaryRepositoryButtons) {
                    <dd id="detail-value-{{ detail.title }}">
                        <ul>
                            @for (auxiliaryRepository of detail.data.auxiliaryRepositories; track auxiliaryRepository) {
                                @if (auxiliaryRepository.id && auxiliaryRepository.repositoryUri && detail.data.exerciseId) {
                                    <li>
                                        <span>Repository: {{ auxiliaryRepository.name }}</span>
                                        <jhi-clone-repo-button class="ms-2" [smallButtons]="true" [repositoryUri]="auxiliaryRepository.repositoryUri" />
                                        <jhi-programming-exercise-instructor-repo-download
                                            class="ms-2"
                                            [exerciseId]="detail.data.exerciseId"
                                            [repositoryType]="'AUXILIARY'"
                                            [auxiliaryRepositoryId]="auxiliaryRepository.id"
>>>>>>> ac6498b7
                                        />
                                        @if (detail.data.exercise.isAtLeastEditor) {
                                            <jhi-programming-exercise-instructor-trigger-build-button
                                                [exercise]="detail.data.exercise"
                                                [participation]="detail.data.participation!"
                                            />
                                        }
                                    }
                                    @if (detail.data.exercise.isAtLeastEditor && detail.data.participation.id) {
                                        <a [routerLink]="detail.data.submissionRouterLink" [queryParams]="{ isTmpOrSolutionProgrParticipation: true }" class="ms-2">
                                            @switch (detail.data.type) {
                                                @case (ProgrammingExerciseParticipationType.TEMPLATE) {
                                                    <span jhiTranslate="artemisApp.programmingExercise.detail.showTemplateSubmissions">Show Template Submissions</span>
                                                }
                                                @case (ProgrammingExerciseParticipationType.SOLUTION) {
                                                    <span jhiTranslate="artemisApp.programmingExercise.detail.showSolutionSubmissions">Show Solution Submissions</span>
                                                }
                                            }
                                        </a>
                                    }
                                </div>
                            }
<<<<<<< HEAD
                        </dd>
                    }
                    @case (DetailType.ProgrammingDiffReport) {
                        <dd>
                            <div class="fw-bold">
                                <jhi-git-diff-line-stat
                                    [addedLineCount]="detail.data.addedLineCount"
                                    [removedLineCount]="detail.data.removedLineCount"
                                    ngbTooltip="{{ 'artemisApp.programmingExercise.diffReport.lineStatTooltipDetailPage' | artemisTranslate }}"
                                />
                                @if (detail.data.addedLineCount > 0 || detail.data.removedLineCount > 0) {
                                    <jhi-button
                                        [featureToggle]="FeatureToggle.ProgrammingExercises"
                                        [isLoading]="detail.data.isLoadingDiffReport ?? false"
                                        [btnSize]="ButtonSize.SMALL"
                                        [icon]="faEye"
                                        [title]="'artemisApp.programmingExercise.diffReport.button'"
                                        [tooltip]="'artemisApp.programmingExercise.diffReport.tooltip'"
                                        (onClick)="showGitDiff(detail.data.gitDiffReport)"
                                        class="ms-2"
=======
                        </ul>
                    </dd>
                }
                @case (DetailType.ProgrammingTestStatus) {
                    <dd id="detail-value-{{ detail.title }}">
                        @if (detail.data.participation) {
                            <div class="d-flex align-items-center">
                                @if (!detail.data.loading) {
                                    <jhi-updating-result
                                        [exercise]="detail.data.exercise"
                                        [participation]="detail.data.participation"
                                        [showUngradedResults]="true"
                                        [personalParticipation]="false"
                                        [short]="false"
                                        (onParticipationChange)="detail.data.onParticipationChange()"
                                        class="me-2"
                                    />
                                }
                                @if (detail.data.participation.results?.length) {
                                    <jhi-programming-exercise-instructor-status
                                        class="repository-status-icon me-2"
                                        [participationType]="detail.data.type"
                                        [participation]="detail.data.participation"
                                        [exercise]="detail.data.exercise"
>>>>>>> ac6498b7
                                    />
                                }
                            </div>
                        </dd>
                    }
                    @case (DetailType.ProgrammingProblemStatement) {
                        @if (detail.data.exercise?.templateParticipation) {
                            <dd class="p-3 border">
                                <jhi-programming-exercise-instructions
                                    [exercise]="detail.data.exercise"
                                    [participation]="detail.data.exercise.templateParticipation!"
                                    [personalParticipation]="true"
                                />
                            </dd>
                        }
<<<<<<< HEAD
                    }
                    @case (DetailType.ProgrammingTimeline) {
                        <dd>
                            <jhi-programming-exercise-lifecycle [isExamMode]="detail.data.isExamMode ?? false" [exercise]="detail.data.exercise" [readOnly]="true" />
                        </dd>
                    }
                    @case (DetailType.Markdown) {
                        <dd>
                            @if (detail.data.innerHtml) {
                                <div class="p-3 border" [innerHTML]="detail.data.innerHtml"></div>
                            } @else {
                                <ng-container *ngTemplateOutlet="noData" />
                            }
                        </dd>
                    }
                    @case (DetailType.GradingCriteria) {
                        <dd class="col-md-6 mt-4">
                            <jhi-structured-grading-instructions-assessment-layout [readonly]="true" [criteria]="detail.data.gradingCriteria || []" />
                        </dd>
                    }
                    @case (DetailType.ProgrammingBuildStatistics) {
                        <dd>
                            <table class="table table-striped">
                                <thead>
                                    <tr>
                                        <th jhiTranslate="artemisApp.programmingExercise.buildLogStatistics.numberOfBuilds"># Builds</th>
                                        <th jhiTranslate="artemisApp.programmingExercise.buildLogStatistics.agentSetupDuration">Docker Setup</th>
                                        <th jhiTranslate="artemisApp.programmingExercise.buildLogStatistics.testDuration">Test Execution</th>
                                        <th jhiTranslate="artemisApp.programmingExercise.buildLogStatistics.scaDuration">Static Code Analysis</th>
                                        <th jhiTranslate="artemisApp.programmingExercise.buildLogStatistics.totalJobDuration">Total Job Duration</th>
                                        <th jhiTranslate="artemisApp.programmingExercise.buildLogStatistics.dependenciesDownloadedCount">Number of downloaded dependencies</th>
                                    </tr>
                                </thead>
                                <tbody>
                                    <tr>
                                        <td>{{ detail.data.buildLogStatistics.buildCount ?? 0 }}</td>
                                        <td>
                                            {{
                                                detail.data.buildLogStatistics.agentSetupDuration
                                                    ? (detail.data.buildLogStatistics.agentSetupDuration | number: '1.2-2') + 's'
                                                    : '-'
                                            }}
                                        </td>
                                        <td>
                                            {{ detail.data.buildLogStatistics.testDuration ? (detail.data.buildLogStatistics.testDuration | number: '1.2-2') + 's' : '-' }}
                                        </td>
                                        <td>
                                            {{ detail.data.buildLogStatistics.scaDuration ? (detail.data.buildLogStatistics.scaDuration | number: '1.2-2') + 's' : '-' }}
                                        </td>
                                        <td>
                                            {{ detail.data.buildLogStatistics.totalJobDuration ? (detail.data.buildLogStatistics.totalJobDuration | number: '1.2-2') + 's' : '-' }}
                                        </td>
                                        <td>{{ detail.data.buildLogStatistics.dependenciesDownloadedCount ?? '-' }}</td>
                                    </tr>
                                </tbody>
                            </table>
                        </dd>
                    }
                    @case (DetailType.ProgrammingIrisEnabled) {
                        <dd>
                            <jhi-iris-enabled [exercise]="detail.data.exercise" [irisSubSettingsType]="CHAT" [disabled]="!detail.data.exercise?.isAtLeastInstructor" />
                        </dd>
                    }
                    @case (DetailType.ModelingEditor) {
                        <dd>
                            @if (!!detail.data.umlModel?.elements?.length && detail.data.isApollonProfileActive) {
                                <button
                                    (click)="downloadApollonDiagramAsPDf(detail.data.umlModel, detail.data.title)"
                                    class="btn btn-primary m-2"
                                    jhiTranslate="entity.action.export"
                                >
                                    Export
                                </button>
                            }
                            @if (!isEmpty(detail.data.umlModel?.elements) && detail.data.diagramType && detail.data.umlModel) {
                                <jhi-modeling-editor
                                    class="editor-outline-background"
                                    [readOnly]="true"
                                    [diagramType]="detail.data.diagramType"
                                    [umlModel]="detail.data.umlModel"
=======
                    </dd>
                }
                @case (DetailType.ProgrammingDiffReport) {
                    <dd id="detail-value-{{ detail.title }}">
                        <div class="fw-bold">
                            <jhi-git-diff-line-stat
                                [addedLineCount]="detail.data.addedLineCount"
                                [removedLineCount]="detail.data.removedLineCount"
                                ngbTooltip="{{ 'artemisApp.programmingExercise.diffReport.lineStatTooltipDetailPage' | artemisTranslate }}"
                            />
                            @if (detail.data.addedLineCount > 0 || detail.data.removedLineCount > 0) {
                                <jhi-button
                                    [featureToggle]="FeatureToggle.ProgrammingExercises"
                                    [isLoading]="detail.data.isLoadingDiffReport"
                                    [btnSize]="ButtonSize.SMALL"
                                    [icon]="faEye"
                                    [title]="'artemisApp.programmingExercise.diffReport.button'"
                                    [tooltip]="'artemisApp.programmingExercise.diffReport.tooltip'"
                                    (onClick)="showGitDiff(detail.data.gitDiffReport)"
                                    class="ms-2"
>>>>>>> ac6498b7
                                />
                            } @else {
                                <ng-container *ngTemplateOutlet="noData" />
                            }
<<<<<<< HEAD
                        </dd>
                    }
                }
=======
                        </div>
                    </dd>
                }
                @case (DetailType.ProgrammingProblemStatement) {
                    @if (detail.data.exercise?.templateParticipation) {
                        <dd class="p-3 border" id="detail-value-{{ detail.title }}">
                            <jhi-programming-exercise-instructions
                                [exercise]="detail.data.exercise"
                                [participation]="detail.data.exercise.templateParticipation"
                                [personalParticipation]="true"
                            />
                        </dd>
                    }
                }
                @case (DetailType.ProgrammingTimeline) {
                    <dd id="detail-value-{{ detail.title }}">
                        <jhi-programming-exercise-lifecycle [isExamMode]="detail.data.isExamMode" [exercise]="detail.data.exercise" [readOnly]="true" />
                    </dd>
                }
                @case (DetailType.Markdown) {
                    <dd id="detail-value-{{ detail.title }}">
                        @if (detail.data.innerHtml) {
                            <div class="p-3 border markdown-preview" [innerHTML]="detail.data.innerHtml"></div>
                        } @else {
                            <ng-container *ngTemplateOutlet="noData" />
                        }
                    </dd>
                }
                @case (DetailType.GradingCriteria) {
                    <dd class="col-md-6 mt-4" id="detail-value-{{ detail.title }}">
                        <jhi-structured-grading-instructions-assessment-layout [readonly]="true" [criteria]="detail.data.gradingCriteria || []" />
                    </dd>
                }
                @case (DetailType.ProgrammingBuildStatistics) {
                    <dd id="detail-value-{{ detail.title }}">
                        <table class="table table-striped">
                            <thead>
                                <tr>
                                    <th jhiTranslate="artemisApp.programmingExercise.buildLogStatistics.numberOfBuilds"># Builds</th>
                                    <th jhiTranslate="artemisApp.programmingExercise.buildLogStatistics.agentSetupDuration">Docker Setup</th>
                                    <th jhiTranslate="artemisApp.programmingExercise.buildLogStatistics.testDuration">Test Execution</th>
                                    <th jhiTranslate="artemisApp.programmingExercise.buildLogStatistics.scaDuration">Static Code Analysis</th>
                                    <th jhiTranslate="artemisApp.programmingExercise.buildLogStatistics.totalJobDuration">Total Job Duration</th>
                                    <th jhiTranslate="artemisApp.programmingExercise.buildLogStatistics.dependenciesDownloadedCount">Number of downloaded dependencies</th>
                                </tr>
                            </thead>
                            <tbody>
                                <tr>
                                    <td>{{ detail.data.buildLogStatistics.buildCount ?? 0 }}</td>
                                    <td>
                                        {{ detail.data.buildLogStatistics.agentSetupDuration ? (detail.data.buildLogStatistics.agentSetupDuration | number: '1.2-2') + 's' : '-' }}
                                    </td>
                                    <td>
                                        {{ detail.data.buildLogStatistics.testDuration ? (detail.data.buildLogStatistics.testDuration | number: '1.2-2') + 's' : '-' }}
                                    </td>
                                    <td>
                                        {{ detail.data.buildLogStatistics.scaDuration ? (detail.data.buildLogStatistics.scaDuration | number: '1.2-2') + 's' : '-' }}
                                    </td>
                                    <td>
                                        {{ detail.data.buildLogStatistics.totalJobDuration ? (detail.data.buildLogStatistics.totalJobDuration | number: '1.2-2') + 's' : '-' }}
                                    </td>
                                    <td>{{ detail.data.buildLogStatistics.dependenciesDownloadedCount ?? '-' }}</td>
                                </tr>
                            </tbody>
                        </table>
                    </dd>
                }
                @case (DetailType.ProgrammingIrisEnabled) {
                    <dd id="detail-value-{{ detail.title }}">
                        <jhi-iris-enabled
                            [exercise]="detail.data.exercise"
                            [course]="detail.data.course"
                            [irisSubSettingsType]="detail.data.subSettingsType"
                            [disabled]="detail.data.disabled"
                        />
                    </dd>
                }
                @case (DetailType.ModelingEditor) {
                    <dd id="detail-value-{{ detail.title }}">
                        @if (!!detail.data.umlModel?.elements?.length && detail.data.isApollonProfileActive) {
                            <button (click)="downloadApollonDiagramAsPDf(detail.data.umlModel, detail.data.title)" class="btn btn-primary m-2" jhiTranslate="entity.action.export">
                                Export
                            </button>
                        }
                        @if (!isEmpty(detail.data.umlModel?.elements) && detail.data.diagramType && detail.data.umlModel) {
                            <jhi-modeling-editor class="editor-outline-background" [readOnly]="true" [diagramType]="detail.data.diagramType" [umlModel]="detail.data.umlModel" />
                        } @else {
                            <ng-container *ngTemplateOutlet="noData" />
                        }
                    </dd>
                }
>>>>>>> ac6498b7
            }
        }
    </dl>
    <ng-template #noData><span>-</span></ng-template>
}<|MERGE_RESOLUTION|>--- conflicted
+++ resolved
@@ -5,69 +5,27 @@
     <h3 class="section-headline" [id]="headlinesRecord[section.headline]">{{ section.headline | artemisTranslate }}</h3>
     <dl>
         @for (detail of section.details; track detail) {
-<<<<<<< HEAD
             @if (detail !== false && detail !== undefined) {
                 @if (detail.title) {
-                    <dt>
+                    <dt id="detail-title-{{ detail.title }}">
                         <span>{{ detail.title | artemisTranslate: detail.titleTranslationProps }}</span>
                         @if (detail.titleHelpText) {
                             <jhi-help-icon text="{{ detail.titleHelpText }}" />
-=======
-            @if (detail.title) {
-                <dt id="detail-title-{{ detail.title }}">
-                    <span>{{ detail.title | artemisTranslate: detail.titleTranslationProps }}</span>
-                    @if (detail.titleHelpText) {
-                        <jhi-help-icon text="{{ detail.titleHelpText }}" />
-                    }
-                </dt>
-            }
-            @switch (detail.type) {
-                @case (DetailType.Text) {
-                    <dd id="detail-value-{{ detail.title }}">
-                        @if (detail.data.text) {
-                            {{ detail.data.text }}
-                        } @else {
-                            <ng-container *ngTemplateOutlet="noData"></ng-container>
->>>>>>> ac6498b7
                         }
                     </dt>
                 }
-<<<<<<< HEAD
                 @switch (detail.type) {
                     @case (DetailType.Text) {
-                        <dd>
+                        <dd id="detail-value-{{ detail.title }}">
                             @if (detail.data.text) {
                                 {{ detail.data.text }}
-=======
-                @case (DetailType.Date) {
-                    <dd id="detail-value-{{ detail.title }}">
-                        @if (detail.data.date) {
-                            {{ detail.data.date | artemisDate }}
-                        } @else {
-                            <ng-container *ngTemplateOutlet="noData" />
-                        }
-                    </dd>
-                }
-                @case (DetailType.Link) {
-                    <dd id="detail-value-{{ detail.title }}">
-                        @if (detail.data.text) {
-                            @if (detail.data.routerLink?.length) {
-                                <a [routerLink]="detail.data.routerLink" [queryParams]="detail.data.queryParams">
-                                    {{ detail.data.text }}
-                                </a>
-                            } @else if (detail.data.href) {
-                                <a href="{{ detail.data.href }}">
-                                    {{ detail.data.text }}
-                                </a>
->>>>>>> ac6498b7
                             } @else {
                                 <ng-container *ngTemplateOutlet="noData"></ng-container>
                             }
-<<<<<<< HEAD
                         </dd>
                     }
                     @case (DetailType.Date) {
-                        <dd>
+                        <dd id="detail-value-{{ detail.title }}">
                             @if (detail.data.date) {
                                 {{ detail.data.date | artemisDate }}
                             } @else {
@@ -76,33 +34,11 @@
                         </dd>
                     }
                     @case (DetailType.Link) {
-                        <dd>
+                        <dd id="detail-value-{{ detail.title }}">
                             @if (detail.data.text) {
                                 @if (detail.data.routerLink?.length) {
-                                    <a [routerLink]="detail.data.routerLink">
+                                    <a [routerLink]="detail.data.routerLink" [queryParams]="detail.data.queryParams">
                                         {{ detail.data.text }}
-=======
-                        } @else {
-                            <ng-container *ngTemplateOutlet="noData" />
-                        }
-                    </dd>
-                }
-                @case (DetailType.Boolean) {
-                    <dd id="detail-value-{{ detail.title }}">
-                        <jhi-checklist-check [checkAttribute]="detail.data.boolean" />
-                    </dd>
-                }
-                @case (DetailType.ProgrammingRepositoryButtons) {
-                    <dd id="detail-value-{{ detail.title }}">
-                        @if (detail.data.participation?.repositoryUri && detail.data.exerciseId) {
-                            <div class="clone-buttons">
-                                <jhi-clone-repo-button [smallButtons]="true" [repositoryUri]="detail.data.participation.repositoryUri" />
-                                <jhi-programming-exercise-instructor-repo-download class="ms-2" [exerciseId]="detail.data.exerciseId" [repositoryType]="detail.data.type" />
-                                @if (detail.data.showOpenLink) {
-                                    <a [href]="detail.data.participation.repositoryUri" target="”_blank”" class="btn btn-sm btn-info ms-2">
-                                        <fa-icon [icon]="faArrowUpRightFromSquare" />
-                                        <span jhiTranslate="artemisApp.programmingExercise.openRepository">Open Repository</span>
->>>>>>> ac6498b7
                                     </a>
                                 } @else if (detail.data.href) {
                                     <a href="{{ detail.data.href }}">
@@ -111,25 +47,24 @@
                                 } @else {
                                     <span>{{ detail.data.text }}</span>
                                 }
-<<<<<<< HEAD
                             } @else {
                                 <ng-container *ngTemplateOutlet="noData" />
                             }
                         </dd>
                     }
                     @case (DetailType.Boolean) {
-                        <dd>
+                        <dd id="detail-value-{{ detail.title }}">
                             <jhi-checklist-check [checkAttribute]="detail.data.boolean" />
                         </dd>
                     }
                     @case (DetailType.ProgrammingRepositoryButtons) {
-                        <dd>
+                        <dd id="detail-value-{{ detail.title }}">
                             @if (detail.data.participation?.repositoryUri && detail.data.exerciseId) {
                                 <div class="clone-buttons">
-                                    <jhi-clone-repo-button [smallButtons]="true" [repositoryUri]="detail.data.participation?.repositoryUri" />
+                                    <jhi-clone-repo-button [smallButtons]="true" [repositoryUri]="detail.data.participation?.repositoryUri!" />
                                     <jhi-programming-exercise-instructor-repo-download class="ms-2" [exerciseId]="detail.data.exerciseId" [repositoryType]="detail.data.type" />
                                     @if (detail.data.showOpenLink) {
-                                        <a [href]="detail.data.participation?.repositoryUri" target="”_blank”" class="btn btn-sm btn-info ms-2">
+                                        <a [href]="detail.data.participation?.repositoryUri!" target="”_blank”" class="btn btn-sm btn-info ms-2">
                                             <fa-icon [icon]="faArrowUpRightFromSquare" />
                                             <span jhiTranslate="artemisApp.programmingExercise.openRepository">Open Repository</span>
                                         </a>
@@ -141,7 +76,7 @@
                         </dd>
                     }
                     @case (DetailType.ProgrammingAuxiliaryRepositoryButtons) {
-                        <dd>
+                        <dd id="detail-value-{{ detail.title }}">
                             <ul>
                                 @for (auxiliaryRepository of detail.data.auxiliaryRepositories; track auxiliaryRepository) {
                                     @if (auxiliaryRepository.id && auxiliaryRepository.repositoryUri && detail.data.exerciseId) {
@@ -178,13 +113,13 @@
                         </dd>
                     }
                     @case (DetailType.ProgrammingTestStatus) {
-                        <dd>
+                        <dd id="detail-value-{{ detail.title }}">
                             @if (detail.data.participation) {
                                 <div class="d-flex align-items-center">
                                     @if (!detail.data.loading) {
                                         <jhi-updating-result
                                             [exercise]="detail.data.exercise"
-                                            [participation]="detail.data.participation!"
+                                            [participation]="detail.data.participation"
                                             [showUngradedResults]="true"
                                             [personalParticipation]="false"
                                             [short]="false"
@@ -196,34 +131,13 @@
                                         <jhi-programming-exercise-instructor-status
                                             class="repository-status-icon me-2"
                                             [participationType]="detail.data.type"
-                                            [participation]="detail.data.participation!"
+                                            [participation]="detail.data.participation"
                                             [exercise]="detail.data.exercise"
-=======
-                            </div>
-                        } @else {
-                            <ng-container *ngTemplateOutlet="noData" />
-                        }
-                    </dd>
-                }
-                @case (DetailType.ProgrammingAuxiliaryRepositoryButtons) {
-                    <dd id="detail-value-{{ detail.title }}">
-                        <ul>
-                            @for (auxiliaryRepository of detail.data.auxiliaryRepositories; track auxiliaryRepository) {
-                                @if (auxiliaryRepository.id && auxiliaryRepository.repositoryUri && detail.data.exerciseId) {
-                                    <li>
-                                        <span>Repository: {{ auxiliaryRepository.name }}</span>
-                                        <jhi-clone-repo-button class="ms-2" [smallButtons]="true" [repositoryUri]="auxiliaryRepository.repositoryUri" />
-                                        <jhi-programming-exercise-instructor-repo-download
-                                            class="ms-2"
-                                            [exerciseId]="detail.data.exerciseId"
-                                            [repositoryType]="'AUXILIARY'"
-                                            [auxiliaryRepositoryId]="auxiliaryRepository.id"
->>>>>>> ac6498b7
                                         />
                                         @if (detail.data.exercise.isAtLeastEditor) {
                                             <jhi-programming-exercise-instructor-trigger-build-button
                                                 [exercise]="detail.data.exercise"
-                                                [participation]="detail.data.participation!"
+                                                [participation]="detail.data.participation"
                                             />
                                         }
                                     }
@@ -241,11 +155,10 @@
                                     }
                                 </div>
                             }
-<<<<<<< HEAD
                         </dd>
                     }
                     @case (DetailType.ProgrammingDiffReport) {
-                        <dd>
+                        <dd id="detail-value-{{ detail.title }}">
                             <div class="fw-bold">
                                 <jhi-git-diff-line-stat
                                     [addedLineCount]="detail.data.addedLineCount"
@@ -262,32 +175,6 @@
                                         [tooltip]="'artemisApp.programmingExercise.diffReport.tooltip'"
                                         (onClick)="showGitDiff(detail.data.gitDiffReport)"
                                         class="ms-2"
-=======
-                        </ul>
-                    </dd>
-                }
-                @case (DetailType.ProgrammingTestStatus) {
-                    <dd id="detail-value-{{ detail.title }}">
-                        @if (detail.data.participation) {
-                            <div class="d-flex align-items-center">
-                                @if (!detail.data.loading) {
-                                    <jhi-updating-result
-                                        [exercise]="detail.data.exercise"
-                                        [participation]="detail.data.participation"
-                                        [showUngradedResults]="true"
-                                        [personalParticipation]="false"
-                                        [short]="false"
-                                        (onParticipationChange)="detail.data.onParticipationChange()"
-                                        class="me-2"
-                                    />
-                                }
-                                @if (detail.data.participation.results?.length) {
-                                    <jhi-programming-exercise-instructor-status
-                                        class="repository-status-icon me-2"
-                                        [participationType]="detail.data.type"
-                                        [participation]="detail.data.participation"
-                                        [exercise]="detail.data.exercise"
->>>>>>> ac6498b7
                                     />
                                 }
                             </div>
@@ -295,7 +182,7 @@
                     }
                     @case (DetailType.ProgrammingProblemStatement) {
                         @if (detail.data.exercise?.templateParticipation) {
-                            <dd class="p-3 border">
+                            <dd class="p-3 border" id="detail-value-{{ detail.title }}">
                                 <jhi-programming-exercise-instructions
                                     [exercise]="detail.data.exercise"
                                     [participation]="detail.data.exercise.templateParticipation!"
@@ -303,29 +190,28 @@
                                 />
                             </dd>
                         }
-<<<<<<< HEAD
                     }
                     @case (DetailType.ProgrammingTimeline) {
-                        <dd>
+                        <dd id="detail-value-{{ detail.title }}">
                             <jhi-programming-exercise-lifecycle [isExamMode]="detail.data.isExamMode ?? false" [exercise]="detail.data.exercise" [readOnly]="true" />
                         </dd>
                     }
                     @case (DetailType.Markdown) {
-                        <dd>
+                        <dd id="detail-value-{{ detail.title }}">
                             @if (detail.data.innerHtml) {
-                                <div class="p-3 border" [innerHTML]="detail.data.innerHtml"></div>
+                                <div class="p-3 border markdown-preview" [innerHTML]="detail.data.innerHtml"></div>
                             } @else {
                                 <ng-container *ngTemplateOutlet="noData" />
                             }
                         </dd>
                     }
                     @case (DetailType.GradingCriteria) {
-                        <dd class="col-md-6 mt-4">
+                        <dd class="col-md-6 mt-4" id="detail-value-{{ detail.title }}">
                             <jhi-structured-grading-instructions-assessment-layout [readonly]="true" [criteria]="detail.data.gradingCriteria || []" />
                         </dd>
                     }
                     @case (DetailType.ProgrammingBuildStatistics) {
-                        <dd>
+                        <dd id="detail-value-{{ detail.title }}">
                             <table class="table table-striped">
                                 <thead>
                                     <tr>
@@ -363,12 +249,17 @@
                         </dd>
                     }
                     @case (DetailType.ProgrammingIrisEnabled) {
-                        <dd>
-                            <jhi-iris-enabled [exercise]="detail.data.exercise" [irisSubSettingsType]="CHAT" [disabled]="!detail.data.exercise?.isAtLeastInstructor" />
+                        <dd id="detail-value-{{ detail.title }}">
+                            <jhi-iris-enabled
+                                [exercise]="detail.data.exercise"
+                                [course]="detail.data.course"
+                                [irisSubSettingsType]="detail.data.subSettingsType"
+                                [disabled]="detail.data.disabled"
+                            />
                         </dd>
                     }
                     @case (DetailType.ModelingEditor) {
-                        <dd>
+                        <dd id="detail-value-{{ detail.title }}">
                             @if (!!detail.data.umlModel?.elements?.length && detail.data.isApollonProfileActive) {
                                 <button
                                     (click)="downloadApollonDiagramAsPDf(detail.data.umlModel, detail.data.title)"
@@ -384,129 +275,13 @@
                                     [readOnly]="true"
                                     [diagramType]="detail.data.diagramType"
                                     [umlModel]="detail.data.umlModel"
-=======
-                    </dd>
+                                />
+                            } @else {
+                                <ng-container *ngTemplateOutlet="noData" />
+                            }
+                        </dd>
+                    }
                 }
-                @case (DetailType.ProgrammingDiffReport) {
-                    <dd id="detail-value-{{ detail.title }}">
-                        <div class="fw-bold">
-                            <jhi-git-diff-line-stat
-                                [addedLineCount]="detail.data.addedLineCount"
-                                [removedLineCount]="detail.data.removedLineCount"
-                                ngbTooltip="{{ 'artemisApp.programmingExercise.diffReport.lineStatTooltipDetailPage' | artemisTranslate }}"
-                            />
-                            @if (detail.data.addedLineCount > 0 || detail.data.removedLineCount > 0) {
-                                <jhi-button
-                                    [featureToggle]="FeatureToggle.ProgrammingExercises"
-                                    [isLoading]="detail.data.isLoadingDiffReport"
-                                    [btnSize]="ButtonSize.SMALL"
-                                    [icon]="faEye"
-                                    [title]="'artemisApp.programmingExercise.diffReport.button'"
-                                    [tooltip]="'artemisApp.programmingExercise.diffReport.tooltip'"
-                                    (onClick)="showGitDiff(detail.data.gitDiffReport)"
-                                    class="ms-2"
->>>>>>> ac6498b7
-                                />
-                            } @else {
-                                <ng-container *ngTemplateOutlet="noData" />
-                            }
-<<<<<<< HEAD
-                        </dd>
-                    }
-                }
-=======
-                        </div>
-                    </dd>
-                }
-                @case (DetailType.ProgrammingProblemStatement) {
-                    @if (detail.data.exercise?.templateParticipation) {
-                        <dd class="p-3 border" id="detail-value-{{ detail.title }}">
-                            <jhi-programming-exercise-instructions
-                                [exercise]="detail.data.exercise"
-                                [participation]="detail.data.exercise.templateParticipation"
-                                [personalParticipation]="true"
-                            />
-                        </dd>
-                    }
-                }
-                @case (DetailType.ProgrammingTimeline) {
-                    <dd id="detail-value-{{ detail.title }}">
-                        <jhi-programming-exercise-lifecycle [isExamMode]="detail.data.isExamMode" [exercise]="detail.data.exercise" [readOnly]="true" />
-                    </dd>
-                }
-                @case (DetailType.Markdown) {
-                    <dd id="detail-value-{{ detail.title }}">
-                        @if (detail.data.innerHtml) {
-                            <div class="p-3 border markdown-preview" [innerHTML]="detail.data.innerHtml"></div>
-                        } @else {
-                            <ng-container *ngTemplateOutlet="noData" />
-                        }
-                    </dd>
-                }
-                @case (DetailType.GradingCriteria) {
-                    <dd class="col-md-6 mt-4" id="detail-value-{{ detail.title }}">
-                        <jhi-structured-grading-instructions-assessment-layout [readonly]="true" [criteria]="detail.data.gradingCriteria || []" />
-                    </dd>
-                }
-                @case (DetailType.ProgrammingBuildStatistics) {
-                    <dd id="detail-value-{{ detail.title }}">
-                        <table class="table table-striped">
-                            <thead>
-                                <tr>
-                                    <th jhiTranslate="artemisApp.programmingExercise.buildLogStatistics.numberOfBuilds"># Builds</th>
-                                    <th jhiTranslate="artemisApp.programmingExercise.buildLogStatistics.agentSetupDuration">Docker Setup</th>
-                                    <th jhiTranslate="artemisApp.programmingExercise.buildLogStatistics.testDuration">Test Execution</th>
-                                    <th jhiTranslate="artemisApp.programmingExercise.buildLogStatistics.scaDuration">Static Code Analysis</th>
-                                    <th jhiTranslate="artemisApp.programmingExercise.buildLogStatistics.totalJobDuration">Total Job Duration</th>
-                                    <th jhiTranslate="artemisApp.programmingExercise.buildLogStatistics.dependenciesDownloadedCount">Number of downloaded dependencies</th>
-                                </tr>
-                            </thead>
-                            <tbody>
-                                <tr>
-                                    <td>{{ detail.data.buildLogStatistics.buildCount ?? 0 }}</td>
-                                    <td>
-                                        {{ detail.data.buildLogStatistics.agentSetupDuration ? (detail.data.buildLogStatistics.agentSetupDuration | number: '1.2-2') + 's' : '-' }}
-                                    </td>
-                                    <td>
-                                        {{ detail.data.buildLogStatistics.testDuration ? (detail.data.buildLogStatistics.testDuration | number: '1.2-2') + 's' : '-' }}
-                                    </td>
-                                    <td>
-                                        {{ detail.data.buildLogStatistics.scaDuration ? (detail.data.buildLogStatistics.scaDuration | number: '1.2-2') + 's' : '-' }}
-                                    </td>
-                                    <td>
-                                        {{ detail.data.buildLogStatistics.totalJobDuration ? (detail.data.buildLogStatistics.totalJobDuration | number: '1.2-2') + 's' : '-' }}
-                                    </td>
-                                    <td>{{ detail.data.buildLogStatistics.dependenciesDownloadedCount ?? '-' }}</td>
-                                </tr>
-                            </tbody>
-                        </table>
-                    </dd>
-                }
-                @case (DetailType.ProgrammingIrisEnabled) {
-                    <dd id="detail-value-{{ detail.title }}">
-                        <jhi-iris-enabled
-                            [exercise]="detail.data.exercise"
-                            [course]="detail.data.course"
-                            [irisSubSettingsType]="detail.data.subSettingsType"
-                            [disabled]="detail.data.disabled"
-                        />
-                    </dd>
-                }
-                @case (DetailType.ModelingEditor) {
-                    <dd id="detail-value-{{ detail.title }}">
-                        @if (!!detail.data.umlModel?.elements?.length && detail.data.isApollonProfileActive) {
-                            <button (click)="downloadApollonDiagramAsPDf(detail.data.umlModel, detail.data.title)" class="btn btn-primary m-2" jhiTranslate="entity.action.export">
-                                Export
-                            </button>
-                        }
-                        @if (!isEmpty(detail.data.umlModel?.elements) && detail.data.diagramType && detail.data.umlModel) {
-                            <jhi-modeling-editor class="editor-outline-background" [readOnly]="true" [diagramType]="detail.data.diagramType" [umlModel]="detail.data.umlModel" />
-                        } @else {
-                            <ng-container *ngTemplateOutlet="noData" />
-                        }
-                    </dd>
-                }
->>>>>>> ac6498b7
             }
         }
     </dl>
