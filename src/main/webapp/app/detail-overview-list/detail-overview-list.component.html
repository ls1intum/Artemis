--- conflicted
+++ resolved
@@ -1,10 +1,5 @@
-<<<<<<< HEAD
 @if (headlines?.length && headlines.length > 1) {
-    <jhi-detail-overview-navigation-bar [sectionHeadlines]="headlines"></jhi-detail-overview-navigation-bar>
-=======
-@if (headlines) {
     <jhi-detail-overview-navigation-bar [sectionHeadlines]="headlines" />
->>>>>>> 18cdccf4
 }
 @for (section of sections; track section) {
     <h3 class="section-headline" [id]="headlinesRecord[section.headline]">{{ section.headline | artemisTranslate }}</h3>
@@ -20,16 +15,7 @@
             }
             @switch (detail.type) {
                 @case (DetailType.Text) {
-<<<<<<< HEAD
-                    <dd id="detail-value-{{ detail.title }}">
-                        {{ detail.data.text || '-' }}
-                    </dd>
-                }
-                @case (DetailType.Date) {
-                    <dd id="detail-value-{{ detail.title }}">
-                        {{ detail.data.date ? (detail.data.date | artemisDate) : '-' }}
-=======
-                    <dd>
+                    <dd id="detail-value-{{ detail.title }}">
                         @if (detail.data.text) {
                             {{ detail.data.text }}
                         } @else {
@@ -38,29 +24,23 @@
                     </dd>
                 }
                 @case (DetailType.Date) {
-                    <dd>
+                    <dd id="detail-value-{{ detail.title }}">
                         @if (detail.data.date) {
                             {{ detail.data.date | artemisDate }}
                         } @else {
                             <ng-container *ngTemplateOutlet="noData" />
                         }
->>>>>>> 18cdccf4
                     </dd>
                 }
                 @case (DetailType.Link) {
                     <dd id="detail-value-{{ detail.title }}">
                         @if (detail.data.text) {
-<<<<<<< HEAD
-                            @if (!!detail.data.routerLink?.length || detail.data.href) {
-                                <a [routerLink]="detail.data.routerLink" [queryParams]="detail.data.queryParams" href="{{ detail.data.href }}">
-=======
                             @if (detail.data.routerLink?.length) {
-                                <a [routerLink]="detail.data.routerLink">
+                                <a [routerLink]="detail.data.routerLink" [queryParams]="detail.data.queryParams">
                                     {{ detail.data.text }}
                                 </a>
                             } @else if (detail.data.href) {
                                 <a href="{{ detail.data.href }}">
->>>>>>> 18cdccf4
                                     {{ detail.data.text }}
                                 </a>
                             } @else {
@@ -72,23 +52,13 @@
                     </dd>
                 }
                 @case (DetailType.Boolean) {
-<<<<<<< HEAD
-                    <dd id="detail-value-{{ detail.title }}">
-                        <jhi-checklist-check [checkAttribute]="detail.data.boolean"></jhi-checklist-check>
+                    <dd id="detail-value-{{ detail.title }}">
+                        <jhi-checklist-check [checkAttribute]="detail.data.boolean" />
                     </dd>
                 }
                 @case (DetailType.ProgrammingRepositoryButtons) {
                     <dd id="detail-value-{{ detail.title }}">
-                        @if (detail.data.participation?.repositoryUrl) {
-=======
-                    <dd>
-                        <jhi-checklist-check [checkAttribute]="detail.data.boolean" />
-                    </dd>
-                }
-                @case (DetailType.ProgrammingRepositoryButtons) {
-                    <dd>
                         @if (detail.data.participation?.repositoryUri && detail.data.exerciseId) {
->>>>>>> 18cdccf4
                             <div class="clone-buttons">
                                 <jhi-clone-repo-button [smallButtons]="true" [repositoryUri]="detail.data.participation.repositoryUri" />
                                 <jhi-programming-exercise-instructor-repo-download class="ms-2" [exerciseId]="detail.data.exerciseId" [repositoryType]="detail.data.type" />
@@ -158,17 +128,10 @@
                                 @if (detail.data.exercise.isAtLeastEditor && detail.data.participation.id) {
                                     <a [routerLink]="detail.data.submissionRouterLink" [queryParams]="{ isTmpOrSolutionProgrParticipation: true }" class="ms-2">
                                         @switch (detail.data.type) {
-<<<<<<< HEAD
-                                            @case (ParticipationType.TEMPLATE) {
-                                                <span jhiTranslate="artemisApp.programmingExercise.detail.showTemplateSubmissions">Show Template Submissions</span>
-                                            }
-                                            @case (ParticipationType.SOLUTION) {
-=======
                                             @case (ProgrammingExerciseParticipationType.TEMPLATE) {
                                                 <span jhiTranslate="artemisApp.programmingExercise.detail.showTemplateSubmissions">Show Template Submissions</span>
                                             }
                                             @case (ProgrammingExerciseParticipationType.SOLUTION) {
->>>>>>> 18cdccf4
                                                 <span jhiTranslate="artemisApp.programmingExercise.detail.showSolutionSubmissions">Show Solution Submissions</span>
                                             }
                                         }
@@ -202,25 +165,8 @@
                     </dd>
                 }
                 @case (DetailType.ProgrammingProblemStatement) {
-<<<<<<< HEAD
-                    <dd class="p-3 border" id="detail-value-{{ detail.title }}">
-                        <jhi-programming-exercise-instructions
-                            [exercise]="detail.data.exercise"
-                            [participation]="detail.data.exercise?.templateParticipation!"
-                            [personalParticipation]="true"
-                        ></jhi-programming-exercise-instructions>
-                    </dd>
-                }
-                @case (DetailType.ProgrammingTimeline) {
-                    <dd id="detail-value-{{ detail.title }}">
-                        <jhi-programming-exercise-lifecycle
-                            [isExamMode]="detail.data.isExamMode"
-                            [exercise]="detail.data.exercise"
-                            [readOnly]="true"
-                        ></jhi-programming-exercise-lifecycle>
-=======
                     @if (detail.data.exercise?.templateParticipation) {
-                        <dd class="p-3 border">
+                        <dd class="p-3 border" id="detail-value-{{ detail.title }}">
                             <jhi-programming-exercise-instructions
                                 [exercise]="detail.data.exercise"
                                 [participation]="detail.data.exercise.templateParticipation"
@@ -230,9 +176,8 @@
                     }
                 }
                 @case (DetailType.ProgrammingTimeline) {
-                    <dd>
+                    <dd id="detail-value-{{ detail.title }}">
                         <jhi-programming-exercise-lifecycle [isExamMode]="detail.data.isExamMode" [exercise]="detail.data.exercise" [readOnly]="true" />
->>>>>>> 18cdccf4
                     </dd>
                 }
                 @case (DetailType.Markdown) {
@@ -245,16 +190,8 @@
                     </dd>
                 }
                 @case (DetailType.GradingCriteria) {
-<<<<<<< HEAD
                     <dd class="col-md-6 mt-4" id="detail-value-{{ detail.title }}">
-                        <jhi-structured-grading-instructions-assessment-layout
-                            [readonly]="true"
-                            [criteria]="detail.data.gradingCriteria || []"
-                        ></jhi-structured-grading-instructions-assessment-layout>
-=======
-                    <dd class="col-md-6 mt-4">
                         <jhi-structured-grading-instructions-assessment-layout [readonly]="true" [criteria]="detail.data.gradingCriteria || []" />
->>>>>>> 18cdccf4
                     </dd>
                 }
                 @case (DetailType.ProgrammingBuildStatistics) {
@@ -292,18 +229,8 @@
                     </dd>
                 }
                 @case (DetailType.ProgrammingIrisEnabled) {
-<<<<<<< HEAD
-                    <dd id="detail-value-{{ detail.title }}">
-                        <jhi-iris-enabled
-                            [exercise]="detail.data.exercise"
-                            [course]="detail.data.course"
-                            [irisSubSettingsType]="detail.data.subSettingsType"
-                            [disabled]="detail.data.disabled"
-                        ></jhi-iris-enabled>
-=======
-                    <dd>
-                        <jhi-iris-enabled [exercise]="detail.data.exercise" [irisSubSettingsType]="CHAT" [disabled]="!detail.data.isAtLeastInstructor" />
->>>>>>> 18cdccf4
+                    <dd id="detail-value-{{ detail.title }}">
+                        <jhi-iris-enabled [exercise]="detail.data.exercise" [irisSubSettingsType]="detail.data.subSettingsType" [disabled]="detail.data.disabled" />
                     </dd>
                 }
                 @case (DetailType.ModelingEditor) {
