@if (headlines?.length && headlines.length > 1) {
    <jhi-detail-overview-navigation-bar [sectionHeadlines]="headlines" />
}
@for (section of sections; track section) {
    <h3 class="section-headline" [id]="headlinesRecord[section.headline]">{{ section.headline | artemisTranslate }}</h3>
    <dl>
        @for (detail of section.details; track detail) {
            @if (detail !== false && detail !== undefined) {
                @if (detail.title) {
                    <dt id="detail-title-{{ detail.title }}">
                        <span>{{ detail.title | artemisTranslate: detail.titleTranslationProps }}</span>
                        @if (detail.titleHelpText) {
                            <jhi-help-icon text="{{ detail.titleHelpText }}" />
                        }
                    </dt>
                }
                @switch (detail.type) {
                    @case (DetailType.Text) {
                        <dd id="detail-value-{{ detail.title }}">
                            @if (detail.data.text) {
                                {{ detail.data.text }}
                            } @else {
                                <ng-container *ngTemplateOutlet="noData" />
                            }
                        </dd>
                    }
                    @case (DetailType.Date) {
                        <dd id="detail-value-{{ detail.title }}">
                            @if (detail.data.date) {
                                {{ detail.data.date | artemisDate }}
                            } @else {
                                <ng-container *ngTemplateOutlet="noData" />
                            }
                        </dd>
                    }
                    @case (DetailType.Link) {
                        <dd id="detail-value-{{ detail.title }}">
                            @if (detail.data.text) {
                                @if (detail.data.routerLink?.length) {
                                    <a [routerLink]="detail.data.routerLink" [queryParams]="detail.data.queryParams">
                                        {{ detail.data.text }}
                                    </a>
                                } @else if (detail.data.href) {
                                    <a href="{{ detail.data.href }}">
                                        {{ detail.data.text }}
                                    </a>
                                } @else {
                                    <span>{{ detail.data.text }}</span>
                                }
<<<<<<< HEAD
                                <a [href]="routerLink + '/repository/' + detail.data.type" class="btn btn-sm btn-primary ms-2">
                                    <fa-icon [icon]="faCodeBranch" />
                                    <span jhiTranslate="artemisApp.exerciseActions.openRepository">Open Repository</span>
                                </a>
                            </div>
                        } @else {
                            <ng-container *ngTemplateOutlet="noData" />
                        }
                    </dd>
                }
                @case (DetailType.ProgrammingAuxiliaryRepositoryButtons) {
                    <dd id="detail-value-{{ detail.title }}">
                        <ul>
                            @for (auxiliaryRepository of detail.data.auxiliaryRepositories; track auxiliaryRepository) {
                                @if (auxiliaryRepository.id && auxiliaryRepository.repositoryUri && detail.data.exerciseId) {
                                    <li>
                                        <span>Repository: {{ auxiliaryRepository.name }}</span>
                                        <jhi-clone-repo-button class="ms-2" [smallButtons]="true" [repositoryUri]="auxiliaryRepository.repositoryUri" />
                                        <jhi-programming-exercise-instructor-repo-download
                                            class="ms-2"
                                            [exerciseId]="detail.data.exerciseId"
                                            [repositoryType]="'AUXILIARY'"
                                            [auxiliaryRepositoryId]="auxiliaryRepository.id"
=======
                            } @else {
                                <ng-container *ngTemplateOutlet="noData" />
                            }
                        </dd>
                    }
                    @case (DetailType.Boolean) {
                        <dd id="detail-value-{{ detail.title }}">
                            <jhi-checklist-check [checkAttribute]="detail.data.boolean" />
                        </dd>
                    }
                    @case (DetailType.ProgrammingRepositoryButtons) {
                        <dd id="detail-value-{{ detail.title }}">
                            @if (detail.data.participation?.repositoryUri && detail.data.exerciseId) {
                                <div class="clone-buttons">
                                    <jhi-clone-repo-button [smallButtons]="true" [repositoryUri]="detail.data.participation?.repositoryUri!" />
                                    <jhi-programming-exercise-instructor-repo-download class="ms-2" [exerciseId]="detail.data.exerciseId" [repositoryType]="detail.data.type" />
                                    @if (detail.data.showOpenLink) {
                                        <a [href]="detail.data.participation?.repositoryUri!" target="”_blank”" class="btn btn-sm btn-info ms-2">
                                            <fa-icon [icon]="faArrowUpRightFromSquare" />
                                            <span jhiTranslate="artemisApp.programmingExercise.openRepository">Open Repository</span>
                                        </a>
                                    }
                                </div>
                            } @else {
                                <ng-container *ngTemplateOutlet="noData" />
                            }
                        </dd>
                    }
                    @case (DetailType.ProgrammingAuxiliaryRepositoryButtons) {
                        <dd id="detail-value-{{ detail.title }}">
                            <ul>
                                @for (auxiliaryRepository of detail.data.auxiliaryRepositories; track auxiliaryRepository) {
                                    @if (auxiliaryRepository.id && auxiliaryRepository.repositoryUri && detail.data.exerciseId) {
                                        <li>
                                            <span>Repository: {{ auxiliaryRepository.name }}</span>
                                            <jhi-clone-repo-button class="ms-2" [smallButtons]="true" [repositoryUri]="auxiliaryRepository.repositoryUri" />
                                            <jhi-programming-exercise-instructor-repo-download
                                                class="ms-2"
                                                [exerciseId]="detail.data.exerciseId"
                                                [repositoryType]="'AUXILIARY'"
                                                [auxiliaryRepositoryId]="auxiliaryRepository.id"
                                            />
                                            @if (detail.data.showOpenLink) {
                                                <a [href]="auxiliaryRepository.repositoryUri" target="”_blank”" class="btn btn-sm btn-info ms-2">
                                                    <fa-icon [icon]="faArrowUpRightFromSquare" />
                                                    <span jhiTranslate="artemisApp.programmingExercise.openRepository">Open Repository</span>
                                                </a>
                                            }
                                            <div class="auxiliaryRepositoryDescription">
                                                @if (auxiliaryRepository.checkoutDirectory) {
                                                    <span>Checkout Directory: {{ auxiliaryRepository.checkoutDirectory }} </span>
                                                } @else {
                                                    <fa-icon [icon]="faExclamationTriangle" class="text-warning me-1" [ngbTooltip]="noCheckoutDirectorySetTooltip" />
                                                    <span jhiTranslate="artemisApp.programmingExercise.noCheckoutDirectorySet">Checkout Directory was not set</span>
                                                }
                                                <ng-template #noCheckoutDirectorySetTooltip>
                                                    <span jhiTranslate="artemisApp.programmingExercise.noCheckoutDirectorySetTooltip"></span>
                                                </ng-template>
                                            </div>
                                        </li>
                                    }
                                }
                            </ul>
                        </dd>
                    }
                    @case (DetailType.ProgrammingTestStatus) {
                        <dd id="detail-value-{{ detail.title }}">
                            @if (detail.data.participation) {
                                <div class="d-flex align-items-center">
                                    @if (!detail.data.loading) {
                                        <jhi-updating-result
                                            [exercise]="detail.data.exercise"
                                            [participation]="detail.data.participation"
                                            [showUngradedResults]="true"
                                            [personalParticipation]="false"
                                            [short]="false"
                                            (onParticipationChange)="detail.data.onParticipationChange()"
                                            class="me-2"
>>>>>>> 19b2c5c5
                                        />
                                    }
                                    @if (detail.data.participation.results?.length) {
                                        <jhi-programming-exercise-instructor-status
                                            class="repository-status-icon me-2"
                                            [participationType]="detail.data.type"
                                            [participation]="detail.data.participation"
                                            [exercise]="detail.data.exercise"
                                        />
                                        @if (detail.data.exercise.isAtLeastEditor) {
                                            <jhi-programming-exercise-instructor-trigger-build-button
                                                [exercise]="detail.data.exercise"
                                                [participation]="detail.data.participation"
                                            />
                                        }
                                    }
                                    @if (detail.data.exercise.isAtLeastEditor && detail.data.participation.id) {
                                        <a [routerLink]="detail.data.submissionRouterLink" [queryParams]="{ isTmpOrSolutionProgrParticipation: true }" class="ms-2">
                                            @switch (detail.data.type) {
                                                @case (ProgrammingExerciseParticipationType.TEMPLATE) {
                                                    <span jhiTranslate="artemisApp.programmingExercise.detail.showTemplateSubmissions">Show Template Submissions</span>
                                                }
                                                @case (ProgrammingExerciseParticipationType.SOLUTION) {
                                                    <span jhiTranslate="artemisApp.programmingExercise.detail.showSolutionSubmissions">Show Solution Submissions</span>
                                                }
                                            }
                                        </a>
                                    }
                                </div>
                            }
                        </dd>
                    }
                    @case (DetailType.ProgrammingDiffReport) {
                        <dd id="detail-value-{{ detail.title }}">
                            <div class="fw-bold">
                                <jhi-git-diff-line-stat
                                    [addedLineCount]="detail.data.addedLineCount"
                                    [removedLineCount]="detail.data.removedLineCount"
                                    ngbTooltip="{{ 'artemisApp.programmingExercise.diffReport.lineStatTooltipDetailPage' | artemisTranslate }}"
                                />
                                @if (detail.data.addedLineCount > 0 || detail.data.removedLineCount > 0) {
                                    <jhi-button
                                        [featureToggle]="FeatureToggle.ProgrammingExercises"
                                        [isLoading]="detail.data.isLoadingDiffReport ?? false"
                                        [btnSize]="ButtonSize.SMALL"
                                        [icon]="faEye"
                                        [title]="'artemisApp.programmingExercise.diffReport.button'"
                                        [tooltip]="'artemisApp.programmingExercise.diffReport.tooltip'"
                                        (onClick)="showGitDiff(detail.data.gitDiffReport)"
                                        class="ms-2"
                                    />
                                }
                            </div>
                        </dd>
                    }
                    @case (DetailType.ProgrammingProblemStatement) {
                        @if (detail.data.exercise?.templateParticipation) {
                            <dd class="p-3 border" id="detail-value-{{ detail.title }}">
                                <jhi-programming-exercise-instructions
                                    [exercise]="detail.data.exercise"
                                    [participation]="detail.data.exercise.templateParticipation!"
                                    [personalParticipation]="true"
                                />
                            </dd>
                        }
                    }
                    @case (DetailType.ProgrammingTimeline) {
                        <dd id="detail-value-{{ detail.title }}">
                            <jhi-programming-exercise-lifecycle [isExamMode]="detail.data.isExamMode ?? false" [exercise]="detail.data.exercise" [readOnly]="true" />
                        </dd>
                    }
                    @case (DetailType.Markdown) {
                        <dd id="detail-value-{{ detail.title }}">
                            @if (detail.data.innerHtml) {
                                <div class="p-3 border markdown-preview" [innerHTML]="detail.data.innerHtml"></div>
                            } @else {
                                <ng-container *ngTemplateOutlet="noData" />
                            }
                        </dd>
                    }
                    @case (DetailType.GradingCriteria) {
                        <dd class="col-md-6 mt-4" id="detail-value-{{ detail.title }}">
                            <jhi-structured-grading-instructions-assessment-layout [readonly]="true" [criteria]="detail.data.gradingCriteria || []" />
                        </dd>
                    }
                    @case (DetailType.ProgrammingBuildStatistics) {
                        <dd id="detail-value-{{ detail.title }}">
                            <table class="table table-striped">
                                <thead>
                                    <tr>
                                        <th jhiTranslate="artemisApp.programmingExercise.buildLogStatistics.numberOfBuilds"># Builds</th>
                                        <th jhiTranslate="artemisApp.programmingExercise.buildLogStatistics.agentSetupDuration">Docker Setup</th>
                                        <th jhiTranslate="artemisApp.programmingExercise.buildLogStatistics.testDuration">Test Execution</th>
                                        <th jhiTranslate="artemisApp.programmingExercise.buildLogStatistics.scaDuration">Static Code Analysis</th>
                                        <th jhiTranslate="artemisApp.programmingExercise.buildLogStatistics.totalJobDuration">Total Job Duration</th>
                                        <th jhiTranslate="artemisApp.programmingExercise.buildLogStatistics.dependenciesDownloadedCount">Number of downloaded dependencies</th>
                                    </tr>
                                </thead>
                                <tbody>
                                    <tr>
                                        <td>{{ detail.data.buildLogStatistics.buildCount ?? 0 }}</td>
                                        <td>
                                            {{
                                                detail.data.buildLogStatistics.agentSetupDuration
                                                    ? (detail.data.buildLogStatistics.agentSetupDuration | number: '1.2-2') + 's'
                                                    : '-'
                                            }}
                                        </td>
                                        <td>
                                            {{ detail.data.buildLogStatistics.testDuration ? (detail.data.buildLogStatistics.testDuration | number: '1.2-2') + 's' : '-' }}
                                        </td>
                                        <td>
                                            {{ detail.data.buildLogStatistics.scaDuration ? (detail.data.buildLogStatistics.scaDuration | number: '1.2-2') + 's' : '-' }}
                                        </td>
                                        <td>
                                            {{ detail.data.buildLogStatistics.totalJobDuration ? (detail.data.buildLogStatistics.totalJobDuration | number: '1.2-2') + 's' : '-' }}
                                        </td>
                                        <td>{{ detail.data.buildLogStatistics.dependenciesDownloadedCount ?? '-' }}</td>
                                    </tr>
                                </tbody>
                            </table>
                        </dd>
                    }
                    @case (DetailType.ProgrammingIrisEnabled) {
                        <dd id="detail-value-{{ detail.title }}">
                            <jhi-iris-enabled
                                [exercise]="detail.data.exercise"
                                [course]="detail.data.course"
                                [irisSubSettingsType]="detail.data.subSettingsType"
                                [disabled]="detail.data.disabled"
                            />
                        </dd>
                    }
                    @case (DetailType.ModelingEditor) {
                        <dd id="detail-value-{{ detail.title }}">
                            @if (!!detail.data.umlModel?.elements?.length && detail.data.isApollonProfileActive) {
                                <button
                                    (click)="downloadApollonDiagramAsPDf(detail.data.umlModel, detail.data.title)"
                                    class="btn btn-primary m-2"
                                    jhiTranslate="entity.action.export"
                                >
                                    Export
                                </button>
                            }
                            @if (!isEmpty(detail.data.umlModel?.elements) && detail.data.diagramType && detail.data.umlModel) {
                                <jhi-modeling-editor
                                    class="editor-outline-background"
                                    [readOnly]="true"
                                    [diagramType]="detail.data.diagramType"
                                    [umlModel]="detail.data.umlModel"
                                />
                            } @else {
                                <ng-container *ngTemplateOutlet="noData" />
                            }
                        </dd>
                    }
                }
            }
        }
    </dl>
    <ng-template #noData><span>-</span></ng-template>
}<|MERGE_RESOLUTION|>--- conflicted
+++ resolved
@@ -47,31 +47,6 @@
                                 } @else {
                                     <span>{{ detail.data.text }}</span>
                                 }
-<<<<<<< HEAD
-                                <a [href]="routerLink + '/repository/' + detail.data.type" class="btn btn-sm btn-primary ms-2">
-                                    <fa-icon [icon]="faCodeBranch" />
-                                    <span jhiTranslate="artemisApp.exerciseActions.openRepository">Open Repository</span>
-                                </a>
-                            </div>
-                        } @else {
-                            <ng-container *ngTemplateOutlet="noData" />
-                        }
-                    </dd>
-                }
-                @case (DetailType.ProgrammingAuxiliaryRepositoryButtons) {
-                    <dd id="detail-value-{{ detail.title }}">
-                        <ul>
-                            @for (auxiliaryRepository of detail.data.auxiliaryRepositories; track auxiliaryRepository) {
-                                @if (auxiliaryRepository.id && auxiliaryRepository.repositoryUri && detail.data.exerciseId) {
-                                    <li>
-                                        <span>Repository: {{ auxiliaryRepository.name }}</span>
-                                        <jhi-clone-repo-button class="ms-2" [smallButtons]="true" [repositoryUri]="auxiliaryRepository.repositoryUri" />
-                                        <jhi-programming-exercise-instructor-repo-download
-                                            class="ms-2"
-                                            [exerciseId]="detail.data.exerciseId"
-                                            [repositoryType]="'AUXILIARY'"
-                                            [auxiliaryRepositoryId]="auxiliaryRepository.id"
-=======
                             } @else {
                                 <ng-container *ngTemplateOutlet="noData" />
                             }
@@ -94,6 +69,10 @@
                                             <span jhiTranslate="artemisApp.programmingExercise.openRepository">Open Repository</span>
                                         </a>
                                     }
+                                    <a [href]="routerLink + '/repository/' + detail.data.type" class="btn btn-sm btn-primary ms-2">
+                                        <fa-icon [icon]="faCodeBranch" />
+                                        <span jhiTranslate="artemisApp.exerciseActions.openRepository">Open Repository</span>
+                                    </a>
                                 </div>
                             } @else {
                                 <ng-container *ngTemplateOutlet="noData" />
@@ -150,7 +129,6 @@
                                             [short]="false"
                                             (onParticipationChange)="detail.data.onParticipationChange()"
                                             class="me-2"
->>>>>>> 19b2c5c5
                                         />
                                     }
                                     @if (detail.data.participation.results?.length) {
