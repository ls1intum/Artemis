@if (headlines?.length && headlines.length > 1) {
    <jhi-detail-overview-navigation-bar [sectionHeadlines]="headlines" />
}
@for (section of sections; track section) {
    <h3 class="section-headline" [id]="headlinesRecord[section.headline]">{{ section.headline | artemisTranslate }}</h3>
    <dl>
        @for (detail of section.details; track detail) {
<<<<<<< HEAD
            @if (detail) {
=======
            @if (!!detail) {
>>>>>>> 4f4165d9
                @if (detail.title) {
                    <dt id="detail-title-{{ detail.title }}">
                        <span>{{ detail.title | artemisTranslate: detail.titleTranslationProps }}</span>
                        @if (detail.titleHelpText) {
                            <jhi-help-icon text="{{ detail.titleHelpText }}" />
                        }
                    </dt>
                }
                @switch (detail.type) {
                    @case (DetailType.Text) {
                        <dd id="detail-value-{{ detail.title }}">
                            @if (detail.data.text) {
                                {{ detail.data.text }}
                            } @else {
                                <ng-container *ngTemplateOutlet="noData" />
                            }
                        </dd>
                    }
                    @case (DetailType.Date) {
                        <dd id="detail-value-{{ detail.title }}">
                            @if (detail.data.date) {
                                {{ detail.data.date | artemisDate }}
                            } @else {
                                <ng-container *ngTemplateOutlet="noData" />
                            }
                        </dd>
                    }
                    @case (DetailType.Link) {
                        <dd id="detail-value-{{ detail.title }}">
                            @if (detail.data.text) {
                                @if (detail.data.routerLink?.length) {
                                    <a [routerLink]="detail.data.routerLink" [queryParams]="detail.data.queryParams">
                                        {{ detail.data.text }}
                                    </a>
                                } @else if (detail.data.href) {
                                    <a href="{{ detail.data.href }}">
                                        {{ detail.data.text }}
                                    </a>
                                } @else {
                                    <span>{{ detail.data.text }}</span>
                                }
                            } @else {
                                <ng-container *ngTemplateOutlet="noData" />
                            }
                        </dd>
                    }
                    @case (DetailType.Boolean) {
                        <dd id="detail-value-{{ detail.title }}">
                            <jhi-checklist-check [checkAttribute]="detail.data.boolean" />
                        </dd>
                    }
                    @case (DetailType.ProgrammingRepositoryButtons) {
                        <dd id="detail-value-{{ detail.title }}">
                            @if (detail.data.participation?.repositoryUri && detail.data.exerciseId) {
                                <div class="clone-buttons">
                                    <jhi-clone-repo-button [smallButtons]="true" [repositoryUri]="detail.data.participation?.repositoryUri!" />
                                    <jhi-programming-exercise-instructor-repo-download class="ms-2" [exerciseId]="detail.data.exerciseId" [repositoryType]="detail.data.type" />
                                    @if (detail.data.showOpenLink) {
                                        <a [href]="detail.data.participation?.repositoryUri!" target="”_blank”" class="btn btn-sm btn-info ms-2">
                                            <fa-icon [icon]="faArrowUpRightFromSquare" />
                                            <span jhiTranslate="artemisApp.programmingExercise.openRepository">Open Repository</span>
                                        </a>
                                    }
                                </div>
                            } @else {
                                <ng-container *ngTemplateOutlet="noData" />
                            }
                        </dd>
                    }
                    @case (DetailType.ProgrammingAuxiliaryRepositoryButtons) {
                        <dd id="detail-value-{{ detail.title }}">
                            <ul>
                                @for (auxiliaryRepository of detail.data.auxiliaryRepositories; track auxiliaryRepository) {
                                    @if (auxiliaryRepository.id && auxiliaryRepository.repositoryUri && detail.data.exerciseId) {
                                        <li>
                                            <span>Repository: {{ auxiliaryRepository.name }}</span>
                                            <jhi-clone-repo-button class="ms-2" [smallButtons]="true" [repositoryUri]="auxiliaryRepository.repositoryUri" />
                                            <jhi-programming-exercise-instructor-repo-download
                                                class="ms-2"
                                                [exerciseId]="detail.data.exerciseId"
                                                [repositoryType]="'AUXILIARY'"
                                                [auxiliaryRepositoryId]="auxiliaryRepository.id"
                                            />
                                            @if (detail.data.showOpenLink) {
                                                <a [href]="auxiliaryRepository.repositoryUri" target="”_blank”" class="btn btn-sm btn-info ms-2">
                                                    <fa-icon [icon]="faArrowUpRightFromSquare" />
                                                    <span jhiTranslate="artemisApp.programmingExercise.openRepository">Open Repository</span>
                                                </a>
                                            }
                                            <div class="auxiliaryRepositoryDescription">
                                                @if (auxiliaryRepository.checkoutDirectory) {
                                                    <span>Checkout Directory: {{ auxiliaryRepository.checkoutDirectory }} </span>
                                                } @else {
                                                    <fa-icon [icon]="faExclamationTriangle" class="text-warning me-1" [ngbTooltip]="noCheckoutDirectorySetTooltip" />
                                                    <span jhiTranslate="artemisApp.programmingExercise.noCheckoutDirectorySet">Checkout Directory was not set</span>
                                                }
                                                <ng-template #noCheckoutDirectorySetTooltip>
                                                    <span jhiTranslate="artemisApp.programmingExercise.noCheckoutDirectorySetTooltip"></span>
                                                </ng-template>
                                            </div>
                                        </li>
                                    }
                                }
                            </ul>
                        </dd>
                    }
                    @case (DetailType.ProgrammingTestStatus) {
                        <dd id="detail-value-{{ detail.title }}">
                            @if (detail.data.participation) {
                                <div class="d-flex align-items-center">
                                    @if (!detail.data.loading) {
                                        <jhi-updating-result
                                            [exercise]="detail.data.exercise"
                                            [participation]="detail.data.participation"
                                            [showUngradedResults]="true"
                                            [personalParticipation]="false"
                                            [short]="false"
                                            (onParticipationChange)="detail.data.onParticipationChange()"
                                            class="me-2"
                                        />
                                    }
                                    @if (detail.data.participation.results?.length) {
                                        <jhi-programming-exercise-instructor-status
                                            class="repository-status-icon me-2"
                                            [participationType]="detail.data.type"
                                            [participation]="detail.data.participation"
                                            [exercise]="detail.data.exercise"
                                        />
                                        @if (detail.data.exercise.isAtLeastEditor) {
                                            <jhi-programming-exercise-instructor-trigger-build-button
                                                [exercise]="detail.data.exercise"
                                                [participation]="detail.data.participation"
                                            />
                                        }
                                    }
                                    @if (detail.data.exercise.isAtLeastEditor && detail.data.participation.id) {
                                        <a [routerLink]="detail.data.submissionRouterLink" [queryParams]="{ isTmpOrSolutionProgrParticipation: true }" class="ms-2">
                                            @switch (detail.data.type) {
                                                @case (ProgrammingExerciseParticipationType.TEMPLATE) {
                                                    <span jhiTranslate="artemisApp.programmingExercise.detail.showTemplateSubmissions">Show Template Submissions</span>
                                                }
                                                @case (ProgrammingExerciseParticipationType.SOLUTION) {
                                                    <span jhiTranslate="artemisApp.programmingExercise.detail.showSolutionSubmissions">Show Solution Submissions</span>
                                                }
                                            }
                                        </a>
                                    }
                                </div>
                            }
                        </dd>
                    }
                    @case (DetailType.ProgrammingDiffReport) {
                        <dd id="detail-value-{{ detail.title }}">
                            <div class="fw-bold">
                                <jhi-git-diff-line-stat
                                    [addedLineCount]="detail.data.addedLineCount"
                                    [removedLineCount]="detail.data.removedLineCount"
                                    ngbTooltip="{{ 'artemisApp.programmingExercise.diffReport.lineStatTooltipDetailPage' | artemisTranslate }}"
                                />
                                @if (detail.data.addedLineCount > 0 || detail.data.removedLineCount > 0) {
                                    <jhi-button
                                        [featureToggle]="FeatureToggle.ProgrammingExercises"
                                        [isLoading]="detail.data.isLoadingDiffReport ?? false"
                                        [btnSize]="ButtonSize.SMALL"
                                        [icon]="faEye"
                                        [title]="'artemisApp.programmingExercise.diffReport.button'"
                                        [tooltip]="'artemisApp.programmingExercise.diffReport.tooltip'"
                                        (onClick)="showGitDiff(detail.data.gitDiffReport)"
                                        class="ms-2"
                                    />
                                }
                            </div>
                        </dd>
                    }
                    @case (DetailType.ProgrammingProblemStatement) {
                        @if (detail.data.exercise?.templateParticipation) {
                            <dd class="p-3 border" id="detail-value-{{ detail.title }}">
                                <jhi-programming-exercise-instructions
                                    [exercise]="detail.data.exercise"
                                    [participation]="detail.data.exercise.templateParticipation!"
                                    [personalParticipation]="true"
                                />
                            </dd>
                        }
                    }
                    @case (DetailType.ProgrammingTimeline) {
                        <dd id="detail-value-{{ detail.title }}">
                            <jhi-programming-exercise-lifecycle [isExamMode]="detail.data.isExamMode ?? false" [exercise]="detail.data.exercise" [readOnly]="true" />
                        </dd>
                    }
                    @case (DetailType.Markdown) {
                        <dd id="detail-value-{{ detail.title }}">
                            @if (detail.data.innerHtml) {
                                <div class="p-3 border markdown-preview" [innerHTML]="detail.data.innerHtml"></div>
                            } @else {
                                <ng-container *ngTemplateOutlet="noData" />
                            }
                        </dd>
                    }
                    @case (DetailType.GradingCriteria) {
                        <dd class="col-md-6 mt-4" id="detail-value-{{ detail.title }}">
                            <jhi-structured-grading-instructions-assessment-layout [readonly]="true" [criteria]="detail.data.gradingCriteria || []" />
                        </dd>
                    }
                    @case (DetailType.ProgrammingBuildStatistics) {
                        <dd id="detail-value-{{ detail.title }}">
                            <table class="table table-striped">
                                <thead>
                                    <tr>
                                        <th jhiTranslate="artemisApp.programmingExercise.buildLogStatistics.numberOfBuilds"># Builds</th>
                                        <th jhiTranslate="artemisApp.programmingExercise.buildLogStatistics.agentSetupDuration">Docker Setup</th>
                                        <th jhiTranslate="artemisApp.programmingExercise.buildLogStatistics.testDuration">Test Execution</th>
                                        <th jhiTranslate="artemisApp.programmingExercise.buildLogStatistics.scaDuration">Static Code Analysis</th>
                                        <th jhiTranslate="artemisApp.programmingExercise.buildLogStatistics.totalJobDuration">Total Job Duration</th>
                                        <th jhiTranslate="artemisApp.programmingExercise.buildLogStatistics.dependenciesDownloadedCount">Number of downloaded dependencies</th>
                                    </tr>
                                </thead>
                                <tbody>
                                    <tr>
                                        <td>{{ detail.data.buildLogStatistics.buildCount ?? 0 }}</td>
                                        <td>
                                            {{
                                                detail.data.buildLogStatistics.agentSetupDuration
                                                    ? (detail.data.buildLogStatistics.agentSetupDuration | number: '1.2-2') + 's'
                                                    : '-'
                                            }}
                                        </td>
                                        <td>
                                            {{ detail.data.buildLogStatistics.testDuration ? (detail.data.buildLogStatistics.testDuration | number: '1.2-2') + 's' : '-' }}
                                        </td>
                                        <td>
                                            {{ detail.data.buildLogStatistics.scaDuration ? (detail.data.buildLogStatistics.scaDuration | number: '1.2-2') + 's' : '-' }}
                                        </td>
                                        <td>
                                            {{ detail.data.buildLogStatistics.totalJobDuration ? (detail.data.buildLogStatistics.totalJobDuration | number: '1.2-2') + 's' : '-' }}
                                        </td>
                                        <td>{{ detail.data.buildLogStatistics.dependenciesDownloadedCount ?? '-' }}</td>
                                    </tr>
                                </tbody>
                            </table>
                        </dd>
                    }
                    @case (DetailType.ProgrammingIrisEnabled) {
                        <dd id="detail-value-{{ detail.title }}">
                            <jhi-iris-enabled
                                [exercise]="detail.data.exercise"
                                [course]="detail.data.course"
                                [irisSubSettingsType]="detail.data.subSettingsType"
                                [disabled]="detail.data.disabled"
                            />
                        </dd>
                    }
                    @case (DetailType.ModelingEditor) {
                        <dd id="detail-value-{{ detail.title }}">
                            @if (!!detail.data.umlModel?.elements?.length && detail.data.isApollonProfileActive) {
                                <button
                                    (click)="downloadApollonDiagramAsPDf(detail.data.umlModel, detail.data.title)"
                                    class="btn btn-primary m-2"
                                    jhiTranslate="entity.action.export"
                                >
                                    Export
                                </button>
                            }
                            @if (!isEmpty(detail.data.umlModel?.elements) && detail.data.diagramType && detail.data.umlModel) {
                                <jhi-modeling-editor
                                    class="editor-outline-background"
                                    [readOnly]="true"
                                    [diagramType]="detail.data.diagramType"
                                    [umlModel]="detail.data.umlModel"
                                />
                            } @else {
                                <ng-container *ngTemplateOutlet="noData" />
                            }
                        </dd>
                    }
                }
            }
        }
    </dl>
    <ng-template #noData><span>-</span></ng-template>
}<|MERGE_RESOLUTION|>--- conflicted
+++ resolved
@@ -5,11 +5,7 @@
     <h3 class="section-headline" [id]="headlinesRecord[section.headline]">{{ section.headline | artemisTranslate }}</h3>
     <dl>
         @for (detail of section.details; track detail) {
-<<<<<<< HEAD
-            @if (detail) {
-=======
             @if (!!detail) {
->>>>>>> 4f4165d9
                 @if (detail.title) {
                     <dt id="detail-title-{{ detail.title }}">
                         <span>{{ detail.title | artemisTranslate: detail.titleTranslationProps }}</span>
