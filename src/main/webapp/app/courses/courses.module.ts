--- conflicted
+++ resolved
@@ -6,12 +6,7 @@
 import { CourseComponent, CourseExerciseService, CourseScoreCalculationService, CourseService } from '../entities/course';
 import { JhiAlertService } from 'ng-jhipster';
 import { CoursesComponent } from './courses.component';
-<<<<<<< HEAD
-import { JhiResultDetailComponent, ResultComponent, SafeHtmlPipe } from './results/result.component';
 import { ExerciseListComponent, ShowExercisePipe } from './exercises/exercise-list.component';
-=======
-import { ExerciseListComponent, IsNotOverduePipe } from './exercises/exercise-list.component';
->>>>>>> 21ebdf88
 import { RepositoryService } from '../entities/repository/repository.service';
 import { ResultService } from '../entities/result';
 import { HomeComponent } from '../home';
@@ -34,15 +29,10 @@
     declarations: [
         CoursesComponent,
         ExerciseListComponent,
-<<<<<<< HEAD
-        ShowExercisePipe,
-        SafeHtmlPipe
+        ShowExercisePipe
     ],
     exports: [
         ResultComponent
-=======
-        IsNotOverduePipe
->>>>>>> 21ebdf88
     ],
     entryComponents: [
         HomeComponent,
