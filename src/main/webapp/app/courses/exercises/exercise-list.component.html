<jhi-alert></jhi-alert>
<p class="text-center text-muted" [hidden]="exercises.length !== 0">There are no available exercises for this
    course.</p>
<div class="table-responsive">
    <table class="table exercise-table" [hidden]="exercises.length === 0">
        <thead>
        <tr>
            <th class="col-xs-3">Exercise</th>
            <th class="col-xs-2">Due date</th>
            <th class="col-xs-6">Results</th>
            <th class="col-xs-1">Actions</th>
        </tr>
        </thead>
        <tbody>
        <tr [hidden]="showInactiveExercises || numOfInactiveExercises === 0">
            <td colspan="4" [ngSwitch]="numOfInactiveExercises === 1">
                <a *ngSwitchCase="true" (click)="toggleshowInactiveExercises()">Show one overdue exercise</a>
                <a *ngSwitchCase="false" (click)="toggleshowInactiveExercises()">Show {{numOfInactiveExercises}} overdue
                    exercises</a>
            </td>
        </tr>

        <tr *ngFor="let exercise of exercises | showExercise:showInactiveExercises">
            <td>
                <span class="badge badge-success" [hidden]="!exercise.isActiveQuiz">Live</span>
                <span>{{exercise.title}}</span>
<<<<<<< HEAD
                <a class="text-primary" *ngIf="exercise.isAtLeastTutor"><i class="fa fa-info-circle fa-fw"
                                                                           routerLink="/course/{{exercise.course.id}}/exercise/{{exercise.id}}/dashboard"
                                                                           routerLinkActive="active"></i></a>
                <a class="text-primary" *ngIf="exercise.isAtLeastTutor"><i *ngIf="exercise.type === MODELING"
                                                                           class="fa fa-graduation-cap fa-fw"
                                                                           routerLink="/course/{{exercise.course.id}}/exercise/{{exercise.id}}/assessment"
                                                                           routerLinkActive="active"></i></a>
=======
                <a class="text-primary" *ngIf="exercise.isAtLeastTutor">
                    <i class="fa fa-info-circle fa-fw" routerLink="/course/{{exercise.course.id}}/exercise/{{exercise.id}}/dashboard" routerLinkActive="active"></i></a>
                <a class="text-primary" *ngIf="exercise.isAtLeastTutor">
                    <i *ngIf="exercise.type === MODELING" class="fa fa-graduation-cap fa-fw" routerLink="/course/{{exercise.course.id}}/exercise/{{exercise.id}}/assessment" routerLinkActive="active"></i></a>
                <a class="text-primary" *ngIf="exercise.isAtLeastTutor">
                    <i *ngIf="exercise.type === TEXT" class="fa fa-graduation-cap fa-fw" routerLink="/text/{{exercise.id}}/assessment" routerLinkActive="active"></i></a>
>>>>>>> c0fbcf89
                <a class="text-primary" *ngIf="exercise.isAtLeastTutor"><i *ngIf="exercise.type === MODELING"
                                                                           class="fa fa-pie-chart fa-fw"
                                                                           routerLink="/course/{{exercise.course.id}}/exercise/{{exercise.id}}/statistics"
                                                                           routerLinkActive="active"></i></a>
                <span class="badge badge-warning" *ngIf="!exercise.visibleToStudents" placement="right"
                      ngbTooltip="Only visible to teaching assistants and instructors. Release date: {{exercise.releaseDate | date:'MMM d, y H:mm'}}">
                    Not Released</span>
            </td>
            <td>
                <span placement="right" [hidden]="!exercise.dueDate"
                      ngbTooltip="{{exercise.dueDate | date:'MMM d, y H:mm'}}">{{exercise.dueDate | amTimeAgo}}</span>
            </td>
            <td [ngSwitch]="exercise.participationStatus">
                <span class="text-muted" *ngSwitchCase="'uninitialized'">You have not started this exercise yet.</span>
                <span *ngSwitchCase="'initialized'"><jhi-result
                    [participation]="exercise.participations[0]"></jhi-result></span>
                <span *ngSwitchCase="'inactive'"><jhi-result [participation]="exercise.participations[0]"></jhi-result></span>
                <span class="text-muted" *ngSwitchCase="'quiz-not-started'">The quiz hasn't started yet.</span>
                <span class="text-muted" *ngSwitchCase="'quiz-uninitialized'">You have not started this quiz yet.</span>
                <span class="text-muted" *ngSwitchCase="'quiz-not-participated'">You have not participated in this live quiz.</span>
                <span class="text-muted"
                      *ngSwitchCase="'quiz-active'">You are currently participating in this quiz.</span>
                <span class="text-muted" *ngSwitchCase="'quiz-submitted'">You have already submitted. Wait for the quiz to end to see results.</span>
<<<<<<< HEAD
                <span *ngSwitchCase="'quiz-finished'"><jhi-result
                    [participation]="exercise.participations[0]"></jhi-result></span>
                <span *ngSwitchCase="'modeling-exercise'"><jhi-result
                    [participation]="exercise.participations[0]"></jhi-result></span>
=======
                <span *ngSwitchCase="'quiz-finished'"><jhi-result [participation]="exercise.participations[0]"></jhi-result></span>
                <span *ngSwitchCase="'modeling-exercise'"><jhi-result [participation]="exercise.participations[0]"></jhi-result></span>
                <span *ngSwitchCase="'text-exercise'"><jhi-result [participation]="exercise.participations[0]"></jhi-result></span>
>>>>>>> c0fbcf89
            </td>
            <td class="text-center" [ngSwitch]="exercise.participationStatus">
                <button class="btn btn-primary btn-sm btn-block" id="btn-student-action"
                        *ngSwitchCase="'uninitialized'"
                        (click)="startExercise(exercise)"
                        [disabled]="exercise.loading">
                    <span [hidden]="exercise.loading"><i class="fa fa-play-circle fa-fw"></i>&nbsp;<span
                        class="d-none d-md-inline">Start exercise</span></span>
                    <i class="fa fa-circle-o-notch fa-spin" [hidden]="!exercise.loading"></i>
                </button>
                <button class="btn btn-primary btn-sm btn-block"
                        *ngSwitchCase="'inactive'"
                        (click)="resumeExercise(exercise)"
                        [disabled]="exercise.loading">
                    <span [hidden]="exercise.loading"><i class="fa fa-play-circle fa-fw"></i>&nbsp;<span
                        class="d-none d-md-inline">Resume exercise</span></span>
                    <i [hidden]="!exercise.loading" class="fa fa-circle-o-notch fa-spin"></i>
                </button>
                <div *ngSwitchCase="'initialized'">
                    <div
                        *ngIf="exercise.type === PROGRAMMING && exercise.participations && exercise.participations.length > 0">
                        <a routerLink="/editor/{{exercise.participations[0].id}}" routerLinkActive="active"
                           class="btn btn-primary btn-sm btn-block" id="btn-online-editor"
                           *ngIf="exercise.allowOnlineEditor">
                            <i class="fa fa-folder-open fa-fw"></i>&nbsp;<span
                            class="d-none d-md-inline">Open exercise</span></a>
                        <ng-template #popContent>
                            <p>Clone your personal repository for this exercise:</p>
                            <pre style="max-width: 100%;">{{exercise.participations[0].repositoryUrl}}</pre>
                            <p *ngIf="repositoryPassword">Your password is: <code class="password">{{repositoryPassword}}</code>
                                (hover to show)</p>
                            <button class="btn btn-primary btn-sm mr-2" type="button" ngxClipboard
                                    [cbContent]="exercise.participations[0].repositoryUrl"
                                    (cbOnSuccess)="onCopySuccess()" (cbOnError)="onCopyFailure()"
                                    [class.btn-success]="wasCopied">Copy URL
                            </button>
                            <a class="btn btn-primary btn-sm mr-2"
                               [href]="buildSourceTreeUrl(exercise.participations[0].repositoryUrl) | safeUrl">Clone in
                                SourceTree</a>
                            <a href="http://www.sourcetreeapp.com" target="_blank">Atlassian SourceTree</a> is the free
                            Git client for Windows or Mac.
                        </ng-template>
                        <button placement="left"
                                [ngbPopover]="popContent"
                                [autoClose]="'outside'"
                                type="button" class="btn btn-primary btn-sm btn-block"><i
                            class="fa fa-download fa-fw"></i>&nbsp;<span
                            class="d-none d-md-inline">Clone repository</span>
                        </button>
                        <button class="btn btn-primary btn-sm btn-block" id="btn-build-plan"
                                *ngIf="exercise.publishBuildPlanUrl"
                                (click)="goToBuildPlan(exercise.participations[0])"><i
                            class="fa fa-external-link fa-fw"></i>
                            &nbsp;<span class="d-none d-md-inline">Go to build plan</span></button>
                    </div>
                </div>
                <div *ngSwitchCase="'modeling-exercise'">
                    <div *ngIf="exercise.participations && exercise.participations.length > 0"
                         class="btn-group flex-btn-group-container">
                        <a routerLink="/modeling-editor/{{exercise.participations[0].id}}" routerLinkActive="active"
                           class="btn btn-primary btn-sm btn-block">
                            <i class="fa fa-folder-open fa-fw"></i>&nbsp;<span class="d-none d-md-inline"
                                                                               *ngIf="exercise.participations[0].initializationState === 'INITIALIZED'">Open modeling editor</span>
                            <span class="d-none d-md-inline"
                                  *ngIf="exercise.participations[0].initializationState === 'FINISHED'">Show submission</span>
                        </a>
                    </div>
                </div>
                <div *ngSwitchCase="'text-exercise'">
                    <div *ngIf="exercise.participations && exercise.participations.length > 0"
                         class="btn-group flex-btn-group-container">
                        <a routerLink="/text/{{exercise.participations[0].id}}" routerLinkActive="active"
                           class="btn btn-primary btn-sm btn-block">
                            <i class="fa fa-folder-open fa-fw"></i>&nbsp;<span class="d-none d-md-inline"
                                                                               *ngIf="exercise.participations[0].initializationState === 'INITIALIZED'">Open text editor</span>
                            <span class="d-none d-md-inline"
                                  *ngIf="exercise.participations[0].initializationState === 'FINISHED'">Show submission</span>
                        </a>
                    </div>
                </div>
                <div class="btn-group flex-btn-group-container" *ngIf="exercise.type === QUIZ">
                    <button class="btn btn-warning btn-sm"
                            *ngIf="exercise.isPracticeModeAvailable"
                            [routerLink]="['/quiz', exercise.id, 'practice']"
                            (click)="startPractice(exercise)"
                            [disabled]="exercise.loading">
                        <span [hidden]="exercise.loading"><i class="fa fa-repeat fa-fw"></i>&nbsp;<span
                            class="d-none d-md-inline">Practice</span></span>
                        <i class="fa fa-circle-o-notch fa-spin" [hidden]="!exercise.loading"></i>
                    </button>
                    <button class="btn btn-primary btn-sm btn-block"
                            *ngSwitchCase="'quiz-not-started'"
                            (click)="startExercise(exercise)"
                            [disabled]="exercise.loading">
                        <span [hidden]="exercise.loading"><i class="fa fa-play-circle fa-fw"></i>&nbsp;<span
                            class="d-none d-md-inline">Open Quiz</span></span>
                        <i class="fa fa-circle-o-notch fa-spin" [hidden]="!exercise.loading"></i>
                    </button>
                    <button class="btn btn-primary btn-sm btn-block"
                            *ngSwitchCase="'quiz-uninitialized'"
                            (click)="startExercise(exercise)"
                            [disabled]="exercise.loading">
                        <span [hidden]="exercise.loading"><i class="fa fa-play-circle fa-fw"></i>&nbsp;<span
                            class="d-none d-md-inline">Start Quiz</span></span>
                        <i class="fa fa-circle-o-notch fa-spin" [hidden]="!exercise.loading"></i>
                    </button>
                    <button class="btn btn-primary btn-sm btn-block"
                            *ngSwitchCase="'quiz-active'"
                            (click)="startExercise(exercise)"
                            [disabled]="exercise.loading">
                        <span [hidden]="exercise.loading"><i class="fa fa-play-circle fa-fw"></i>&nbsp;<span
                            class="d-none d-md-inline">Resume Quiz</span></span>
                        <i class="fa fa-circle-o-notch fa-spin" [hidden]="!exercise.loading"></i>
                    </button>
                    <button class="btn btn-primary btn-sm btn-block"
                            *ngSwitchCase="'quiz-submitted'"
                            (click)="startExercise(exercise)"
                            [disabled]="exercise.loading">
                        <span [hidden]="exercise.loading"><i class="fa fa-eye fa-fw"></i>&nbsp;<span
                            class="d-none d-md-inline">View Submission</span></span>
                        <i class="fa fa-circle-o-notch fa-spin" [hidden]="!exercise.loading"></i>
                    </button>
                    <button class="btn btn-primary btn-sm btn-block"
                            *ngSwitchCase="'quiz-finished'"
                            (click)="startExercise(exercise)"
                            [disabled]="exercise.loading">
                        <span [hidden]="exercise.loading"><i class="fa fa-eye fa-fw"></i>&nbsp;<span
                            class="d-none d-md-inline">View Results</span></span>
                        <i class="fa fa-circle-o-notch fa-spin" [hidden]="!exercise.loading"></i>
                    </button>
                    <button type="submit"
                            class="btn btn-success btn-sm"
                            *ngIf="exercise.isAtLeastTutor"
                            routerLink="/quiz/{{exercise.id}}/quiz-point-statistic" routerLinkActive="active">
                        <span class="fa fa-signal"></span>
                        <span class="d-none d-md-inline" jhiTranslate="global.menu.entities.statistic">Statistic</span>
                    </button>
                </div>
            </td>
        </tr>
        </tbody>
    </table>
</div><|MERGE_RESOLUTION|>--- conflicted
+++ resolved
@@ -24,22 +24,12 @@
             <td>
                 <span class="badge badge-success" [hidden]="!exercise.isActiveQuiz">Live</span>
                 <span>{{exercise.title}}</span>
-<<<<<<< HEAD
-                <a class="text-primary" *ngIf="exercise.isAtLeastTutor"><i class="fa fa-info-circle fa-fw"
-                                                                           routerLink="/course/{{exercise.course.id}}/exercise/{{exercise.id}}/dashboard"
-                                                                           routerLinkActive="active"></i></a>
-                <a class="text-primary" *ngIf="exercise.isAtLeastTutor"><i *ngIf="exercise.type === MODELING"
-                                                                           class="fa fa-graduation-cap fa-fw"
-                                                                           routerLink="/course/{{exercise.course.id}}/exercise/{{exercise.id}}/assessment"
-                                                                           routerLinkActive="active"></i></a>
-=======
                 <a class="text-primary" *ngIf="exercise.isAtLeastTutor">
                     <i class="fa fa-info-circle fa-fw" routerLink="/course/{{exercise.course.id}}/exercise/{{exercise.id}}/dashboard" routerLinkActive="active"></i></a>
                 <a class="text-primary" *ngIf="exercise.isAtLeastTutor">
                     <i *ngIf="exercise.type === MODELING" class="fa fa-graduation-cap fa-fw" routerLink="/course/{{exercise.course.id}}/exercise/{{exercise.id}}/assessment" routerLinkActive="active"></i></a>
                 <a class="text-primary" *ngIf="exercise.isAtLeastTutor">
                     <i *ngIf="exercise.type === TEXT" class="fa fa-graduation-cap fa-fw" routerLink="/text/{{exercise.id}}/assessment" routerLinkActive="active"></i></a>
->>>>>>> c0fbcf89
                 <a class="text-primary" *ngIf="exercise.isAtLeastTutor"><i *ngIf="exercise.type === MODELING"
                                                                            class="fa fa-pie-chart fa-fw"
                                                                            routerLink="/course/{{exercise.course.id}}/exercise/{{exercise.id}}/statistics"
@@ -63,16 +53,9 @@
                 <span class="text-muted"
                       *ngSwitchCase="'quiz-active'">You are currently participating in this quiz.</span>
                 <span class="text-muted" *ngSwitchCase="'quiz-submitted'">You have already submitted. Wait for the quiz to end to see results.</span>
-<<<<<<< HEAD
-                <span *ngSwitchCase="'quiz-finished'"><jhi-result
-                    [participation]="exercise.participations[0]"></jhi-result></span>
-                <span *ngSwitchCase="'modeling-exercise'"><jhi-result
-                    [participation]="exercise.participations[0]"></jhi-result></span>
-=======
                 <span *ngSwitchCase="'quiz-finished'"><jhi-result [participation]="exercise.participations[0]"></jhi-result></span>
                 <span *ngSwitchCase="'modeling-exercise'"><jhi-result [participation]="exercise.participations[0]"></jhi-result></span>
                 <span *ngSwitchCase="'text-exercise'"><jhi-result [participation]="exercise.participations[0]"></jhi-result></span>
->>>>>>> c0fbcf89
             </td>
             <td class="text-center" [ngSwitch]="exercise.participationStatus">
                 <button class="btn btn-primary btn-sm btn-block" id="btn-student-action"
