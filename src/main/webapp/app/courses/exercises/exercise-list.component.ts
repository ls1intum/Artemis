--- conflicted
+++ resolved
@@ -1,36 +1,18 @@
-<<<<<<< HEAD
 import { Component, HostListener, Input, OnInit, OnDestroy, Pipe, PipeTransform } from '@angular/core';
-import { Course, CourseExerciseService, CourseService } from '../../entities/course';
-import { Exercise, ExerciseType } from '../../entities/exercise';
-import { JhiWebsocketService, Principal } from '../../shared';
-import { WindowRef } from '../../shared/websocket/window.service';
-import { RepositoryService } from '../../entities/repository/repository.service';
-import { ResultService } from '../../entities/result';
-import { NgbModal, NgbPopover } from '@ng-bootstrap/ng-bootstrap';
-import { JhiAlertService } from 'ng-jhipster';
-import { Router, NavigationStart } from '@angular/router';
-import { ExerciseParticipationService, Participation, ParticipationService } from '../../entities/participation';
-import { ParticipationDataProvider } from '../../courses/exercises/participation-data-provider';
-=======
-import { Component, HostListener, Input, OnInit, Pipe, PipeTransform } from '@angular/core';
 import { Course, CourseExerciseService } from '../../entities/course';
 import { Exercise, ExerciseType, ParticipationStatus } from '../../entities/exercise';
 import { Principal } from '../../core';
 import { WindowRef } from '../../core/websocket/window.service';
 import { NgbModal, NgbPopover } from '@ng-bootstrap/ng-bootstrap';
 import { JhiAlertService } from 'ng-jhipster';
-import { Router } from '@angular/router';
+import { Router, NavigationStart } from '@angular/router';
 import { InitializationState, Participation, ParticipationService } from '../../entities/participation';
-import * as moment from 'moment';
->>>>>>> 2f2975f9
+import { ParticipationDataProvider } from '../../courses/exercises/participation-data-provider';
 import { HttpClient } from '@angular/common/http';
 import { Subscription } from 'rxjs';
 import { SERVER_API_URL } from '../../app.constants';
-<<<<<<< HEAD
+import { QuizExercise } from '../../entities/quiz-exercise';
 import * as moment from 'moment';
-=======
-import { QuizExercise } from '../../entities/quiz-exercise';
->>>>>>> 2f2975f9
 
 @Pipe({ name: 'showExercise' })
 export class ShowExercisePipe implements PipeTransform {
@@ -47,13 +29,7 @@
     templateUrl: './exercise-list.component.html',
     providers: [JhiAlertService, WindowRef, ParticipationService, CourseExerciseService, NgbModal]
 })
-<<<<<<< HEAD
-
 export class ExerciseListComponent implements OnInit, OnDestroy {
-
-=======
-export class ExerciseListComponent implements OnInit {
->>>>>>> 2f2975f9
     // make constants available to html for comparison
     readonly QUIZ = ExerciseType.QUIZ;
     readonly PROGRAMMING = ExerciseType.PROGRAMMING;
@@ -100,22 +76,6 @@
     private repositoryPassword: string;
     lastPopoverRef: NgbPopover;
 
-<<<<<<< HEAD
-    constructor(private jhiWebsocketService: JhiWebsocketService,
-                private jhiAlertService: JhiAlertService,
-                private $window: WindowRef,
-                private principal: Principal,
-                private resultService: ResultService,
-                private repositoryService: RepositoryService,
-                private courseExerciseService: CourseExerciseService,
-                private participationService: ParticipationService,
-                private exerciseParticipationService: ExerciseParticipationService,
-                private httpClient: HttpClient,
-                private courseService: CourseService,
-                public modalService: NgbModal,
-                private router: Router,
-                private participationDataProvider: ParticipationDataProvider) {
-=======
     constructor(
         private jhiAlertService: JhiAlertService,
         private $window: WindowRef,
@@ -123,9 +83,9 @@
         private principal: Principal,
         private httpClient: HttpClient,
         private courseExerciseService: CourseExerciseService,
-        private router: Router
+        private router: Router,
+        private participationDataProvider: ParticipationDataProvider
     ) {
->>>>>>> 2f2975f9
         // Initialize array to avoid undefined errors
         this.exercises = [];
     }
@@ -138,18 +98,20 @@
             }
         });
         // Listen to NavigationStart events; if we are routing to the online editor, we pass the participation (if we find one)
-        this.routerSubscription = this.router.events.filter(event => event instanceof NavigationStart).subscribe((event: NavigationStart) => {
-            if (event.url.startsWith('/editor')) {
-                // Extract participation id from event url and cast to number
-                const participationId = Number(event.url.split('/').slice(-1));
-                const filteredExercise = this.course.exercises.find( exercise => exercise['participation'].id === participationId );
-                const participation: Participation = filteredExercise['participation'];
-                // Just make sure we have indeed the correct participation
-                if (participation && participation.id === participationId) {
-                    this.participationDataProvider.participationStorage = participation;
+        this.routerSubscription = this.router.events
+            .filter(event => event instanceof NavigationStart)
+            .subscribe((event: NavigationStart) => {
+                if (event.url.startsWith('/editor')) {
+                    // Extract participation id from event url and cast to number
+                    const participationId = Number(event.url.split('/').slice(-1));
+                    const filteredExercise = this.course.exercises.find(exercise => exercise['participation'].id === participationId);
+                    const participation: Participation = filteredExercise['participation'];
+                    // Just make sure we have indeed the correct participation
+                    if (participation && participation.id === participationId) {
+                        this.participationDataProvider.participationStorage = participation;
+                    }
                 }
-            }
-        });
+            });
     }
 
     initExercises(exercises: Exercise[]) {
@@ -160,21 +122,6 @@
         this.numOfInactiveExercises = exercises.filter(exercise => !this.showExercise(exercise)).length;
 
         for (const exercise of exercises) {
-<<<<<<< HEAD
-            if (!exercise.participation) {
-                this.exerciseParticipationService.find(this.course.id, exercise.id).subscribe(participation => {
-                    exercise['participation'] = participation;
-                    exercise.participationStatus = this.participationStatus(exercise);
-                    if (exercise.type === ExerciseType.QUIZ) {
-                        exercise.isActiveQuiz = this.isActiveQuiz(exercise);
-                    }
-                });
-            }
-
-            exercise.participationStatus = this.participationStatus(exercise);
-
-            // If the User is a student: subscribe the release Websocket of every quizExercise
-=======
             // we assume that exercise has a participation and a result if available because of the explicit courses dashboard call
             exercise.course = this._course;
             exercise.participationStatus = this.participationStatus(exercise);
@@ -184,8 +131,7 @@
                 exercise.participations[0].exercise = exercise;
             }
 
-            // if the User is a student: subscribe the release Websocket of every quizExercise
->>>>>>> 2f2975f9
+            // If the User is a student: subscribe the release Websocket of every quizExercise
             if (exercise.type === ExerciseType.QUIZ) {
                 const quizExercise = exercise as QuizExercise;
                 quizExercise.isActiveQuiz = this.isActiveQuiz(exercise);
