<<<<<<< HEAD
import { ChangeDetectionStrategy, Component, ElementRef, inject, input, output } from '@angular/core';
import { Post } from 'app/entities/metis/post.model';
=======
import { ChangeDetectionStrategy, Component, ElementRef, EventEmitter, Input, Output, inject, input, output } from '@angular/core';
import { Post } from 'app/communication/shared/entities/post.model';
>>>>>>> 8642dc73
import dayjs from 'dayjs/esm';
import { PostComponent } from '../post/post.component';
import { AnswerPost } from 'app/communication/shared/entities/answer-post.model';
import { Posting } from 'app/communication/shared/entities/posting.model';

@Component({
    selector: 'jhi-posting-thread',
    templateUrl: './posting-thread.component.html',
    styleUrls: ['../metis.component.scss'],
    changeDetection: ChangeDetectionStrategy.OnPush,
    imports: [PostComponent],
})
export class PostingThreadComponent {
    lastReadDate = input<dayjs.Dayjs | undefined>(undefined);
    readOnlyMode = input<boolean>(false);
    post = input.required<Post>();
    showAnswers = input.required<boolean>();
    isCommunicationPage = input.required<boolean>();
    showChannelReference = input<boolean | undefined>(undefined);
    hasChannelModerationRights = input<boolean>(false);
    readonly openThread = output<Post>();
    isConsecutive = input<boolean | undefined>(false);
    searchQuery = input<string | undefined>(undefined);
    forwardedPosts = input<Post[]>([]);
    forwardedAnswerPosts = input<AnswerPost[]>([]);
    readonly onNavigateToPost = output<Posting>();

    elementRef = inject(ElementRef);

    onTriggerNavigateToPost(post: Posting) {
        this.onNavigateToPost.emit(post);
    }
}<|MERGE_RESOLUTION|>--- conflicted
+++ resolved
@@ -1,10 +1,5 @@
-<<<<<<< HEAD
 import { ChangeDetectionStrategy, Component, ElementRef, inject, input, output } from '@angular/core';
-import { Post } from 'app/entities/metis/post.model';
-=======
-import { ChangeDetectionStrategy, Component, ElementRef, EventEmitter, Input, Output, inject, input, output } from '@angular/core';
 import { Post } from 'app/communication/shared/entities/post.model';
->>>>>>> 8642dc73
 import dayjs from 'dayjs/esm';
 import { PostComponent } from '../post/post.component';
 import { AnswerPost } from 'app/communication/shared/entities/answer-post.model';
