import {
    AfterViewInit,
    ChangeDetectorRef,
    Component,
    ElementRef,
    EventEmitter,
    Input,
    OnChanges,
    OnDestroy,
    OnInit,
    Output,
    QueryList,
    SimpleChanges,
    ViewChild,
    ViewChildren,
    ViewEncapsulation,
    effect,
    inject,
    input,
    output,
} from '@angular/core';
import { faCircleNotch, faEnvelope, faTimes } from '@fortawesome/free-solid-svg-icons';
import { Conversation, ConversationDTO } from 'app/communication/shared/entities/conversation/conversation.model';
import { Observable, Subject, forkJoin, map, takeUntil } from 'rxjs';
import { Post } from 'app/communication/shared/entities/post.model';
import { Course } from 'app/core/course/shared/entities/course.model';
import { PageType, PostContextFilter, PostSortCriterion, SortDirection } from 'app/communication/metis.util';
import { MetisService } from 'app/communication/service/metis.service';
import { Channel, getAsChannelDTO, isChannelDTO } from 'app/communication/shared/entities/conversation/channel.model';
import { GroupChat, isGroupChatDTO } from 'app/communication/shared/entities/conversation/group-chat.model';
import { ButtonType } from 'app/shared/components/buttons/button/button.component';
import { MetisConversationService } from 'app/communication/service/metis-conversation.service';
import { OneToOneChat, isOneToOneChatDTO } from 'app/communication/shared/entities/conversation/one-to-one-chat.model';
import { debounceTime, distinctUntilChanged } from 'rxjs/operators';
import { LayoutService } from 'app/shared/breakpoints/layout.service';
import { CustomBreakpointNames } from 'app/shared/breakpoints/breakpoints.service';
import { User } from 'app/core/user/user.model';
import { PostingThreadComponent } from 'app/communication/posting-thread/posting-thread.component';
import { FaIconComponent } from '@fortawesome/angular-fontawesome';
import { TranslateDirective } from 'app/shared/language/translate.directive';
import { InfiniteScrollDirective } from 'ngx-infinite-scroll';
import { NgClass } from '@angular/common';
import { PostCreateEditModalComponent } from 'app/communication/posting-create-edit-modal/post-create-edit-modal/post-create-edit-modal.component';
import { MessageInlineInputComponent } from 'app/communication/message/message-inline-input/message-inline-input.component';
import { ForwardedMessageDTO, ForwardedMessagesGroupDTO } from 'app/communication/shared/entities/forwarded-message.model';
import { AnswerPost } from 'app/communication/shared/entities/answer-post.model';
import { Posting, PostingType } from 'app/communication/shared/entities/posting.model';
import { canCreateNewMessageInConversation } from 'app/communication/conversations/conversation-permissions.utils';

interface PostGroup {
    author: User | undefined;
    posts: Post[];
}

@Component({
    selector: 'jhi-conversation-messages',
    templateUrl: './conversation-messages.component.html',
    styleUrls: ['./conversation-messages.component.scss'],
    encapsulation: ViewEncapsulation.None,
    imports: [FaIconComponent, TranslateDirective, InfiniteScrollDirective, NgClass, PostingThreadComponent, PostCreateEditModalComponent, MessageInlineInputComponent],
})
export class ConversationMessagesComponent implements OnInit, AfterViewInit, OnDestroy, OnChanges {
    metisService = inject(MetisService);
    metisConversationService = inject(MetisConversationService);
    cdr = inject(ChangeDetectorRef);

    private ngUnsubscribe = new Subject<void>();
    readonly sessionStorageKey = 'conversationId.scrollPosition.';

    readonly PageType = PageType;
    readonly ButtonType = ButtonType;

    private scrollDebounceTime = 100; // ms
    scrollSubject = new Subject<number>();
    canStartSaving = false;
    createdNewMessage = false;

    @Output() openThread = new EventEmitter<Post>();

    @ViewChildren('postingThread') messages: QueryList<PostingThreadComponent>;
    @ViewChild('container') content: ElementRef;

    @Input() course?: Course;
    @Input() contentHeightDev = false;
    showOnlyPinned = input<boolean>(false);
    pinnedCount = output<number>();
    pinnedPosts: Post[] = [];

    readonly focusPostId = input<number | undefined>(undefined);
    readonly openThreadOnFocus = input<boolean>(false);

    getAsChannel = getAsChannelDTO;

    canCreateNewMessageInConversation = canCreateNewMessageInConversation;

    previousScrollDistanceFromTop: number;
    // as set for the css class '.posting-infinite-scroll-container'
    messagesContainerHeight = 700;
    currentPostContextFilter?: PostContextFilter;
    private readonly search$ = new Subject<string>();
    searchText = '';
    _activeConversation?: ConversationDTO;
    readonly onNavigateToPost = output<Posting>();

    elementsAtScrollPosition: PostingThreadComponent[];
    newPost?: Post;
    posts: Post[] = [];
    allPosts: Post[] = [];
    groupedPosts: PostGroup[] = [];
    totalNumberOfPosts = 0;
    page = 1;
    public isFetchingPosts = true;
    // Icons
    faTimes = faTimes;
    faEnvelope = faEnvelope;
    faCircleNotch = faCircleNotch;
    isMobile = false;
    isHiddenInputWithCallToAction = false;
    isHiddenInputFull = false;
    focusOnPostId: number | undefined = undefined;
    isOpenThreadOnFocus = false;

    private layoutService: LayoutService = inject(LayoutService);

    constructor() {
        effect(() => {
            this.focusOnPostId = this.focusPostId();
            this.isOpenThreadOnFocus = this.openThreadOnFocus();
        });
    }

    ngOnChanges(changes: SimpleChanges): void {
        if (changes['showOnlyPinned'] && !changes['showOnlyPinned'].firstChange) {
            this.setPosts();
        }
    }

    /**
     * Applies pinned message filter based on current toggle state.
     * If the toggle is active, only pinned posts are shown; otherwise, all posts.
     */
    applyPinnedMessageFilter(): void {
        if (this.showOnlyPinned()) {
            this.posts = this.pinnedPosts;
        } else {
            this.posts = [...this.allPosts];
        }
        this.cdr.detectChanges();
    }

    ngOnInit(): void {
        this.subscribeToSearch();
        this.subscribeToMetis();
        this.subscribeToActiveConversation();
        this.setupScrollDebounce();
        this.isMobile = this.layoutService.isBreakpointActive(CustomBreakpointNames.extraSmall);
        this.layoutService
            .subscribeToLayoutChanges()
            .pipe(takeUntil(this.ngUnsubscribe))
            .subscribe(() => {
                this.isMobile = this.layoutService.isBreakpointActive(CustomBreakpointNames.extraSmall);
            });

        // Fetch and subscribe to pinned posts, emit count to parent component
        this.metisService
            .getPinnedPosts()
            .pipe(takeUntil(this.ngUnsubscribe))
            .subscribe((pinnedPosts) => {
                this.pinnedPosts = pinnedPosts;
                this.pinnedCount.emit(pinnedPosts.length);
                this.cdr.detectChanges();
            });

        // Ensure that all pinned posts are fetched when the component is initialized
        this.metisService.fetchAllPinnedPosts(this._activeConversation!.id!).subscribe();
        this.cdr.detectChanges();
    }

    private subscribeToActiveConversation() {
        this.metisConversationService.activeConversation$.pipe(takeUntil(this.ngUnsubscribe)).subscribe((conversation: ConversationDTO) => {
            // This statement avoids a bug that reloads the messages when the conversation is already displayed
            if (conversation && this._activeConversation?.id === conversation.id) {
                return;
            }
            this._activeConversation = conversation;
            this.onActiveConversationChange();
        });
    }

    private subscribeToSearch() {
        this.search$
            .pipe(
                debounceTime(300),
                distinctUntilChanged(),
                map((searchText: string | null | undefined) => {
                    const cleanedSearchText = searchText !== null && searchText !== undefined ? searchText : '';
                    return cleanedSearchText.trim().toLowerCase();
                }),
                takeUntil(this.ngUnsubscribe),
            )
            .subscribe({
                next: (searchText: string) => {
                    this.searchText = searchText;
                    this.onSearch();
                },
            });
    }

    ngAfterViewInit() {
        this.messages.changes.pipe(takeUntil(this.ngUnsubscribe)).subscribe(this.handleScrollOnNewMessage);
        this.messages.changes.pipe(takeUntil(this.ngUnsubscribe)).subscribe(() => {
            if (!this.createdNewMessage && this.posts.length > 0) {
                this.scrollToStoredId();
            } else {
                this.createdNewMessage = false;
            }
        });
        this.content.nativeElement.addEventListener('scroll', () => {
            this.findElementsAtScrollPosition();
        });
    }

    ngOnDestroy(): void {
        this.ngUnsubscribe.next();
        this.ngUnsubscribe.complete();
        this.scrollSubject.complete();
        this.content?.nativeElement.removeEventListener('scroll', this.saveScrollPosition);
    }

    private scrollToStoredId() {
        let savedScrollId;
        if (this.focusOnPostId) {
            savedScrollId = this.focusOnPostId + '';
        } else {
            savedScrollId = sessionStorage.getItem(this.sessionStorageKey + this._activeConversation?.id) ?? '';
        }
        requestAnimationFrame(() => this.goToLastSelectedElement(parseInt(savedScrollId, 10), this.isOpenThreadOnFocus));
    }

    private onActiveConversationChange() {
        if (this._activeConversation !== undefined && this.getAsChannel(this._activeConversation)?.isAnnouncementChannel) {
            this.isHiddenInputFull = !canCreateNewMessageInConversation(this._activeConversation);
            this.isHiddenInputWithCallToAction = canCreateNewMessageInConversation(this._activeConversation);
        } else {
            this.isHiddenInputFull = false;
            this.isHiddenInputWithCallToAction = false;
        }

        if (this.course && this._activeConversation) {
            this.canStartSaving = false;
            this.onSearch();
            this.createEmptyPost();
            this.metisService.fetchAllPinnedPosts(this._activeConversation!.id!).subscribe({
                next: (pinnedPosts: Post[]) => {
                    this.pinnedPosts = pinnedPosts;
                    this.pinnedCount.emit(pinnedPosts.length);
                },
            });
        }
    }

    private subscribeToMetis() {
        this.metisService.posts.pipe(takeUntil(this.ngUnsubscribe)).subscribe((posts: Post[]) => {
            this.allPosts = posts;
            this.setPosts();
            this.isFetchingPosts = false;
        });
        this.metisService.totalNumberOfPosts.pipe(takeUntil(this.ngUnsubscribe)).subscribe((totalNumberOfPosts: number) => {
            this.totalNumberOfPosts = totalNumberOfPosts;
        });
    }

    private refreshMetisConversationPostContextFilter(): void {
        this.currentPostContextFilter = {
            courseId: this.course?.id,
            conversationIds: this._activeConversation?.id ? [this._activeConversation.id] : undefined,
            searchText: this.searchText ? this.searchText.trim() : undefined,
            postSortCriterion: PostSortCriterion.CREATION_DATE,
            sortingOrder: SortDirection.DESCENDING,
            pagingEnabled: true,
            page: this.page - 1,
            pageSize: 50,
        };
    }

    /**
     * Groups posts by author and timestamp proximity (within 5 minutes),
     * marking consecutive posts for visual grouping.
     */
    private groupPosts(): void {
        // If there are no posts, clear groupedPosts and exit.
        if (!this.posts || this.posts.length === 0) {
            this.groupedPosts = [];
            return;
        }

        // Sort posts by the creation date
        const sortedPosts = [...this.posts].sort((a, b) => {
            return a.creationDate!.valueOf() - b.creationDate!.valueOf();
        });

        // Compute new grouping based on current posts.
        const computedGroups: PostGroup[] = [];
        let currentGroup: PostGroup | undefined = undefined;

        sortedPosts.forEach((post) => {
            if (!currentGroup) {
                // Start new group if none exists.
                currentGroup = { author: post.author, posts: [{ ...post, isConsecutive: false }] };
                return;
            }

            const lastPost = currentGroup.posts[currentGroup.posts.length - 1];
            const currentDate = post.creationDate;
            const lastDate = lastPost.creationDate;

            let timeDiff = Number.MAX_SAFE_INTEGER;
            if (currentDate && lastDate) {
                timeDiff = currentDate.diff(lastDate, 'minute');
            }

            if (this.isAuthorEqual(currentGroup, { author: post.author, posts: [] }) && timeDiff < 5 && timeDiff >= 0) {
                currentGroup.posts.push({ ...post, isConsecutive: true });
            } else {
                computedGroups.push(currentGroup);
                currentGroup = { author: post.author, posts: [{ ...post, isConsecutive: false }] };
            }
        });
        if (currentGroup) {
            computedGroups.push(currentGroup);
        }

        // Update existing groups in place if possible.
        if (this.groupedPosts.length === computedGroups.length) {
            computedGroups.forEach((g, i) => {
                if (this.groupedPosts[i].author?.id === g.author?.id) {
                    // If the group belongs to the same author, update its posts array in place.
                    this.groupedPosts[i].posts.splice(0, this.groupedPosts[i].posts.length, ...g.posts);
                } else {
                    // If group identity has changed, replace the group.
                    this.groupedPosts[i] = g;
                }
            });
        } else {
            this.groupedPosts = computedGroups;
        }

        // Trigger Angular change detection.
        this.cdr.detectChanges();
    }

<<<<<<< HEAD
    /**
     * Called whenever posts are updated. Applies pin filter, sets forwarded post data,
     * and triggers post grouping.
=======
    private isAuthorEqual(groupA: PostGroup, groupB: PostGroup): boolean {
        // Both groups are equal if neither has an author; otherwise, they are not
        if (!groupA.author || !groupB.author) {
            return !groupA.author && !groupB.author;
        }
        return groupA.author.id === groupB.author.id;
    }

    /**
     * Sets and prepares the list of posts for display.
     * Applies pinned message filters, loads forwarded messages and their sources, and groups posts for rendering.
>>>>>>> 8d76e069
     */
    setPosts(): void {
        // Saves the current scroll position relative to the bottom.
        if (this.content) {
            this.previousScrollDistanceFromTop = this.content.nativeElement.scrollHeight - this.content.nativeElement.scrollTop;
        }
        this.applyPinnedMessageFilter();
        this.reversePosts();

        const postIds = this.getPostIdsWithForwardedMessages();

        if (postIds.length === 0) {
            this.groupPosts();
            return;
        }
        // only fetch forwarded messages if there are any
        this.fetchForwardedMessages(postIds);
    }

    private fetchForwardedMessages = (postIds: number[]) => {
        this.metisService.getForwardedMessagesByIds(postIds, PostingType.POST)?.subscribe((response) => {
            const forwardedMessagesGroups = response.body;

            if (!forwardedMessagesGroups) {
                this.groupPosts();
                return;
            }

            const forwardedMessagesMap = this.mapForwardedMessages(forwardedMessagesGroups);
            // collect post and answer post ids from the forwarded messages to be fetched
            const { sourcePostIds, sourceAnswerIds } = this.collectSourceIds(forwardedMessagesMap);

            const requests = this.buildSourceRequests(sourcePostIds, sourceAnswerIds);

            if (requests.length === 0) {
                this.groupPosts();
                return;
            }

            // fetch the actual information and wait until all responses are received before grouping the posts
            forkJoin(requests).subscribe((responses) => {
                const { fetchedPosts, fetchedAnswerPosts } = this.extractFetchedSources(responses);

                this.posts = this.attachForwardedMessages(this.posts, forwardedMessagesMap, fetchedPosts, fetchedAnswerPosts);

                this.groupPosts();
                this.cdr.markForCheck();
            });
        });
    };

    /**
     * Reverses the posts array to maintain chronological order.
     */
    private reversePosts(): void {
        this.posts = this.posts.slice().reverse();
    }

    /**
     * Filters posts that contain forwarded messages and have a valid ID.
     */
    private getPostIdsWithForwardedMessages(): number[] {
        return this.posts.filter((post) => post.hasForwardedMessages && post.id !== undefined).map((post) => post.id!) as number[];
    }

    /**
     * Converts list of forwarded message groups to a map from post ID to message list.
     */
    private mapForwardedMessages(groups: ForwardedMessagesGroupDTO[]): Map<number, ForwardedMessageDTO[]> {
        return new Map(groups.map((group) => [group.id!, group.messages!]));
    }

    /**
     * Extracts all source post and answer post IDs from forwarded messages.
     */
    private collectSourceIds(map: Map<number, ForwardedMessageDTO[]>): { sourcePostIds: number[]; sourceAnswerIds: number[] } {
        const sourcePostIds: number[] = [];
        const sourceAnswerIds: number[] = [];

        map.forEach((messages) => {
            messages.forEach((message) => {
                if (message.sourceType?.toString() === 'POST' && message.sourceId) {
                    sourcePostIds.push(message.sourceId);
                } else if (message.sourceType?.toString() === 'ANSWER' && message.sourceId) {
                    sourceAnswerIds.push(message.sourceId);
                }
            });
        });

        return { sourcePostIds, sourceAnswerIds };
    }

    /**
     * Builds requests to fetch the source posts and answer posts based on their IDs.
     * Wraps observables to emit nothing if inputs are invalid or expected to return undefined.
     */
    private buildSourceRequests(sourcePostIds: number[], sourceAnswerIds: number[]): Observable<Posting[] | undefined>[] {
        const requests: Observable<Posting[] | undefined>[] = [];

        if (sourcePostIds.length > 0) {
            requests.push(this.metisService.getSourcePostsByIds(sourcePostIds));
        }

        if (sourceAnswerIds.length > 0) {
            requests.push(this.metisService.getSourceAnswerPostsByIds(sourceAnswerIds));
        }

        return requests;
    }

    /**
     * Extracts fetched post and answer post arrays from forkJoin responses.
     */
    private extractFetchedSources(responses: (Posting[] | undefined)[]): { fetchedPosts: Post[]; fetchedAnswerPosts: AnswerPost[] } {
        let fetchedPosts: Post[] = [];
        let fetchedAnswerPosts: AnswerPost[] = [];

        responses.forEach((response) => {
            if (Array.isArray(response) && response.length > 0) {
                const first = response[0];
                if ((first as Post).conversation !== undefined) {
                    fetchedPosts = response as Post[];
                } else if ((first as AnswerPost).resolvesPost !== undefined) {
                    fetchedAnswerPosts = response as AnswerPost[];
                }
            }
        });

        return { fetchedPosts, fetchedAnswerPosts };
    }

    /**
     * Attaches forwarded posts and forwarded answer posts to their corresponding post.
     */
    private attachForwardedMessages(posts: Post[], messageMap: Map<number, ForwardedMessageDTO[]>, fetchedPosts: Post[], fetchedAnswerPosts: AnswerPost[]): Post[] {
        const fetchedPostIds = new Set(fetchedPosts.map((post) => post.id));
        const fetchedAnswerPostIds = new Set(fetchedAnswerPosts.map((answerPost) => answerPost.id));

        return posts.map((post) => {
            const forwardedMessages = messageMap.get(post.id!) || [];

            post.forwardedPosts = forwardedMessages
                .filter((m) => m.sourceType?.toString() === 'POST')
                .map((m) => (m.sourceId && fetchedPostIds.has(m.sourceId) ? fetchedPosts.find((p) => p.id === m.sourceId) : undefined));

            post.forwardedAnswerPosts = forwardedMessages
                .filter((m) => m.sourceType?.toString() === 'ANSWER')
                .map((m) => (m.sourceId && fetchedAnswerPostIds.has(m.sourceId) ? fetchedAnswerPosts.find((a) => a.id === m.sourceId) : undefined));

            return post;
        });
    }

    fetchNextPage() {
        const morePostsAvailable = this.posts.length < this.totalNumberOfPosts;
        let addBuffer = 0;
        if (morePostsAvailable) {
            this.page += 1;
            this.commandMetisToFetchPosts();
            addBuffer = 50;
        } else if (!this.canStartSaving) {
            this.canStartSaving = true;
        }
        this.content.nativeElement.scrollTop = this.content.nativeElement.scrollTop + addBuffer;
    }

    public commandMetisToFetchPosts(forceUpdate = false) {
        this.refreshMetisConversationPostContextFilter();
        if (this.currentPostContextFilter) {
            this.isFetchingPosts = true; // will be set to false in subscription
            this.metisService.getFilteredPosts(this.currentPostContextFilter, forceUpdate, this._activeConversation);
        }
    }

    onSearch(): void {
        this.page = 1;
        this.commandMetisToFetchPosts(true);
    }

    createEmptyPost(): void {
        this.newPost = this.createEmptyPostInMetis();
    }

    private createEmptyPostInMetis() {
        if (!this._activeConversation) {
            return undefined;
        }
        let conversation: Conversation;
        if (isChannelDTO(this._activeConversation)) {
            const channel = new Channel();
            channel.isAnnouncementChannel = this._activeConversation.isAnnouncementChannel;
            conversation = channel;
        } else if (isGroupChatDTO(this._activeConversation)) {
            conversation = new GroupChat();
        } else if (isOneToOneChatDTO(this._activeConversation)) {
            conversation = new OneToOneChat();
        } else {
            throw new Error('Conversation type not supported');
        }
        conversation.id = this._activeConversation.id;
        this.refreshMetisConversationPostContextFilter();
        return this.metisService.createEmptyPostForContext(conversation);
    }

    postsGroupTrackByFn = (_index: number, post: PostGroup): string => 'grp_' + post.posts.map((p) => p.id?.toString()).join('_');

    postsTrackByFn = (_index: number, post: Post): string => 'post_' + post.id!;

    setPostForThread(post: Post) {
        this.openThread.emit(post);
    }
    handleScrollOnNewMessage = () => {
        if ((this.posts.length > 0 && this.content.nativeElement.scrollTop === 0 && this.page === 1) || this.previousScrollDistanceFromTop === this.messagesContainerHeight) {
            this.scrollToBottomOfMessages();
        }
    };

    scrollToBottomOfMessages() {
        // Use setTimeout to ensure the scroll happens after the new message is rendered
        requestAnimationFrame(() => {
            this.content.nativeElement.scrollTop = this.content.nativeElement.scrollHeight;
        });
    }

    private setupScrollDebounce(): void {
        this.scrollSubject.pipe(debounceTime(this.scrollDebounceTime), takeUntil(this.ngUnsubscribe)).subscribe((postId) => {
            if (this._activeConversation?.id) {
                sessionStorage.setItem(this.sessionStorageKey + this._activeConversation.id, postId.toString());
            }
        });
    }

    saveScrollPosition = (postId: number) => {
        this.scrollSubject.next(postId);
    };

    handleNewMessageCreated() {
        this.createdNewMessage = true;
        this.createEmptyPost();
        this.scrollToBottomOfMessages();
    }

    async goToLastSelectedElement(lastScrollPosition: number, isOpenThread: boolean) {
        if (!lastScrollPosition) {
            this.scrollToBottomOfMessages();
            this.canStartSaving = true;
            return;
        }
        const messageArray = this.messages.toArray();
        const element = messageArray.find((message) => message.post.id === lastScrollPosition); // Suchen nach dem Post

        if (!element) {
            this.fetchNextPage();
        } else {
            // We scroll to the element with a slight buffer to ensure its fully visible (-10)
            this.content.nativeElement.scrollTop = Math.max(0, element.elementRef.nativeElement.offsetTop - 10);
            this.canStartSaving = true;
            if (isOpenThread) {
                this.openThread.emit(element.post);
            }
            this.focusOnPostId = undefined;
            this.isOpenThreadOnFocus = false;
        }
    }

    findElementsAtScrollPosition() {
        const messageArray = this.messages.toArray();
        const containerRect = this.content.nativeElement.getBoundingClientRect();
        const visibleMessages = [];
        for (const message of messageArray) {
            if (!message.elementRef?.nativeElement || !message.post?.id) continue;
            const rect = message.elementRef.nativeElement.getBoundingClientRect();
            if (rect.top >= containerRect.top && rect.bottom <= containerRect.bottom) {
                visibleMessages.push(message);
                break; // Only need the first visible message
            }
        }
        this.elementsAtScrollPosition = visibleMessages;
        if (this.elementsAtScrollPosition && this.elementsAtScrollPosition.length > 0 && this.canStartSaving) {
            this.saveScrollPosition(this.elementsAtScrollPosition[0].post.id!);
        }
    }

    /**
     * Emits navigation event to a specific post (used by forwarded post component).
     */
    onTriggerNavigateToPost(post: Posting) {
        this.onNavigateToPost.emit(post);
    }
}<|MERGE_RESOLUTION|>--- conflicted
+++ resolved
@@ -349,11 +349,6 @@
         this.cdr.detectChanges();
     }
 
-<<<<<<< HEAD
-    /**
-     * Called whenever posts are updated. Applies pin filter, sets forwarded post data,
-     * and triggers post grouping.
-=======
     private isAuthorEqual(groupA: PostGroup, groupB: PostGroup): boolean {
         // Both groups are equal if neither has an author; otherwise, they are not
         if (!groupA.author || !groupB.author) {
@@ -365,7 +360,6 @@
     /**
      * Sets and prepares the list of posts for display.
      * Applies pinned message filters, loads forwarded messages and their sources, and groups posts for rendering.
->>>>>>> 8d76e069
      */
     setPosts(): void {
         // Saves the current scroll position relative to the bottom.
