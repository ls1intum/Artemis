--- conflicted
+++ resolved
@@ -9,14 +9,7 @@
     let fixture: ComponentFixture<ChannelIconComponent>;
 
     beforeEach(waitForAsync(() => {
-<<<<<<< HEAD
-        TestBed.configureTestingModule({
-            imports: [FaIconComponent],
-            declarations: [ChannelIconComponent],
-        }).compileComponents();
-=======
         TestBed.configureTestingModule({ imports: [ChannelIconComponent, FaIconComponent] }).compileComponents();
->>>>>>> dddc9e85
     }));
 
     beforeEach(() => {
