--- conflicted
+++ resolved
@@ -140,15 +140,12 @@
     constructor() {
         super();
         this.course = this.metisService.getCourse() ?? throwError('Course not found');
-<<<<<<< HEAD
-        this.newContent = this.content;
-=======
         effect(() => {
             const hasDeletedForwardedPost = this.forwardedPosts().length > 0 && this.forwardedPosts()[0] === undefined;
             const hasDeletedForwardedAnswerPost = this.forwardedAnswerPosts().length > 0 && this.forwardedAnswerPosts()[0] === undefined;
             this.hasOriginalPostBeenDeleted = hasDeletedForwardedAnswerPost || hasDeletedForwardedPost;
         });
->>>>>>> e4f5d2b4
+        this.newContent = this.content;
     }
 
     get reactionsBar() {
