<<<<<<< HEAD
import { ChangeDetectorRef, Component, OnChanges, OnInit, SimpleChanges, ViewEncapsulation, inject, input, output, signal } from '@angular/core';
=======
import { Component, EventEmitter, OnChanges, OnDestroy, OnInit, Output, SimpleChanges, ViewEncapsulation, inject, input } from '@angular/core';
>>>>>>> 87f379f4
import { AnswerPost } from 'app/communication/shared/entities/answer-post.model';
import { FormsModule, ReactiveFormsModule, Validators } from '@angular/forms';
import { TranslateDirective } from 'app/shared/language/translate.directive';
import { PostContentValidationPattern } from 'app/communication/metis.util';
import { PostingButtonComponent } from 'app/communication/posting-button/posting-button.component';
import { PostingCreateEditDirective } from 'app/communication/directive/posting-create-edit.directive';
import { PostingMarkdownEditorComponent } from 'app/communication/posting-markdown-editor/posting-markdown-editor.component';
import { ArtemisTranslatePipe } from 'app/shared/pipes/artemis-translate.pipe';
import { LocalStorageService } from 'ngx-webstorage';
import { ConversationDTO } from 'app/communication/shared/entities/conversation/conversation.model';
<<<<<<< HEAD
import { Post } from 'app/communication/shared/entities/post.model';
import { ChannelDTO } from 'app/communication/shared/entities/conversation/channel.model';
import { Posting } from 'app/communication/shared/entities/posting.model';
=======
import { AccountService } from 'app/core/auth/account.service';
import { DraftService } from 'app/communication/message/service/draft-message.service';
import { Subscription } from 'rxjs';
>>>>>>> 87f379f4

@Component({
    selector: 'jhi-message-reply-inline-input',
    templateUrl: './message-reply-inline-input.component.html',
    styleUrls: ['./message-reply-inline-input.component.scss'],
    encapsulation: ViewEncapsulation.None,
    imports: [FormsModule, ReactiveFormsModule, PostingMarkdownEditorComponent, TranslateDirective, PostingButtonComponent, ArtemisTranslatePipe],
})
export class MessageReplyInlineInputComponent extends PostingCreateEditDirective<AnswerPost> implements OnInit, OnChanges, OnDestroy {
    private localStorageService = inject(LocalStorageService);
<<<<<<< HEAD
    private cdr = inject(ChangeDetectorRef);

    warningDismissed = false;
    channelName?: string;
=======
    private accountService = inject(AccountService);
    private draftService = inject(DraftService);

    warningDismissed = false;
    private readonly DRAFT_KEY_PREFIX = 'thread_draft_';
    private currentUserId: number | undefined;
    private draftMessageSubscription?: Subscription;
>>>>>>> 87f379f4

    readonly activeConversation = input<ConversationDTO>();

    valueChange = output<void>();

    sendAsDirectMessage = signal<boolean>(false);

    ngOnInit(): void {
        super.ngOnInit();
        this.warningDismissed = !!this.localStorageService.retrieve('chatWarningDismissed');
<<<<<<< HEAD
        this.channelName = (this.activeConversation() as ChannelDTO).name;
        this.cdr.detectChanges();
=======
        void this.loadCurrentUser();
>>>>>>> 87f379f4
    }

    ngOnChanges(changes: SimpleChanges | void) {
        if (this.formGroup && changes) {
            for (const propName in changes) {
                if (changes.hasOwnProperty(propName) && propName === 'posting') {
                    if (changes['posting'].previousValue?.post?.id === changes['posting'].currentValue?.post?.id) {
                        this.posting.content = this.formGroup.get('content')?.value;
                    }
                }
            }
        }

        super.ngOnChanges();
        this.loadDraft();
    }

    private async loadCurrentUser(): Promise<void> {
        const account = await this.accountService.identity();
        if (account?.id) {
            this.currentUserId = account.id;
            this.loadDraft();
        }
    }

    toggleSendAsDirectMessage(): void {
        this.sendAsDirectMessage.set(!this.sendAsDirectMessage());
    }

    /**
     * resets the answer post content
     */
    resetFormGroup(content: string | undefined = undefined): void {
        this.draftMessageSubscription?.unsubscribe();

        if (content !== undefined) {
            this.posting.content = content;
        }

        this.formGroup = this.formBuilder.group({
            // the pattern ensures that the content must include at least one non-whitespace character
            content: [this.posting.content, [Validators.required, Validators.maxLength(this.maxContentLength), PostContentValidationPattern]],
        });

        // Subscribe and store the subscription
        this.draftMessageSubscription = this.formGroup.get('content')?.valueChanges.subscribe((content) => {
            if (content && content.trim()) {
                this.saveDraft(content);
            } else {
                this.clearDraft();
            }
        });
    }

    /**
     * invokes the metis service after setting current date as creation date of the new answer post,
     * ends the process successfully by closing the modal and stopping the button's loading animation
     */
    createPosting(): void {
        this.posting.content = this.formGroup.get('content')?.value;
<<<<<<< HEAD
        this.isLoading = true;

        const createAnswerPost$ = this.metisService.createAnswerPost(this.posting);

        createAnswerPost$.subscribe({
            next: (createdAnswerPost: AnswerPost) => {
                if (this.sendAsDirectMessage()) {
                    const newPost = this.mapAnswerPostToPost(createdAnswerPost);
                    this.metisService.createPost(newPost).subscribe({
                        next: () => this.finalizeCreation(newPost),
                        error: () => (this.isLoading = false),
                    });
                }
                this.finalizeCreation(createdAnswerPost);
=======
        this.metisService.createAnswerPost(this.posting).subscribe({
            next: (answerPost: AnswerPost) => {
                this.resetFormGroup('');
                this.isLoading = false;
                this.clearDraft();
                this.onCreate.emit(answerPost);
            },
            error: () => {
                this.isLoading = false;
>>>>>>> 87f379f4
            },
            error: () => (this.isLoading = false),
        });
    }

    private finalizeCreation(posting: Posting): void {
        this.resetFormGroup('');
        this.isLoading = false;
        this.onCreate.emit(posting);
    }

    private mapAnswerPostToPost(answerPost: AnswerPost): Post {
        if (!answerPost.post) {
            throw new Error('Answer post does not have a reference to its parent post');
        }
        return {
            content: answerPost.content,
            conversation: this.activeConversation(),
            originalPostId: answerPost.post!.id,
        } as Post;
    }

    /**
     * invokes the metis service with the updated answer post
     * ends the process successfully by closing the modal and stopping the button's loading animation
     */
    updatePosting(): void {
        this.posting.content = this.formGroup.get('content')?.value;
        this.metisService.updateAnswerPost(this.posting).subscribe({
            next: () => {
                this.isLoading = false;
                this.clearDraft();
            },
            error: () => {
                this.isLoading = false;
            },
        });
    }

    closeAlert() {
        this.warningDismissed = true;
        this.localStorageService.store('chatWarningDismissed', true);
    }

    private getDraftKey(): string {
        const userId = this.currentUserId;
        const conversationId = this.activeConversation()?.id;
        const postId = this.posting.post?.id;
        if (!userId || !conversationId || !postId) {
            return '';
        }
        return `${this.DRAFT_KEY_PREFIX}${userId}_${conversationId}_${postId}`;
    }

    private saveDraft(content: string): void {
        const key = this.getDraftKey();
        this.draftService.saveDraft(key, content);
    }

    private loadDraft(): void {
        const key = this.getDraftKey();
        const draft = this.draftService.loadDraft(key);
        if (draft) {
            this.posting.content = draft;
            this.resetFormGroup();
        }
    }

    private clearDraft(): void {
        const key = this.getDraftKey();
        this.draftService.clearDraft(key);
    }

    ngOnDestroy(): void {
        this.draftMessageSubscription?.unsubscribe();
    }
}<|MERGE_RESOLUTION|>--- conflicted
+++ resolved
@@ -1,8 +1,4 @@
-<<<<<<< HEAD
-import { ChangeDetectorRef, Component, OnChanges, OnInit, SimpleChanges, ViewEncapsulation, inject, input, output, signal } from '@angular/core';
-=======
-import { Component, EventEmitter, OnChanges, OnDestroy, OnInit, Output, SimpleChanges, ViewEncapsulation, inject, input } from '@angular/core';
->>>>>>> 87f379f4
+import { ChangeDetectorRef, Component, EventEmitter, OnChanges, OnDestroy, OnInit, Output, SimpleChanges, ViewEncapsulation, inject, input, output, signal } from '@angular/core';
 import { AnswerPost } from 'app/communication/shared/entities/answer-post.model';
 import { FormsModule, ReactiveFormsModule, Validators } from '@angular/forms';
 import { TranslateDirective } from 'app/shared/language/translate.directive';
@@ -13,15 +9,12 @@
 import { ArtemisTranslatePipe } from 'app/shared/pipes/artemis-translate.pipe';
 import { LocalStorageService } from 'ngx-webstorage';
 import { ConversationDTO } from 'app/communication/shared/entities/conversation/conversation.model';
-<<<<<<< HEAD
 import { Post } from 'app/communication/shared/entities/post.model';
 import { ChannelDTO } from 'app/communication/shared/entities/conversation/channel.model';
 import { Posting } from 'app/communication/shared/entities/posting.model';
-=======
 import { AccountService } from 'app/core/auth/account.service';
 import { DraftService } from 'app/communication/message/service/draft-message.service';
 import { Subscription } from 'rxjs';
->>>>>>> 87f379f4
 
 @Component({
     selector: 'jhi-message-reply-inline-input',
@@ -32,20 +25,17 @@
 })
 export class MessageReplyInlineInputComponent extends PostingCreateEditDirective<AnswerPost> implements OnInit, OnChanges, OnDestroy {
     private localStorageService = inject(LocalStorageService);
-<<<<<<< HEAD
+
     private cdr = inject(ChangeDetectorRef);
 
     warningDismissed = false;
     channelName?: string;
-=======
     private accountService = inject(AccountService);
     private draftService = inject(DraftService);
 
-    warningDismissed = false;
     private readonly DRAFT_KEY_PREFIX = 'thread_draft_';
     private currentUserId: number | undefined;
     private draftMessageSubscription?: Subscription;
->>>>>>> 87f379f4
 
     readonly activeConversation = input<ConversationDTO>();
 
@@ -56,12 +46,9 @@
     ngOnInit(): void {
         super.ngOnInit();
         this.warningDismissed = !!this.localStorageService.retrieve('chatWarningDismissed');
-<<<<<<< HEAD
+        void this.loadCurrentUser();
         this.channelName = (this.activeConversation() as ChannelDTO).name;
         this.cdr.detectChanges();
-=======
-        void this.loadCurrentUser();
->>>>>>> 87f379f4
     }
 
     ngOnChanges(changes: SimpleChanges | void) {
@@ -122,7 +109,6 @@
      */
     createPosting(): void {
         this.posting.content = this.formGroup.get('content')?.value;
-<<<<<<< HEAD
         this.isLoading = true;
 
         const createAnswerPost$ = this.metisService.createAnswerPost(this.posting);
@@ -137,17 +123,6 @@
                     });
                 }
                 this.finalizeCreation(createdAnswerPost);
-=======
-        this.metisService.createAnswerPost(this.posting).subscribe({
-            next: (answerPost: AnswerPost) => {
-                this.resetFormGroup('');
-                this.isLoading = false;
-                this.clearDraft();
-                this.onCreate.emit(answerPost);
-            },
-            error: () => {
-                this.isLoading = false;
->>>>>>> 87f379f4
             },
             error: () => (this.isLoading = false),
         });
@@ -156,6 +131,7 @@
     private finalizeCreation(posting: Posting): void {
         this.resetFormGroup('');
         this.isLoading = false;
+      this.clearDraft();
         this.onCreate.emit(posting);
     }
 
