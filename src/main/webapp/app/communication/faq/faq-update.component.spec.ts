import { HttpErrorResponse, HttpResponse, provideHttpClient } from '@angular/common/http';
import { ComponentFixture, TestBed, fakeAsync, flush, tick } from '@angular/core/testing';
import { TranslateService } from '@ngx-translate/core';
import { ActivatedRoute, Router, convertToParamMap } from '@angular/router';
import { HtmlForMarkdownPipe } from 'app/shared/pipes/html-for-markdown.pipe';
import { MockComponent, MockModule, MockPipe, MockProvider } from 'ng-mocks';
import { of, throwError } from 'rxjs';
import { MockRouterLinkDirective } from 'test/helpers/mocks/directive/mock-router-link.directive';
import { MockRouter } from 'test/helpers/mocks/mock-router';
import { MockTranslateService } from 'test/helpers/mocks/service/mock-translate.service';
import { FaqUpdateComponent } from 'app/communication/faq/faq-update.component';
import { FaqService } from 'app/communication/faq/faq.service';
import { Faq } from 'app/communication/shared/entities/faq.model';
import { BrowserAnimationsModule } from '@angular/platform-browser/animations';
import { AlertService } from 'app/shared/service/alert.service';
import { ProfileService } from 'app/core/layouts/profiles/shared/profile.service';
import { MockResizeObserver } from 'test/helpers/mocks/service/mock-resize-observer';
import { MarkdownEditorMonacoComponent } from 'app/shared/markdown-editor/monaco/markdown-editor-monaco.component';
import { AccountService } from 'app/core/auth/account.service';
import { MockAccountService } from 'test/helpers/mocks/service/mock-account.service';
import { ProfileInfo } from 'app/core/layouts/profiles/profile-info.model';
import { FaqCategory } from 'app/communication/shared/entities/faq-category.model';
<<<<<<< HEAD
import { FaIconComponent } from '@fortawesome/angular-fontawesome';
=======
import { FaqConsistencyComponent } from './faq-consistency.component';
import { RewriteAction } from '../../shared/monaco-editor/model/actions/artemis-intelligence/rewrite.action';
>>>>>>> b475fce7

describe('FaqUpdateComponent', () => {
    let faqUpdateComponentFixture: ComponentFixture<FaqUpdateComponent>;
    let faqUpdateComponent: FaqUpdateComponent;
    let faqService: FaqService;
    let profileService: ProfileService;
    let activatedRoute: ActivatedRoute;
    let router: Router;
    let faq1: Faq;
    let courseId: number;

    let alertServiceStub: jest.SpyInstance;
    let alertService: AlertService;

    beforeEach(() => {
        faq1 = new Faq();
        faq1.id = 1;
        faq1.questionTitle = 'questionTitle';
        faq1.questionAnswer = 'questionAnswer';
        faq1.categories = [new FaqCategory('category1', '#94a11c')];
        courseId = 1;
        const mockProfileInfo = { activeProfiles: ['iris'] } as ProfileInfo;
        TestBed.configureTestingModule({
<<<<<<< HEAD
            imports: [MockModule(BrowserAnimationsModule), FaIconComponent],
            declarations: [FaqUpdateComponent, MockComponent(MarkdownEditorMonacoComponent), MockPipe(HtmlForMarkdownPipe), MockRouterLinkDirective],
=======
            imports: [MockModule(BrowserAnimationsModule)],
            declarations: [
                FaqUpdateComponent,
                MockComponent(MarkdownEditorMonacoComponent),
                MockPipe(HtmlForMarkdownPipe),
                MockRouterLinkDirective,
                MockComponent(FaqConsistencyComponent),
            ],
>>>>>>> b475fce7
            providers: [
                { provide: TranslateService, useClass: MockTranslateService },
                { provide: Router, useClass: MockRouter },
                {
                    provide: ActivatedRoute,
                    useValue: {
                        parent: {
                            data: of({ course: { id: 1 } }),
                        },
                        snapshot: {
                            paramMap: convertToParamMap({
                                courseId: '1',
                            }),
                        },
                    },
                },
                MockProvider(FaqService, {
                    find: () => {
                        return of(
                            new HttpResponse({
                                body: faq1,
                                status: 200,
                            }),
                        );
                    },
                    findAllCategoriesByCourseId: () => {
                        return of(
                            new HttpResponse({
                                body: [],
                                status: 200,
                            }),
                        );
                    },
                }),

                MockProvider(ProfileService, {
                    getProfileInfo: () => mockProfileInfo,
                }),
                { provide: AccountService, useClass: MockAccountService },
                MockProvider(AlertService),
                provideHttpClient(),
            ],
        }).compileComponents();

        global.ResizeObserver = jest.fn().mockImplementation((callback: ResizeObserverCallback) => {
            return new MockResizeObserver(callback);
        });

        faqUpdateComponentFixture = TestBed.createComponent(FaqUpdateComponent);
        faqUpdateComponent = faqUpdateComponentFixture.componentInstance;

        faqService = TestBed.inject(FaqService);
        profileService = TestBed.inject(ProfileService);
        alertService = TestBed.inject(AlertService);

        router = TestBed.inject(Router);
        activatedRoute = TestBed.inject(ActivatedRoute);
        faqUpdateComponentFixture.detectChanges();
    });

    afterEach(() => {
        jest.restoreAllMocks();
    });

    it('should create faq', fakeAsync(() => {
        faqUpdateComponent.faq = { questionTitle: 'test1' } as Faq;
        faqUpdateComponent.isAtLeastInstructor = true;
        const createSpy = jest.spyOn(faqService, 'create').mockReturnValue(
            of(
                new HttpResponse({
                    body: {
                        id: 3,
                        questionTitle: 'test1',
                        course: {
                            id: 1,
                        },
                    } as Faq,
                }),
            ),
        );

        faqUpdateComponentFixture.detectChanges();
        faqUpdateComponent.save();
        tick();

        expect(createSpy).toHaveBeenCalledExactlyOnceWith(courseId, { questionTitle: 'test1', faqState: 'ACCEPTED' });
        expect(faqUpdateComponent.isSaving).toBeFalse();
    }));

    it('should propose faq', fakeAsync(() => {
        faqUpdateComponent.faq = { questionTitle: 'test1' } as Faq;
        faqUpdateComponent.isAtLeastInstructor = false;
        const createSpy = jest.spyOn(faqService, 'create').mockReturnValue(
            of(
                new HttpResponse({
                    body: {
                        id: 3,
                        questionTitle: 'test1',
                        course: {
                            id: 1,
                        },
                    } as Faq,
                }),
            ),
        );

        faqUpdateComponentFixture.detectChanges();
        faqUpdateComponent.save();
        tick();

        expect(createSpy).toHaveBeenCalledExactlyOnceWith(courseId, { questionTitle: 'test1', faqState: 'PROPOSED' });
        expect(faqUpdateComponent.isSaving).toBeFalse();
    }));

    it('should edit a faq', fakeAsync(() => {
        activatedRoute.parent!.data = of({ course: { id: 1 }, faq: { id: 6 } });
        faqUpdateComponent.isAtLeastInstructor = true;
        faqUpdateComponentFixture.detectChanges();
        faqUpdateComponent.faq = { id: 6, questionTitle: 'test1Updated' } as Faq;

        const updateSpy = jest.spyOn(faqService, 'update').mockReturnValue(
            of<HttpResponse<Faq>>(
                new HttpResponse({
                    body: {
                        id: 6,
                        questionTitle: 'test1Updated',
                        questionAnswer: 'answer',
                        course: {
                            id: 1,
                        },
                    } as Faq,
                }),
            ),
        );

        faqUpdateComponent.save();
        tick();
        faqUpdateComponentFixture.detectChanges();
        expect(updateSpy).toHaveBeenCalledExactlyOnceWith(courseId, { id: 6, questionTitle: 'test1Updated', faqState: 'ACCEPTED' });
    }));

    it('should propose to edit a faq', fakeAsync(() => {
        activatedRoute.parent!.data = of({ course: { id: 1 }, faq: { id: 6 } });
        faqUpdateComponent.isAtLeastInstructor = false;
        faqUpdateComponentFixture.detectChanges();
        faqUpdateComponent.faq = { id: 6, questionTitle: 'test1Updated' } as Faq;

        const updateSpy = jest.spyOn(faqService, 'update').mockReturnValue(
            of<HttpResponse<Faq>>(
                new HttpResponse({
                    body: {
                        id: 6,
                        questionTitle: 'test1Updated',
                        questionAnswer: 'answer',
                        course: {
                            id: 1,
                        },
                    } as Faq,
                }),
            ),
        );

        faqUpdateComponent.save();
        tick();
        faqUpdateComponentFixture.detectChanges();
        expect(updateSpy).toHaveBeenCalledExactlyOnceWith(courseId, { id: 6, questionTitle: 'test1Updated', faqState: 'PROPOSED' });
    }));

    it('should navigate to previous state', fakeAsync(() => {
        activatedRoute = TestBed.inject(ActivatedRoute);
        activatedRoute.parent!.data = of({ course: { id: 1 }, faq: { id: 6, questionTitle: '', course: { id: 1 } } });

        faqUpdateComponent.ngOnInit();
        faqUpdateComponentFixture.detectChanges();

        const navigateSpy = jest.spyOn(router, 'navigate');
        const previousState = jest.spyOn(faqUpdateComponent, 'previousState');
        faqUpdateComponent.previousState();
        tick();
        expect(previousState).toHaveBeenCalledOnce();

        const expectedPath = ['course-management', 1, 'faqs'];
        expect(navigateSpy).toHaveBeenCalledWith(expectedPath);
    }));

    it('should update categories', fakeAsync(() => {
        const categories = [new FaqCategory('category1', 'red'), new FaqCategory('category2', 'blue')];
        faqUpdateComponentFixture.detectChanges();
        faqUpdateComponent.updateCategories(categories);
        expect(faqUpdateComponent.faqCategories).toEqual(categories);
        expect(faqUpdateComponent.faq.categories).toEqual(categories);
    }));

    it('should not be able to save unless title and question are filled', fakeAsync(() => {
        faqUpdateComponentFixture.detectChanges();
        faqUpdateComponent.faq = { questionTitle: 'test1' } as Faq;
        faqUpdateComponent.validate();
        expect(faqUpdateComponent.isAllowedToSave).toBeFalse();
        faqUpdateComponent.faq = { questionAnswer: 'test1' } as Faq;
        faqUpdateComponent.validate();
        expect(faqUpdateComponent.isAllowedToSave).toBeFalse();
        faqUpdateComponent.faq = { questionTitle: 'test', questionAnswer: 'test1' } as Faq;
        faqUpdateComponent.validate();
        expect(faqUpdateComponent.isAllowedToSave).toBeTrue();
    }));

    it('should fail while saving with ErrorResponse', fakeAsync(() => {
        alertServiceStub = jest.spyOn(alertService, 'error');
        const error = { status: 404 };
        jest.spyOn(faqService, 'create').mockReturnValue(throwError(() => new HttpErrorResponse(error)));
        faqUpdateComponent.save();
        expect(faqUpdateComponent.isSaving).toBeFalse();
        expect(alertServiceStub).toHaveBeenCalledOnce();
        flush();
    }));

    it('should handleMarkdownChange properly', () => {
        faqUpdateComponent.faq = { questionTitle: 'test1', questionAnswer: 'answer' } as Faq;
        faqUpdateComponent.handleMarkdownChange('test');
        expect(faqUpdateComponent.faq.questionAnswer).toBe('test');
    });

    it('should have no intelligence action when IRIS is not active', () => {
        faqUpdateComponentFixture = TestBed.createComponent(FaqUpdateComponent);
        faqUpdateComponent = faqUpdateComponentFixture.componentInstance;
        faqUpdateComponentFixture.detectChanges();

        expect(faqUpdateComponent.artemisIntelligenceActions()).toEqual([]);
    });

    it('should have intelligence action when IRIS is active', () => {
        const isProfileActiveSpy = jest.spyOn(profileService, 'isProfileActive').mockReturnValue(true);

        faqUpdateComponentFixture = TestBed.createComponent(FaqUpdateComponent);
        faqUpdateComponent = faqUpdateComponentFixture.componentInstance;
        faqUpdateComponent.courseId = 1;
        faqUpdateComponentFixture.detectChanges();

        expect(isProfileActiveSpy).toHaveBeenCalledWith('iris');

        const actions = faqUpdateComponent.artemisIntelligenceActions();
        expect(actions).toHaveLength(1);
        expect(actions[0]).toBeInstanceOf(RewriteAction);
    });

    it('should reset renderedConsistencyCheckResultMarkdown when dismissConsistencyCheck is called', () => {
        faqUpdateComponent.renderedConsistencyCheckResultMarkdown.set({
            result: 'Some result',
            inconsistencies: ['Inconsistency 1'],
            suggestions: ['Suggestion 1'],
            improvement: 'Some improvement',
        });

        faqUpdateComponent.dismissConsistencyCheck();

        expect(faqUpdateComponent.renderedConsistencyCheckResultMarkdown()).toEqual({
            result: '',
            inconsistencies: [],
            suggestions: [],
            improvement: '',
        });
    });
});<|MERGE_RESOLUTION|>--- conflicted
+++ resolved
@@ -20,12 +20,9 @@
 import { MockAccountService } from 'test/helpers/mocks/service/mock-account.service';
 import { ProfileInfo } from 'app/core/layouts/profiles/profile-info.model';
 import { FaqCategory } from 'app/communication/shared/entities/faq-category.model';
-<<<<<<< HEAD
 import { FaIconComponent } from '@fortawesome/angular-fontawesome';
-=======
 import { FaqConsistencyComponent } from './faq-consistency.component';
 import { RewriteAction } from '../../shared/monaco-editor/model/actions/artemis-intelligence/rewrite.action';
->>>>>>> b475fce7
 
 describe('FaqUpdateComponent', () => {
     let faqUpdateComponentFixture: ComponentFixture<FaqUpdateComponent>;
@@ -49,11 +46,7 @@
         courseId = 1;
         const mockProfileInfo = { activeProfiles: ['iris'] } as ProfileInfo;
         TestBed.configureTestingModule({
-<<<<<<< HEAD
             imports: [MockModule(BrowserAnimationsModule), FaIconComponent],
-            declarations: [FaqUpdateComponent, MockComponent(MarkdownEditorMonacoComponent), MockPipe(HtmlForMarkdownPipe), MockRouterLinkDirective],
-=======
-            imports: [MockModule(BrowserAnimationsModule)],
             declarations: [
                 FaqUpdateComponent,
                 MockComponent(MarkdownEditorMonacoComponent),
@@ -61,7 +54,6 @@
                 MockRouterLinkDirective,
                 MockComponent(FaqConsistencyComponent),
             ],
->>>>>>> b475fce7
             providers: [
                 { provide: TranslateService, useClass: MockTranslateService },
                 { provide: Router, useClass: MockRouter },
