--- conflicted
+++ resolved
@@ -26,11 +26,8 @@
 import { CommonModule } from '@angular/common';
 import { HtmlForMarkdownPipe } from 'app/shared/pipes/html-for-markdown.pipe';
 import { CustomExerciseCategoryBadgeComponent } from 'app/exercise/exercise-categories/custom-exercise-category-badge/custom-exercise-category-badge.component';
-<<<<<<< HEAD
+import { CourseTitleBarActionsDirective } from 'app/core/course/shared/directives/course-title-bar-actions.directive';
 import { FeatureActivationComponent } from 'app/shared/feature-activation/feature-activation.component';
-=======
-import { CourseTitleBarActionsDirective } from 'app/core/course/shared/directives/course-title-bar-actions.directive';
->>>>>>> 7e1980a3
 
 @Component({
     selector: 'jhi-faq',
@@ -48,11 +45,8 @@
         SortByDirective,
         SortDirective,
         CommonModule,
-<<<<<<< HEAD
+        CourseTitleBarActionsDirective,
         FeatureActivationComponent,
-=======
-        CourseTitleBarActionsDirective,
->>>>>>> 7e1980a3
     ],
 })
 export class FaqComponent implements OnInit, OnDestroy {
