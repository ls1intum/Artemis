import { NgClass } from '@angular/common';
import { ChangeDetectorRef, Component, EventEmitter, OnDestroy, OnInit, ViewEncapsulation, inject, viewChild } from '@angular/core';
import { FormsModule } from '@angular/forms';
import { ActivatedRoute, Router } from '@angular/router';
import {
    faBookmark,
    faBoxArchive,
    faClock,
    faComment,
    faComments,
    faFile,
    faFilter,
    faGraduationCap,
    faHeart,
    faList,
    faMessage,
    faPersonChalkboard,
    faPlus,
    faTimes,
} from '@fortawesome/free-solid-svg-icons';
import { NgbModal, NgbModalRef } from '@ng-bootstrap/ng-bootstrap';
import { UserPublicInfoDTO } from 'app/core/user/user.model';
import { Course, isMessagingEnabled } from 'app/core/course/shared/entities/course.model';
import { ChannelDTO, ChannelSubType, getAsChannelDTO } from 'app/communication/shared/entities/conversation/channel.model';
import { ConversationDTO } from 'app/communication/shared/entities/conversation/conversation.model';
import { Post } from 'app/communication/shared/entities/post.model';
import { Posting, PostingType, SavedPostStatus, toSavedPostStatus } from 'app/communication/shared/entities/posting.model';
import { CourseWideSearchComponent, CourseWideSearchConfig } from 'app/communication/course-conversations-components/course-wide-search/course-wide-search.component';
import { ChannelsCreateDialogComponent } from 'app/communication/course-conversations-components/dialogs/channels-create-dialog/channels-create-dialog.component';
import { GroupChatCreateDialogComponent } from 'app/communication/course-conversations-components/group-chat-create-dialog/group-chat-create-dialog.component';
import { OneToOneChatCreateDialogComponent } from 'app/communication/course-conversations-components/one-to-one-chat-create-dialog/one-to-one-chat-create-dialog.component';
import { defaultFirstLayerDialogOptions, defaultSecondLayerDialogOptions } from 'app/communication/course-conversations-components/other/conversation.util';
import { CourseOverviewService } from 'app/core/course/overview/services/course-overview.service';
import { CourseSidebarService } from 'app/core/course/overview/services/course-sidebar.service';
import { CustomBreakpointNames } from 'app/shared/breakpoints/breakpoints.service';
import { LayoutService } from 'app/shared/breakpoints/layout.service';
import { TranslateDirective } from 'app/shared/language/translate.directive';
import { ProfileService } from 'app/core/layouts/profiles/shared/profile.service';
import { LoadingIndicatorContainerComponent } from 'app/shared/loading-indicator-container/loading-indicator-container.component';
import { AnswerPost } from 'app/communication/shared/entities/answer-post.model';
import { MetisConversationService } from 'app/communication/service/metis-conversation.service';
import { MetisService } from 'app/communication/service/metis.service';
import { PageType, SortDirection } from 'app/communication/metis.util';
import { SidebarComponent } from 'app/shared/sidebar/sidebar.component';
import { EMPTY, Observable, Subject, Subscription, from, take, takeUntil } from 'rxjs';
import { catchError, debounceTime, distinctUntilChanged } from 'rxjs/operators';
import { CourseConversationsCodeOfConductComponent } from 'app/communication/course-conversations-components/code-of-conduct/course-conversations-code-of-conduct.component';
import { ConversationHeaderComponent } from 'app/communication/course-conversations-components/layout/conversation-header/conversation-header.component';
import { ConversationMessagesComponent } from 'app/communication/course-conversations-components/layout/conversation-messages/conversation-messages.component';
import { ConversationThreadSidebarComponent } from 'app/communication/course-conversations-components/layout/conversation-thread-sidebar/conversation-thread-sidebar.component';
import { SavedPostsComponent } from 'app/communication/course-conversations-components/saved-posts/saved-posts.component';
import { captureException } from '@sentry/angular';
import { canCreateChannel } from 'app/communication/conversations/conversation-permissions.utils';
import {
    ChannelAction,
    ChannelsOverviewDialogComponent,
} from 'app/communication/course-conversations-components/dialogs/channels-overview-dialog/channels-overview-dialog.component';
import { AccordionGroups, ChannelTypeIcons, CollapseState, SidebarCardElement, SidebarData, SidebarItemShowAlways } from 'app/shared/types/sidebar';
import { LinkifyService } from 'app/communication/link-preview/services/linkify.service';
import { LinkPreviewService } from 'app/communication/link-preview/services/link-preview.service';
import { ConversationGlobalSearchComponent, ConversationGlobalSearchConfig } from 'app/communication/shared/conversation-global-search/conversation-global-search.component';

const DEFAULT_CHANNEL_GROUPS: AccordionGroups = {
    favoriteChannels: { entityData: [] },
    recents: { entityData: [] },
    generalChannels: { entityData: [] },
    exerciseChannels: { entityData: [] },
    lectureChannels: { entityData: [] },
    examChannels: { entityData: [] },
    feedbackDiscussion: { entityData: [] },
    archivedChannels: { entityData: [] },
    savedPosts: { entityData: [] },
};

const CHANNEL_TYPE_ICON: ChannelTypeIcons = {
    generalChannels: faMessage,
    exerciseChannels: faList,
    examChannels: faGraduationCap,
    groupChats: faComments,
    directMessages: faComment,
    favoriteChannels: faHeart,
    lectureChannels: faFile,
    archivedChannels: faBoxArchive,
    feedbackDiscussion: faPersonChalkboard,
    savedPosts: faBookmark,
    recents: faClock,
};

const DEFAULT_COLLAPSE_STATE: CollapseState = {
    generalChannels: true,
    exerciseChannels: true,
    examChannels: true,
    groupChats: true,
    directMessages: true,
    favoriteChannels: false,
    lectureChannels: true,
    archivedChannels: true,
    feedbackDiscussion: true,
    savedPosts: true,
    recents: true,
};

const DEFAULT_SHOW_ALWAYS: SidebarItemShowAlways = {
    generalChannels: true,
    exerciseChannels: false,
    examChannels: false,
    groupChats: true,
    directMessages: true,
    favoriteChannels: true,
    lectureChannels: false,
    archivedChannels: false,
    feedbackDiscussion: false,
    savedPosts: true,
    recents: true,
};

@Component({
    selector: 'jhi-course-conversations',
    templateUrl: './course-conversations.component.html',
    styleUrls: ['../../../core/course/overview/course-overview/course-overview.scss', './course-conversations.component.scss'],
    encapsulation: ViewEncapsulation.None,
    providers: [MetisService, LinkifyService, LinkPreviewService],
    imports: [
        LoadingIndicatorContainerComponent,
        FormsModule,
        CourseConversationsCodeOfConductComponent,
        TranslateDirective,
        NgClass,
        SidebarComponent,
        ConversationHeaderComponent,
        ConversationMessagesComponent,
        CourseWideSearchComponent,
        SavedPostsComponent,
        ConversationThreadSidebarComponent,
        ConversationGlobalSearchComponent,
    ],
})
export class CourseConversationsComponent implements OnInit, OnDestroy {
    private router = inject(Router);
    private activatedRoute = inject(ActivatedRoute);
    private metisConversationService = inject(MetisConversationService);
    private metisService = inject(MetisService);
    private courseOverviewService = inject(CourseOverviewService);
    private modalService = inject(NgbModal);
    private profileService = inject(ProfileService);

    private ngUnsubscribe = new Subject<void>();
    private closeSidebarEventSubscription: Subscription;
    private openSidebarEventSubscription: Subscription;
    private toggleSidebarEventSubscription: Subscription;
    private breakpointSubscription: Subscription;
    course?: Course;
    isLoading = false;
    isServiceSetUp = false;
    messagingEnabled = false;
    postInThread?: Post;
    activeConversation?: ConversationDTO = undefined;
    conversationsOfUser: ConversationDTO[] = [];

    conversationSelected = true;
    sidebarData: SidebarData;
    accordionConversationGroups: AccordionGroups;
    sidebarConversations: SidebarCardElement[] = [];
    isCollapsed = false;
    isProduction = true;
    isTestServer = false;
    isMobile = false;
    focusPostId: number | undefined = undefined;
    openThreadOnFocus = false;
    selectedSavedPostStatus: undefined | SavedPostStatus = undefined;
    showOnlyPinned = false;
    pinnedCount: number = 0;

    readonly CHANNEL_TYPE_ICON = CHANNEL_TYPE_ICON;
    readonly DEFAULT_COLLAPSE_STATE = DEFAULT_COLLAPSE_STATE;
    protected readonly DEFAULT_SHOW_ALWAYS = DEFAULT_SHOW_ALWAYS;

    // set undefined so nothing gets displayed until isCodeOfConductAccepted is loaded
    isCodeOfConductAccepted?: boolean;
    isCodeOfConductPresented = false;

    courseWideSearch = viewChild<CourseWideSearchComponent>(CourseWideSearchComponent);
    globalSearchComponent = viewChild<ConversationGlobalSearchComponent>(ConversationGlobalSearchComponent);

    courseWideSearchConfig: CourseWideSearchConfig;

    // Icons
    faPlus = faPlus;
    faTimes = faTimes;
    faFilter = faFilter;

    createChannelFn?: (channel: ChannelDTO) => Observable<never>;
    channelActions$ = new EventEmitter<ChannelAction>();

    private courseSidebarService: CourseSidebarService = inject(CourseSidebarService);
    private layoutService: LayoutService = inject(LayoutService);
    private changeDetector: ChangeDetectorRef = inject(ChangeDetectorRef);

    getAsChannel = getAsChannelDTO;

    private subscribeToMetis() {
        this.metisService.posts.pipe(takeUntil(this.ngUnsubscribe)).subscribe((posts: Post[]) => {
            if (this.postInThread?.id && posts) {
                this.postInThread = posts.find((post) => post.id === this.postInThread?.id);
            }
        });
    }

    togglePinnedView(): void {
        this.showOnlyPinned = !this.showOnlyPinned;
    }

    onPinnedCountChanged(newCount: number): void {
        this.pinnedCount = newCount;
        if (this.pinnedCount == 0 && this.showOnlyPinned) {
            this.showOnlyPinned = false;
        }
        this.changeDetector.detectChanges();
    }

    private setupMetis() {
        this.metisService.setPageType(PageType.OVERVIEW);
        this.metisService.setCourse(this.course!);
    }

    ngOnInit(): void {
        this.isMobile = this.layoutService.isBreakpointActive(CustomBreakpointNames.extraSmall);

        this.breakpointSubscription = this.layoutService.subscribeToLayoutChanges().subscribe(() => {
            this.isMobile = this.layoutService.isBreakpointActive(CustomBreakpointNames.extraSmall);
        });

        this.openSidebarEventSubscription = this.courseSidebarService.openSidebar$.subscribe(() => {
            this.setIsCollapsed(true);
        });

        this.closeSidebarEventSubscription = this.courseSidebarService.closeSidebar$.subscribe(() => {
            this.setIsCollapsed(false);
        });

        this.toggleSidebarEventSubscription = this.courseSidebarService.toggleSidebar$.subscribe(() => {
            this.toggleSidebar();
        });

        if (!this.isMobile) {
            if (this.courseOverviewService.getSidebarCollapseStateFromStorage('conversation')) {
                this.courseSidebarService.openSidebar();
            } else {
                this.courseSidebarService.closeSidebar();
            }
        } else {
            this.courseSidebarService.openSidebar();
        }

        this.isLoading = true;
        this.metisConversationService.isServiceSetup$.pipe(takeUntil(this.ngUnsubscribe)).subscribe((isServiceSetUp: boolean) => {
            if (isServiceSetUp) {
                this.course = this.metisConversationService.course;
                this.initializeCourseWideSearchConfig();
                this.initializeSidebarAccordions();
                this.setupMetis();
                this.subscribeToMetis();
                this.subscribeToQueryParameter();
                // service is fully set up, now we can subscribe to the respective observables
                this.subscribeToActiveConversation();
                this.subscribeToIsCodeOfConductAccepted();
                this.subscribeToIsCodeOfConductPresented();
                this.subscribeToConversationsOfUser();
                this.updateQueryParameters();
                this.prepareSidebarData();
                this.metisConversationService.checkIsCodeOfConductAccepted(this.course!);
                this.isServiceSetUp = true;
                this.isLoading = false;
            }
            this.channelActions$
                .pipe(
                    debounceTime(500),
                    distinctUntilChanged(
                        (prev, curr) => curr.action !== 'create' && prev.action === curr.action && prev.channel.id === curr.channel.id && prev.channel.name === curr.channel.name,
                    ),
                    takeUntil(this.ngUnsubscribe),
                )
                .subscribe((channelAction) => {
                    this.performChannelAction(channelAction);
                });
            this.createChannelFn = (channel: ChannelDTO) => this.metisConversationService.createChannel(channel);
        });

        this.isProduction = this.profileService.isProduction();
        this.isTestServer = this.profileService.isTestServer();
    }

    performChannelAction(channelAction: ChannelAction) {
        if (this.createChannelFn) {
            this.createChannelFn(channelAction.channel)
                .pipe(takeUntil(this.ngUnsubscribe))
                .subscribe({
                    complete: () => {
                        this.prepareSidebarData();
                    },
                    error: (error) => {
                        captureException('Error creating channel:', error);
                    },
                });
        }
    }

    subscribeToQueryParameter() {
        this.activatedRoute.queryParams.pipe(take(1), takeUntil(this.ngUnsubscribe)).subscribe((queryParams) => {
            // NOTE: queryParams.conversationId can either be a number or a string according to SavedPostStatus
            if (queryParams.conversationId) {
                if (
                    isNaN(Number(queryParams.conversationId)) &&
                    Object.values(SavedPostStatus)
                        .map((status) => status.toString().toLowerCase())
                        .includes(queryParams.conversationId)
                ) {
                    this.selectedSavedPostStatus = toSavedPostStatus(queryParams.conversationId);
                } else {
                    this.metisConversationService.setActiveConversation(Number(queryParams.conversationId));
                    this.closeSidebarOnMobile();
                }
            }
            if (queryParams.focusPostId) {
                this.focusPostId = Number(queryParams.focusPostId);
            }
            if (queryParams.openThreadOnFocus) {
                this.openThreadOnFocus = queryParams.openThreadOnFocus;
            }
            if (queryParams.messageId) {
                this.postInThread = { id: Number(queryParams.messageId) } as Post;

                this.closeSidebarOnMobile();
            } else {
                this.postInThread = undefined;
            }
        });
    }

    onNavigateToPost(post: Posting) {
        if (post.referencePostId === undefined || post.conversation?.id === undefined) {
            return;
        }

        this.focusPostId = post.referencePostId;
        this.openThreadOnFocus = (post.postingType as PostingType) === PostingType.ANSWER;
        this.metisConversationService.setActiveConversation(post.conversation!.id!);
        this.changeDetector.detectChanges();
    }

    updateQueryParameters() {
        this.router.navigate([], {
            relativeTo: this.activatedRoute,
            queryParams: {
                conversationId: this.activeConversation?.id ?? this.selectedSavedPostStatus?.toLowerCase(),
            },
            replaceUrl: true,
        });
    }

    ngOnDestroy() {
        this.ngUnsubscribe.next();
        this.ngUnsubscribe.complete();
        this.openSidebarEventSubscription?.unsubscribe();
        this.closeSidebarEventSubscription?.unsubscribe();
        this.toggleSidebarEventSubscription?.unsubscribe();
        this.breakpointSubscription?.unsubscribe();
    }

    private subscribeToActiveConversation() {
        this.metisConversationService.activeConversation$.pipe(takeUntil(this.ngUnsubscribe)).subscribe((conversation: ConversationDTO) => {
            const previousConversation = this.activeConversation;
            this.activeConversation = conversation;
            if (this.isMobile && conversation && previousConversation?.id !== conversation.id) {
                this.courseSidebarService.closeSidebar();
            }
            this.updateQueryParameters();
        });
    }

    private subscribeToIsCodeOfConductAccepted() {
        this.metisConversationService.isCodeOfConductAccepted$.pipe(takeUntil(this.ngUnsubscribe)).subscribe((isCodeOfConductAccepted: boolean) => {
            this.isCodeOfConductAccepted = isCodeOfConductAccepted;
        });
    }

    private subscribeToIsCodeOfConductPresented() {
        this.metisConversationService.isCodeOfConductPresented$.pipe(takeUntil(this.ngUnsubscribe)).subscribe((isCodeOfConductPresented: boolean) => {
            this.isCodeOfConductPresented = isCodeOfConductPresented;
        });
    }

    private subscribeToConversationsOfUser() {
        this.metisConversationService.conversationsOfUser$.pipe(takeUntil(this.ngUnsubscribe)).subscribe((conversations: ConversationDTO[]) => {
            this.conversationsOfUser = conversations ?? [];
        });
    }

    acceptCodeOfConduct() {
        if (this.course) {
            this.metisConversationService.acceptCodeOfConduct(this.course);
        }
    }

    initializeCourseWideSearchConfig() {
        this.courseWideSearchConfig = new CourseWideSearchConfig();
        this.courseWideSearchConfig.searchTerm = '';
        this.courseWideSearchConfig.filterToCourseWide = false;
        this.courseWideSearchConfig.filterToUnresolved = false;
        this.courseWideSearchConfig.filterToAnsweredOrReacted = false;
        this.courseWideSearchConfig.sortingOrder = SortDirection.ASCENDING;
        this.courseWideSearchConfig.selectedAuthors = [];
        this.courseWideSearchConfig.selectedConversations = [];
    }

    initializeSidebarAccordions() {
        this.messagingEnabled = isMessagingEnabled(this.course);
        this.accordionConversationGroups = this.messagingEnabled
            ? { ...DEFAULT_CHANNEL_GROUPS, groupChats: { entityData: [] }, directMessages: { entityData: [] } }
            : DEFAULT_CHANNEL_GROUPS;
    }

    onSearch(searchInfo: ConversationGlobalSearchConfig) {
        if (this.isMobile) {
            const isSearchNonEmpty = searchInfo?.searchTerm || searchInfo?.selectedConversations.length > 0 || searchInfo?.selectedAuthors.length > 0;
            if (isSearchNonEmpty) {
                this.courseSidebarService.closeSidebar();
            } else {
                this.courseSidebarService.openSidebar();
            }
        }

        this.selectedSavedPostStatus = undefined;
        this.metisConversationService.setActiveConversation(undefined);
        this.activeConversation = undefined;
        this.updateQueryParameters();
        this.courseWideSearchConfig.searchTerm = searchInfo.searchTerm;
        this.courseWideSearchConfig.selectedConversations = searchInfo.selectedConversations;
        this.courseWideSearchConfig.selectedAuthors = searchInfo.selectedAuthors;
        this.courseWideSearch()?.onSearch();
    }

<<<<<<< HEAD
    /**
     * Refreshes and prepares the sidebar data used for rendering channel and chat groups.
     *
     * - Forces MetisConversationService to refresh data (e.g., conversations).
     * - Maps the latest conversations to sidebar card elements.
     * - Regroups conversations under their respective accordion sections (e.g., general, exercise).
     * - Sets the 'recents' section based on the currently open conversation.
     * - Calls updateSidebarData() to finalize the sidebarData structure.
     */
=======
    onSelectionChange(searchInfo: ConversationGlobalSearchConfig) {
        this.courseWideSearchConfig.selectedConversations = searchInfo.selectedConversations;
        this.courseWideSearchConfig.selectedAuthors = searchInfo.selectedAuthors;
        this.courseWideSearch()?.onSearchConfigSelectionChange();

        // We don't update the searchTerm here because that should only happen on explicit search
        // and we don't trigger a search automatically to avoid excessive API calls
    }

>>>>>>> 8d76e069
    prepareSidebarData() {
        this.metisConversationService.forceRefresh().subscribe({
            complete: () => {
                this.sidebarConversations = this.courseOverviewService.mapConversationsToSidebarCardElements(this.course!, this.conversationsOfUser);
                this.accordionConversationGroups = this.courseOverviewService.groupConversationsByChannelType(this.course!, this.conversationsOfUser, this.messagingEnabled);
                this.accordionConversationGroups.recents.entityData = this.sidebarConversations?.filter((item) => item.isCurrent) || [];
                this.updateSidebarData();
            },
        });
    }

    updateSidebarData() {
        this.sidebarData = {
            groupByCategory: true,
            sidebarType: 'conversation',
            storageId: 'conversation',
            groupedData: this.accordionConversationGroups,
            ungroupedData: this.sidebarConversations,
            showAccordionLeadingIcon: true,
            messagingEnabled: isMessagingEnabled(this.course),
            canCreateChannel: canCreateChannel(this.course!),
        };
    }

    // NOTE: conversationId can either be a number or a string according to SavedPostStatus (for saved post status)
    onConversationSelected(conversationId: number | string) {
        this.closeSidebarOnMobile();
        this.focusPostId = undefined;
        this.openThreadOnFocus = false;
        if (typeof conversationId === 'string') {
            if (
                Object.values(SavedPostStatus)
                    .map((status) => status.toString().toLowerCase())
                    .includes(conversationId)
            ) {
                this.selectedSavedPostStatus = conversationId.toUpperCase() as SavedPostStatus;
                this.postInThread = undefined;
                this.metisConversationService.setActiveConversation(undefined);
                this.activeConversation = undefined;
                this.updateQueryParameters();
                this.metisService.resetCachedPosts();
                this.changeDetector.detectChanges();
            }
        } else {
            conversationId = +conversationId;
            this.selectedSavedPostStatus = undefined;
            this.metisConversationService.setActiveConversation(conversationId);
        }
    }

    toggleSidebar() {
        this.setIsCollapsed(!this.isCollapsed);
    }

    closeSidebarOnMobile() {
        if (this.isMobile) {
            this.courseSidebarService.closeSidebar();
        }
    }

    setIsCollapsed(value: boolean) {
        this.isCollapsed = value;
        this.courseOverviewService.setSidebarCollapseState('conversation', this.isCollapsed);
    }

    openCreateGroupChatDialog() {
        const modalRef: NgbModalRef = this.modalService.open(GroupChatCreateDialogComponent, defaultFirstLayerDialogOptions);
        modalRef.componentInstance.course = this.course;
        modalRef.componentInstance.initialize();
        from(modalRef.result)
            .pipe(
                catchError(() => EMPTY),
                takeUntil(this.ngUnsubscribe),
            )
            .subscribe((chatPartners: UserPublicInfoDTO[]) => {
                this.metisConversationService.createGroupChat(chatPartners?.map((partner) => partner.login!)).subscribe({
                    complete: () => {
                        this.prepareSidebarData();
                    },
                });
            });
    }

    openCreateOneToOneChatDialog() {
        const modalRef: NgbModalRef = this.modalService.open(OneToOneChatCreateDialogComponent, defaultFirstLayerDialogOptions);
        modalRef.componentInstance.course = this.course;
        modalRef.componentInstance.initialize();
        from(modalRef.result)
            .pipe(
                catchError(() => EMPTY),
                takeUntil(this.ngUnsubscribe),
            )
            .subscribe((chatPartner: UserPublicInfoDTO) => {
                if (chatPartner?.login) {
                    this.metisConversationService.createOneToOneChat(chatPartner.login).subscribe({
                        complete: () => {
                            this.prepareSidebarData();
                        },
                    });
                }
            });
    }

    /**
     * Opens the create channel modal dialog.
     * Emits a create action for the given channel on confirmation.
     */
    openCreateChannelDialog() {
        const modalRef: NgbModalRef = this.modalService.open(ChannelsCreateDialogComponent, defaultSecondLayerDialogOptions);
        modalRef.componentInstance.course = this.course;
        modalRef.componentInstance.initialize();
        from(modalRef.result)
            .pipe(
                catchError(() => EMPTY),
                takeUntil(this.ngUnsubscribe),
            )
            .subscribe((channel: ChannelDTO) => {
                this.channelActions$.emit({ action: 'create', channel });
            });
    }

    markAllChannelAsRead() {
        this.metisConversationService.markAllChannelsAsRead(this.course).subscribe({
            complete: () => {
                this.metisConversationService.forceRefresh().subscribe({
                    complete: () => {
                        this.prepareSidebarData();
                        this.closeSidebarOnMobile();
                    },
                });
            },
        });
    }

    openChannelOverviewDialog() {
        const subType = undefined;
        const modalRef: NgbModalRef = this.modalService.open(ChannelsOverviewDialogComponent, defaultFirstLayerDialogOptions);
        modalRef.componentInstance.course = this.course;
        modalRef.componentInstance.createChannelFn = subType === ChannelSubType.GENERAL ? this.metisConversationService.createChannel : undefined;
        modalRef.componentInstance.channelSubType = subType;
        modalRef.componentInstance.initialize();
        from(modalRef.result)
            .pipe(
                catchError(() => EMPTY),
                takeUntil(this.ngUnsubscribe),
            )
            .subscribe((result) => {
                const [newActiveConversation, isModificationPerformed] = result;
                if (isModificationPerformed) {
                    this.metisConversationService.forceRefresh(!newActiveConversation, true).subscribe({
                        complete: () => {
                            if (newActiveConversation) {
                                this.metisConversationService.setActiveConversation(newActiveConversation);
                                this.closeSidebarOnMobile();
                            }
                        },
                    });
                } else {
                    if (newActiveConversation) {
                        this.metisConversationService.setActiveConversation(newActiveConversation);
                        this.closeSidebarOnMobile();
                    }
                }
                this.prepareSidebarData();
            });
    }

    triggerSearchInConversation() {
        if (this.globalSearchComponent() && this.activeConversation) {
            this.globalSearchComponent()!.focusWithSelectedConversation(this.activeConversation);
        }
    }

    openThread(postToOpen: Post | undefined) {
        this.postInThread = postToOpen;
    }

<<<<<<< HEAD
    @HostListener('document:keydown', ['$event'])
    handleSearchShortcut(event: KeyboardEvent) {
        if ((event.metaKey || event.ctrlKey) && event.key === 'k') {
            event.preventDefault();
            this.searchElement()!.nativeElement.focus();
        }
    }

    /**
     * Determines which post to focus and whether to open thread view,
     * then sets the active conversation accordingly.
     *
     * @param post The post or answer post being navigated to
     */
=======
>>>>>>> 8d76e069
    onTriggerNavigateToPost(post: Posting) {
        let id = (post as Post)?.conversation?.id;
        this.focusPostId = post.id;
        this.openThreadOnFocus = false;
        if (post.id === undefined) {
            return;
        } else if ((post as Post)?.conversation?.id === undefined) {
            this.openThreadOnFocus = true;
            id = (post as AnswerPost)?.post?.conversation?.id;
            this.focusPostId = (post as AnswerPost)?.post?.id;
        }

        this.metisConversationService.setActiveConversation(id);
        this.changeDetector.detectChanges();
    }
}<|MERGE_RESOLUTION|>--- conflicted
+++ resolved
@@ -440,7 +440,15 @@
         this.courseWideSearch()?.onSearch();
     }
 
-<<<<<<< HEAD
+    onSelectionChange(searchInfo: ConversationGlobalSearchConfig) {
+        this.courseWideSearchConfig.selectedConversations = searchInfo.selectedConversations;
+        this.courseWideSearchConfig.selectedAuthors = searchInfo.selectedAuthors;
+        this.courseWideSearch()?.onSearchConfigSelectionChange();
+
+        // We don't update the searchTerm here because that should only happen on explicit search
+        // and we don't trigger a search automatically to avoid excessive API calls
+    }
+
     /**
      * Refreshes and prepares the sidebar data used for rendering channel and chat groups.
      *
@@ -450,17 +458,6 @@
      * - Sets the 'recents' section based on the currently open conversation.
      * - Calls updateSidebarData() to finalize the sidebarData structure.
      */
-=======
-    onSelectionChange(searchInfo: ConversationGlobalSearchConfig) {
-        this.courseWideSearchConfig.selectedConversations = searchInfo.selectedConversations;
-        this.courseWideSearchConfig.selectedAuthors = searchInfo.selectedAuthors;
-        this.courseWideSearch()?.onSearchConfigSelectionChange();
-
-        // We don't update the searchTerm here because that should only happen on explicit search
-        // and we don't trigger a search automatically to avoid excessive API calls
-    }
-
->>>>>>> 8d76e069
     prepareSidebarData() {
         this.metisConversationService.forceRefresh().subscribe({
             complete: () => {
@@ -638,23 +635,12 @@
         this.postInThread = postToOpen;
     }
 
-<<<<<<< HEAD
-    @HostListener('document:keydown', ['$event'])
-    handleSearchShortcut(event: KeyboardEvent) {
-        if ((event.metaKey || event.ctrlKey) && event.key === 'k') {
-            event.preventDefault();
-            this.searchElement()!.nativeElement.focus();
-        }
-    }
-
     /**
      * Determines which post to focus and whether to open thread view,
      * then sets the active conversation accordingly.
      *
      * @param post The post or answer post being navigated to
      */
-=======
->>>>>>> 8d76e069
     onTriggerNavigateToPost(post: Posting) {
         let id = (post as Post)?.conversation?.id;
         this.focusPostId = post.id;
