--- conflicted
+++ resolved
@@ -175,12 +175,6 @@
     accordionConversationGroups: AccordionGroups;
     sidebarConversations: SidebarCardElement[] = [];
     isCollapsed = false;
-<<<<<<< HEAD
-    isMobile = false;
-=======
-    isProduction = true;
-    isTestServer = false;
->>>>>>> 6398a650
     focusPostId: number | undefined = undefined;
     openThreadOnFocus = false;
     selectedSavedPostStatus: undefined | SavedPostStatus = undefined;
