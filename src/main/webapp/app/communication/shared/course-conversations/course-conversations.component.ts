import { BreakpointObserver, Breakpoints } from '@angular/cdk/layout';
import { NgClass } from '@angular/common';
import { ChangeDetectorRef, Component, EventEmitter, OnDestroy, OnInit, ViewEncapsulation, computed, inject, signal, viewChild } from '@angular/core';
import { toSignal } from '@angular/core/rxjs-interop';
import { FormsModule } from '@angular/forms';
import { ActivatedRoute, Router } from '@angular/router';
import {
    faBookmark,
    faBoxArchive,
    faClock,
    faComment,
    faComments,
    faFile,
    faFilter,
    faGraduationCap,
    faHeart,
    faList,
    faMessage,
    faPersonChalkboard,
    faPlus,
    faTimes,
} from '@fortawesome/free-solid-svg-icons';
import { NgbModal, NgbModalRef } from '@ng-bootstrap/ng-bootstrap';
import { UserPublicInfoDTO } from 'app/core/user/user.model';
import { Course, CourseInformationSharingConfiguration, isCommunicationEnabled, isMessagingEnabled } from 'app/core/course/shared/entities/course.model';
import { ChannelDTO, ChannelSubType, getAsChannelDTO } from 'app/communication/shared/entities/conversation/channel.model';
import { ConversationDTO } from 'app/communication/shared/entities/conversation/conversation.model';
import { Post } from 'app/communication/shared/entities/post.model';
import { Posting, PostingType, SavedPostStatus, toSavedPostStatus } from 'app/communication/shared/entities/posting.model';
import { CourseWideSearchComponent, CourseWideSearchConfig } from 'app/communication/course-conversations-components/course-wide-search/course-wide-search.component';
import { ChannelsCreateDialogComponent } from 'app/communication/course-conversations-components/dialogs/channels-create-dialog/channels-create-dialog.component';
import { GroupChatCreateDialogComponent } from 'app/communication/course-conversations-components/group-chat-create-dialog/group-chat-create-dialog.component';
import { OneToOneChatCreateDialogComponent } from 'app/communication/course-conversations-components/one-to-one-chat-create-dialog/one-to-one-chat-create-dialog.component';
import { defaultFirstLayerDialogOptions, defaultSecondLayerDialogOptions } from 'app/communication/course-conversations-components/other/conversation.util';
import { CourseOverviewService } from 'app/core/course/overview/services/course-overview.service';
import { CourseSidebarService } from 'app/core/course/overview/services/course-sidebar.service';
import { TranslateDirective } from 'app/shared/language/translate.directive';
import { LoadingIndicatorContainerComponent } from 'app/shared/loading-indicator-container/loading-indicator-container.component';
import { AnswerPost } from 'app/communication/shared/entities/answer-post.model';
import { MetisConversationService } from 'app/communication/service/metis-conversation.service';
import { MetisService } from 'app/communication/service/metis.service';
import { PageType, SortDirection } from 'app/communication/metis.util';
import { SidebarComponent } from 'app/shared/sidebar/sidebar.component';
import { EMPTY, Observable, Subject, Subscription, firstValueFrom, from } from 'rxjs';
import { catchError, debounceTime, distinctUntilChanged, map, take, takeUntil } from 'rxjs/operators';
import { CourseConversationsCodeOfConductComponent } from 'app/communication/course-conversations-components/code-of-conduct/course-conversations-code-of-conduct.component';
import { ConversationHeaderComponent } from 'app/communication/course-conversations-components/layout/conversation-header/conversation-header.component';
import { ConversationMessagesComponent } from 'app/communication/course-conversations-components/layout/conversation-messages/conversation-messages.component';
import { ConversationThreadSidebarComponent } from 'app/communication/course-conversations-components/layout/conversation-thread-sidebar/conversation-thread-sidebar.component';
import { SavedPostsComponent } from 'app/communication/course-conversations-components/saved-posts/saved-posts.component';
import { captureException } from '@sentry/angular';
import { canCreateChannel } from 'app/communication/conversations/conversation-permissions.utils';
import {
    ChannelAction,
    ChannelsOverviewDialogComponent,
} from 'app/communication/course-conversations-components/dialogs/channels-overview-dialog/channels-overview-dialog.component';
import { AccordionGroups, ChannelTypeIcons, CollapseState, SidebarCardElement, SidebarData, SidebarItemShowAlways } from 'app/shared/types/sidebar';
import { LinkifyService } from 'app/communication/link-preview/services/linkify.service';
import { LinkPreviewService } from 'app/communication/link-preview/services/link-preview.service';
import { ConversationGlobalSearchComponent, ConversationGlobalSearchConfig } from 'app/communication/shared/conversation-global-search/conversation-global-search.component';
import { FeatureActivationComponent } from 'app/shared/feature-activation/feature-activation.component';
import { AlertService } from 'app/shared/service/alert.service';
import { EventManager } from 'app/shared/service/event-manager.service';

const DEFAULT_CHANNEL_GROUPS: AccordionGroups = {
    favoriteChannels: { entityData: [] },
    recents: { entityData: [] },
    generalChannels: { entityData: [] },
    exerciseChannels: { entityData: [] },
    lectureChannels: { entityData: [] },
    examChannels: { entityData: [] },
    feedbackDiscussion: { entityData: [] },
    archivedChannels: { entityData: [] },
    savedPosts: { entityData: [] },
};

const CHANNEL_TYPE_ICON: ChannelTypeIcons = {
    generalChannels: faMessage,
    exerciseChannels: faList,
    examChannels: faGraduationCap,
    groupChats: faComments,
    directMessages: faComment,
    favoriteChannels: faHeart,
    lectureChannels: faFile,
    archivedChannels: faBoxArchive,
    feedbackDiscussion: faPersonChalkboard,
    savedPosts: faBookmark,
    recents: faClock,
};

const DEFAULT_COLLAPSE_STATE: CollapseState = {
    generalChannels: true,
    exerciseChannels: true,
    examChannels: true,
    groupChats: true,
    directMessages: true,
    favoriteChannels: false,
    lectureChannels: true,
    archivedChannels: true,
    feedbackDiscussion: true,
    savedPosts: true,
    recents: true,
};

const DEFAULT_SHOW_ALWAYS: SidebarItemShowAlways = {
    generalChannels: true,
    exerciseChannels: false,
    examChannels: false,
    groupChats: true,
    directMessages: true,
    favoriteChannels: true,
    lectureChannels: false,
    archivedChannels: false,
    feedbackDiscussion: false,
    savedPosts: true,
    recents: true,
};

@Component({
    selector: 'jhi-course-conversations',
    templateUrl: './course-conversations.component.html',
    styleUrls: ['../../../core/course/overview/course-overview/course-overview.scss', './course-conversations.component.scss'],
    encapsulation: ViewEncapsulation.None,
    providers: [MetisService, LinkifyService, LinkPreviewService],
    imports: [
        LoadingIndicatorContainerComponent,
        FormsModule,
        CourseConversationsCodeOfConductComponent,
        TranslateDirective,
        NgClass,
        SidebarComponent,
        ConversationHeaderComponent,
        ConversationMessagesComponent,
        CourseWideSearchComponent,
        SavedPostsComponent,
        ConversationThreadSidebarComponent,
        ConversationGlobalSearchComponent,
        FeatureActivationComponent,
    ],
})
export class CourseConversationsComponent implements OnInit, OnDestroy {
    readonly isCommunicationEnabled = computed(() => {
        const currentCourse = this.course();
        return currentCourse ? isCommunicationEnabled(currentCourse) : false;
    });
    protected readonly faComments = faComments;
    private router = inject(Router);
    private activatedRoute = inject(ActivatedRoute);
    private metisConversationService = inject(MetisConversationService);
    private metisService = inject(MetisService);
    private courseOverviewService = inject(CourseOverviewService);
    private modalService = inject(NgbModal);
    private alertService = inject(AlertService);
    private eventManager = inject(EventManager);
    private breakpointObserver = inject(BreakpointObserver);

    readonly isMobile = toSignal(this.breakpointObserver.observe([Breakpoints.Handset]).pipe(map((result) => result.matches)), {
        initialValue: this.breakpointObserver.isMatched(Breakpoints.Handset),
    });

    private ngUnsubscribe = new Subject<void>();
    private closeSidebarEventSubscription: Subscription;
    private openSidebarEventSubscription: Subscription;
    private toggleSidebarEventSubscription: Subscription;
    course = signal<Course | undefined>(undefined);
    isLoading = false;
    isServiceSetUp = false;
    messagingEnabled = false;
    postInThread?: Post;
    activeConversation?: ConversationDTO = undefined;
    conversationsOfUser: ConversationDTO[] = [];
    previousConversationBeforeSearch?: ConversationDTO;
    lastKnownConversationId?: number;

    conversationSelected = true;
    sidebarData: SidebarData;
    accordionConversationGroups: AccordionGroups;
    sidebarConversations: SidebarCardElement[] = [];
    isCollapsed = false;
    focusPostId: number | undefined = undefined;
    openThreadOnFocus = false;
    selectedSavedPostStatus: undefined | SavedPostStatus = undefined;
    showOnlyPinned = false;
    pinnedCount: number = 0;
    isManagementView = false;

    readonly CHANNEL_TYPE_ICON = CHANNEL_TYPE_ICON;
    readonly DEFAULT_COLLAPSE_STATE = DEFAULT_COLLAPSE_STATE;
    protected readonly DEFAULT_SHOW_ALWAYS = DEFAULT_SHOW_ALWAYS;

    // set undefined so nothing gets displayed until isCodeOfConductAccepted is loaded
    isCodeOfConductAccepted?: boolean;
    isCodeOfConductPresented = false;

    courseWideSearch = viewChild<CourseWideSearchComponent>(CourseWideSearchComponent);
    globalSearchComponent = viewChild<ConversationGlobalSearchComponent>(ConversationGlobalSearchComponent);

    courseWideSearchConfig: CourseWideSearchConfig;

    // Icons
    faPlus = faPlus;
    faTimes = faTimes;
    faFilter = faFilter;

    createChannelFn?: (channel: ChannelDTO) => Observable<never>;
    channelActions$ = new EventEmitter<ChannelAction>();

    private courseSidebarService = inject(CourseSidebarService);
    private changeDetector = inject(ChangeDetectorRef);

    getAsChannel = getAsChannelDTO;

    private subscribeToMetis() {
        this.metisService.posts.pipe(takeUntil(this.ngUnsubscribe)).subscribe((posts: Post[]) => {
            if (this.postInThread?.id && posts) {
                this.postInThread = posts.find((post) => post.id === this.postInThread?.id);
            }
        });
    }

    togglePinnedView(): void {
        this.showOnlyPinned = !this.showOnlyPinned;
    }

    onPinnedCountChanged(newCount: number): void {
        this.pinnedCount = newCount;
        if (this.pinnedCount == 0 && this.showOnlyPinned) {
            this.showOnlyPinned = false;
        }
        this.changeDetector.detectChanges();
    }

    private setupMetis() {
        this.metisService.setPageType(PageType.OVERVIEW);
        this.metisService.setCourse(this.course());
    }
    private getParentCourse(): Course | undefined {
        return this.activatedRoute.parent?.snapshot.data?.course;
    }

    ngOnInit(): void {
        this.course.set(this.getParentCourse());
        this.isManagementView = this.router.url.includes('course-management');

        this.openSidebarEventSubscription = this.courseSidebarService.openSidebar$.subscribe(() => {
            this.setIsCollapsed(true);
        });

        this.closeSidebarEventSubscription = this.courseSidebarService.closeSidebar$.subscribe(() => {
            this.setIsCollapsed(false);
        });

        this.toggleSidebarEventSubscription = this.courseSidebarService.toggleSidebar$.subscribe(() => {
            this.toggleSidebar();
        });

        if (!this.isMobile()) {
            if (this.courseOverviewService.getSidebarCollapseStateFromStorage('conversation')) {
                this.courseSidebarService.openSidebar();
            } else {
                this.courseSidebarService.closeSidebar();
            }
        } else {
            this.courseSidebarService.openSidebar();
        }

        this.isLoading = true;
        this.metisConversationService.isServiceSetup$.pipe(takeUntil(this.ngUnsubscribe)).subscribe((isServiceSetUp: boolean) => {
            if (isServiceSetUp) {
                this.course.set(this.metisConversationService.course!);
                this.initializeCourseWideSearchConfig();
                this.initializeSidebarAccordions();
                this.setupMetis();
                this.subscribeToMetis();
                this.subscribeToQueryParameter();
                // service is fully set up, now we can subscribe to the respective observables
                this.subscribeToActiveConversation();
                this.subscribeToIsCodeOfConductAccepted();
                this.subscribeToIsCodeOfConductPresented();
                this.subscribeToConversationsOfUser();
                this.updateQueryParameters();
                this.prepareSidebarData();
                this.metisConversationService.checkIsCodeOfConductAccepted(this.course()!);
                this.isServiceSetUp = true;
                this.isLoading = false;
                this.channelActions$
                    .pipe(
                        debounceTime(500),
                        distinctUntilChanged(
                            (prev, curr) =>
                                curr.action !== 'create' && prev.action === curr.action && prev.channel.id === curr.channel.id && prev.channel.name === curr.channel.name,
                        ),
                        takeUntil(this.ngUnsubscribe),
                    )
                    .subscribe((channelAction) => {
                        this.performChannelAction(channelAction);
                    });
            }

            this.createChannelFn = (channel: ChannelDTO) => this.metisConversationService.createChannel(channel);
        });
    }

    performChannelAction(channelAction: ChannelAction) {
        if (this.createChannelFn) {
            this.createChannelFn(channelAction.channel)
                .pipe(takeUntil(this.ngUnsubscribe))
                .subscribe({
                    complete: () => {
                        this.prepareSidebarData();
                    },
                    error: (error) => {
                        captureException('Error creating channel:', error);
                    },
                });
        }
    }

    subscribeToQueryParameter() {
        this.activatedRoute.queryParams.pipe(take(1), takeUntil(this.ngUnsubscribe)).subscribe((queryParams) => {
            // NOTE: queryParams.conversationId can either be a number or a string according to SavedPostStatus
            if (queryParams.conversationId) {
                if (
                    isNaN(Number(queryParams.conversationId)) &&
                    Object.values(SavedPostStatus)
                        .map((status) => status.toString().toLowerCase())
                        .includes(queryParams.conversationId)
                ) {
                    this.selectedSavedPostStatus = toSavedPostStatus(queryParams.conversationId);
                } else {
                    this.metisConversationService.setActiveConversation(Number(queryParams.conversationId));
                    this.closeSidebarOnMobile();
                }
            }
            if (queryParams.focusPostId) {
                this.focusPostId = Number(queryParams.focusPostId);
            }
            if (queryParams.openThreadOnFocus) {
                this.openThreadOnFocus = queryParams.openThreadOnFocus;
            }
            if (queryParams.messageId) {
                this.postInThread = { id: Number(queryParams.messageId) } as Post;

                this.closeSidebarOnMobile();
            } else {
                this.postInThread = undefined;
            }
        });
    }

    onNavigateToPost(post: Posting) {
        if (post.referencePostId === undefined || post.conversation?.id === undefined) {
            return;
        }

        this.focusPostId = post.referencePostId;
        this.openThreadOnFocus = (post.postingType as PostingType) === PostingType.ANSWER;
        this.metisConversationService.setActiveConversation(post.conversation!.id!);
        this.changeDetector.detectChanges();
    }

    updateQueryParameters() {
        this.router.navigate([], {
            relativeTo: this.activatedRoute,
            queryParams: {
                conversationId: this.activeConversation?.id ?? this.selectedSavedPostStatus?.toLowerCase(),
            },
            replaceUrl: true,
        });
    }

    ngOnDestroy() {
        this.ngUnsubscribe.next();
        this.ngUnsubscribe.complete();
        this.openSidebarEventSubscription?.unsubscribe();
        this.closeSidebarEventSubscription?.unsubscribe();
        this.toggleSidebarEventSubscription?.unsubscribe();
    }

    private subscribeToActiveConversation() {
        this.metisConversationService.activeConversation$.pipe(takeUntil(this.ngUnsubscribe)).subscribe((conversation: ConversationDTO) => {
            const previousConversation = this.activeConversation;
            this.activeConversation = conversation;
<<<<<<< HEAD

            if (conversation && conversation.id) {
                this.lastKnownConversationId = conversation.id;
            }
            if (this.isMobile && conversation && previousConversation?.id !== conversation.id) {
=======
            if (this.isMobile() && conversation && previousConversation?.id !== conversation.id) {
>>>>>>> 611e26b0
                this.courseSidebarService.closeSidebar();
            }
            this.updateQueryParameters();
        });
    }

    private subscribeToIsCodeOfConductAccepted() {
        this.metisConversationService.isCodeOfConductAccepted$.pipe(takeUntil(this.ngUnsubscribe)).subscribe((isCodeOfConductAccepted: boolean) => {
            this.isCodeOfConductAccepted = isCodeOfConductAccepted;
        });
    }

    private subscribeToIsCodeOfConductPresented() {
        this.metisConversationService.isCodeOfConductPresented$.pipe(takeUntil(this.ngUnsubscribe)).subscribe((isCodeOfConductPresented: boolean) => {
            this.isCodeOfConductPresented = isCodeOfConductPresented;
        });
    }

    private subscribeToConversationsOfUser() {
        this.metisConversationService.conversationsOfUser$.pipe(takeUntil(this.ngUnsubscribe)).subscribe((conversations: ConversationDTO[]) => {
            this.conversationsOfUser = conversations ?? [];
        });
    }

    acceptCodeOfConduct() {
        if (this.course()) {
            this.metisConversationService.acceptCodeOfConduct(this.course()!);
        }
    }

    initializeCourseWideSearchConfig() {
        this.courseWideSearchConfig = new CourseWideSearchConfig();
        this.courseWideSearchConfig.searchTerm = '';
        this.courseWideSearchConfig.filterToCourseWide = false;
        this.courseWideSearchConfig.filterToUnresolved = false;
        this.courseWideSearchConfig.filterToAnsweredOrReacted = false;
        this.courseWideSearchConfig.sortingOrder = SortDirection.ASCENDING;
        this.courseWideSearchConfig.selectedAuthors = [];
        this.courseWideSearchConfig.selectedConversations = [];
    }

    initializeSidebarAccordions() {
        this.messagingEnabled = isMessagingEnabled(this.course());
        this.accordionConversationGroups = this.messagingEnabled
            ? { ...DEFAULT_CHANNEL_GROUPS, groupChats: { entityData: [] }, directMessages: { entityData: [] } }
            : DEFAULT_CHANNEL_GROUPS;
    }

    onSearch(searchInfo: ConversationGlobalSearchConfig) {
        if (this.isMobile()) {
            const isSearchNonEmpty = searchInfo?.searchTerm || searchInfo?.selectedConversations.length > 0 || searchInfo?.selectedAuthors.length > 0;
            if (isSearchNonEmpty) {
                this.courseSidebarService.closeSidebar();
            } else {
                this.courseSidebarService.openSidebar();
            }
        }

        this.selectedSavedPostStatus = undefined;
        this.metisConversationService.setActiveConversation(undefined);
        this.activeConversation = undefined;
        this.updateQueryParameters();
        this.courseWideSearchConfig.searchTerm = searchInfo.searchTerm;
        this.courseWideSearchConfig.selectedConversations = searchInfo.selectedConversations;
        this.courseWideSearchConfig.selectedAuthors = searchInfo.selectedAuthors;
        this.courseWideSearch()?.onSearch();
    }

    onSelectionChange(searchInfo: ConversationGlobalSearchConfig) {
        const wasSearchEmpty =
            this.courseWideSearchConfig.selectedConversations.length === 0 && this.courseWideSearchConfig.selectedAuthors.length === 0 && !this.courseWideSearchConfig.searchTerm;
        const isSearchActive = searchInfo.selectedConversations.length > 0 || searchInfo.selectedAuthors.length > 0 || searchInfo.searchTerm;

        if (wasSearchEmpty && isSearchActive && this.activeConversation) {
            this.previousConversationBeforeSearch = this.activeConversation;
        }

        if (!isSearchActive) {
            this.previousConversationBeforeSearch = undefined;
        }

        this.courseWideSearchConfig.selectedConversations = searchInfo.selectedConversations;
        this.courseWideSearchConfig.selectedAuthors = searchInfo.selectedAuthors;
        this.courseWideSearch()?.onSearchConfigSelectionChange();
    }

    onClearSearchAndRestorePrevious() {
        if (this.previousConversationBeforeSearch) {
            this.metisConversationService.setActiveConversation(this.previousConversationBeforeSearch.id);
            this.previousConversationBeforeSearch = undefined;
        } else if (this.lastKnownConversationId) {
            this.metisConversationService.setActiveConversation(this.lastKnownConversationId);
        } else {
            this.metisConversationService.setActiveConversation(undefined);
        }
    }

    /**
     * Refreshes and prepares the sidebar data used for rendering channel and chat groups.
     *
     * - Forces MetisConversationService to refresh data (e.g., conversations).
     * - Maps the latest conversations to sidebar card elements.
     * - Regroups conversations under their respective accordion sections (e.g., general, exercise).
     * - Sets the 'recents' section based on the currently open conversation.
     * - Calls updateSidebarData() to finalize the sidebarData structure.
     */
    prepareSidebarData() {
        this.metisConversationService.forceRefresh().subscribe({
            complete: () => {
                this.sidebarConversations = this.courseOverviewService.mapConversationsToSidebarCardElements(this.course()!, this.conversationsOfUser);
                this.accordionConversationGroups = this.courseOverviewService.groupConversationsByChannelType(this.course()!, this.conversationsOfUser, this.messagingEnabled);
                this.accordionConversationGroups.recents.entityData = this.sidebarConversations?.filter((item) => item.isCurrent) || [];
                this.updateSidebarData();
            },
        });
    }

    updateSidebarData() {
        this.sidebarData = {
            groupByCategory: true,
            sidebarType: 'conversation',
            storageId: 'conversation',
            groupedData: this.accordionConversationGroups,
            ungroupedData: this.sidebarConversations,
            showAccordionLeadingIcon: true,
            messagingEnabled: isMessagingEnabled(this.course()),
            canCreateChannel: canCreateChannel(this.course()!),
        };
    }

    // NOTE: conversationId can either be a number or a string according to SavedPostStatus (for saved post status)
    onConversationSelected(conversationId: number | string) {
        this.closeSidebarOnMobile();
        this.focusPostId = undefined;
        this.openThreadOnFocus = false;
        if (typeof conversationId === 'string') {
            if (
                Object.values(SavedPostStatus)
                    .map((status) => status.toString().toLowerCase())
                    .includes(conversationId)
            ) {
                this.selectedSavedPostStatus = conversationId.toUpperCase() as SavedPostStatus;
                this.postInThread = undefined;
                this.metisConversationService.setActiveConversation(undefined);
                this.activeConversation = undefined;
                this.updateQueryParameters();
                this.metisService.resetCachedPosts();
                this.changeDetector.detectChanges();
            }
        } else {
            conversationId = +conversationId;
            this.selectedSavedPostStatus = undefined;
            this.metisConversationService.setActiveConversation(conversationId);
        }
    }

    toggleSidebar() {
        this.setIsCollapsed(!this.isCollapsed);
    }

    closeSidebarOnMobile() {
        if (this.isMobile()) {
            this.courseSidebarService.closeSidebar();
        }
    }

    setIsCollapsed(value: boolean) {
        this.isCollapsed = value;
        this.courseOverviewService.setSidebarCollapseState('conversation', this.isCollapsed);
    }

    openCreateGroupChatDialog() {
        const modalRef: NgbModalRef = this.modalService.open(GroupChatCreateDialogComponent, defaultFirstLayerDialogOptions);
        modalRef.componentInstance.course = this.course();
        modalRef.componentInstance.initialize();
        from(modalRef.result)
            .pipe(
                catchError(() => EMPTY),
                takeUntil(this.ngUnsubscribe),
            )
            .subscribe((chatPartners: UserPublicInfoDTO[]) => {
                this.metisConversationService.createGroupChat(chatPartners?.map((partner) => partner.login!)).subscribe({
                    complete: () => {
                        this.prepareSidebarData();
                    },
                });
            });
    }

    openCreateOneToOneChatDialog() {
        const modalRef: NgbModalRef = this.modalService.open(OneToOneChatCreateDialogComponent, defaultFirstLayerDialogOptions);
        modalRef.componentInstance.course = this.course();
        modalRef.componentInstance.initialize();
        from(modalRef.result)
            .pipe(
                catchError(() => EMPTY),
                takeUntil(this.ngUnsubscribe),
            )
            .subscribe((chatPartner: UserPublicInfoDTO) => {
                if (chatPartner?.login) {
                    this.metisConversationService.createOneToOneChat(chatPartner.login).subscribe({
                        complete: () => {
                            this.prepareSidebarData();
                        },
                    });
                }
            });
    }

    /**
     * Opens the create channel modal dialog.
     * Emits a create action for the given channel on confirmation.
     */
    openCreateChannelDialog() {
        const modalRef: NgbModalRef = this.modalService.open(ChannelsCreateDialogComponent, defaultSecondLayerDialogOptions);
        modalRef.componentInstance.course = this.course();
        modalRef.componentInstance.initialize();
        from(modalRef.result)
            .pipe(
                catchError(() => EMPTY),
                takeUntil(this.ngUnsubscribe),
            )
            .subscribe((channel: ChannelDTO) => {
                this.channelActions$.emit({ action: 'create', channel });
            });
    }

    markAllChannelAsRead() {
        this.metisConversationService.markAllChannelsAsRead(this.course()).subscribe({
            complete: () => {
                this.metisConversationService.forceRefresh().subscribe({
                    complete: () => {
                        this.prepareSidebarData();
                        this.closeSidebarOnMobile();
                    },
                });
            },
        });
    }

    openChannelOverviewDialog() {
        const subType = undefined;
        const modalRef: NgbModalRef = this.modalService.open(ChannelsOverviewDialogComponent, defaultFirstLayerDialogOptions);
        modalRef.componentInstance.course = this.course();
        modalRef.componentInstance.createChannelFn = subType === ChannelSubType.GENERAL ? this.metisConversationService.createChannel : undefined;
        modalRef.componentInstance.channelSubType = subType;
        modalRef.componentInstance.initialize();
        from(modalRef.result)
            .pipe(
                catchError(() => EMPTY),
                takeUntil(this.ngUnsubscribe),
            )
            .subscribe((result) => {
                const [newActiveConversation, isModificationPerformed] = result;
                if (isModificationPerformed) {
                    this.metisConversationService.forceRefresh(!newActiveConversation, true).subscribe({
                        complete: () => {
                            if (newActiveConversation) {
                                this.metisConversationService.setActiveConversation(newActiveConversation);
                                this.closeSidebarOnMobile();
                            }
                        },
                    });
                } else {
                    if (newActiveConversation) {
                        this.metisConversationService.setActiveConversation(newActiveConversation);
                        this.closeSidebarOnMobile();
                    }
                }
                this.prepareSidebarData();
            });
    }

    triggerSearchInConversation() {
        if (this.globalSearchComponent() && this.activeConversation) {
            this.globalSearchComponent()!.focusWithSelectedConversation(this.activeConversation);
        }
    }

    openThread(postToOpen: Post | undefined) {
        this.postInThread = postToOpen;
    }

    /**
     * Determines which post to focus and whether to open thread view,
     * then sets the active conversation accordingly.
     *
     * @param post The post or answer post being navigated to
     */
    onTriggerNavigateToPost(post: Posting) {
        let id = (post as Post)?.conversation?.id;
        this.focusPostId = post.id;
        this.openThreadOnFocus = false;
        if (post.id === undefined) {
            return;
        } else if ((post as Post)?.conversation?.id === undefined) {
            this.openThreadOnFocus = true;
            id = (post as AnswerPost)?.post?.conversation?.id;
            this.focusPostId = (post as AnswerPost)?.post?.id;
        }

        this.metisConversationService.setActiveConversation(id);
        this.changeDetector.detectChanges();
    }
    async enableCommunication(withMessaging = true) {
        const id = this.course()?.id;
        if (id) {
            try {
                await firstValueFrom(this.metisService.enable(id, withMessaging));
                const updatedCourse = {
                    ...this.course()!,
                    courseInformationSharingConfiguration: withMessaging
                        ? CourseInformationSharingConfiguration.COMMUNICATION_AND_MESSAGING
                        : CourseInformationSharingConfiguration.COMMUNICATION_ONLY,
                };
                this.course.set(updatedCourse);

                this.eventManager.broadcast({
                    name: 'courseModification',
                    content: 'Changed course communication settings',
                });
            } catch (error) {
                this.alertService.error('artemisApp.metis.communicationDisabled.enableError');
            }
        }
    }
}<|MERGE_RESOLUTION|>--- conflicted
+++ resolved
@@ -381,15 +381,11 @@
         this.metisConversationService.activeConversation$.pipe(takeUntil(this.ngUnsubscribe)).subscribe((conversation: ConversationDTO) => {
             const previousConversation = this.activeConversation;
             this.activeConversation = conversation;
-<<<<<<< HEAD
 
             if (conversation && conversation.id) {
                 this.lastKnownConversationId = conversation.id;
             }
-            if (this.isMobile && conversation && previousConversation?.id !== conversation.id) {
-=======
             if (this.isMobile() && conversation && previousConversation?.id !== conversation.id) {
->>>>>>> 611e26b0
                 this.courseSidebarService.closeSidebar();
             }
             this.updateQueryParameters();
