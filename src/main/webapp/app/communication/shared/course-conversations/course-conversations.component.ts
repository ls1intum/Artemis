import { NgClass } from '@angular/common';
import { ChangeDetectorRef, Component, EventEmitter, OnDestroy, OnInit, ViewEncapsulation, inject, viewChild } from '@angular/core';
import { FormsModule } from '@angular/forms';
import { ActivatedRoute, Router } from '@angular/router';
import {
    faBookmark,
    faBoxArchive,
    faClock,
    faComment,
    faComments,
    faFile,
    faFilter,
    faGraduationCap,
    faHeart,
    faList,
    faMessage,
    faPersonChalkboard,
    faPlus,
    faTimes,
} from '@fortawesome/free-solid-svg-icons';
import { NgbModal, NgbModalRef } from '@ng-bootstrap/ng-bootstrap';
import { UserPublicInfoDTO } from 'app/core/user/user.model';
import { Course, isCommunicationEnabled, isMessagingEnabled } from 'app/core/course/shared/entities/course.model';
import { ChannelDTO, ChannelSubType, getAsChannelDTO } from 'app/communication/shared/entities/conversation/channel.model';
import { ConversationDTO } from 'app/communication/shared/entities/conversation/conversation.model';
import { Post } from 'app/communication/shared/entities/post.model';
import { Posting, PostingType, SavedPostStatus, toSavedPostStatus } from 'app/communication/shared/entities/posting.model';
import { CourseWideSearchComponent, CourseWideSearchConfig } from 'app/communication/course-conversations-components/course-wide-search/course-wide-search.component';
import { ChannelsCreateDialogComponent } from 'app/communication/course-conversations-components/dialogs/channels-create-dialog/channels-create-dialog.component';
import { GroupChatCreateDialogComponent } from 'app/communication/course-conversations-components/group-chat-create-dialog/group-chat-create-dialog.component';
import { OneToOneChatCreateDialogComponent } from 'app/communication/course-conversations-components/one-to-one-chat-create-dialog/one-to-one-chat-create-dialog.component';
import { defaultFirstLayerDialogOptions, defaultSecondLayerDialogOptions } from 'app/communication/course-conversations-components/other/conversation.util';
import { CourseOverviewService } from 'app/core/course/overview/services/course-overview.service';
import { CourseSidebarService } from 'app/core/course/overview/services/course-sidebar.service';
import { CustomBreakpointNames } from 'app/shared/breakpoints/breakpoints.service';
import { LayoutService } from 'app/shared/breakpoints/layout.service';
import { TranslateDirective } from 'app/shared/language/translate.directive';
import { ProfileService } from 'app/core/layouts/profiles/shared/profile.service';
import { LoadingIndicatorContainerComponent } from 'app/shared/loading-indicator-container/loading-indicator-container.component';
import { AnswerPost } from 'app/communication/shared/entities/answer-post.model';
import { MetisConversationService } from 'app/communication/service/metis-conversation.service';
import { MetisService } from 'app/communication/service/metis.service';
import { PageType, SortDirection } from 'app/communication/metis.util';
import { SidebarComponent } from 'app/shared/sidebar/sidebar.component';
import { EMPTY, Observable, Subject, Subscription, from, take, takeUntil } from 'rxjs';
import { catchError, debounceTime, distinctUntilChanged } from 'rxjs/operators';
import { CourseConversationsCodeOfConductComponent } from 'app/communication/course-conversations-components/code-of-conduct/course-conversations-code-of-conduct.component';
import { ConversationHeaderComponent } from 'app/communication/course-conversations-components/layout/conversation-header/conversation-header.component';
import { ConversationMessagesComponent } from 'app/communication/course-conversations-components/layout/conversation-messages/conversation-messages.component';
import { ConversationThreadSidebarComponent } from 'app/communication/course-conversations-components/layout/conversation-thread-sidebar/conversation-thread-sidebar.component';
import { SavedPostsComponent } from 'app/communication/course-conversations-components/saved-posts/saved-posts.component';
import { captureException } from '@sentry/angular';
import { canCreateChannel } from 'app/communication/conversations/conversation-permissions.utils';
import {
    ChannelAction,
    ChannelsOverviewDialogComponent,
} from 'app/communication/course-conversations-components/dialogs/channels-overview-dialog/channels-overview-dialog.component';
import { AccordionGroups, ChannelTypeIcons, CollapseState, SidebarCardElement, SidebarData, SidebarItemShowAlways } from 'app/shared/types/sidebar';
import { LinkifyService } from 'app/communication/link-preview/services/linkify.service';
import { LinkPreviewService } from 'app/communication/link-preview/services/link-preview.service';
<<<<<<< HEAD
import { FeatureActivationComponent } from 'app/shared/feature-activation/feature-activation.component';
=======
import { ConversationGlobalSearchComponent, ConversationGlobalSearchConfig } from 'app/communication/shared/conversation-global-search/conversation-global-search.component';
>>>>>>> ab977151

const DEFAULT_CHANNEL_GROUPS: AccordionGroups = {
    favoriteChannels: { entityData: [] },
    recents: { entityData: [] },
    generalChannels: { entityData: [] },
    exerciseChannels: { entityData: [] },
    lectureChannels: { entityData: [] },
    examChannels: { entityData: [] },
    feedbackDiscussion: { entityData: [] },
    archivedChannels: { entityData: [] },
    savedPosts: { entityData: [] },
};

const CHANNEL_TYPE_ICON: ChannelTypeIcons = {
    generalChannels: faMessage,
    exerciseChannels: faList,
    examChannels: faGraduationCap,
    groupChats: faComments,
    directMessages: faComment,
    favoriteChannels: faHeart,
    lectureChannels: faFile,
    archivedChannels: faBoxArchive,
    feedbackDiscussion: faPersonChalkboard,
    savedPosts: faBookmark,
    recents: faClock,
};

const DEFAULT_COLLAPSE_STATE: CollapseState = {
    generalChannels: true,
    exerciseChannels: true,
    examChannels: true,
    groupChats: true,
    directMessages: true,
    favoriteChannels: false,
    lectureChannels: true,
    archivedChannels: true,
    feedbackDiscussion: true,
    savedPosts: true,
    recents: true,
};

const DEFAULT_SHOW_ALWAYS: SidebarItemShowAlways = {
    generalChannels: true,
    exerciseChannels: false,
    examChannels: false,
    groupChats: true,
    directMessages: true,
    favoriteChannels: true,
    lectureChannels: false,
    archivedChannels: false,
    feedbackDiscussion: false,
    savedPosts: true,
    recents: true,
};

@Component({
    selector: 'jhi-course-conversations',
    templateUrl: './course-conversations.component.html',
    styleUrls: ['../../../core/course/overview/course-overview/course-overview.scss', './course-conversations.component.scss'],
    encapsulation: ViewEncapsulation.None,
    providers: [MetisService, LinkifyService, LinkPreviewService],
    imports: [
        LoadingIndicatorContainerComponent,
        FormsModule,
        CourseConversationsCodeOfConductComponent,
        TranslateDirective,
        NgClass,
        SidebarComponent,
        ConversationHeaderComponent,
        ConversationMessagesComponent,
        CourseWideSearchComponent,
        SavedPostsComponent,
        ConversationThreadSidebarComponent,
<<<<<<< HEAD
        ArtemisTranslatePipe,
        FeatureActivationComponent,
=======
        ConversationGlobalSearchComponent,
>>>>>>> ab977151
    ],
})
export class CourseConversationsComponent implements OnInit, OnDestroy {
    protected readonly isCommunicationEnabled = isCommunicationEnabled;
    protected readonly faComments = faComments;
    private router = inject(Router);
    private activatedRoute = inject(ActivatedRoute);
    private metisConversationService = inject(MetisConversationService);
    private metisService = inject(MetisService);
    private courseOverviewService = inject(CourseOverviewService);
    private modalService = inject(NgbModal);
    private profileService = inject(ProfileService);

    private ngUnsubscribe = new Subject<void>();
    private closeSidebarEventSubscription: Subscription;
    private openSidebarEventSubscription: Subscription;
    private toggleSidebarEventSubscription: Subscription;
    private breakpointSubscription: Subscription;
    course?: Course;
    isLoading = false;
    isServiceSetUp = false;
    messagingEnabled = false;
    postInThread?: Post;
    activeConversation?: ConversationDTO = undefined;
    conversationsOfUser: ConversationDTO[] = [];

    conversationSelected = true;
    sidebarData: SidebarData;
    accordionConversationGroups: AccordionGroups;
    sidebarConversations: SidebarCardElement[] = [];
    isCollapsed = false;
    isProduction = true;
    isTestServer = false;
    isMobile = false;
    focusPostId: number | undefined = undefined;
    openThreadOnFocus = false;
    selectedSavedPostStatus: undefined | SavedPostStatus = undefined;
    showOnlyPinned = false;
    pinnedCount: number = 0;

    readonly CHANNEL_TYPE_ICON = CHANNEL_TYPE_ICON;
    readonly DEFAULT_COLLAPSE_STATE = DEFAULT_COLLAPSE_STATE;
    protected readonly DEFAULT_SHOW_ALWAYS = DEFAULT_SHOW_ALWAYS;

    // set undefined so nothing gets displayed until isCodeOfConductAccepted is loaded
    isCodeOfConductAccepted?: boolean;
    isCodeOfConductPresented = false;

    courseWideSearch = viewChild<CourseWideSearchComponent>(CourseWideSearchComponent);
    globalSearchComponent = viewChild<ConversationGlobalSearchComponent>(ConversationGlobalSearchComponent);

    courseWideSearchConfig: CourseWideSearchConfig;

    // Icons
    faPlus = faPlus;
    faTimes = faTimes;
    faFilter = faFilter;

    createChannelFn?: (channel: ChannelDTO) => Observable<never>;
    channelActions$ = new EventEmitter<ChannelAction>();

    private courseSidebarService: CourseSidebarService = inject(CourseSidebarService);
    private layoutService: LayoutService = inject(LayoutService);
    private changeDetector: ChangeDetectorRef = inject(ChangeDetectorRef);

    getAsChannel = getAsChannelDTO;

    private subscribeToMetis() {
        this.metisService.posts.pipe(takeUntil(this.ngUnsubscribe)).subscribe((posts: Post[]) => {
            if (this.postInThread?.id && posts) {
                this.postInThread = posts.find((post) => post.id === this.postInThread?.id);
            }
        });
    }

    togglePinnedView(): void {
        this.showOnlyPinned = !this.showOnlyPinned;
    }

    onPinnedCountChanged(newCount: number): void {
        this.pinnedCount = newCount;
        if (this.pinnedCount == 0 && this.showOnlyPinned) {
            this.showOnlyPinned = false;
        }
        this.changeDetector.detectChanges();
    }

    private setupMetis() {
        this.metisService.setPageType(PageType.OVERVIEW);
        this.metisService.setCourse(this.course!);
    }

    ngOnInit(): void {
        this.isMobile = this.layoutService.isBreakpointActive(CustomBreakpointNames.extraSmall);

        this.breakpointSubscription = this.layoutService.subscribeToLayoutChanges().subscribe(() => {
            this.isMobile = this.layoutService.isBreakpointActive(CustomBreakpointNames.extraSmall);
        });

        this.openSidebarEventSubscription = this.courseSidebarService.openSidebar$.subscribe(() => {
            this.setIsCollapsed(true);
        });

        this.closeSidebarEventSubscription = this.courseSidebarService.closeSidebar$.subscribe(() => {
            this.setIsCollapsed(false);
        });

        this.toggleSidebarEventSubscription = this.courseSidebarService.toggleSidebar$.subscribe(() => {
            this.toggleSidebar();
        });

        if (!this.isMobile) {
            if (this.courseOverviewService.getSidebarCollapseStateFromStorage('conversation')) {
                this.courseSidebarService.openSidebar();
            } else {
                this.courseSidebarService.closeSidebar();
            }
        } else {
            this.courseSidebarService.openSidebar();
        }

        this.isLoading = true;
        this.metisConversationService.isServiceSetup$.pipe(takeUntil(this.ngUnsubscribe)).subscribe((isServiceSetUp: boolean) => {
            if (isServiceSetUp) {
                this.course = this.metisConversationService.course;
                this.initializeCourseWideSearchConfig();
                this.initializeSidebarAccordions();
                this.setupMetis();
                this.subscribeToMetis();
                this.subscribeToQueryParameter();
                // service is fully set up, now we can subscribe to the respective observables
                this.subscribeToActiveConversation();
                this.subscribeToIsCodeOfConductAccepted();
                this.subscribeToIsCodeOfConductPresented();
                this.subscribeToConversationsOfUser();
                this.updateQueryParameters();
                this.prepareSidebarData();
                this.metisConversationService.checkIsCodeOfConductAccepted(this.course!);
                this.isServiceSetUp = true;
                this.isLoading = false;
            }
            this.channelActions$
                .pipe(
                    debounceTime(500),
                    distinctUntilChanged(
                        (prev, curr) => curr.action !== 'create' && prev.action === curr.action && prev.channel.id === curr.channel.id && prev.channel.name === curr.channel.name,
                    ),
                    takeUntil(this.ngUnsubscribe),
                )
                .subscribe((channelAction) => {
                    this.performChannelAction(channelAction);
                });
            this.createChannelFn = (channel: ChannelDTO) => this.metisConversationService.createChannel(channel);
        });

        this.isProduction = this.profileService.isProduction();
        this.isTestServer = this.profileService.isTestServer();
    }

    performChannelAction(channelAction: ChannelAction) {
        if (this.createChannelFn) {
            this.createChannelFn(channelAction.channel)
                .pipe(takeUntil(this.ngUnsubscribe))
                .subscribe({
                    complete: () => {
                        this.prepareSidebarData();
                    },
                    error: (error) => {
                        captureException('Error creating channel:', error);
                    },
                });
        }
    }

    subscribeToQueryParameter() {
        this.activatedRoute.queryParams.pipe(take(1), takeUntil(this.ngUnsubscribe)).subscribe((queryParams) => {
            // NOTE: queryParams.conversationId can either be a number or a string according to SavedPostStatus
            if (queryParams.conversationId) {
                if (
                    isNaN(Number(queryParams.conversationId)) &&
                    Object.values(SavedPostStatus)
                        .map((status) => status.toString().toLowerCase())
                        .includes(queryParams.conversationId)
                ) {
                    this.selectedSavedPostStatus = toSavedPostStatus(queryParams.conversationId);
                } else {
                    this.metisConversationService.setActiveConversation(Number(queryParams.conversationId));
                    this.closeSidebarOnMobile();
                }
            }
            if (queryParams.focusPostId) {
                this.focusPostId = Number(queryParams.focusPostId);
            }
            if (queryParams.openThreadOnFocus) {
                this.openThreadOnFocus = queryParams.openThreadOnFocus;
            }
            if (queryParams.messageId) {
                this.postInThread = { id: Number(queryParams.messageId) } as Post;

                this.closeSidebarOnMobile();
            } else {
                this.postInThread = undefined;
            }
        });
    }

    onNavigateToPost(post: Posting) {
        if (post.referencePostId === undefined || post.conversation?.id === undefined) {
            return;
        }

        this.focusPostId = post.referencePostId;
        this.openThreadOnFocus = (post.postingType as PostingType) === PostingType.ANSWER;
        this.metisConversationService.setActiveConversation(post.conversation!.id!);
        this.changeDetector.detectChanges();
    }

    updateQueryParameters() {
        this.router.navigate([], {
            relativeTo: this.activatedRoute,
            queryParams: {
                conversationId: this.activeConversation?.id ?? this.selectedSavedPostStatus?.toLowerCase(),
            },
            replaceUrl: true,
        });
    }

    ngOnDestroy() {
        this.ngUnsubscribe.next();
        this.ngUnsubscribe.complete();
        this.openSidebarEventSubscription?.unsubscribe();
        this.closeSidebarEventSubscription?.unsubscribe();
        this.toggleSidebarEventSubscription?.unsubscribe();
        this.breakpointSubscription?.unsubscribe();
    }

    private subscribeToActiveConversation() {
        this.metisConversationService.activeConversation$.pipe(takeUntil(this.ngUnsubscribe)).subscribe((conversation: ConversationDTO) => {
            const previousConversation = this.activeConversation;
            this.activeConversation = conversation;
            if (this.isMobile && conversation && previousConversation?.id !== conversation.id) {
                this.courseSidebarService.closeSidebar();
            }
            this.updateQueryParameters();
        });
    }

    private subscribeToIsCodeOfConductAccepted() {
        this.metisConversationService.isCodeOfConductAccepted$.pipe(takeUntil(this.ngUnsubscribe)).subscribe((isCodeOfConductAccepted: boolean) => {
            this.isCodeOfConductAccepted = isCodeOfConductAccepted;
        });
    }

    private subscribeToIsCodeOfConductPresented() {
        this.metisConversationService.isCodeOfConductPresented$.pipe(takeUntil(this.ngUnsubscribe)).subscribe((isCodeOfConductPresented: boolean) => {
            this.isCodeOfConductPresented = isCodeOfConductPresented;
        });
    }

    private subscribeToConversationsOfUser() {
        this.metisConversationService.conversationsOfUser$.pipe(takeUntil(this.ngUnsubscribe)).subscribe((conversations: ConversationDTO[]) => {
            this.conversationsOfUser = conversations ?? [];
        });
    }

    acceptCodeOfConduct() {
        if (this.course) {
            this.metisConversationService.acceptCodeOfConduct(this.course);
        }
    }

    initializeCourseWideSearchConfig() {
        this.courseWideSearchConfig = new CourseWideSearchConfig();
        this.courseWideSearchConfig.searchTerm = '';
        this.courseWideSearchConfig.filterToCourseWide = false;
        this.courseWideSearchConfig.filterToUnresolved = false;
        this.courseWideSearchConfig.filterToAnsweredOrReacted = false;
        this.courseWideSearchConfig.sortingOrder = SortDirection.ASCENDING;
        this.courseWideSearchConfig.selectedAuthors = [];
        this.courseWideSearchConfig.selectedConversations = [];
    }

    initializeSidebarAccordions() {
        this.messagingEnabled = isMessagingEnabled(this.course);
        this.accordionConversationGroups = this.messagingEnabled
            ? { ...DEFAULT_CHANNEL_GROUPS, groupChats: { entityData: [] }, directMessages: { entityData: [] } }
            : DEFAULT_CHANNEL_GROUPS;
    }

    onSearch(searchInfo: ConversationGlobalSearchConfig) {
        if (this.isMobile) {
            const isSearchNonEmpty = searchInfo?.searchTerm || searchInfo?.selectedConversations.length > 0 || searchInfo?.selectedAuthors.length > 0;
            if (isSearchNonEmpty) {
                this.courseSidebarService.closeSidebar();
            } else {
                this.courseSidebarService.openSidebar();
            }
        }

        this.selectedSavedPostStatus = undefined;
        this.metisConversationService.setActiveConversation(undefined);
        this.activeConversation = undefined;
        this.updateQueryParameters();
        this.courseWideSearchConfig.searchTerm = searchInfo.searchTerm;
        this.courseWideSearchConfig.selectedConversations = searchInfo.selectedConversations;
        this.courseWideSearchConfig.selectedAuthors = searchInfo.selectedAuthors;
        this.courseWideSearch()?.onSearch();
    }

    onSelectionChange(searchInfo: ConversationGlobalSearchConfig) {
        this.courseWideSearchConfig.selectedConversations = searchInfo.selectedConversations;
        this.courseWideSearchConfig.selectedAuthors = searchInfo.selectedAuthors;
        this.courseWideSearch()?.onSearchConfigSelectionChange();

        // We don't update the searchTerm here because that should only happen on explicit search
        // and we don't trigger a search automatically to avoid excessive API calls
    }

    prepareSidebarData() {
        this.metisConversationService.forceRefresh().subscribe({
            complete: () => {
                this.sidebarConversations = this.courseOverviewService.mapConversationsToSidebarCardElements(this.course!, this.conversationsOfUser);
                this.accordionConversationGroups = this.courseOverviewService.groupConversationsByChannelType(this.course!, this.conversationsOfUser, this.messagingEnabled);
                this.accordionConversationGroups.recents.entityData = this.sidebarConversations?.filter((item) => item.isCurrent) || [];
                this.updateSidebarData();
            },
        });
    }

    updateSidebarData() {
        this.sidebarData = {
            groupByCategory: true,
            sidebarType: 'conversation',
            storageId: 'conversation',
            groupedData: this.accordionConversationGroups,
            ungroupedData: this.sidebarConversations,
            showAccordionLeadingIcon: true,
            messagingEnabled: isMessagingEnabled(this.course),
            canCreateChannel: canCreateChannel(this.course!),
        };
    }

    // NOTE: conversationId can either be a number or a string according to SavedPostStatus (for saved post status)
    onConversationSelected(conversationId: number | string) {
        this.closeSidebarOnMobile();
        this.focusPostId = undefined;
        this.openThreadOnFocus = false;
        if (typeof conversationId === 'string') {
            if (
                Object.values(SavedPostStatus)
                    .map((status) => status.toString().toLowerCase())
                    .includes(conversationId)
            ) {
                this.selectedSavedPostStatus = conversationId.toUpperCase() as SavedPostStatus;
                this.postInThread = undefined;
                this.metisConversationService.setActiveConversation(undefined);
                this.activeConversation = undefined;
                this.updateQueryParameters();
                this.metisService.resetCachedPosts();
                this.changeDetector.detectChanges();
            }
        } else {
            conversationId = +conversationId;
            this.selectedSavedPostStatus = undefined;
            this.metisConversationService.setActiveConversation(conversationId);
        }
    }

    toggleSidebar() {
        this.setIsCollapsed(!this.isCollapsed);
    }

    closeSidebarOnMobile() {
        if (this.isMobile) {
            this.courseSidebarService.closeSidebar();
        }
    }

    setIsCollapsed(value: boolean) {
        this.isCollapsed = value;
        this.courseOverviewService.setSidebarCollapseState('conversation', this.isCollapsed);
    }

    openCreateGroupChatDialog() {
        const modalRef: NgbModalRef = this.modalService.open(GroupChatCreateDialogComponent, defaultFirstLayerDialogOptions);
        modalRef.componentInstance.course = this.course;
        modalRef.componentInstance.initialize();
        from(modalRef.result)
            .pipe(
                catchError(() => EMPTY),
                takeUntil(this.ngUnsubscribe),
            )
            .subscribe((chatPartners: UserPublicInfoDTO[]) => {
                this.metisConversationService.createGroupChat(chatPartners?.map((partner) => partner.login!)).subscribe({
                    complete: () => {
                        this.prepareSidebarData();
                    },
                });
            });
    }

    openCreateOneToOneChatDialog() {
        const modalRef: NgbModalRef = this.modalService.open(OneToOneChatCreateDialogComponent, defaultFirstLayerDialogOptions);
        modalRef.componentInstance.course = this.course;
        modalRef.componentInstance.initialize();
        from(modalRef.result)
            .pipe(
                catchError(() => EMPTY),
                takeUntil(this.ngUnsubscribe),
            )
            .subscribe((chatPartner: UserPublicInfoDTO) => {
                if (chatPartner?.login) {
                    this.metisConversationService.createOneToOneChat(chatPartner.login).subscribe({
                        complete: () => {
                            this.prepareSidebarData();
                        },
                    });
                }
            });
    }

    openCreateChannelDialog() {
        const modalRef: NgbModalRef = this.modalService.open(ChannelsCreateDialogComponent, defaultSecondLayerDialogOptions);
        modalRef.componentInstance.course = this.course;
        modalRef.componentInstance.initialize();
        from(modalRef.result)
            .pipe(
                catchError(() => EMPTY),
                takeUntil(this.ngUnsubscribe),
            )
            .subscribe((channel: ChannelDTO) => {
                this.channelActions$.emit({ action: 'create', channel });
            });
    }

    markAllChannelAsRead() {
        this.metisConversationService.markAllChannelsAsRead(this.course).subscribe({
            complete: () => {
                this.metisConversationService.forceRefresh().subscribe({
                    complete: () => {
                        this.prepareSidebarData();
                        this.closeSidebarOnMobile();
                    },
                });
            },
        });
    }

    openChannelOverviewDialog() {
        const subType = undefined;
        const modalRef: NgbModalRef = this.modalService.open(ChannelsOverviewDialogComponent, defaultFirstLayerDialogOptions);
        modalRef.componentInstance.course = this.course;
        modalRef.componentInstance.createChannelFn = subType === ChannelSubType.GENERAL ? this.metisConversationService.createChannel : undefined;
        modalRef.componentInstance.channelSubType = subType;
        modalRef.componentInstance.initialize();
        from(modalRef.result)
            .pipe(
                catchError(() => EMPTY),
                takeUntil(this.ngUnsubscribe),
            )
            .subscribe((result) => {
                const [newActiveConversation, isModificationPerformed] = result;
                if (isModificationPerformed) {
                    this.metisConversationService.forceRefresh(!newActiveConversation, true).subscribe({
                        complete: () => {
                            if (newActiveConversation) {
                                this.metisConversationService.setActiveConversation(newActiveConversation);
                                this.closeSidebarOnMobile();
                            }
                        },
                    });
                } else {
                    if (newActiveConversation) {
                        this.metisConversationService.setActiveConversation(newActiveConversation);
                        this.closeSidebarOnMobile();
                    }
                }
                this.prepareSidebarData();
            });
    }

    triggerSearchInConversation() {
        if (this.globalSearchComponent() && this.activeConversation) {
            this.globalSearchComponent()!.focusWithSelectedConversation(this.activeConversation);
        }
    }

    openThread(postToOpen: Post | undefined) {
        this.postInThread = postToOpen;
    }

    onTriggerNavigateToPost(post: Posting) {
        let id = (post as Post)?.conversation?.id;
        this.focusPostId = post.id;
        this.openThreadOnFocus = false;
        if (post.id === undefined) {
            return;
        } else if ((post as Post)?.conversation?.id === undefined) {
            this.openThreadOnFocus = true;
            id = (post as AnswerPost)?.post?.conversation?.id;
            this.focusPostId = (post as AnswerPost)?.post?.id;
        }

        this.metisConversationService.setActiveConversation(id);
        this.changeDetector.detectChanges();
    }
    enableCommunication(withMessaging?: boolean) {}
}<|MERGE_RESOLUTION|>--- conflicted
+++ resolved
@@ -58,11 +58,7 @@
 import { AccordionGroups, ChannelTypeIcons, CollapseState, SidebarCardElement, SidebarData, SidebarItemShowAlways } from 'app/shared/types/sidebar';
 import { LinkifyService } from 'app/communication/link-preview/services/linkify.service';
 import { LinkPreviewService } from 'app/communication/link-preview/services/link-preview.service';
-<<<<<<< HEAD
-import { FeatureActivationComponent } from 'app/shared/feature-activation/feature-activation.component';
-=======
 import { ConversationGlobalSearchComponent, ConversationGlobalSearchConfig } from 'app/communication/shared/conversation-global-search/conversation-global-search.component';
->>>>>>> ab977151
 
 const DEFAULT_CHANNEL_GROUPS: AccordionGroups = {
     favoriteChannels: { entityData: [] },
@@ -136,12 +132,7 @@
         CourseWideSearchComponent,
         SavedPostsComponent,
         ConversationThreadSidebarComponent,
-<<<<<<< HEAD
-        ArtemisTranslatePipe,
-        FeatureActivationComponent,
-=======
         ConversationGlobalSearchComponent,
->>>>>>> ab977151
     ],
 })
 export class CourseConversationsComponent implements OnInit, OnDestroy {
