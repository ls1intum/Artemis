@import '../../../../../../../node_modules/bootstrap/scss/functions';
@import '../../../../../../../node_modules/bootstrap/scss/variables';
@import '../../../../../../../node_modules/bootstrap/scss/mixins';
@import '../../../../content/scss/artemis-mixins';

.second-layer-modal-bg {
    background-color: var(--secondary);
}

.scrollable-communication-content {
    --channel-search-height: 59px;

<<<<<<< HEAD
    @include dynamic-content-height(--header-height, --channel-search-height);
=======
.scrollable-content {
    --message-input-height-dev: 164px;
    --message-input-height-prod: 148px;

>>>>>>> 403fd1c6
    overflow-y: auto;
}

.message-input {
    border-top: 1px solid;
    border-color: var(--bs-border-color);
}

.communication-message-wrap {
    min-width: 30%;
}

@include media-breakpoint-down(sm) {
    .communication-content-sidebar {
        position: absolute;
        width: 100%;
        z-index: 2;
        pointer-events: none;

        & .sidebar-wrap,
        .communication-content-sidebar .sidebar-width {
            max-width: 0;
        }

        &.sidebar-collapsed {
            pointer-events: all;
        }

        &.sidebar-collapsed .sidebar-wrap,
        &.sidebar-collapsed .sidebar-width {
            max-width: 100%;
        }

        &.sidebar-collapsed .sidebar-width {
            width: 100%;
        }

        .sidebar-content {
            opacity: 0;
        }

        &.sidebar-collapsed .sidebar-content {
            opacity: 1;
        }

        .sidebar-wrap {
            margin-right: 0;
        }
    }

    .communication-message-wrap.is-answer-thread-open {
        display: none;
    }

    .communication-message-wrap {
        max-width: 100%;
    }
}<|MERGE_RESOLUTION|>--- conflicted
+++ resolved
@@ -9,15 +9,7 @@
 
 .scrollable-communication-content {
     --channel-search-height: 59px;
-
-<<<<<<< HEAD
     @include dynamic-content-height(--header-height, --channel-search-height);
-=======
-.scrollable-content {
-    --message-input-height-dev: 164px;
-    --message-input-height-prod: 148px;
-
->>>>>>> 403fd1c6
     overflow-y: auto;
 }
 
