--- conflicted
+++ resolved
@@ -1,22 +1,3 @@
-<<<<<<< HEAD
-@if (isCommunicationEnabled(this.course)) {
-    <jhi-loading-indicator-container [isLoading]="isLoading">
-        <div class="input-group mb-2 rounded-3 p-2 me-2 module-bg" [hidden]="!isCodeOfConductAccepted">
-            <!-- search bar -->
-            <input
-                #courseWideSearchInput
-                name="searchText"
-                id="search"
-                [(ngModel)]="courseWideSearchTerm"
-                class="form-control"
-                (keyup.enter)="onSearch()"
-                placeholder="{{ 'artemisApp.metis.overview.searchBarDefault' | artemisTranslate }}"
-            />
-            @if (courseWideSearchTerm) {
-                <jhi-button [btnType]="ButtonType.SECONDARY" [icon]="faTimes" (onClick)="hideSearchTerm()" />
-            }
-            <jhi-button id="search-submit" class="ms-1" [icon]="faSearch" (onClick)="onSearch()" />
-=======
 <jhi-loading-indicator-container [isLoading]="isLoading">
     <div [hidden]="!isCodeOfConductAccepted">
         <jhi-conversation-global-search
@@ -32,42 +13,29 @@
         <div class="module-bg px-3 py-3 code-of-conduct">
             <jhi-course-conversations-code-of-conduct [course]="course!" />
             <button id="acceptCodeOfConductButton" class="btn btn-primary" type="button" (click)="acceptCodeOfConduct()" jhiTranslate="artemisApp.codeOfConduct.accept"></button>
->>>>>>> ab977151
         </div>
-        <!-- only display after isCodeOfConductAccepted is loaded and set to false -->
-        @if (course && isCodeOfConductAccepted === false) {
-            <div class="module-bg px-3 py-3 code-of-conduct">
-                <jhi-course-conversations-code-of-conduct [course]="course!" />
-                <button
-                    id="acceptCodeOfConductButton"
-                    class="btn btn-primary"
-                    type="button"
-                    (click)="acceptCodeOfConduct()"
-                    jhiTranslate="artemisApp.codeOfConduct.accept"
-                ></button>
+    }
+    @if (isCodeOfConductAccepted && isServiceSetUp && course) {
+        <div class="d-flex justify-content-between">
+            <div class="communication-content-sidebar" [ngClass]="{ 'sidebar-collapsed': isCollapsed, 'is-not-in-active-conversation': !activeConversation }">
+                <jhi-sidebar
+                    (onSelectConversation)="onConversationSelected($event)"
+                    (onUpdateSidebar)="prepareSidebarData()"
+                    [itemSelected]="conversationSelected"
+                    [courseId]="course.id"
+                    [sidebarData]="sidebarData"
+                    (onCreateChannelPressed)="openCreateChannelDialog()"
+                    (onMarkAllChannelsAsRead)="markAllChannelAsRead()"
+                    (onBrowsePressed)="openChannelOverviewDialog()"
+                    (onDirectChatPressed)="openCreateOneToOneChatDialog()"
+                    (onGroupChatPressed)="openCreateGroupChatDialog()"
+                    [channelTypeIcon]="CHANNEL_TYPE_ICON"
+                    [sidebarItemAlwaysShow]="DEFAULT_SHOW_ALWAYS"
+                    [collapseState]="DEFAULT_COLLAPSE_STATE"
+                    [inCommunication]="true"
+                    [reEmitNonDistinctSidebarEvents]="true"
+                />
             </div>
-<<<<<<< HEAD
-        }
-        @if (isCodeOfConductAccepted && isServiceSetUp && course) {
-            <div class="d-flex justify-content-between">
-                <div class="communication-content-sidebar" [ngClass]="{ 'sidebar-collapsed': isCollapsed, 'is-not-in-active-conversation': !activeConversation }">
-                    <jhi-sidebar
-                        (onSelectConversation)="onConversationSelected($event)"
-                        (onUpdateSidebar)="prepareSidebarData()"
-                        [itemSelected]="conversationSelected"
-                        [courseId]="course.id"
-                        [sidebarData]="sidebarData"
-                        (onCreateChannelPressed)="openCreateChannelDialog()"
-                        (onMarkAllChannelsAsRead)="markAllChannelAsRead()"
-                        (onBrowsePressed)="openChannelOverviewDialog()"
-                        (onDirectChatPressed)="openCreateOneToOneChatDialog()"
-                        (onGroupChatPressed)="openCreateGroupChatDialog()"
-                        [channelTypeIcon]="CHANNEL_TYPE_ICON"
-                        [sidebarItemAlwaysShow]="DEFAULT_SHOW_ALWAYS"
-                        [collapseState]="DEFAULT_COLLAPSE_STATE"
-                        [inCommunication]="true"
-                        [reEmitNonDistinctSidebarEvents]="true"
-=======
             @if (course && !activeConversation && isCodeOfConductPresented) {
                 <div class="col pe-0 flex-grow-1">
                     <jhi-course-conversations-code-of-conduct [course]="course!" />
@@ -88,71 +56,29 @@
                         [openThreadOnFocus]="openThreadOnFocus"
                         [showOnlyPinned]="showOnlyPinned"
                         (pinnedCount)="onPinnedCountChanged($event)"
->>>>>>> ab977151
                     />
-                </div>
-                @if (course && !activeConversation && isCodeOfConductPresented) {
-                    <div class="col pe-0 flex-grow-1">
-                        <jhi-course-conversations-code-of-conduct [course]="course!" />
-                    </div>
-                }
-                <div
-                    class="communication-message-wrap col flex-grow-1 module-bg rounded-3 scrollable-content"
-                    [ngClass]="{ 'content-height-dev': !isProduction || isTestServer, 'is-answer-thread-open': !!postInThread }"
-                >
-                    @if (activeConversation) {
-                        <jhi-conversation-header
-                            (collapseSearch)="toggleChannelSearch()"
-                            (onUpdateSidebar)="prepareSidebarData()"
-                            (togglePinnedMessage)="togglePinnedView()"
-                            [pinnedMessageCount]="pinnedCount"
-                        />
-                        <jhi-conversation-messages
-                            [contentHeightDev]="!isProduction || isTestServer"
-                            (openThread)="openThread($event)"
-                            [course]="course"
-                            [searchbarCollapsed]="channelSearchCollapsed"
+                } @else {
+                    @if (selectedSavedPostStatus === undefined) {
+                        <jhi-course-wide-search
+                            (openThread)="postInThread = $event"
+                            [courseWideSearchConfig]="courseWideSearchConfig"
                             (onNavigateToPost)="onTriggerNavigateToPost($event)"
-                            [focusPostId]="focusPostId"
-                            [openThreadOnFocus]="openThreadOnFocus"
-                            [showOnlyPinned]="showOnlyPinned"
-                            (pinnedCount)="onPinnedCountChanged($event)"
                         />
                     } @else {
-                        @if (selectedSavedPostStatus === undefined) {
-                            <jhi-course-wide-search
-                                (openThread)="postInThread = $event"
-                                [courseWideSearchConfig]="courseWideSearchConfig"
-                                (onNavigateToPost)="onTriggerNavigateToPost($event)"
-                            />
-                        } @else {
-                            <jhi-saved-posts [savedPostStatus]="selectedSavedPostStatus" [courseId]="course.id!" (onNavigateToPost)="onNavigateToPost($event)" />
-                        }
+                        <jhi-saved-posts [savedPostStatus]="selectedSavedPostStatus" [courseId]="course.id!" (onNavigateToPost)="onNavigateToPost($event)" />
                     }
-                </div>
-                <div class="scrollable-content" [ngClass]="{ 'content-height-dev': !isProduction || isTestServer, 'is-answer-thread-open': !!postInThread }">
-                    @if (!!postInThread) {
-                        <jhi-conversation-thread-sidebar
-                            [activeConversation]="activeConversation ?? postInThread.conversation!"
-                            [readOnlyMode]="!!getAsChannel(postInThread.conversation)?.isArchived"
-                            [activePost]="postInThread"
-                            (closePostThread)="postInThread = undefined"
-                        />
-                    }
-                </div>
+                }
             </div>
-        }
-    </jhi-loading-indicator-container>
-} @else {
-    <div class="module-bg p-3 rounded rounded-3 scrollable-content">
-        <jhi-feature-activation
-            [headerTitle]="'artemisApp.communicationDisabled.title'"
-            [description]="'artemisApp.communicationDisabled.description'"
-            [activateButtonText]="'artemisApp.communicationDisabled.buttonLabel'"
-            [secondActivateButtonText]="'artemisApp.communicationDisabled.buttonLabelWithDirectMessages'"
-            [headerIcon]="faComments"
-            (enable)="enableCommunication(false)"
-            (enableWithSecondButton)="enableCommunication(true)"
-        />
-    </div>
-}+            <div class="scrollable-content" [ngClass]="{ 'content-height-dev': !isProduction || isTestServer, 'is-answer-thread-open': !!postInThread }">
+                @if (!!postInThread) {
+                    <jhi-conversation-thread-sidebar
+                        [activeConversation]="activeConversation ?? postInThread.conversation!"
+                        [readOnlyMode]="!!getAsChannel(postInThread.conversation)?.isArchived"
+                        [activePost]="postInThread"
+                        (closePostThread)="postInThread = undefined"
+                    />
+                }
+            </div>
+        </div>
+    }
+</jhi-loading-indicator-container>