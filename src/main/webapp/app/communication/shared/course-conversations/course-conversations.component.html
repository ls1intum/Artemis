<jhi-loading-indicator-container [isLoading]="isLoading">
    <div [hidden]="!isCodeOfConductAccepted">
        <jhi-conversation-global-search
            [conversations]="conversationsOfUser"
            [courseId]="course?.id"
            (onSearch)="onSearch($event)"
            (onSelectionChange)="onSelectionChange($event)"
        />
    </div>

    <!-- only display after isCodeOfConductAccepted is loaded and set to false -->
    @if (course && isCodeOfConductAccepted === false) {
        <div class="module-bg px-3 py-3 code-of-conduct">
            <jhi-course-conversations-code-of-conduct [course]="course!" />
            <button id="acceptCodeOfConductButton" class="btn btn-primary" type="button" (click)="acceptCodeOfConduct()" jhiTranslate="artemisApp.codeOfConduct.accept"></button>
        </div>
    }
    @if (isCodeOfConductAccepted && isServiceSetUp && course) {
        <div class="d-flex justify-content-between">
            <div class="communication-content-sidebar" [ngClass]="{ 'sidebar-collapsed': isCollapsed, 'is-not-in-active-conversation': !activeConversation }">
                <jhi-sidebar
                    (onSelectConversation)="onConversationSelected($event)"
                    (onUpdateSidebar)="prepareSidebarData()"
                    [itemSelected]="conversationSelected"
                    [courseId]="course.id"
                    [sidebarData]="sidebarData"
                    (onCreateChannelPressed)="openCreateChannelDialog()"
                    (onMarkAllChannelsAsRead)="markAllChannelAsRead()"
                    (onBrowsePressed)="openChannelOverviewDialog()"
                    (onDirectChatPressed)="openCreateOneToOneChatDialog()"
                    (onGroupChatPressed)="openCreateGroupChatDialog()"
                    [channelTypeIcon]="CHANNEL_TYPE_ICON"
                    [sidebarItemAlwaysShow]="DEFAULT_SHOW_ALWAYS"
                    [collapseState]="DEFAULT_COLLAPSE_STATE"
                    [inCommunication]="true"
                    [reEmitNonDistinctSidebarEvents]="true"
                />
            </div>
            @if (course && !activeConversation && isCodeOfConductPresented) {
                <div class="col pe-0 flex-grow-1">
                    <jhi-course-conversations-code-of-conduct [course]="course!" />
                </div>
            }
            <div
                class="communication-message-wrap col flex-grow-1 module-bg rounded-3 scrollable-content"
                [ngClass]="{ 'content-height-dev': !isProduction || isTestServer, 'is-answer-thread-open': !!postInThread }"
            >
                @if (activeConversation) {
<<<<<<< HEAD
                    <jhi-conversation-header
                        (onSearchClick)="triggerSearchInConversation()"
                        (onUpdateSidebar)="prepareSidebarData()"
                        (togglePinnedMessage)="togglePinnedView()"
                        [pinnedMessageCount]="pinnedCount"
                    />
=======
                    <jhi-conversation-header (collapseSearch)="toggleChannelSearch()" (togglePinnedMessage)="togglePinnedView()" [pinnedMessageCount]="pinnedCount" />
>>>>>>> 938b7729
                    <jhi-conversation-messages
                        [contentHeightDev]="!isProduction || isTestServer"
                        (openThread)="openThread($event)"
                        [course]="course"
                        (onNavigateToPost)="onTriggerNavigateToPost($event)"
                        [focusPostId]="focusPostId"
                        [openThreadOnFocus]="openThreadOnFocus"
                        [showOnlyPinned]="showOnlyPinned"
                        (pinnedCount)="onPinnedCountChanged($event)"
                    />
                } @else {
                    @if (selectedSavedPostStatus === undefined) {
                        <jhi-course-wide-search
                            (openThread)="postInThread = $event"
                            [courseWideSearchConfig]="courseWideSearchConfig"
                            (onNavigateToPost)="onTriggerNavigateToPost($event)"
                        />
                    } @else {
                        <jhi-saved-posts [savedPostStatus]="selectedSavedPostStatus" [courseId]="course.id!" (onNavigateToPost)="onNavigateToPost($event)" />
                    }
                }
            </div>
            <div class="scrollable-content" [ngClass]="{ 'content-height-dev': !isProduction || isTestServer, 'is-answer-thread-open': !!postInThread }">
                @if (!!postInThread) {
                    <jhi-conversation-thread-sidebar
                        [activeConversation]="activeConversation ?? postInThread.conversation!"
                        [readOnlyMode]="!!getAsChannel(postInThread.conversation)?.isArchived"
                        [activePost]="postInThread"
                        (closePostThread)="postInThread = undefined"
                    />
                }
            </div>
        </div>
    }
</jhi-loading-indicator-container><|MERGE_RESOLUTION|>--- conflicted
+++ resolved
@@ -46,16 +46,7 @@
                 [ngClass]="{ 'content-height-dev': !isProduction || isTestServer, 'is-answer-thread-open': !!postInThread }"
             >
                 @if (activeConversation) {
-<<<<<<< HEAD
-                    <jhi-conversation-header
-                        (onSearchClick)="triggerSearchInConversation()"
-                        (onUpdateSidebar)="prepareSidebarData()"
-                        (togglePinnedMessage)="togglePinnedView()"
-                        [pinnedMessageCount]="pinnedCount"
-                    />
-=======
-                    <jhi-conversation-header (collapseSearch)="toggleChannelSearch()" (togglePinnedMessage)="togglePinnedView()" [pinnedMessageCount]="pinnedCount" />
->>>>>>> 938b7729
+                    <jhi-conversation-header (onSearchClick)="triggerSearchInConversation()" (togglePinnedMessage)="togglePinnedView()" [pinnedMessageCount]="pinnedCount" />
                     <jhi-conversation-messages
                         [contentHeightDev]="!isProduction || isTestServer"
                         (openThread)="openThread($event)"
