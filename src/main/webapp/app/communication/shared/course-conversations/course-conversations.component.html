@if (isCommunicationEnabled()) {
    <jhi-loading-indicator-container [isLoading]="isLoading">
        <div [hidden]="!isCodeOfConductAccepted">
            <jhi-conversation-global-search
                [conversations]="conversationsOfUser"
                [courseId]="course()?.id"
                (onSearch)="onSearch($event)"
                (onSelectionChange)="onSelectionChange($event)"
            />
        </div>

        <!-- only display after isCodeOfConductAccepted is loaded and set to false -->
        @if (course() && isCodeOfConductAccepted === false) {
            <div class="module-bg px-3 py-3 code-of-conduct">
                <jhi-course-conversations-code-of-conduct [course]="course()" />
                <button
                    id="acceptCodeOfConductButton"
                    class="btn btn-primary"
                    type="button"
                    (click)="acceptCodeOfConduct()"
                    jhiTranslate="artemisApp.codeOfConduct.accept"
                ></button>
            </div>
        }
        @if (isCodeOfConductAccepted && isServiceSetUp && course()) {
            <div class="d-flex justify-content-between">
                <div class="communication-content-sidebar" [ngClass]="{ 'sidebar-collapsed': isCollapsed, 'is-not-in-active-conversation': !activeConversation }">
                    <jhi-sidebar
                        (onSelectConversation)="onConversationSelected($event)"
                        (onUpdateSidebar)="prepareSidebarData()"
                        [itemSelected]="conversationSelected"
                        [courseId]="course().id"
                        [sidebarData]="sidebarData"
                        (onCreateChannelPressed)="openCreateChannelDialog()"
                        (onMarkAllChannelsAsRead)="markAllChannelAsRead()"
                        (onBrowsePressed)="openChannelOverviewDialog()"
                        (onDirectChatPressed)="openCreateOneToOneChatDialog()"
                        (onGroupChatPressed)="openCreateGroupChatDialog()"
                        [channelTypeIcon]="CHANNEL_TYPE_ICON"
                        [sidebarItemAlwaysShow]="DEFAULT_SHOW_ALWAYS"
                        [collapseState]="DEFAULT_COLLAPSE_STATE"
                        [inCommunication]="true"
                        [reEmitNonDistinctSidebarEvents]="true"
                    />
                </div>
                @if (course() && !activeConversation && isCodeOfConductPresented) {
                    <div class="col pe-0 flex-grow-1">
                        <jhi-course-conversations-code-of-conduct [course]="course()" />
                    </div>
                }
                <div
                    class="communication-message-wrap col flex-grow-1 module-bg rounded-3 scrollable-content"
                    [ngClass]="{ 'content-height-dev': !isProduction || isTestServer, 'is-answer-thread-open': !!postInThread }"
                >
                    @if (activeConversation) {
                        <jhi-conversation-header (onSearchClick)="triggerSearchInConversation()" (togglePinnedMessage)="togglePinnedView()" [pinnedMessageCount]="pinnedCount" />
                        <jhi-conversation-messages
                            [contentHeightDev]="!isProduction || isTestServer"
                            (openThread)="openThread($event)"
                            [course]="course()"
                            (onNavigateToPost)="onTriggerNavigateToPost($event)"
                            [focusPostId]="focusPostId"
                            [openThreadOnFocus]="openThreadOnFocus"
                            [showOnlyPinned]="showOnlyPinned"
                            (pinnedCount)="onPinnedCountChanged($event)"
                        />
                    } @else {
                        @if (selectedSavedPostStatus === undefined) {
                            <jhi-course-wide-search
                                (openThread)="postInThread = $event"
                                [courseWideSearchConfig]="courseWideSearchConfig"
                                (onNavigateToPost)="onTriggerNavigateToPost($event)"
                            />
                        } @else {
                            <jhi-saved-posts [savedPostStatus]="selectedSavedPostStatus" [courseId]="course().id!" (onNavigateToPost)="onNavigateToPost($event)" />
                        }
                    }
<<<<<<< HEAD
                </div>
                <div class="scrollable-content" [ngClass]="{ 'content-height-dev': !isProduction || isTestServer, 'is-answer-thread-open': !!postInThread }">
                    @if (!!postInThread) {
                        <jhi-conversation-thread-sidebar
                            [activeConversation]="activeConversation ?? postInThread.conversation!"
                            [readOnlyMode]="!!getAsChannel(postInThread.conversation)?.isArchived"
                            [activePost]="postInThread"
                            (closePostThread)="postInThread = undefined"
                        />
                    }
                </div>
=======
                }
            </div>
            <div class="scrollable-content" [ngClass]="{ 'content-height-dev': !isProduction || isTestServer, 'is-answer-thread-open': !!postInThread }">
                @if (!!postInThread) {
                    <jhi-conversation-thread-sidebar
                        [activeConversation]="activeConversation ?? postInThread.conversation!"
                        [readOnlyMode]="!!getAsChannel(postInThread.conversation)?.isArchived"
                        [activePost]="postInThread"
                        (closePostThread)="postInThread = undefined"
                        [course]="course"
                    />
                }
>>>>>>> a40357af
            </div>
        }
    </jhi-loading-indicator-container>
} @else if (isManagementView && !isCommunicationEnabled()) {
    <div class="module-bg p-3 rounded rounded-3 scrollable-content">
        <jhi-feature-activation
            [headerTitle]="'artemisApp.communicationDisabled.title'"
            [description]="'artemisApp.communicationDisabled.description'"
            [activateButtonText]="'artemisApp.communicationDisabled.buttonLabelWithDirectMessages'"
            [secondActivateButtonText]="'artemisApp.communicationDisabled.buttonLabelWithoutDirectMessages'"
            [headerIcon]="faComments"
            (enable)="enableCommunication(true)"
            (enableWithSecondButton)="enableCommunication(false)"
        />
    </div>
}<|MERGE_RESOLUTION|>--- conflicted
+++ resolved
@@ -1,93 +1,72 @@
-@if (isCommunicationEnabled()) {
-    <jhi-loading-indicator-container [isLoading]="isLoading">
-        <div [hidden]="!isCodeOfConductAccepted">
-            <jhi-conversation-global-search
-                [conversations]="conversationsOfUser"
-                [courseId]="course()?.id"
-                (onSearch)="onSearch($event)"
-                (onSelectionChange)="onSelectionChange($event)"
-            />
+<jhi-loading-indicator-container [isLoading]="isLoading">
+    <div [hidden]="!isCodeOfConductAccepted">
+        <jhi-conversation-global-search
+            [conversations]="conversationsOfUser"
+            [courseId]="course?.id"
+            (onSearch)="onSearch($event)"
+            (onSelectionChange)="onSelectionChange($event)"
+        />
+    </div>
+
+    <!-- only display after isCodeOfConductAccepted is loaded and set to false -->
+    @if (course && isCodeOfConductAccepted === false) {
+        <div class="module-bg px-3 py-3 code-of-conduct">
+            <jhi-course-conversations-code-of-conduct [course]="course!" />
+            <button id="acceptCodeOfConductButton" class="btn btn-primary" type="button" (click)="acceptCodeOfConduct()" jhiTranslate="artemisApp.codeOfConduct.accept"></button>
         </div>
-
-        <!-- only display after isCodeOfConductAccepted is loaded and set to false -->
-        @if (course() && isCodeOfConductAccepted === false) {
-            <div class="module-bg px-3 py-3 code-of-conduct">
-                <jhi-course-conversations-code-of-conduct [course]="course()" />
-                <button
-                    id="acceptCodeOfConductButton"
-                    class="btn btn-primary"
-                    type="button"
-                    (click)="acceptCodeOfConduct()"
-                    jhiTranslate="artemisApp.codeOfConduct.accept"
-                ></button>
+    }
+    @if (isCodeOfConductAccepted && isServiceSetUp && course) {
+        <div class="d-flex justify-content-between">
+            <div class="communication-content-sidebar" [ngClass]="{ 'sidebar-collapsed': isCollapsed, 'is-not-in-active-conversation': !activeConversation }">
+                <jhi-sidebar
+                    (onSelectConversation)="onConversationSelected($event)"
+                    (onUpdateSidebar)="prepareSidebarData()"
+                    [itemSelected]="conversationSelected"
+                    [courseId]="course.id"
+                    [sidebarData]="sidebarData"
+                    (onCreateChannelPressed)="openCreateChannelDialog()"
+                    (onMarkAllChannelsAsRead)="markAllChannelAsRead()"
+                    (onBrowsePressed)="openChannelOverviewDialog()"
+                    (onDirectChatPressed)="openCreateOneToOneChatDialog()"
+                    (onGroupChatPressed)="openCreateGroupChatDialog()"
+                    [channelTypeIcon]="CHANNEL_TYPE_ICON"
+                    [sidebarItemAlwaysShow]="DEFAULT_SHOW_ALWAYS"
+                    [collapseState]="DEFAULT_COLLAPSE_STATE"
+                    [inCommunication]="true"
+                    [reEmitNonDistinctSidebarEvents]="true"
+                />
             </div>
-        }
-        @if (isCodeOfConductAccepted && isServiceSetUp && course()) {
-            <div class="d-flex justify-content-between">
-                <div class="communication-content-sidebar" [ngClass]="{ 'sidebar-collapsed': isCollapsed, 'is-not-in-active-conversation': !activeConversation }">
-                    <jhi-sidebar
-                        (onSelectConversation)="onConversationSelected($event)"
-                        (onUpdateSidebar)="prepareSidebarData()"
-                        [itemSelected]="conversationSelected"
-                        [courseId]="course().id"
-                        [sidebarData]="sidebarData"
-                        (onCreateChannelPressed)="openCreateChannelDialog()"
-                        (onMarkAllChannelsAsRead)="markAllChannelAsRead()"
-                        (onBrowsePressed)="openChannelOverviewDialog()"
-                        (onDirectChatPressed)="openCreateOneToOneChatDialog()"
-                        (onGroupChatPressed)="openCreateGroupChatDialog()"
-                        [channelTypeIcon]="CHANNEL_TYPE_ICON"
-                        [sidebarItemAlwaysShow]="DEFAULT_SHOW_ALWAYS"
-                        [collapseState]="DEFAULT_COLLAPSE_STATE"
-                        [inCommunication]="true"
-                        [reEmitNonDistinctSidebarEvents]="true"
+            @if (course && !activeConversation && isCodeOfConductPresented) {
+                <div class="col pe-0 flex-grow-1">
+                    <jhi-course-conversations-code-of-conduct [course]="course!" />
+                </div>
+            }
+            <div
+                class="communication-message-wrap col flex-grow-1 module-bg rounded-3 scrollable-content"
+                [ngClass]="{ 'content-height-dev': !isProduction || isTestServer, 'is-answer-thread-open': !!postInThread }"
+            >
+                @if (activeConversation) {
+                    <jhi-conversation-header (onSearchClick)="triggerSearchInConversation()" (togglePinnedMessage)="togglePinnedView()" [pinnedMessageCount]="pinnedCount" />
+                    <jhi-conversation-messages
+                        [contentHeightDev]="!isProduction || isTestServer"
+                        (openThread)="openThread($event)"
+                        [course]="course"
+                        (onNavigateToPost)="onTriggerNavigateToPost($event)"
+                        [focusPostId]="focusPostId"
+                        [openThreadOnFocus]="openThreadOnFocus"
+                        [showOnlyPinned]="showOnlyPinned"
+                        (pinnedCount)="onPinnedCountChanged($event)"
                     />
-                </div>
-                @if (course() && !activeConversation && isCodeOfConductPresented) {
-                    <div class="col pe-0 flex-grow-1">
-                        <jhi-course-conversations-code-of-conduct [course]="course()" />
-                    </div>
-                }
-                <div
-                    class="communication-message-wrap col flex-grow-1 module-bg rounded-3 scrollable-content"
-                    [ngClass]="{ 'content-height-dev': !isProduction || isTestServer, 'is-answer-thread-open': !!postInThread }"
-                >
-                    @if (activeConversation) {
-                        <jhi-conversation-header (onSearchClick)="triggerSearchInConversation()" (togglePinnedMessage)="togglePinnedView()" [pinnedMessageCount]="pinnedCount" />
-                        <jhi-conversation-messages
-                            [contentHeightDev]="!isProduction || isTestServer"
-                            (openThread)="openThread($event)"
-                            [course]="course()"
+                } @else {
+                    @if (selectedSavedPostStatus === undefined) {
+                        <jhi-course-wide-search
+                            (openThread)="postInThread = $event"
+                            [courseWideSearchConfig]="courseWideSearchConfig"
                             (onNavigateToPost)="onTriggerNavigateToPost($event)"
-                            [focusPostId]="focusPostId"
-                            [openThreadOnFocus]="openThreadOnFocus"
-                            [showOnlyPinned]="showOnlyPinned"
-                            (pinnedCount)="onPinnedCountChanged($event)"
                         />
                     } @else {
-                        @if (selectedSavedPostStatus === undefined) {
-                            <jhi-course-wide-search
-                                (openThread)="postInThread = $event"
-                                [courseWideSearchConfig]="courseWideSearchConfig"
-                                (onNavigateToPost)="onTriggerNavigateToPost($event)"
-                            />
-                        } @else {
-                            <jhi-saved-posts [savedPostStatus]="selectedSavedPostStatus" [courseId]="course().id!" (onNavigateToPost)="onNavigateToPost($event)" />
-                        }
+                        <jhi-saved-posts [savedPostStatus]="selectedSavedPostStatus" [courseId]="course.id!" (onNavigateToPost)="onNavigateToPost($event)" />
                     }
-<<<<<<< HEAD
-                </div>
-                <div class="scrollable-content" [ngClass]="{ 'content-height-dev': !isProduction || isTestServer, 'is-answer-thread-open': !!postInThread }">
-                    @if (!!postInThread) {
-                        <jhi-conversation-thread-sidebar
-                            [activeConversation]="activeConversation ?? postInThread.conversation!"
-                            [readOnlyMode]="!!getAsChannel(postInThread.conversation)?.isArchived"
-                            [activePost]="postInThread"
-                            (closePostThread)="postInThread = undefined"
-                        />
-                    }
-                </div>
-=======
                 }
             </div>
             <div class="scrollable-content" [ngClass]="{ 'content-height-dev': !isProduction || isTestServer, 'is-answer-thread-open': !!postInThread }">
@@ -100,20 +79,7 @@
                         [course]="course"
                     />
                 }
->>>>>>> a40357af
             </div>
-        }
-    </jhi-loading-indicator-container>
-} @else if (isManagementView && !isCommunicationEnabled()) {
-    <div class="module-bg p-3 rounded rounded-3 scrollable-content">
-        <jhi-feature-activation
-            [headerTitle]="'artemisApp.communicationDisabled.title'"
-            [description]="'artemisApp.communicationDisabled.description'"
-            [activateButtonText]="'artemisApp.communicationDisabled.buttonLabelWithDirectMessages'"
-            [secondActivateButtonText]="'artemisApp.communicationDisabled.buttonLabelWithoutDirectMessages'"
-            [headerIcon]="faComments"
-            (enable)="enableCommunication(true)"
-            (enableWithSecondButton)="enableCommunication(false)"
-        />
-    </div>
-}+        </div>
+    }
+</jhi-loading-indicator-container>