import { Component, ElementRef, OnChanges, OnDestroy, OnInit, ViewChild, inject, input } from '@angular/core';
import { IrisLogoComponent, IrisLogoSize } from 'app/iris/overview/iris-logo/iris-logo.component';
import { Subscription, of } from 'rxjs';
import { catchError, distinctUntilChanged, filter, shareReplay, skip, switchMap, take, tap } from 'rxjs/operators';
import { AsPipe } from 'app/shared/pipes/as.pipe';
import { IrisMessageContentType, IrisTextMessageContent } from 'app/iris/shared/entities/iris-content-type.model';
import { PROFILE_IRIS } from 'app/app.constants';
import { IrisSettingsService } from 'app/iris/manage/settings/shared/iris-settings.service';
import { ProfileService } from 'app/core/layouts/profiles/shared/profile.service';
import { IrisMessage, IrisSender } from 'app/iris/shared/entities/iris-message.model';
import { Post } from 'app/communication/shared/entities/post.model';
import { IrisStageDTO } from 'app/iris/shared/entities/iris-stage-dto.model';
import { ChatStatusBarComponent } from 'app/iris/overview/base-chatbot/chat-status-bar/chat-status-bar.component';
import { IrisErrorMessageKey } from 'app/iris/shared/entities/iris-errors.model';
import { ChatServiceMode, IrisChatService } from 'app/iris/overview/services/iris-chat.service';
import { Course } from 'app/core/course/shared/entities/course.model';
import { AccountService } from 'app/core/auth/account.service';
<<<<<<< HEAD
import { ArtemisTranslatePipe } from 'app/shared/pipes/artemis-translate.pipe';
import { FormsModule } from '@angular/forms';
import { faPaperPlane } from '@fortawesome/free-solid-svg-icons';
import dayjs from 'dayjs/esm';
import { ButtonComponent, ButtonType } from 'app/shared/components/buttons/button/button.component';
=======
import { TranslateDirective } from 'app/shared/language/translate.directive';
import { IrisStatusService } from 'app/iris/overview/services/iris-status.service';
import { FeatureToggle, FeatureToggleService } from 'app/shared/feature-toggle/feature-toggle.service';
>>>>>>> 7f060f48

/**
 * Component to display the tutor suggestion in the chat
 * It fetches the messages from the chat service and displays the suggestion
 */
@Component({
    selector: 'jhi-tutor-suggestion',
    templateUrl: './tutor-suggestion.component.html',
    styleUrl: './tutor-suggestion.component.scss',
<<<<<<< HEAD
    imports: [IrisLogoComponent, AsPipe, ChatStatusBarComponent, ArtemisTranslatePipe, FormsModule, ButtonComponent],
=======
    imports: [IrisLogoComponent, AsPipe, ChatStatusBarComponent, TranslateDirective],
>>>>>>> 7f060f48
})
export class TutorSuggestionComponent implements OnInit, OnChanges, OnDestroy {
    protected readonly IrisLogoSize = IrisLogoSize;
    protected readonly IrisTextMessageContent = IrisTextMessageContent;

    protected readonly chatService = inject(IrisChatService);
    private profileService = inject(ProfileService);
    private irisSettingsService = inject(IrisSettingsService);
    private accountService = inject(AccountService);
    private statusService = inject(IrisStatusService);
    private featureToggleService = inject(FeatureToggleService);

    irisActive$ = this.statusService.getActiveStatus().pipe(shareReplay(1));

    irisIsActive = false;

    @ViewChild('messageTextarea') messageTextarea: ElementRef<HTMLTextAreaElement>;
    @ViewChild('messagesElement') messagesElement: ElementRef<HTMLElement>;

    messagesSubscription: Subscription;
    irisSettingsSubscription: Subscription;
    tutorSuggestionSubscription: Subscription;
    stagesSubscription: Subscription;
    errorSubscription: Subscription;
    irisActivationSubscription: Subscription;
    featureToggleSubscription: Subscription;

    messages: IrisMessage[];
    suggestion: IrisMessage | undefined;

    stages?: IrisStageDTO[] = [];
    error?: IrisErrorMessageKey;

    irisEnabled = false;
    isAtLeastTutor = false;

    newMessageTextContent = '';
    faPaperPlane = faPaperPlane;

    post = input<Post>();
    course = input<Course>();

    ngOnInit(): void {
        this.featureToggleSubscription = this.featureToggleService.getFeatureToggleActive(FeatureToggle.TutorSuggestions).subscribe((active) => {
            if (active) {
                this.subscribeToIrisActivation();

                if (!this.profileService.isProfileActive(PROFILE_IRIS)) {
                    return;
                }
                const course = this.course();
                const post = this.post();
                this.isAtLeastTutor = this.accountService.isAtLeastTutorInCourse(course);
                if (!this.isAtLeastTutor || post?.resolved) {
                    return;
                }
                if (course?.id && post) {
                    this.irisSettingsSubscription = this.irisSettingsService.getCombinedCourseSettings(course.id).subscribe((settings) => {
                        this.irisEnabled = !!settings?.irisTutorSuggestionSettings?.enabled;
                        if (this.irisEnabled) {
                            this.chatService.switchTo(ChatServiceMode.TUTOR_SUGGESTION, post.id);
                            this.fetchMessages();
                        }
                    });
                }
            } else {
                this.irisEnabled = false;
            }
        });
    }

    ngOnChanges(): void {
        if (this.irisEnabled) {
            const post = this.post();
            if (post) {
                this.chatService.switchTo(ChatServiceMode.TUTOR_SUGGESTION, post.id);
                this.messagesSubscription?.unsubscribe();

                this.subscribeToIrisActivation();
            }
            this.fetchMessages();
        }
    }

    ngOnDestroy() {
        this.messagesSubscription?.unsubscribe();
        this.irisSettingsSubscription?.unsubscribe();
        this.tutorSuggestionSubscription?.unsubscribe();
        this.stagesSubscription?.unsubscribe();
        this.errorSubscription?.unsubscribe();
        this.irisActivationSubscription?.unsubscribe();
        this.featureToggleSubscription?.unsubscribe();
    }

    /**
     * Requests a tutor suggestion from the chat service
     * This method is called when the component is initialized or when the post changes
     */
    requestSuggestion(): void {
        const post = this.post();
        if (!post) {
            return;
        }

        const waitForSessionAndMessages$ = this.chatService.sessionId$.pipe(
            filter((id): id is number => !!id),
            take(1),
            switchMap(() =>
                this.chatService.currentMessages().pipe(
                    skip(1), // The initial message is not relevant as the system is sending an empty array first
                    take(1),
                    catchError((err) => {
                        this.error = IrisErrorMessageKey.SESSION_LOAD_FAILED;
                        return of([]);
                    }),
                ),
            ),
        );

        this.tutorSuggestionSubscription = waitForSessionAndMessages$.subscribe((messages) => {
            const lastMessage = messages[messages.length - 1];
            const shouldRequest = messages.length === 0 || !(lastMessage?.sender === IrisSender.LLM || lastMessage?.sender === IrisSender.ARTIFACT);
            if (shouldRequest) {
                this.chatService
                    .requestTutorSuggestion()
                    .pipe(
                        catchError((err) => {
                            this.error = IrisErrorMessageKey.SEND_MESSAGE_FAILED;
                            return of(undefined);
                        }),
                    )
                    .subscribe();
            }
        });
    }

    /**
     * Sends a message to Iris to provide a new suggestion based on the current context
     */
    sendMessageToIris(): void {
        this.scrollToBottom('smooth');
        const message = this.newMessageTextContent;
        this.newMessageTextContent = '';
        this.chatService
            .sendMessage(message)
            .pipe(
                catchError((err) => {
                    this.error = IrisErrorMessageKey.SEND_MESSAGE_FAILED;
                    return of(undefined);
                }),
            )
            .subscribe();
    }

    /**
     * Fetches the messages from the chat service and updates the suggestion if necessary
     */
    private fetchMessages(): void {
        this.messagesSubscription = this.chatService.currentMessages().subscribe((messages) => {
            if (messages.length !== this.messages?.length) {
                this.suggestion = messages.findLast((m) => m.sender === IrisSender.ARTIFACT);
                if (messages.last()?.sender === IrisSender.LLM) {
                    this.scrollToBottom('smooth');
                }
            }
            this.messages = messages;
        });
        this.stagesSubscription = this.chatService.currentStages().subscribe((stages) => {
            this.stages = stages;
        });
        this.errorSubscription = this.chatService.currentError().subscribe((error) => (this.error = error));
    }

<<<<<<< HEAD
    onModelChange(): void {
        //TODO: Implement this method to handle changes in the model
    }

    handleKey(event: KeyboardEvent): void {
        if (event.key === 'Enter') {
            if (this.suggestion) {
                if (!event.shiftKey) {
                    event.preventDefault();
                    this.sendMessageToIris();
                } else {
                    const textArea = event.target as HTMLTextAreaElement;
                    const { selectionStart, selectionEnd } = textArea;
                    const value = textArea.value;
                    textArea.value = value.slice(0, selectionStart) + value.slice(selectionEnd);
                    textArea.selectionStart = textArea.selectionEnd = selectionStart + 1;
                }
            }
        }
    }

    /**
     * Handles the input event in the message textarea.
     */
    onInput() {
        this.adjustTextareaRows();
    }

    /**
     * Handles the paste event in the message textarea.
     */
    onPaste() {
        setTimeout(() => {
            this.adjustTextareaRows();
        }, 0);
    }

    /**
     * Adjusts the height of the message textarea based on its content.
     */
    adjustTextareaRows() {
        const textarea: HTMLTextAreaElement = this.messageTextarea.nativeElement;
        textarea.style.height = 'auto'; // Reset the height to auto
        const bufferForSpaceBetweenLines = 4;
        const lineHeight = parseInt(getComputedStyle(textarea).lineHeight, 10) + bufferForSpaceBetweenLines;
        const maxRows = 3;
        const maxHeight = lineHeight * maxRows;

        textarea.style.height = `${Math.min(textarea.scrollHeight, maxHeight)}px`;
    }

    getTimestamp(date: dayjs.Dayjs | string | Date | undefined): string | undefined {
        if (!date) {
            return '';
        }

        const parsedDate = dayjs(date);
        const now = dayjs();

        if (parsedDate.isSame(now, 'day')) {
            const diffMinutes = now.diff(parsedDate, 'minute');
            const diffHours = now.diff(parsedDate, 'hour');
            if (diffMinutes < 1) {
                return 'just now';
            } else if (diffMinutes < 60) {
                return `${diffMinutes} minutes ago`;
            } else {
                return `${diffHours} hours ago`;
            }
        } else {
            const diffDays = now.diff(parsedDate, 'day');
            if (diffDays < 1) {
                return 'yesterday';
            } else if (diffDays < 7) {
                return `${diffDays} days ago`;
            } else {
                return parsedDate.format('DD/MM/YYYY');
            }
        }
    }

    /**
     * Scrolls the chat body to the bottom.
     * @param behavior - The scroll behavior.
     */
    scrollToBottom(behavior: ScrollBehavior) {
        setTimeout(() => {
            const messagesElement: HTMLElement = this.messagesElement.nativeElement;
            messagesElement.scrollTo({
                top: messagesElement.scrollHeight,
                behavior: behavior,
            });
        });
    }

    protected readonly ButtonType = ButtonType;
    protected readonly IrisSender = IrisSender;
    protected readonly IrisMessageContentType = IrisMessageContentType;
=======
    private subscribeToIrisActivation(): void {
        this.irisActivationSubscription?.unsubscribe();
        this.irisActivationSubscription = this.irisActive$
            .pipe(
                tap((active) => (this.irisIsActive = active)),
                distinctUntilChanged(),
                switchMap((active) => {
                    if (!active) {
                        return of(undefined);
                    }
                    return this.chatService.sessionId$.pipe(
                        filter((id): id is number => !!id),
                        take(1),
                    );
                }),
                filter((id): id is number => !!id),
            )
            .subscribe(() => this.requestSuggestion());
    }
>>>>>>> 7f060f48
}<|MERGE_RESOLUTION|>--- conflicted
+++ resolved
@@ -15,17 +15,14 @@
 import { ChatServiceMode, IrisChatService } from 'app/iris/overview/services/iris-chat.service';
 import { Course } from 'app/core/course/shared/entities/course.model';
 import { AccountService } from 'app/core/auth/account.service';
-<<<<<<< HEAD
+import { TranslateDirective } from 'app/shared/language/translate.directive';
+import { IrisStatusService } from 'app/iris/overview/services/iris-status.service';
+import { FeatureToggle, FeatureToggleService } from 'app/shared/feature-toggle/feature-toggle.service';
 import { ArtemisTranslatePipe } from 'app/shared/pipes/artemis-translate.pipe';
 import { FormsModule } from '@angular/forms';
 import { faPaperPlane } from '@fortawesome/free-solid-svg-icons';
 import dayjs from 'dayjs/esm';
 import { ButtonComponent, ButtonType } from 'app/shared/components/buttons/button/button.component';
-=======
-import { TranslateDirective } from 'app/shared/language/translate.directive';
-import { IrisStatusService } from 'app/iris/overview/services/iris-status.service';
-import { FeatureToggle, FeatureToggleService } from 'app/shared/feature-toggle/feature-toggle.service';
->>>>>>> 7f060f48
 
 /**
  * Component to display the tutor suggestion in the chat
@@ -35,11 +32,7 @@
     selector: 'jhi-tutor-suggestion',
     templateUrl: './tutor-suggestion.component.html',
     styleUrl: './tutor-suggestion.component.scss',
-<<<<<<< HEAD
-    imports: [IrisLogoComponent, AsPipe, ChatStatusBarComponent, ArtemisTranslatePipe, FormsModule, ButtonComponent],
-=======
-    imports: [IrisLogoComponent, AsPipe, ChatStatusBarComponent, TranslateDirective],
->>>>>>> 7f060f48
+    imports: [IrisLogoComponent, AsPipe, ChatStatusBarComponent, ArtemisTranslatePipe, FormsModule, ButtonComponent, TranslateDirective],
 })
 export class TutorSuggestionComponent implements OnInit, OnChanges, OnDestroy {
     protected readonly IrisLogoSize = IrisLogoSize;
@@ -52,12 +45,12 @@
     private statusService = inject(IrisStatusService);
     private featureToggleService = inject(FeatureToggleService);
 
-    irisActive$ = this.statusService.getActiveStatus().pipe(shareReplay(1));
-
-    irisIsActive = false;
-
     @ViewChild('messageTextarea') messageTextarea: ElementRef<HTMLTextAreaElement>;
     @ViewChild('messagesElement') messagesElement: ElementRef<HTMLElement>;
+
+    irisActive$ = this.statusService.getActiveStatus().pipe(shareReplay(1));
+
+    irisIsActive = false;
 
     messagesSubscription: Subscription;
     irisSettingsSubscription: Subscription;
@@ -213,106 +206,6 @@
         this.errorSubscription = this.chatService.currentError().subscribe((error) => (this.error = error));
     }
 
-<<<<<<< HEAD
-    onModelChange(): void {
-        //TODO: Implement this method to handle changes in the model
-    }
-
-    handleKey(event: KeyboardEvent): void {
-        if (event.key === 'Enter') {
-            if (this.suggestion) {
-                if (!event.shiftKey) {
-                    event.preventDefault();
-                    this.sendMessageToIris();
-                } else {
-                    const textArea = event.target as HTMLTextAreaElement;
-                    const { selectionStart, selectionEnd } = textArea;
-                    const value = textArea.value;
-                    textArea.value = value.slice(0, selectionStart) + value.slice(selectionEnd);
-                    textArea.selectionStart = textArea.selectionEnd = selectionStart + 1;
-                }
-            }
-        }
-    }
-
-    /**
-     * Handles the input event in the message textarea.
-     */
-    onInput() {
-        this.adjustTextareaRows();
-    }
-
-    /**
-     * Handles the paste event in the message textarea.
-     */
-    onPaste() {
-        setTimeout(() => {
-            this.adjustTextareaRows();
-        }, 0);
-    }
-
-    /**
-     * Adjusts the height of the message textarea based on its content.
-     */
-    adjustTextareaRows() {
-        const textarea: HTMLTextAreaElement = this.messageTextarea.nativeElement;
-        textarea.style.height = 'auto'; // Reset the height to auto
-        const bufferForSpaceBetweenLines = 4;
-        const lineHeight = parseInt(getComputedStyle(textarea).lineHeight, 10) + bufferForSpaceBetweenLines;
-        const maxRows = 3;
-        const maxHeight = lineHeight * maxRows;
-
-        textarea.style.height = `${Math.min(textarea.scrollHeight, maxHeight)}px`;
-    }
-
-    getTimestamp(date: dayjs.Dayjs | string | Date | undefined): string | undefined {
-        if (!date) {
-            return '';
-        }
-
-        const parsedDate = dayjs(date);
-        const now = dayjs();
-
-        if (parsedDate.isSame(now, 'day')) {
-            const diffMinutes = now.diff(parsedDate, 'minute');
-            const diffHours = now.diff(parsedDate, 'hour');
-            if (diffMinutes < 1) {
-                return 'just now';
-            } else if (diffMinutes < 60) {
-                return `${diffMinutes} minutes ago`;
-            } else {
-                return `${diffHours} hours ago`;
-            }
-        } else {
-            const diffDays = now.diff(parsedDate, 'day');
-            if (diffDays < 1) {
-                return 'yesterday';
-            } else if (diffDays < 7) {
-                return `${diffDays} days ago`;
-            } else {
-                return parsedDate.format('DD/MM/YYYY');
-            }
-        }
-    }
-
-    /**
-     * Scrolls the chat body to the bottom.
-     * @param behavior - The scroll behavior.
-     */
-    scrollToBottom(behavior: ScrollBehavior) {
-        setTimeout(() => {
-            const messagesElement: HTMLElement = this.messagesElement.nativeElement;
-            messagesElement.scrollTo({
-                top: messagesElement.scrollHeight,
-                behavior: behavior,
-            });
-        });
-    }
-
-    protected readonly ButtonType = ButtonType;
-    protected readonly IrisSender = IrisSender;
-    protected readonly IrisMessageContentType = IrisMessageContentType;
-=======
     private subscribeToIrisActivation(): void {
         this.irisActivationSubscription?.unsubscribe();
         this.irisActivationSubscription = this.irisActive$
@@ -332,5 +225,103 @@
             )
             .subscribe(() => this.requestSuggestion());
     }
->>>>>>> 7f060f48
+
+    onModelChange(): void {
+        //TODO: Implement this method to handle changes in the model
+    }
+
+    handleKey(event: KeyboardEvent): void {
+        if (event.key === 'Enter') {
+            if (this.suggestion) {
+                if (!event.shiftKey) {
+                    event.preventDefault();
+                    this.sendMessageToIris();
+                } else {
+                    const textArea = event.target as HTMLTextAreaElement;
+                    const { selectionStart, selectionEnd } = textArea;
+                    const value = textArea.value;
+                    textArea.value = value.slice(0, selectionStart) + value.slice(selectionEnd);
+                    textArea.selectionStart = textArea.selectionEnd = selectionStart + 1;
+                }
+            }
+        }
+    }
+
+    /**
+     * Handles the input event in the message textarea.
+     */
+    onInput() {
+        this.adjustTextareaRows();
+    }
+
+    /**
+     * Handles the paste event in the message textarea.
+     */
+    onPaste() {
+        setTimeout(() => {
+            this.adjustTextareaRows();
+        }, 0);
+    }
+
+    /**
+     * Adjusts the height of the message textarea based on its content.
+     */
+    adjustTextareaRows() {
+        const textarea: HTMLTextAreaElement = this.messageTextarea.nativeElement;
+        textarea.style.height = 'auto'; // Reset the height to auto
+        const bufferForSpaceBetweenLines = 4;
+        const lineHeight = parseInt(getComputedStyle(textarea).lineHeight, 10) + bufferForSpaceBetweenLines;
+        const maxRows = 3;
+        const maxHeight = lineHeight * maxRows;
+
+        textarea.style.height = `${Math.min(textarea.scrollHeight, maxHeight)}px`;
+    }
+
+    getTimestamp(date: dayjs.Dayjs | string | Date | undefined): string | undefined {
+        if (!date) {
+            return '';
+        }
+
+        const parsedDate = dayjs(date);
+        const now = dayjs();
+
+        if (parsedDate.isSame(now, 'day')) {
+            const diffMinutes = now.diff(parsedDate, 'minute');
+            const diffHours = now.diff(parsedDate, 'hour');
+            if (diffMinutes < 1) {
+                return 'just now';
+            } else if (diffMinutes < 60) {
+                return `${diffMinutes} minutes ago`;
+            } else {
+                return `${diffHours} hours ago`;
+            }
+        } else {
+            const diffDays = now.diff(parsedDate, 'day');
+            if (diffDays < 1) {
+                return 'yesterday';
+            } else if (diffDays < 7) {
+                return `${diffDays} days ago`;
+            } else {
+                return parsedDate.format('DD/MM/YYYY');
+            }
+        }
+    }
+
+    /**
+     * Scrolls the chat body to the bottom.
+     * @param behavior - The scroll behavior.
+     */
+    scrollToBottom(behavior: ScrollBehavior) {
+        setTimeout(() => {
+            const messagesElement: HTMLElement = this.messagesElement.nativeElement;
+            messagesElement.scrollTo({
+                top: messagesElement.scrollHeight,
+                behavior: behavior,
+            });
+        });
+    }
+
+    protected readonly ButtonType = ButtonType;
+    protected readonly IrisSender = IrisSender;
+    protected readonly IrisMessageContentType = IrisMessageContentType;
 }