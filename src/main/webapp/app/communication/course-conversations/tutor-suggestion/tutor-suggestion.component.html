--- conflicted
+++ resolved
@@ -1,29 +1,11 @@
 @if (irisEnabled) {
     <div class="iris-suggestion">
         <div class="iris-suggestion-field">
-<<<<<<< HEAD
             @if (suggestion) {
-                @for (content of suggestion?.content; track content.id) {
-                    <div class="iris-suggestion-text">
-                        @for (line of (content | as: IrisTextMessageContent).textContent.split('\n'); track line) {
-                            <div [innerHTML]="line" class="iris-suggestion-text"></div>
-                        }
+                <div class="iris-text-content">
+                    <div class="iris-logo">
+                        <jhi-iris-logo [size]="IrisLogoSize.TEXT" />
                     </div>
-                    <div class="timestamp-container">
-                        {{ getTimestamp(suggestion.sentAt) }}
-                    </div>
-                }
-            } @else {
-                @if (error) {
-                    <div class="iris-suggestion-text">
-                        {{ error }}
-                    </div>
-=======
-            <div class="iris-text-content">
-                <div class="iris-logo">
-                    <jhi-iris-logo [size]="IrisLogoSize.TEXT" />
-                </div>
-                @if (suggestion) {
                     @for (content of suggestion?.content; track content.id) {
                         <div>
                             @for (line of (content | as: IrisTextMessageContent).textContent.split('\n'); track line) {
@@ -31,23 +13,23 @@
                             }
                         </div>
                     }
-                    <jhi-chat-status-bar [stages]="stages" />
->>>>>>> 7f060f48
+                    <div class="timestamp-container">
+                        {{ getTimestamp(suggestion.sentAt) }}
+                    </div>
+                </div>
+                <jhi-chat-status-bar [stages]="stages" />
+            } @else {
+                @if (irisIsActive) {
+                    @if (error) {
+                        <div class="iris-suggestion-text">
+                            {{ error }}
+                        </div>
+                    } @else {
+                        <div class="iris-suggestion-text">Loading suggestion...</div>
+                    }
                 } @else {
-                    @if (irisIsActive) {
-                        @if (error) {
-                            <div class="iris-suggestion-text">
-                                {{ error }}
-                            </div>
-                        } @else {
-                            <div class="iris-suggestion-text" jhiTranslate="artemisApp.iris.tutorSuggestion.loading"></div>
-                        }
-                        <jhi-chat-status-bar [stages]="stages" />
-                    } @else {
-                        <div class="iris-suggestion-text" jhiTranslate="artemisApp.iris.tutorSuggestion.noIris"></div>
-                    }
+                    <div class="iris-suggestion-text" jhiTranslate="artemisApp.iris.tutorSuggestion.noIris"></div>
                 }
-<<<<<<< HEAD
             }
             <jhi-chat-status-bar [stages]="stages" />
             <div class="chat-field">
@@ -90,8 +72,6 @@
                     ></textarea>
                     <jhi-button id="irisSendButton" (onClick)="sendMessageToIris()" [btnType]="ButtonType.SUCCESS_OUTLINE" [icon]="faPaperPlane" [disabled]="!suggestion" />
                 </div>
-=======
->>>>>>> 7f060f48
             </div>
         </div>
     </div>
