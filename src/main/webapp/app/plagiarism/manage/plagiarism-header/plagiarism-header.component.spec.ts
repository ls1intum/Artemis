import { ComponentFixture, TestBed, fakeAsync, tick } from '@angular/core/testing';
import { TranslateService } from '@ngx-translate/core';
import { Observable, Subject, of } from 'rxjs';
import { MockTranslateService } from 'test/helpers/mocks/service/mock-translate.service';
import { PlagiarismStatus } from 'app/plagiarism/shared/entities/PlagiarismStatus';
import { Exercise } from 'app/exercise/shared/entities/exercise/exercise.model';
import { PlagiarismCasesService } from 'app/plagiarism/shared/services/plagiarism-cases.service';
import { HttpResponse, provideHttpClient } from '@angular/common/http';
import { NgbModal } from '@ng-bootstrap/ng-bootstrap';
import { MockNgbModalService } from 'test/helpers/mocks/service/mock-ngb-modal.service';
import { MockDirective } from 'ng-mocks';
import { TranslateDirective } from 'app/shared/language/translate.directive';
import { provideHttpClientTesting } from '@angular/common/http/testing';
import { PlagiarismHeaderComponent } from 'app/plagiarism/manage/plagiarism-header/plagiarism-header.component';
<<<<<<< HEAD
import { AlertService } from '../../../shared/service/alert.service';
=======
import { PlagiarismComparison } from 'app/plagiarism/shared/entities/PlagiarismComparison';
>>>>>>> 66bc048b

describe('Plagiarism Header Component', () => {
    let comp: PlagiarismHeaderComponent;
    let fixture: ComponentFixture<PlagiarismHeaderComponent>;
    let plagiarismCasesService: PlagiarismCasesService;
    const alertServiceMock = { error: jest.fn(), addAlert: jest.fn() };

    beforeEach(() => {
        TestBed.configureTestingModule({
            declarations: [PlagiarismHeaderComponent, MockDirective(TranslateDirective)],
            providers: [
                { provide: TranslateService, useClass: MockTranslateService },
                { provide: AlertService, useValue: alertServiceMock },
                { provide: NgbModal, useClass: MockNgbModalService },
                provideHttpClient(),
                provideHttpClientTesting(),
            ],
        }).compileComponents();

        fixture = TestBed.createComponent(PlagiarismHeaderComponent);
        comp = fixture.componentInstance;

        plagiarismCasesService = TestBed.inject(PlagiarismCasesService);
        fixture.componentRef.setInput('comparison', {
            id: 1,
            submissionA: { studentLogin: 'studentA' },
            submissionB: { studentLogin: 'studentB' },
            status: PlagiarismStatus.NONE,
<<<<<<< HEAD
        } as PlagiarismComparison<TextSubmissionElement>);
        fixture.componentRef.setInput('exercise', { course: { id: 1 } } as Exercise);
        fixture.componentRef.setInput('splitControlSubject', new Subject<string>());
=======
        } as PlagiarismComparison;
        comp.exercise = { course: { id: 1 } } as Exercise;
        comp.splitControlSubject = new Subject<string>();
>>>>>>> 66bc048b
    });

    afterEach(() => {
        jest.restoreAllMocks();
    });

    it('should confirm a plagiarism', () => {
        jest.spyOn(comp, 'updatePlagiarismStatus');
        comp.confirmPlagiarism();

        expect(comp.updatePlagiarismStatus).toHaveBeenCalledWith(PlagiarismStatus.CONFIRMED);
        expect(comp.isLoading).toBeTrue();
    });

    it('should deny a plagiarism', () => {
        jest.spyOn(comp, 'updatePlagiarismStatus');
        comp.denyPlagiarism();

        expect(comp.updatePlagiarismStatus).toHaveBeenCalledWith(PlagiarismStatus.DENIED);
        expect(comp.isLoading).toBeTrue();
    });

    it('should disable deny button if plagiarism status is denied or loading', () => {
        fixture.componentRef.setInput('comparison', { ...comp.comparison(), status: PlagiarismStatus.DENIED });
        comp.isLoading = true;

        fixture.detectChanges();

        const nativeElement = fixture.nativeElement;
        const button = nativeElement.querySelector("[data-qa='deny-plagiarism-button']") as HTMLButtonElement;

        expect(button).toBeTruthy();
        expect(button.disabled).toBeTrue();
    });

    it('should open a confirmation popup to deny a plagiarism if it is changing from confirmed to denied', () => {
        jest.spyOn(comp, 'updatePlagiarismStatus');
        const modalSpy = jest.spyOn(TestBed.inject(NgbModal), 'open');

        fixture.componentRef.setInput('comparison', { ...comp.comparison(), status: PlagiarismStatus.CONFIRMED });

        comp.denyPlagiarism();

        expect(comp.updatePlagiarismStatus).not.toHaveBeenCalled();
        expect(modalSpy).toHaveBeenCalledOnce();
        expect(comp.isLoading).toBeTrue();
    });

    it('should update the plagiarism status', fakeAsync(() => {
        const updatePlagiarismComparisonStatusStub = jest
            .spyOn(plagiarismCasesService, 'updatePlagiarismComparisonStatus')
            .mockReturnValue(of({}) as Observable<HttpResponse<void>>);
        comp.updatePlagiarismStatus(PlagiarismStatus.CONFIRMED);

        tick();

        expect(updatePlagiarismComparisonStatusStub).toHaveBeenCalledOnce();
        expect(comp.comparison()?.status).toEqual(PlagiarismStatus.CONFIRMED);
        expect(comp.isLoading).toBeFalse();
    }));

    it('should emit when expanding left split view pane', () => {
        // we set the splitControlSubject in beforeEach, hence we can assume it is defined
        jest.spyOn(comp.splitControlSubject()!, 'next');

        const nativeElement = fixture.nativeElement;
        const splitLeftButton = nativeElement.querySelector("[data-qa='split-view-left']");
        splitLeftButton.dispatchEvent(new Event('click'));

        fixture.detectChanges();

        expect(comp.splitControlSubject()?.next).toHaveBeenCalledWith('left');
    });

    it('should emit when expanding right split view pane', () => {
        // we set the splitControlSubject in beforeEach, hence we can assume it is defined
        jest.spyOn(comp.splitControlSubject()!, 'next');

        const nativeElement = fixture.nativeElement;
        const splitRightButton = nativeElement.querySelector("[data-qa='split-view-right']");
        splitRightButton.dispatchEvent(new Event('click'));

        fixture.detectChanges();

        expect(comp.splitControlSubject()?.next).toHaveBeenCalledWith('right');
    });

    it('should emit when resetting the split panes', () => {
        // we set the splitControlSubject in beforeEach, hence we can assume it is defined
        jest.spyOn(comp.splitControlSubject()!, 'next');

        const nativeElement = fixture.nativeElement;
        const splitHalfButton = nativeElement.querySelector("[data-qa='split-view-even']");
        splitHalfButton.dispatchEvent(new Event('click'));

        fixture.detectChanges();

        expect(comp.splitControlSubject()?.next).toHaveBeenCalledWith('even');
    });

    it('should display team mode disabled help icon when teamMode is enabled', () => {
        fixture.componentRef.setInput('exercise', { ...comp.exercise(), teamMode: true });
        fixture.detectChanges();

        const nativeElement = fixture.nativeElement;
        const helpIcon = nativeElement.querySelector('fa-icon'); // Update to select FontAwesome icon
        const textElement = nativeElement.querySelector('p small'); // Select the text inside the paragraph

        expect(helpIcon).toBeTruthy(); // The icon should be present
        expect(textElement).toBeTruthy();
        expect(textElement.getAttribute('jhiTranslate')).toBe('artemisApp.plagiarism.teamModeDisabled');
    });

    it('should hide team mode disabled help icon when teamMode is disabled', () => {
        fixture.componentRef.setInput('exercise', { ...comp.exercise(), teamMode: false });
        fixture.detectChanges();

        const nativeElement = fixture.nativeElement;
        const helpIcon = nativeElement.querySelector('fa-icon');
        const textElement = nativeElement.querySelector('p small');

        expect(helpIcon).toBeFalsy(); // The icon should not be present
        expect(textElement).toBeFalsy(); // The text should not be present
    });

    it('shows an error and aborts when the course id is missing', () => {
        fixture.componentRef.setInput('comparison', { id: 42 } as any);

        fixture.componentRef.setInput('exercise', undefined);
        fixture.detectChanges();
        const alertSpy = jest.spyOn(alertServiceMock, 'error');
        const updateSpy = jest.spyOn(plagiarismCasesService, 'updatePlagiarismComparisonStatus');

        comp.updatePlagiarismStatus(PlagiarismStatus.CONFIRMED);

        expect(alertSpy).toHaveBeenCalledWith('error.courseIdUndefined');
        expect(alertSpy).toHaveBeenCalledOnce();
        expect(updateSpy).not.toHaveBeenCalled();
        expect(comp.isLoading).toBeFalse();
    });
});<|MERGE_RESOLUTION|>--- conflicted
+++ resolved
@@ -12,11 +12,8 @@
 import { TranslateDirective } from 'app/shared/language/translate.directive';
 import { provideHttpClientTesting } from '@angular/common/http/testing';
 import { PlagiarismHeaderComponent } from 'app/plagiarism/manage/plagiarism-header/plagiarism-header.component';
-<<<<<<< HEAD
 import { AlertService } from '../../../shared/service/alert.service';
-=======
 import { PlagiarismComparison } from 'app/plagiarism/shared/entities/PlagiarismComparison';
->>>>>>> 66bc048b
 
 describe('Plagiarism Header Component', () => {
     let comp: PlagiarismHeaderComponent;
@@ -45,15 +42,9 @@
             submissionA: { studentLogin: 'studentA' },
             submissionB: { studentLogin: 'studentB' },
             status: PlagiarismStatus.NONE,
-<<<<<<< HEAD
-        } as PlagiarismComparison<TextSubmissionElement>);
+        } as PlagiarismComparison);
         fixture.componentRef.setInput('exercise', { course: { id: 1 } } as Exercise);
         fixture.componentRef.setInput('splitControlSubject', new Subject<string>());
-=======
-        } as PlagiarismComparison;
-        comp.exercise = { course: { id: 1 } } as Exercise;
-        comp.splitControlSubject = new Subject<string>();
->>>>>>> 66bc048b
     });
 
     afterEach(() => {
