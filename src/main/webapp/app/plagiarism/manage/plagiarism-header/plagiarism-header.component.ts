--- conflicted
+++ resolved
@@ -1,9 +1,4 @@
-<<<<<<< HEAD
 import { Component, inject, input } from '@angular/core';
-=======
-import { Component, Input, inject } from '@angular/core';
-import { PlagiarismComparison } from 'app/plagiarism/shared/entities/PlagiarismComparison';
->>>>>>> 66bc048b
 import { Subject } from 'rxjs';
 import { PlagiarismStatus } from 'app/plagiarism/shared/entities/PlagiarismStatus';
 import { PlagiarismCasesService } from 'app/plagiarism/shared/services/plagiarism-cases.service';
@@ -16,6 +11,7 @@
 import { faCircleInfo } from '@fortawesome/free-solid-svg-icons';
 import { FaIconComponent } from '@fortawesome/angular-fontawesome';
 import { AlertService } from 'app/shared/service/alert.service';
+import { PlagiarismComparison } from 'app/plagiarism/shared/entities/PlagiarismComparison';
 
 @Component({
     selector: 'jhi-plagiarism-header',
@@ -28,15 +24,9 @@
     private modalService = inject(NgbModal);
     private alertService = inject(AlertService);
 
-<<<<<<< HEAD
-    readonly comparison = input<PlagiarismComparison<TextSubmissionElement> | undefined>(undefined);
+    readonly comparison = input<PlagiarismComparison | undefined>(undefined);
     readonly exercise = input.required<Exercise>();
     readonly splitControlSubject = input.required<Subject<string>>();
-=======
-    @Input() comparison: PlagiarismComparison;
-    @Input() exercise: Exercise;
-    @Input() splitControlSubject: Subject<string>;
->>>>>>> 66bc048b
 
     readonly plagiarismStatus = PlagiarismStatus;
     isLoading = false;
