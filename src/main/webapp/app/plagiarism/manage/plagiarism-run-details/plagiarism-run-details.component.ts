<<<<<<< HEAD
import { Component, OnChanges, SimpleChanges, inject, input, output } from '@angular/core';
import { TextPlagiarismResult } from 'app/plagiarism/shared/entities/text/TextPlagiarismResult';
=======
import { Component, EventEmitter, Input, OnChanges, Output, SimpleChanges, inject } from '@angular/core';
>>>>>>> 66bc048b
import { GraphColors } from 'app/exercise/shared/entities/statistics.model';
import { PlagiarismResult } from 'app/plagiarism/shared/entities/PlagiarismResult';
import { Range, round } from 'app/shared/util/utils';
import { PlagiarismComparison } from 'app/plagiarism/shared/entities/PlagiarismComparison';
import { PlagiarismStatus } from 'app/plagiarism/shared/entities/PlagiarismStatus';
import { PlagiarismResultStats } from 'app/plagiarism/shared/entities/PlagiarismResultDTO';
import { TranslateDirective } from 'app/shared/language/translate.directive';
import { HelpIconComponent } from 'app/shared/components/help-icon/help-icon.component';
import { BarChartModule } from '@swimlane/ngx-charts';
import { DatePipe } from '@angular/common';
import { ArtemisTranslatePipe } from 'app/shared/pipes/artemis-translate.pipe';
import { PlagiarismAndTutorEffortDirective } from 'app/plagiarism/manage/plagiarism-run-details/plagiarism-and-tutor-effort.directive';
import { PlagiarismInspectorService } from 'app/plagiarism/manage/plagiarism-inspector/plagiarism-inspector.service';

interface SimilarityRangeComparisonStateDTO {
    confirmed: number;
    denied: number;
    open: number;
}

@Component({
    selector: 'jhi-plagiarism-run-details',
    styleUrls: ['./plagiarism-run-details.component.scss', '../../../shared/chart/vertical-bar-chart.scss'],
    templateUrl: './plagiarism-run-details.component.html',
    imports: [TranslateDirective, HelpIconComponent, BarChartModule, DatePipe, ArtemisTranslatePipe],
})
export class PlagiarismRunDetailsComponent extends PlagiarismAndTutorEffortDirective implements OnChanges {
    private inspectorService = inject(PlagiarismInspectorService);

    /**
     * Result of the automated plagiarism detection
     */
<<<<<<< HEAD
    readonly plagiarismResult = input<TextPlagiarismResult>();
=======
    @Input() plagiarismResult?: PlagiarismResult;
>>>>>>> 66bc048b
    /**
     * Statistics for the automated plagiarism detection result
     */
    readonly plagiarismResultStats = input<PlagiarismResultStats>();
    readonly similaritySelected = output<Range>();

    yScaleMax = 5;
    totalDetectedPlagiarisms: number;
    bucketDTOs: SimilarityRangeComparisonStateDTO[] = [];

    readonly round = round;

    constructor() {
        super();
        /**
         * The labels of the chart are fixed and represent the 10 intervals we group the similarities into.
         */
        this.ngxChartLabels = ['[0%-10%)', '[10%-20%)', '[20%-30%)', '[30%-40%)', '[40%-50%)', '[50%-60%)', '[60%-70%)', '[70%-80%)', '[80%-90%)', '[90%-100%]'];
        this.ngxColor.domain = [...Array(8).fill(GraphColors.LIGHT_BLUE), ...Array(2).fill(GraphColors.RED)];
    }

    ngOnChanges(changes: SimpleChanges) {
        if (changes.plagiarismResult) {
            this.setBucketDTOs(changes.plagiarismResult.currentValue.comparisons || []);
            this.updateChartDataSet(changes.plagiarismResult.currentValue.similarityDistribution || []);
        }
    }

    /**
     * Update the data of the dataset at the given index.
     *
     * @param data  - the updated data array
     */
    updateChartDataSet(data: number[]) {
        let ngxDataEntity;
        this.ngxData = [];
        data.forEach((value, position) => {
            ngxDataEntity = {
                name: this.ngxChartLabels[position],
                value,
            };
            this.ngxData.push(ngxDataEntity);
        });
        this.totalDetectedPlagiarisms = data.reduce((number1, number2) => number1 + number2, 0);
        this.ngxData = [...this.ngxData];
    }

    /**
     * Auxiliary method that sets the comparison dtos for the different chart buckets. These are used for the chart tooltips
     * to show the number of confirmed, denied and open plagiarism cases
     * @param comparisons the pairs identified by the detection tool
     */
    private setBucketDTOs(comparisons: PlagiarismComparison[]): void {
        this.bucketDTOs = [];
        // we use this array as minimum similarities for the filtering
        const steps = [0, 10, 20, 30, 40, 50, 60, 70, 80, 90];
        let comparisonsWithinRange;
        let additionInformationEntry;
        steps.forEach((minimumSimilarity) => {
            comparisonsWithinRange = this.inspectorService.filterComparisons(new Range(minimumSimilarity, minimumSimilarity + 10), comparisons);
            additionInformationEntry = {
                confirmed: comparisonsWithinRange.filter((comparison) => comparison.status === PlagiarismStatus.CONFIRMED).length,
                denied: comparisonsWithinRange.filter((comparison) => comparison.status === PlagiarismStatus.DENIED).length,
                open: comparisonsWithinRange.filter((comparison) => comparison.status === PlagiarismStatus.NONE).length,
            };
            this.bucketDTOs.push(additionInformationEntry);
        });
    }

    /**
     * Returns the DTO for a specific bucket
     * @param label the bar label the DTO should be returned for
     */
    getBucketDTO(label: string): SimilarityRangeComparisonStateDTO {
        const index = this.ngxChartLabels.indexOf(label);
        return this.bucketDTOs[index];
    }

    /**
     * Handles the click on a specific chart bar
     * Emits the selected range to {@link PlagiarismInspectorComponent#filterByChart} so that the comparisons shown in the sidebar can be filtered accordingly
     * @param event the event that is passed by ngx-charts
     */
    onSelect(event: any): void {
        const interval = event.name as string;
        const separatorIndex = interval.indexOf('-');
        const lowerBound = parseInt(interval.slice(1, separatorIndex), 10);
        const upperBound = parseInt(interval.slice(separatorIndex + 1, interval.length - 2), 10);

        this.similaritySelected.emit(new Range(lowerBound, upperBound));
    }
}<|MERGE_RESOLUTION|>--- conflicted
+++ resolved
@@ -1,11 +1,5 @@
-<<<<<<< HEAD
 import { Component, OnChanges, SimpleChanges, inject, input, output } from '@angular/core';
-import { TextPlagiarismResult } from 'app/plagiarism/shared/entities/text/TextPlagiarismResult';
-=======
-import { Component, EventEmitter, Input, OnChanges, Output, SimpleChanges, inject } from '@angular/core';
->>>>>>> 66bc048b
 import { GraphColors } from 'app/exercise/shared/entities/statistics.model';
-import { PlagiarismResult } from 'app/plagiarism/shared/entities/PlagiarismResult';
 import { Range, round } from 'app/shared/util/utils';
 import { PlagiarismComparison } from 'app/plagiarism/shared/entities/PlagiarismComparison';
 import { PlagiarismStatus } from 'app/plagiarism/shared/entities/PlagiarismStatus';
@@ -17,6 +11,7 @@
 import { ArtemisTranslatePipe } from 'app/shared/pipes/artemis-translate.pipe';
 import { PlagiarismAndTutorEffortDirective } from 'app/plagiarism/manage/plagiarism-run-details/plagiarism-and-tutor-effort.directive';
 import { PlagiarismInspectorService } from 'app/plagiarism/manage/plagiarism-inspector/plagiarism-inspector.service';
+import { PlagiarismResult } from 'app/plagiarism/shared/entities/PlagiarismResult';
 
 interface SimilarityRangeComparisonStateDTO {
     confirmed: number;
@@ -36,11 +31,7 @@
     /**
      * Result of the automated plagiarism detection
      */
-<<<<<<< HEAD
-    readonly plagiarismResult = input<TextPlagiarismResult>();
-=======
-    @Input() plagiarismResult?: PlagiarismResult;
->>>>>>> 66bc048b
+    readonly plagiarismResult = input<PlagiarismResult>();
     /**
      * Statistics for the automated plagiarism detection result
      */
