import { Component, OnChanges, OnDestroy, OnInit, SimpleChanges, input, output } from '@angular/core';
import { faChevronDown } from '@fortawesome/free-solid-svg-icons';
import { Subject, Subscription } from 'rxjs';
import { PlagiarismFileElement } from 'app/plagiarism/shared/entities/PlagiarismFileElement';
import { NgbDropdown, NgbDropdownItem } from '@ng-bootstrap/ng-bootstrap';
import { NgClass } from '@angular/common';
import { FaIconComponent } from '@fortawesome/angular-fontawesome';
import { TranslateDirective } from 'app/shared/language/translate.directive';
import { ArtemisTranslatePipe } from 'app/shared/pipes/artemis-translate.pipe';

/**
 * A file name that additionally stores if a plagiarism match has been found for it.
 */
export type FileWithHasMatch = {
    file: string;
    hasMatch: boolean;
};

@Component({
    selector: 'jhi-split-pane-header',
    templateUrl: './split-pane-header.component.html',
    styleUrls: ['./split-pane-header.component.scss'],
    imports: [NgbDropdown, NgClass, FaIconComponent, NgbDropdownItem, TranslateDirective, ArtemisTranslatePipe],
})
export class SplitPaneHeaderComponent implements OnChanges, OnInit, OnDestroy {
<<<<<<< HEAD
    readonly files = input<FileWithHasMatch[]>([]);
    readonly studentLogin = input.required<string>();
    fileSelectedSubject = input<Subject<TextPlagiarismFileElement>>();
=======
    @Input() files: FileWithHasMatch[];
    @Input() studentLogin: string;
    fileSelectedSubject = input<Subject<PlagiarismFileElement>>();
>>>>>>> 66bc048b
    isLockFilesEnabled = input<boolean>();
    showFilesSubject = input<Subject<boolean>>();
    dropdownHoverSubject = input<Subject<PlagiarismFileElement>>();

    readonly selectFile = output<string>();

    public showFiles = false;
    public activeFileIndex = 0;

    private fileSelectSubscription?: Subscription;
    private showFilesSubscription?: Subscription;
    private dropdownHoverSubscription?: Subscription;

    // Icons
    faChevronDown = faChevronDown;
    hoveredFileIndex: number;

    ngOnInit(): void {
        this.subscribeToFileSelection();
        this.subscribeToShowFiles();
        this.subscribeToDropdownHover();
    }

    /**
     * subscribes to listening onto file changes in component instance
     * @private helper method
     */
    private subscribeToFileSelection(): void {
        this.fileSelectSubscription = this.fileSelectedSubject()!.subscribe((textPlagiarismElement) => {
            if (this.isLockFilesEnabled()) {
                this.handleLockedFileSelection(textPlagiarismElement.file, textPlagiarismElement.idx);
            }
        });
    }

    private handleLockedFileSelection(file: FileWithHasMatch, idx: number): void {
        const index = this.files()[idx]?.file === file.file ? idx : this.getIndexOf(file);

        if (index >= 0) {
            this.handleFileSelect(file, index, false);
        } else {
            this.showFiles = false;
        }
    }

    /**
     * subscribes to listening onto dropdown toggle in component instance
     * @private helper method
     */
    private subscribeToShowFiles(): void {
        this.showFilesSubscription = this.showFilesSubject()?.subscribe((showFiles) => {
            if (this.isLockFilesEnabled()! || (!this.isLockFilesEnabled()! && !showFiles)) {
                this.toggleShowFiles(false, showFiles);
            }
        });
    }

    /**
     * subscribes to listening onto mouse enter changes in dropdown in component instance
     * @private helper method
     */
    private subscribeToDropdownHover(): void {
        this.dropdownHoverSubscription = this.dropdownHoverSubject()?.subscribe((textPlagiarismElement) => {
            if (this.isLockFilesEnabled()) {
                this.handleDropdownHover(textPlagiarismElement.file, textPlagiarismElement.idx);
            }
        });
    }

    private handleDropdownHover(file: FileWithHasMatch, idx: number): void {
        const index = this.files()[idx]?.file === file.file ? idx : this.getIndexOf(file);

        this.hoveredFileIndex = index >= 0 ? index : -1;
    }

    ngOnChanges(changes: SimpleChanges) {
        if (changes.files) {
            const fileWithHasMatch: FileWithHasMatch[] = changes.files.currentValue;

            this.activeFileIndex = 0;

            if (this.hasFiles()) {
                this.selectFile.emit(fileWithHasMatch[0].file);
            }
        }
    }

    ngOnDestroy(): void {
        this.fileSelectSubscription?.unsubscribe();
        this.showFilesSubscription?.unsubscribe();
        this.dropdownHoverSubscription?.unsubscribe();
    }

    hasActiveFile(): boolean {
        return this.hasFiles() && this.activeFileIndex < this.files().length;
    }

    getActiveFile(): string {
        return this.files()[this.activeFileIndex].file;
    }

    /**
     * handles selection of file from dropdown, propagates change to fileslectionsubject component for lock sync
     * @param file to be selected
     * @param idx index of the file from the dropdown
     * @param propagateChanges propagate changes to listeners subscribed to fileSelectedSubject
     */
    handleFileSelect(file: FileWithHasMatch, idx: number, propagateChanges: boolean): void {
        if (propagateChanges) {
            this.fileSelectedSubject()!.next({ idx: idx, file: file });
            file.hasMatch = true;
        }
        this.activeFileIndex = idx;
        this.showFiles = false;
        this.selectFile.emit(file.file);
    }

    hasFiles(): boolean {
        return !!this.files()?.length;
    }

    /**
     * Toggles the dropdown visibility and optionally propagates changes to the parent component.
     * @param showFiles Optional toggle status; if undefined, the status will be toggled.
     * @param propagateChanges Whether to propagate the change to the parent component.
     */
    toggleShowFiles(propagateChanges: boolean, showFiles?: boolean): void {
        if (this.hasFiles()) {
            this.showFiles = showFiles !== undefined ? showFiles : !this.showFiles;

            if (propagateChanges) {
                this.showFilesSubject()!.next(this.showFiles);
            }
        }
    }

    triggerMouseEnter(file: FileWithHasMatch, idx: number) {
        const subject = this.dropdownHoverSubject();
        if (subject) {
            subject.next({ idx, file });
        }
    }

    /**
     * gets index of the file if it exists
     * @param file The file to look up.
     * @returns index if found, -1 otherwise
     */
    private getIndexOf(file: FileWithHasMatch): number {
        return this.files().findIndex((f) => f.file === file.file);
    }
}<|MERGE_RESOLUTION|>--- conflicted
+++ resolved
@@ -23,15 +23,9 @@
     imports: [NgbDropdown, NgClass, FaIconComponent, NgbDropdownItem, TranslateDirective, ArtemisTranslatePipe],
 })
 export class SplitPaneHeaderComponent implements OnChanges, OnInit, OnDestroy {
-<<<<<<< HEAD
     readonly files = input<FileWithHasMatch[]>([]);
     readonly studentLogin = input.required<string>();
-    fileSelectedSubject = input<Subject<TextPlagiarismFileElement>>();
-=======
-    @Input() files: FileWithHasMatch[];
-    @Input() studentLogin: string;
     fileSelectedSubject = input<Subject<PlagiarismFileElement>>();
->>>>>>> 66bc048b
     isLockFilesEnabled = input<boolean>();
     showFilesSubject = input<Subject<boolean>>();
     dropdownHoverSubject = input<Subject<PlagiarismFileElement>>();
