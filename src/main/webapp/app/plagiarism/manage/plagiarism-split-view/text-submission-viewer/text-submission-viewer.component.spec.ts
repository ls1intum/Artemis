--- conflicted
+++ resolved
@@ -16,13 +16,10 @@
 import { provideHttpClient } from '@angular/common/http';
 import { AccountService } from 'app/core/auth/account.service';
 import { MockAccountService } from 'test/helpers/mocks/service/mock-account.service';
-<<<<<<< HEAD
+import { PlagiarismSubmissionElement } from 'app/plagiarism/shared/entities/PlagiarismSubmissionElement';
 import { TextPlagiarismFileElement } from '../../../shared/entities/text/TextPlagiarismFileElement';
 import { TranslateService } from '@ngx-translate/core';
 import { MockTranslateService } from 'test/helpers/mocks/service/mock-translate.service';
-=======
-import { PlagiarismSubmissionElement } from 'app/plagiarism/shared/entities/PlagiarismSubmissionElement';
->>>>>>> 66bc048b
 
 describe('Text Submission Viewer Component', () => {
     let comp: TextSubmissionViewerComponent;
@@ -56,7 +53,7 @@
         repositoryService = TestBed.inject(CodeEditorRepositoryFileService);
         textSubmissionService = TestBed.inject(TextSubmissionService);
 
-        fixture.componentRef.setInput('plagiarismSubmission', { submissionId: 1 } as PlagiarismSubmission<TextSubmissionElement>);
+        fixture.componentRef.setInput('plagiarismSubmission', { submissionId: 1 } as PlagiarismSubmission);
         fixture.componentRef.setInput('exercise', { type: ExerciseType.TEXT } as Exercise);
         fixture.componentRef.setInput('fileSelectedSubject', new Subject<TextPlagiarismFileElement>());
         fixture.componentRef.setInput('showFilesSubject', new Subject<boolean>());
@@ -77,7 +74,6 @@
         comp.ngOnChanges({
             plagiarismSubmission: { currentValue: { submissionId: 2 } } as SimpleChange,
         });
-
         expect(textSubmissionService.getTextSubmission).toHaveBeenCalledWith(2);
         expect(comp.isProgrammingExercise).toBeFalse();
     });
@@ -131,14 +127,8 @@
             e: FileType.FILE,
         };
 
-<<<<<<< HEAD
-        comp.matches()?.set('e', [{ from: new TextSubmissionElement(), to: new TextSubmissionElement() }]);
-        comp.matches()?.set('kContinuedName', [{ from: new TextSubmissionElement(), to: new TextSubmissionElement() }]);
-=======
-        comp.matches = new Map();
-        comp.matches.set('e', [{ from: new PlagiarismSubmissionElement(), to: new PlagiarismSubmissionElement() }]);
-        comp.matches.set('kContinuedName', [{ from: new PlagiarismSubmissionElement(), to: new PlagiarismSubmissionElement() }]);
->>>>>>> 66bc048b
+        comp.matches()?.set('e', [{ from: new PlagiarismSubmissionElement(), to: new PlagiarismSubmissionElement() }]);
+        comp.matches()?.set('kContinuedName', [{ from: new PlagiarismSubmissionElement(), to: new PlagiarismSubmissionElement() }]);
 
         jest.spyOn(repositoryService, 'getRepositoryContentForPlagiarismView').mockReturnValue(of(filesUnordered));
 
@@ -168,12 +158,8 @@
 
     it('handles file selection', async () => {
         const submissionId = 1;
-<<<<<<< HEAD
 
         fixture.detectChanges();
-=======
-        comp.plagiarismSubmission = { submissionId } as PlagiarismSubmission;
->>>>>>> 66bc048b
 
         const fileName = Object.keys(files)[1];
 
@@ -190,14 +176,9 @@
     });
 
     it('handles binary file selection', () => {
-<<<<<<< HEAD
-        fixture.componentRef.setInput('exercise', { type: ExerciseType.PROGRAMMING } as Exercise);
-        fixture.componentRef.setInput('plagiarismSubmission', { submissionId: 1 } as PlagiarismSubmission<TextSubmissionElement>);
+        fixture.componentRef.setInput('exercise', { type: ExerciseType.PROGRAMMING } as Exercise);
+        fixture.componentRef.setInput('plagiarismSubmission', { submissionId: 1 } as PlagiarismSubmission);
         fixture.detectChanges();
-=======
-        comp.plagiarismSubmission = { submissionId: 1 } as PlagiarismSubmission;
-
->>>>>>> 66bc048b
         const fileName = Object.keys(files)[4];
         jest.spyOn(repositoryService, 'getFileForPlagiarismView').mockReturnValue(of({ fileContent: 'Test' }));
 
