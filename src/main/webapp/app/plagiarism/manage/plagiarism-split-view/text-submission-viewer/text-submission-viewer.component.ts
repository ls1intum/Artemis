<<<<<<< HEAD
import { Component, OnChanges, SimpleChanges, ViewEncapsulation, inject, input } from '@angular/core';
=======
import { Component, Input, OnChanges, SimpleChanges, ViewEncapsulation, inject } from '@angular/core';
import { FromToElement } from 'app/plagiarism/shared/entities/PlagiarismSubmissionElement';
>>>>>>> 66bc048b
import { TextSubmissionService } from 'app/text/overview/service/text-submission.service';
import { PlagiarismSubmission } from 'app/plagiarism/shared/entities/PlagiarismSubmission';
import { TextSubmission } from 'app/text/shared/entities/text-submission.model';
import { TextExercise } from 'app/text/shared/entities/text-exercise.model';
import { ProgrammingExercise } from 'app/programming/shared/entities/programming-exercise.model';
import { ExerciseType } from 'app/exercise/shared/entities/exercise/exercise.model';
import { FileWithHasMatch } from 'app/plagiarism/manage/plagiarism-split-view/split-pane-header/split-pane-header.component';
import { escape } from 'lodash-es';
import { faExclamationTriangle } from '@fortawesome/free-solid-svg-icons';
import { TEXT_FILE_EXTENSIONS } from 'app/shared/constants/file-extensions.constants';
import { Subject } from 'rxjs';
import { PlagiarismFileElement } from 'app/plagiarism/shared/entities/PlagiarismFileElement';
import { SplitPaneHeaderComponent } from '../split-pane-header/split-pane-header.component';
import { FaIconComponent } from '@fortawesome/angular-fontawesome';
import { TranslateDirective } from 'app/shared/language/translate.directive';
import { NgClass } from '@angular/common';
import { CodeEditorRepositoryFileService } from 'app/programming/shared/code-editor/services/code-editor-repository.service';
import { DomainChange, DomainType, FileType } from 'app/programming/shared/code-editor/model/code-editor.model';

type FilesWithType = { [p: string]: FileType };

@Component({
    selector: 'jhi-text-submission-viewer',
    styleUrls: ['./text-submission-viewer.component.scss'],
    templateUrl: './text-submission-viewer.component.html',
    encapsulation: ViewEncapsulation.None,
    imports: [SplitPaneHeaderComponent, FaIconComponent, TranslateDirective, NgClass],
})
export class TextSubmissionViewerComponent implements OnChanges {
    private repositoryService = inject(CodeEditorRepositoryFileService);
    private textSubmissionService = inject(TextSubmissionService);

<<<<<<< HEAD
    readonly exercise = input<ProgrammingExercise | TextExercise>();
    readonly matches = input<Map<string, FromToElement[]>>();
    readonly plagiarismSubmission = input<PlagiarismSubmission<TextSubmissionElement>>();
    readonly hideContent = input<boolean>();
    readonly fileSelectedSubject = input.required<Subject<TextPlagiarismFileElement>>();
    readonly isLockFilesEnabled = input<boolean>();
    readonly showFilesSubject = input.required<Subject<boolean>>();
    readonly dropdownHoverSubject = input.required<Subject<TextPlagiarismFileElement>>();
=======
    @Input() exercise: ProgrammingExercise | TextExercise;
    @Input() matches: Map<string, FromToElement[]>;
    @Input() plagiarismSubmission: PlagiarismSubmission;
    @Input() hideContent: boolean;
    @Input() fileSelectedSubject!: Subject<PlagiarismFileElement>;
    @Input() isLockFilesEnabled: boolean;
    @Input() showFilesSubject!: Subject<boolean>;
    @Input() dropdownHoverSubject!: Subject<PlagiarismFileElement>;
>>>>>>> 66bc048b

    /**
     * Name of the currently selected file.
     */
    public currentFile: string;

    /**
     * Content of the currently selected file.
     */
    public fileContent: string;

    /**
     * List of files the given submission consists of.
     * `null` for text exercises.
     */
    public files: FileWithHasMatch[];

    /**
     * True, if the given exercise is of type 'programming'.
     */
    public isProgrammingExercise: boolean;

    /**
     * True, if the file content for the given submission is being loaded.
     */
    public loading: boolean;

    /**
     * Token that marks the beginning of a highlighted match.
     */
    private readonly tokenStart = '<span class="plagiarism-match">';

    /**
     * Token that marks the end of a highlighted match.
     */
    private readonly tokenEnd = '</span>';

    /**
     * True if currently selected file is not a text file.
     */
    binaryFile?: boolean;

    /**
     * True if fetching submission files resulted in an error.
     */
    cannotLoadFiles = false;

    faExclamationTriangle = faExclamationTriangle;

    ngOnChanges(changes: SimpleChanges): void {
        if (changes.plagiarismSubmission) {
<<<<<<< HEAD
            const currentPlagiarismSubmission: PlagiarismSubmission<TextSubmissionElement> = changes.plagiarismSubmission.currentValue;
            if (!this.hideContent()) {
=======
            const currentPlagiarismSubmission: PlagiarismSubmission = changes.plagiarismSubmission.currentValue;
            if (!this.hideContent) {
>>>>>>> 66bc048b
                this.loading = true;

                if (this.exercise()?.type === ExerciseType.PROGRAMMING) {
                    this.loadProgrammingExercise(currentPlagiarismSubmission);
                } else {
                    this.loadTextExercise(currentPlagiarismSubmission);
                }
            }
        }
    }

    /**
     * Initializes this component with a programming exercise submission.
     *
     * @param currentPlagiarismSubmission The submission to load the plagiarism information for.
     */
    private loadProgrammingExercise(currentPlagiarismSubmission: PlagiarismSubmission) {
        const domain: DomainChange = [DomainType.PARTICIPATION, { id: currentPlagiarismSubmission.submissionId }];
        this.repositoryService.getRepositoryContentForPlagiarismView(domain).subscribe({
            next: (files: FilesWithType) => {
                this.cannotLoadFiles = false;
                this.isProgrammingExercise = true;
                this.loading = false;
                this.files = this.programmingExerciseFilesWithMatches(files);
            },
            error: () => {
                this.cannotLoadFiles = true;
                this.loading = false;
            },
        });
    }

    /**
     * Computes the list of all files that should be shown for the plagiarism view.
     *
     * @param files An unfiltered list of files.
     * @return A sorted list of files that should be shown for the plagiarism view.
     */
    private programmingExerciseFilesWithMatches(files: FilesWithType): Array<FileWithHasMatch> {
        return this.filterFiles(files)
            .map((file) => ({ file, hasMatch: this.hasMatch(file) }))
            .sort(TextSubmissionViewerComponent.compareFileWithHasMatch);
    }

    /**
     * Compares two files.
     *
     * Files which have got a match have got precedence over ones which don’t.
     * If two files either both or neither have a match, then they are sorted lexicographically.
     *
     * @param file1 Some file with information if it has a match.
     * @param file2 Some other file with information if it has a match.
     * @return `-1`, if `file1` is smaller according to the sorting order described above, `1` otherwise.
     */
    private static compareFileWithHasMatch(file1: FileWithHasMatch, file2: FileWithHasMatch): number {
        if (file1.hasMatch === file2.hasMatch) {
            return file1.file.localeCompare(file2.file);
        } else if (file1.hasMatch) {
            return -1;
        } else {
            return 1;
        }
    }

    /**
     * Initializes this component with a text exercise submission.
     *
     * @param currentPlagiarismSubmission The submission to load the plagiarism information for.
     */
    private loadTextExercise(currentPlagiarismSubmission: PlagiarismSubmission) {
        this.isProgrammingExercise = false;

        this.textSubmissionService.getTextSubmission(currentPlagiarismSubmission.submissionId).subscribe({
            next: (submission: TextSubmission) => {
                this.loading = false;
                this.fileContent = this.insertMatchTokens(submission.text || '');
            },
            error: () => {
                this.loading = false;
            },
        });
    }

    filterFiles(files: FilesWithType) {
        return Object.keys(files).filter((fileName) => files[fileName] === FileType.FILE);
    }

    handleFileSelect(file: string) {
        this.currentFile = file;
        this.loading = true;

        const fileExtension = file.split('.').last()!;
        if (TEXT_FILE_EXTENSIONS.includes(fileExtension)) {
            this.binaryFile = false;

            const domain: DomainChange = [DomainType.PARTICIPATION, { id: this.plagiarismSubmission()?.submissionId }];
            this.repositoryService.getFileForPlagiarismView(file, domain).subscribe({
                next: ({ fileContent }) => {
                    this.loading = false;
                    this.fileContent = this.insertMatchTokens(fileContent);
                },
                error: () => {
                    this.loading = false;
                },
            });
        } else {
            this.binaryFile = true;
            this.loading = false;
        }
    }

    /**
     * Downloads the currently selected file with a friendly name consisting of the exercises short name, the student login and the filename.
     */
    downloadCurrentFile() {
        this.repositoryService.downloadFile(this.currentFile, this.exercise()?.shortName + '_' + this.plagiarismSubmission()?.studentLogin + '_' + this.currentFile);
    }

    getMatchesForCurrentFile() {
        return this.matches()?.get(this.currentFile || 'none') || [];
    }

    private hasMatch(file: string): boolean {
        return this.matches()?.has(file) || false;
    }

    insertMatchTokens(fileContent: string): string {
        const matches = this.getMatchesForCurrentFile()
            .filter((match) => match.from && match.to)
            .sort((m1, m2) => {
                const lines = m1.from.line - m2.from.line;
                if (lines === 0) {
                    return m1.from.column - m2.from.column;
                }
                return lines;
            });

        if (!matches.length) {
            return escape(fileContent);
        }

        if (this.exercise()?.type === ExerciseType.PROGRAMMING) {
            return this.buildFileContentWithHighlightedMatchesAsWholeLines(fileContent, matches);
        }
        return this.buildFileContentWithHighlightedMatches(fileContent, matches);
    }

    /**
     * Builds the required HTML to highlight the lines with matches in the file content.
     * Use with programming exercises to improve user experience,
     * as matches provided by JPlag for them may not be precise for code submissions.
     *
     * @param fileContent The text inside a file.
     * @param matches The found matching plagiarism fragments.
     * @return The file content as HTML with highlighted lines with plagiarism matches.
     */
    private buildFileContentWithHighlightedMatchesAsWholeLines(fileContent: string, matches: FromToElement[]): string {
        const fileLines = fileContent.split('\n');
        let result = '';

        const linesWithMatches = new Set<number>();
        for (const match of matches) {
            for (let i = match.from.line - 1; i < match.to.line; i++) {
                linesWithMatches.add(i);
            }
        }

        for (let i = 0; i < fileLines.length; i++) {
            if (linesWithMatches.has(i)) {
                result += this.tokenStart + escape(fileLines[i]) + this.tokenEnd;
            } else {
                result += escape(fileLines[i]);
            }
            if (i != fileLines.length - 1) {
                result += '\n';
            }
        }

        return result;
    }

    /**
     * Builds the required HTML to highlight the matches in the file content.
     *
     * @param fileContent The text inside a file.
     * @param matches The found matching plagiarism fragments.
     * @return The file content as HTML with highlighted plagiarism matches.
     */
    private buildFileContentWithHighlightedMatches(fileContent: string, matches: FromToElement[]): string {
        const fileLines = fileContent.split('\n');
        let result = '';

        // if the first match does not start at the beginning of the content append not affected symbols to the result
        if (!(matches[0].from.line == 1 && matches[0].from.column == 0)) {
            for (let i = 0; i < matches[0].from.line - 1; i++) {
                result += escape(fileLines[i]) + '\n';
            }
            result += escape(fileLines[matches[0].from.line - 1].slice(0, matches[0].from.column - 1));
        }

        for (let i = 0; i < matches.length; i++) {
            result += this.buildFileContentPartForMatch(matches, i, fileLines);
        }

        return result;
    }

    /**
     * Adds the highlights to the file content for a single match.
     *
     * @param matches All matches for the file.
     * @param match_index The index of the match for which the highlighting should be added.
     * @param fileLines The file content split by lines.
     * @return The part of the file content relevant to the match extended with the required HTML tags for the
     *         highlighting.
     */
    private buildFileContentPartForMatch(matches: FromToElement[], match_index: number, fileLines: string[]): string {
        const match = matches[match_index];
        const idxLineFrom = match.from.line - 1;
        const idxLineTo = match.to.line - 1;

        const idxColumnFrom = match.from.column > 0 ? match.from.column - 1 : 0;
        const idxColumnTo = match.to.column + match.to.length;

        let result = this.tokenStart;

        if (idxLineFrom === idxLineTo) {
            result += escape(fileLines[idxLineFrom].slice(idxColumnFrom, idxColumnTo)) + this.tokenEnd;
        } else {
            let j = idxLineFrom;
            // if match does not start at the first character add only contents after the match start
            // and move the iterator to the next line
            if (idxColumnFrom > 0) {
                result += escape(fileLines[idxLineFrom].slice(idxColumnFrom));
                j += 1;
            }
            for (; j < idxLineTo; j++) {
                // if not at the beginning of the match add the new line character
                if (result.trim() != this.tokenStart) {
                    result += '\n';
                }
                result += escape(fileLines[j]);
            }
            result += '\n' + escape(fileLines[idxLineTo].slice(0, idxColumnTo)) + this.tokenEnd;
        }

        // escape everything up until the next match (or the end of the string if there is no more match)
        if (match_index === matches.length - 1) {
            result += escape(fileLines[idxLineTo].slice(idxColumnTo));
            for (let j = idxLineTo + 1; j < fileLines.length; j++) {
                result += '\n' + escape(fileLines[j]);
            }
        } else if (matches[match_index + 1].from.line === match.to.line) {
            result += escape(fileLines[idxLineTo].slice(idxColumnTo, matches[match_index + 1].from.column - 1));
        } else {
            result += escape(fileLines[idxLineTo].slice(idxColumnTo)) + '\n';
            for (let j = idxLineTo + 1; j < matches[match_index + 1].from.line - 1; j++) {
                result += escape(fileLines[j]) + '\n';
            }
            result += escape(fileLines[matches[match_index + 1].from.line - 1].slice(0, matches[match_index + 1].from.column - 1));
        }

        return result;
    }
}<|MERGE_RESOLUTION|>--- conflicted
+++ resolved
@@ -1,10 +1,6 @@
-<<<<<<< HEAD
 import { Component, OnChanges, SimpleChanges, ViewEncapsulation, inject, input } from '@angular/core';
-=======
-import { Component, Input, OnChanges, SimpleChanges, ViewEncapsulation, inject } from '@angular/core';
+import { TextSubmissionService } from 'app/text/overview/service/text-submission.service';
 import { FromToElement } from 'app/plagiarism/shared/entities/PlagiarismSubmissionElement';
->>>>>>> 66bc048b
-import { TextSubmissionService } from 'app/text/overview/service/text-submission.service';
 import { PlagiarismSubmission } from 'app/plagiarism/shared/entities/PlagiarismSubmission';
 import { TextSubmission } from 'app/text/shared/entities/text-submission.model';
 import { TextExercise } from 'app/text/shared/entities/text-exercise.model';
@@ -36,25 +32,14 @@
     private repositoryService = inject(CodeEditorRepositoryFileService);
     private textSubmissionService = inject(TextSubmissionService);
 
-<<<<<<< HEAD
-    readonly exercise = input<ProgrammingExercise | TextExercise>();
-    readonly matches = input<Map<string, FromToElement[]>>();
-    readonly plagiarismSubmission = input<PlagiarismSubmission<TextSubmissionElement>>();
-    readonly hideContent = input<boolean>();
-    readonly fileSelectedSubject = input.required<Subject<TextPlagiarismFileElement>>();
-    readonly isLockFilesEnabled = input<boolean>();
-    readonly showFilesSubject = input.required<Subject<boolean>>();
-    readonly dropdownHoverSubject = input.required<Subject<TextPlagiarismFileElement>>();
-=======
-    @Input() exercise: ProgrammingExercise | TextExercise;
-    @Input() matches: Map<string, FromToElement[]>;
-    @Input() plagiarismSubmission: PlagiarismSubmission;
-    @Input() hideContent: boolean;
-    @Input() fileSelectedSubject!: Subject<PlagiarismFileElement>;
-    @Input() isLockFilesEnabled: boolean;
-    @Input() showFilesSubject!: Subject<boolean>;
-    @Input() dropdownHoverSubject!: Subject<PlagiarismFileElement>;
->>>>>>> 66bc048b
+    exercise = input<ProgrammingExercise | TextExercise>();
+    matches = input<Map<string, FromToElement[]>>();
+    plagiarismSubmission = input<PlagiarismSubmission>();
+    hideContent = input<boolean>();
+    fileSelectedSubject = input.required<Subject<PlagiarismFileElement>>();
+    isLockFilesEnabled = input<boolean>();
+    showFilesSubject = input.required<Subject<boolean>>();
+    dropdownHoverSubject = input.required<Subject<PlagiarismFileElement>>();
 
     /**
      * Name of the currently selected file.
@@ -106,13 +91,8 @@
 
     ngOnChanges(changes: SimpleChanges): void {
         if (changes.plagiarismSubmission) {
-<<<<<<< HEAD
-            const currentPlagiarismSubmission: PlagiarismSubmission<TextSubmissionElement> = changes.plagiarismSubmission.currentValue;
+            const currentPlagiarismSubmission: PlagiarismSubmission = changes.plagiarismSubmission.currentValue;
             if (!this.hideContent()) {
-=======
-            const currentPlagiarismSubmission: PlagiarismSubmission = changes.plagiarismSubmission.currentValue;
-            if (!this.hideContent) {
->>>>>>> 66bc048b
                 this.loading = true;
 
                 if (this.exercise()?.type === ExerciseType.PROGRAMMING) {
