--- conflicted
+++ resolved
@@ -24,7 +24,6 @@
     /**
      * Get all plagiarism cases for the instructor of the course with the given id
      * @param courseId id of the course
-<<<<<<< HEAD
      */
     public getCoursePlagiarismCasesForScores(courseId: number): Observable<HttpResponse<PlagiarismCaseDTO[]>> {
         return this.http.get<PlagiarismCaseDTO[]>(`${this.resourceUrl}/${courseId}/plagiarism-cases/for-scores`, { observe: 'response' });
@@ -33,8 +32,6 @@
     /**
      * Get all plagiarism cases for the instructor of the course with the given id
      * @param courseId id of the course
-=======
->>>>>>> 8a74d919
      */
     public getCoursePlagiarismCasesForInstructor(courseId: number): Observable<EntityArrayResponseType> {
         return this.http.get<PlagiarismCase[]>(`${this.resourceUrl}/${courseId}/plagiarism-cases/for-instructor`, { observe: 'response' });
