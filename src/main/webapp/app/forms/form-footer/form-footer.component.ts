--- conflicted
+++ resolved
@@ -9,16 +9,10 @@
     styleUrls: ['form-footer.component.scss'],
 })
 export class FormFooterComponent {
-<<<<<<< HEAD
     protected readonly ButtonSize = ButtonSize;
     protected readonly faSave = faSave;
     protected readonly faBan = faBan;
     protected readonly faExclamationCircle = faExclamationCircle;
-=======
-    @Output() save = new EventEmitter<void>();
-
-    @Output() onCancel = new EventEmitter<void>();
->>>>>>> 041d5c96
 
     @Input() isSaving: boolean = false;
     @Input() isDisabled: boolean = false;
@@ -31,8 +25,8 @@
     areAuxiliaryRepositoriesValid = input<boolean>(true);
 
     @Output() notificationTextChange = new EventEmitter<string>();
-    @Output() saveAction = new EventEmitter<void>();
-    @Output() cancelAction = new EventEmitter<void>();
+    @Output() save = new EventEmitter<void>();
+    @Output() onCancel = new EventEmitter<void>();
 
     saveTitle = computed<string>(() => (this.isImport() ? 'entity.action.import' : this.isCreation() ? 'entity.action.generate' : 'entity.action.save'));
 }