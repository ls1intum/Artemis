--- conflicted
+++ resolved
@@ -101,18 +101,12 @@
             type: ParticipationType.PROGRAMMING,
             repositoryUri: 'repo-url-1',
             buildPlanId: 'build-plan-id-1',
-<<<<<<< HEAD
-            student: { id: 2, login: 'student2', guidedTourSettings: [], internal: true },
+            student: { id: 2, login: 'student2', internal: true },
 
             submissions: [
                 { id: 2, results: [{ id: 1 }] },
                 { id: 3, results: [{ id: 2 }] },
             ],
-=======
-            student: { id: 2, login: 'student2', internal: true },
-            results: [{ id: 1 }, { id: 2 }],
-            submissions: [{ id: 2 }, { id: 3 }],
->>>>>>> c3d1129e
         };
 
         const mergedParticipation = service.mergeStudentParticipations([participation1, participation2])[0];
@@ -129,15 +123,9 @@
             type: ParticipationType.PROGRAMMING,
             repositoryUri: 'repo-url',
             buildPlanId: 'build-plan-id',
-<<<<<<< HEAD
-            student: { id: 1, login: 'student1', guidedTourSettings: [], internal: true },
+            student: { id: 1, login: 'student1', internal: true },
 
             submissions: [{ id: 1, results: [{ id: 3 }] }],
-=======
-            student: { id: 1, login: 'student1', internal: true },
-            results: [{ id: 3 }],
-            submissions: [{ id: 1 }],
->>>>>>> c3d1129e
             testRun: true,
         };
 
@@ -146,17 +134,11 @@
             type: ParticipationType.PROGRAMMING,
             repositoryUri: 'repo-url-1',
             buildPlanId: 'build-plan-id-1',
-<<<<<<< HEAD
-            student: { id: 2, login: 'student2', guidedTourSettings: [], internal: true },
+            student: { id: 2, login: 'student2', internal: true },
             submissions: [
                 { id: 2, results: [{ id: 1 }] },
                 { id: 3, results: [{ id: 2 }] },
             ],
-=======
-            student: { id: 2, login: 'student2', internal: true },
-            results: [{ id: 1 }, { id: 2 }],
-            submissions: [{ id: 2 }, { id: 3 }],
->>>>>>> c3d1129e
         };
 
         const mergedParticipations = service.mergeStudentParticipations([participation1, participation2]);
@@ -169,30 +151,18 @@
         const participation1: StudentParticipation = {
             id: 1,
             type: ParticipationType.STUDENT,
-<<<<<<< HEAD
-            student: { id: 1, login: 'student1', guidedTourSettings: [], internal: true },
+            student: { id: 1, login: 'student1', internal: true },
             submissions: [{ id: 1, results: [{ id: 3 }] }],
-=======
-            student: { id: 1, login: 'student1', internal: true },
-            results: [{ id: 3 }],
-            submissions: [{ id: 1 }],
->>>>>>> c3d1129e
         };
 
         const participation2: StudentParticipation = {
             id: 2,
             type: ParticipationType.STUDENT,
-<<<<<<< HEAD
-            student: { id: 2, login: 'student2', guidedTourSettings: [], internal: true },
+            student: { id: 2, login: 'student2', internal: true },
             submissions: [
                 { id: 2, results: [{ id: 1 }] },
                 { id: 3, results: [{ id: 2 }] },
             ],
-=======
-            student: { id: 2, login: 'student2', internal: true },
-            results: [{ id: 1 }, { id: 2 }],
-            submissions: [{ id: 2 }, { id: 3 }],
->>>>>>> c3d1129e
         };
 
         const mergedParticipation = service.mergeStudentParticipations([participation1, participation2])[0];
