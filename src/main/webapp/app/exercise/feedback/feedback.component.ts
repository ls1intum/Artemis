--- conflicted
+++ resolved
@@ -76,18 +76,6 @@
     private injector = inject(Injector);
     activeModal? = inject(NgbActiveModal, { optional: true });
 
-<<<<<<< HEAD
-=======
-    readonly BuildLogType = BuildLogType;
-    readonly AssessmentType = AssessmentType;
-    readonly ExerciseType = ExerciseType;
-    readonly resultIsPreliminary = resultIsPreliminary;
-    readonly roundValueSpecifiedByCourseSettings = roundValueSpecifiedByCourseSettings;
-    readonly xAxisFormatting = axisTickFormattingWithPercentageSign;
-
-    private showTestDetails = false;
-
->>>>>>> 91466ebd
     @Input() exercise?: Exercise;
     @Input() result: Result;
 
@@ -116,14 +104,7 @@
     @Input() isExamReviewPage = false;
     @Input() isPrinting = false;
 
-<<<<<<< HEAD
     private showTestDetails = false;
-=======
-    // Icons
-    faXmark = faXmark;
-    faCircleNotch = faCircleNotch;
-    faExclamationTriangle = faExclamationTriangle;
->>>>>>> 91466ebd
     isLoading = false;
     loadingFailed = false;
     buildLogs: BuildLogEntryArray;
