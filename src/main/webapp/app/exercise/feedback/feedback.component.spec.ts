--- conflicted
+++ resolved
@@ -49,7 +49,15 @@
     };
 
     const makeFeedbackItem = (item: FeedbackItem) => {
-        return Object.assign({ type: 'Reviewer', credits: 0, title: undefined, positive: undefined } as FeedbackItem, item);
+        return Object.assign(
+            {
+                type: 'Reviewer',
+                credits: 0,
+                title: undefined,
+                positive: undefined,
+            } as FeedbackItem,
+            item,
+        );
     };
 
     const generateSCAFeedbackPair = (
@@ -175,58 +183,6 @@
                 provideHttpClient(),
                 provideHttpClientTesting(),
             ],
-<<<<<<< HEAD
-        })
-            .compileComponents()
-            .then(() => {
-                fixture = TestBed.createComponent(FeedbackComponent);
-                comp = fixture.componentInstance;
-                debugElement = fixture.debugElement;
-
-                exercise = {
-                    maxPoints: 100,
-                    bonusPoints: 0,
-                    type: ExerciseType.PROGRAMMING,
-                    staticCodeAnalysisEnabled: true,
-                    maxStaticCodeAnalysisPenalty: 20,
-                    projectKey: 'somekey',
-                } as ProgrammingExercise;
-
-                const course = new Course();
-                course.id = 3;
-                course.title = 'Testcourse';
-                exercise.course = course;
-
-                comp.exercise = exercise;
-
-                comp.result = {
-                    id: 89,
-                    submission: {
-                        participation: {
-                            id: 55,
-                            type: ParticipationType.PROGRAMMING,
-                            participantIdentifier: 'student42',
-                            repositoryUri: 'https://gitlab.ase.in.tum.de/projects/somekey/repos/somekey-student42',
-                        },
-                    },
-                } as Result;
-
-                buildLogService = debugElement.injector.get(BuildLogService);
-                resultService = debugElement.injector.get(ResultService);
-                profileService = debugElement.injector.get(ProfileService);
-                feedbackItemService = debugElement.injector.get(ProgrammingFeedbackItemService);
-
-                buildlogsStub = jest.spyOn(buildLogService, 'getBuildLogs').mockReturnValue(of([]));
-                getFeedbackDetailsForResultStub = jest
-                    .spyOn(resultService, 'getFeedbackDetailsForResult')
-                    .mockReturnValue(of({ body: [] as Feedback[] } as HttpResponse<Feedback[]>));
-
-                // Set profile info
-                const profileInfo = new ProfileInfo();
-                profileInfo.commitHashURLTemplate = commitHashURLTemplate;
-                jest.spyOn(profileService, 'getProfileInfo').mockReturnValue(new BehaviorSubject(profileInfo));
-            });
-=======
         }).compileComponents();
         fixture = TestBed.createComponent(FeedbackComponent);
         comp = fixture.componentInstance;
@@ -245,11 +201,13 @@
         comp.exercise = exercise;
         comp.result = {
             id: 89,
-            participation: {
-                id: 55,
-                type: ParticipationType.PROGRAMMING,
-                participantIdentifier: 'student42',
-                repositoryUri: 'https://artemis.tum.de/projects/somekey/repos/somekey-student42',
+            submission: {
+                participation: {
+                    id: 55,
+                    type: ParticipationType.PROGRAMMING,
+                    participantIdentifier: 'student42',
+                    repositoryUri: 'https://artemis.tum.de/projects/somekey/repos/somekey-student42',
+                },
             },
         } as Result;
         buildLogService = TestBed.inject(BuildLogService);
@@ -261,7 +219,6 @@
         // Set profile info
         const profileInfo = new ProfileInfo();
         jest.spyOn(profileService, 'getProfileInfo').mockReturnValue(profileInfo);
->>>>>>> c3d1129e
     });
 
     afterEach(() => {
