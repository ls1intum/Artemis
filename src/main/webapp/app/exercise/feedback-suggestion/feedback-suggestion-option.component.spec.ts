--- conflicted
+++ resolved
@@ -2,28 +2,20 @@
 import { provideHttpClientTesting } from '@angular/common/http/testing';
 import { ComponentFixture, TestBed } from '@angular/core/testing';
 import { ActivatedRoute } from '@angular/router';
-<<<<<<< HEAD
 import { of } from 'rxjs';
 import { MockDirective, MockProvider } from 'ng-mocks';
 import { Exercise, ExerciseType } from 'app/exercise/shared/entities/exercise/exercise.model';
-=======
 import { PROFILE_ATHENA } from 'app/app.constants';
->>>>>>> ecd3fbb6
 import { AssessmentType } from 'app/assessment/shared/entities/assessment-type.model';
 import { AthenaService } from 'app/assessment/shared/services/athena.service';
 import { ProfileService } from 'app/core/layouts/profiles/shared/profile.service';
 import { ExerciseFeedbackSuggestionOptionsComponent } from 'app/exercise/feedback-suggestion/exercise-feedback-suggestion-options.component';
-import { Exercise, ExerciseType } from 'app/exercise/shared/entities/exercise/exercise.model';
 import dayjs from 'dayjs/esm';
-<<<<<<< HEAD
 import { TranslateDirective } from 'app/shared/language/translate.directive';
 import { MockTranslateService } from 'test/helpers/mocks/service/mock-translate.service';
 import { TranslateService } from '@ngx-translate/core';
 import { By } from '@angular/platform-browser';
-=======
-import { of } from 'rxjs';
 import { MockProfileService } from 'test/helpers/mocks/service/mock-profile.service';
->>>>>>> ecd3fbb6
 
 describe('ExerciseFeedbackSuggestionOptionsComponent', () => {
     let component: ExerciseFeedbackSuggestionOptionsComponent;
@@ -37,17 +29,14 @@
         TestBed.configureTestingModule({
             providers: [
                 { provide: ActivatedRoute, useValue: { snapshot: { paramMap: { get: () => '1' } } } },
-<<<<<<< HEAD
                 MockDirective(TranslateDirective),
                 { provide: TranslateService, useClass: MockTranslateService },
-=======
                 {
                     provide: ProfileService,
                     useClass: MockProfileService,
                 },
                 provideHttpClient(),
                 provideHttpClientTesting(),
->>>>>>> ecd3fbb6
             ],
         }).compileComponents();
 
@@ -116,14 +105,8 @@
         expect(style).toEqual({});
     });
 
-<<<<<<< HEAD
-    it('should toggle feedback suggestions and set the module for any exercise type', () => {
-        const modules = ['Module1', 'Module2'];
-        component.availableAthenaModules = modules;
-=======
     it('should toggle feedback suggestions and set the module for programming exercises', () => {
         component.availableAthenaModules = ['Module1', 'Module2'];
->>>>>>> ecd3fbb6
         component.exercise = { type: ExerciseType.PROGRAMMING } as Exercise;
 
         expect(component.showDropdownList).toBeFalse();
@@ -141,19 +124,12 @@
         expect(component.exercise.feedbackSuggestionModule).toBeUndefined();
     });
 
-<<<<<<< HEAD
-    it('should hide dropdown and disable checkbox when switching to AUTOMATIC, then, after switching back, the component is in its original state', () => {
-        // prepare data
-        const modules = ['Module1', 'Module2'];
-        jest.spyOn(athenaService, 'getAvailableModules').mockReturnValue(of(modules));
+    it('should toggle feedback requests and set the module for text exercises', () => {
+        component.availableAthenaModules = ['Module1', 'Module2'];
+        jest.spyOn(athenaService, 'getAvailableModules').mockReturnValue(of(component.availableAthenaModules));
         component.exercise = { type: ExerciseType.PROGRAMMING, dueDate: futureDueDate, assessmentType: AssessmentType.SEMI_AUTOMATIC } as Exercise;
 
         fixture.detectChanges();
-=======
-    it('should toggle feedback requests and set the module for text exercises', () => {
-        component.availableAthenaModules = ['Module1', 'Module2'];
-        component.exercise = { type: ExerciseType.TEXT } as Exercise;
->>>>>>> ecd3fbb6
 
         // assume a module is chosen, hence, the controls are active
         const event = { target: { checked: true } };
