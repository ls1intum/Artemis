--- conflicted
+++ resolved
@@ -93,29 +93,19 @@
         score: 80,
     };
     const result6: Result = {
-<<<<<<< HEAD
         feedbacks: [{ text: PRELIMINARY_FEEDBACK_IDENTIFIER + 'AI feedback', type: FeedbackType.AUTOMATIC }],
-        participation: { type: ParticipationType.PROGRAMMING },
-=======
-        feedbacks: [{ text: NON_GRADED_FEEDBACK_SUGGESTION_IDENTIFIER + 'AI feedback', type: FeedbackType.AUTOMATIC }],
-        submission: {
-            participation: { type: ParticipationType.PROGRAMMING },
-        },
->>>>>>> 4ee9fcae
+        submission: {
+            participation: { type: ParticipationType.PROGRAMMING },
+        },
         completionDate: dayjs().subtract(5, 'minutes'),
         assessmentType: AssessmentType.AUTOMATIC_ATHENA,
         successful: true,
     };
     const result7: Result = {
-<<<<<<< HEAD
         feedbacks: [{ text: PRELIMINARY_FEEDBACK_IDENTIFIER + 'AI feedback', type: FeedbackType.AUTOMATIC }],
-        participation: { type: ParticipationType.PROGRAMMING },
-=======
-        feedbacks: [{ text: NON_GRADED_FEEDBACK_SUGGESTION_IDENTIFIER + 'AI feedback', type: FeedbackType.AUTOMATIC }],
-        submission: {
-            participation: { type: ParticipationType.PROGRAMMING },
-        },
->>>>>>> 4ee9fcae
+        submission: {
+            participation: { type: ParticipationType.PROGRAMMING },
+        },
         completionDate: dayjs().subtract(5, 'minutes'),
         assessmentType: AssessmentType.AUTOMATIC_ATHENA,
         successful: false,
