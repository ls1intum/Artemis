--- conflicted
+++ resolved
@@ -1,8 +1,4 @@
-<<<<<<< HEAD
-import { ChangeDetectorRef, Component, ElementRef, Input, OnInit, ViewChild } from '@angular/core';
-=======
-import { Component, Input, OnInit, inject } from '@angular/core';
->>>>>>> 1798b257
+import { ChangeDetectorRef, Component, ElementRef, Input, OnInit, ViewChild, inject } from '@angular/core';
 import { Exercise, getCourseFromExercise } from 'app/entities/exercise.model';
 import { Complaint, ComplaintType } from 'app/entities/complaint.model';
 import { ComplaintService } from 'app/complaints/complaint.service';
@@ -64,18 +60,7 @@
 
     // Icons
     faInfoCircle = faInfoCircle;
-
-<<<<<<< HEAD
-    constructor(
-        private complaintService: ComplaintService,
-        private serverDateService: ArtemisServerDateService,
-        private accountService: AccountService,
-        private courseService: CourseManagementService,
-        private cdr: ChangeDetectorRef,
-    ) {}
-
-=======
->>>>>>> 1798b257
+  
     /**
      * Loads the number of allowed complaints and feedback requests
      */
@@ -116,7 +101,8 @@
      * Sets the complaint if a complaint and a valid result exists
      */
     loadPotentialComplaint(): void {
-        this.complaintService
+        this.
+      
             .findBySubmissionId(this.submission.id!)
             .pipe(filter((res) => !!res.body))
             .subscribe((res: HttpResponse<Complaint>) => {
