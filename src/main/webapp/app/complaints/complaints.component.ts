--- conflicted
+++ resolved
@@ -19,11 +19,8 @@
     complaintText = '';
     alreadySubmitted: boolean;
     submittedDate: Moment;
-<<<<<<< HEAD
-=======
     accepted: boolean;
     handled: boolean;
->>>>>>> b6c0237a
     complaintResponse: ComplaintResponse;
 
     readonly maxComplaintNumberPerStudent = 3; // please note that this number has to be the same as in Constant.java on the server
@@ -33,29 +30,17 @@
     ngOnInit(): void {
         this.complaintService.findByResultId(this.resultId).subscribe(
             res => {
-<<<<<<< HEAD
-                const complaint = res.body!;
-                this.complaintText = complaint.complaintText;
-                this.alreadySubmitted = true;
-                this.submittedDate = complaint.submittedTime!;
-
-                if (complaint.accepted) {
-                    this.complaintResponseService
-                        .findByComplaintId(complaint.id)
-                        .subscribe(complaintResponse => (this.complaintResponse = complaintResponse.body as ComplaintResponse));
-=======
                 if (!res.body) {
                     return;
                 }
                 this.complaintText = res.body.complaintText;
                 this.alreadySubmitted = true;
-                this.submittedDate = res.body.submittedTime;
+                this.submittedDate = res.body.submittedTime!;
                 this.accepted = res.body.accepted;
                 this.handled = this.accepted !== undefined;
 
                 if (this.handled) {
-                    this.complaintResponseService.findByComplaintId(res.body.id).subscribe(complaintResponse => (this.complaintResponse = complaintResponse.body));
->>>>>>> b6c0237a
+                    this.complaintResponseService.findByComplaintId(res.body.id).subscribe(complaintResponse => (this.complaintResponse = complaintResponse.body!));
                 }
             },
             (err: HttpErrorResponse) => {
@@ -72,12 +57,7 @@
 
         this.complaintService.create(complaint).subscribe(
             res => {
-<<<<<<< HEAD
-                this.jhiAlertService.success('arTeMiSApp.complaint.submitted');
                 this.submittedDate = res.body!.submittedTime!;
-=======
-                this.submittedDate = res.body.submittedTime;
->>>>>>> b6c0237a
                 this.alreadySubmitted = true;
                 this.allowedComplaints--;
             },
@@ -97,10 +77,6 @@
 
     private onError(error: string) {
         console.error(error);
-<<<<<<< HEAD
-        this.jhiAlertService.error(error, null, undefined);
-=======
-        this.jhiAlertService.error('error.http.400', null, null);
->>>>>>> b6c0237a
+        this.jhiAlertService.error('error.http.400', null, undefined);
     }
 }