--- conflicted
+++ resolved
@@ -1,14 +1,8 @@
-<<<<<<< HEAD
-import { CUSTOM_ELEMENTS_SCHEMA, NgModule } from '@angular/core';
-=======
 import { NgModule } from '@angular/core';
-import { BrowserModule } from '@angular/platform-browser';
->>>>>>> 4a8eb687
-import { JhiLanguageService } from 'ng-jhipster';
+import { JhiAlertService, JhiLanguageService } from 'ng-jhipster';
 import { JhiLanguageHelper } from 'app/core';
 
 import { ArtemisSharedModule } from '../shared';
-import { JhiAlertService } from 'ng-jhipster';
 import { ComplaintsComponent } from './complaints.component';
 import { MomentModule } from 'ngx-moment';
 import { ClipboardModule } from 'ngx-clipboard';
