import { NgModule } from '@angular/core';
import { RouterModule, Routes } from '@angular/router';
import { navbarRoute } from 'app/shared/layouts/navbar/navbar.route';
import { errorRoute } from 'app/shared/layouts/error/error.route';
import { ArtemisNavigationUtilService } from 'app/utils/navigation.utils';
import { ProfileToggleGuard } from 'app/shared/profile-toggle/profile-toggle-guard.service';
import { ProfileToggle } from 'app/shared/profile-toggle/profile-toggle.service';

const LAYOUT_ROUTES: Routes = [navbarRoute, ...errorRoute];

@NgModule({
    imports: [
        RouterModule.forRoot(
            [
                ...LAYOUT_ROUTES,
                {
                    path: 'admin',
                    loadChildren: () => import('./admin/admin.module').then((m) => m.ArtemisAdminModule),
                },
                {
                    path: 'account',
                    loadChildren: () => import('./account/account.module').then((m) => m.ArtemisAccountModule),
                },
                {
                    path: 'privacy',
                    loadChildren: () => import('./core/legal/privacy.module').then((m) => m.ArtemisPrivacyModule),
                },
                {
                    path: 'imprint',
                    loadChildren: () => import('./core/legal/imprint.module').then((m) => m.ArtemisImprintModule),
                },
                {
                    path: 'about',
                    loadChildren: () => import('./core/about-us/artemis-about-us.module').then((module) => module.ArtemisAboutUsModule),
                },
                {
                    path: 'courses/:courseId/lectures/:lectureId',
                    loadChildren: () => import('./overview/course-lectures/course-lecture-details.module').then((m) => m.ArtemisCourseLectureDetailsModule),
<<<<<<< HEAD
                    canLoad: [ProfileToggleGuard],
=======
                    canActivate: [ProfileToggleGuard],
>>>>>>> da0c461d
                    data: {
                        profile: ProfileToggle.LECTURE,
                    },
                },
                {
                    // TODO: check that the LTI integration still works correctly (if not, we should implement it differently)
                    path: 'courses/:courseId/exercises/:exerciseId',
                    loadChildren: () => import('./overview/exercise-details/course-exercise-details.module').then((m) => m.CourseExerciseDetailsModule),
                },
                {
                    path: 'courses/:courseId/competencies/:competencyId',
                    loadChildren: () => import('./overview/course-competencies/course-competencies-details.module').then((m) => m.ArtemisCourseCompetenciesDetailsModule),
                },
                {
                    path: 'courses/:courseId/tutorial-groups/:tutorialGroupId',
                    loadChildren: () => import('./overview/tutorial-group-details/course-tutorial-group-details.module').then((m) => m.CourseTutorialGroupDetailsModule),
                },
                // ===== TEAM ====
                {
                    path: 'course-management/:courseId/exercises/:exerciseId/teams',
                    loadChildren: () => import('./exercises/shared/team/team.module').then((m) => m.ArtemisTeamModule),
                },
                {
                    path: 'courses/:courseId/exercises/:exerciseId/teams',
                    loadChildren: () => import('./exercises/shared/team/team.module').then((m) => m.ArtemisTeamModule),
                },
                // ===== COURSE MANAGEMENT =====
                {
                    path: 'course-management',
                    loadChildren: () => import('./course/manage/course-management.module').then((m) => m.ArtemisCourseManagementModule),
                },
                {
                    path: 'course-management/:courseId/programming-exercises/:exerciseId/code-editor',
                    loadChildren: () => import('./exercises/programming/manage/code-editor/code-editor-management.module').then((m) => m.ArtemisCodeEditorManagementModule),
                },
                {
                    path: 'course-management/:courseId/text-exercises/:exerciseId',
                    loadChildren: () => import('./exercises/text/assess/text-submission-assessment.module').then((m) => m.ArtemisTextSubmissionAssessmentModule),
                },
                {
                    path: 'course-management/:courseId/text-exercises/:exerciseId/example-submissions/:exampleSubmissionId',
                    loadChildren: () => import('./exercises/text/manage/example-text-submission/example-text-submission.module').then((m) => m.ArtemisExampleTextSubmissionModule),
                },
                // ===== COURSES =====
                {
                    path: 'courses/:courseId/programming-exercises/:exerciseId/code-editor',
                    loadChildren: () => import('./exercises/programming/participate/programming-participation.module').then((m) => m.ArtemisProgrammingParticipationModule),
                },
                {
                    path: 'courses/:courseId/modeling-exercises/:exerciseId',
                    loadChildren: () => import('./exercises/modeling/participate/modeling-participation.module').then((m) => m.ArtemisModelingParticipationModule),
                },
                {
                    path: 'courses/:courseId/quiz-exercises/:exerciseId',
                    loadChildren: () => import('./exercises/quiz/participate/quiz-participation.module').then((m) => m.ArtemisQuizParticipationModule),
                },
                {
                    path: 'courses/:courseId/text-exercises/:exerciseId',
                    loadChildren: () => import('./exercises/text/participate/text-participation.module').then((m) => m.ArtemisTextParticipationModule),
                },
                {
                    path: 'courses/:courseId/file-upload-exercises/:exerciseId',
                    loadChildren: () => import('./exercises/file-upload/participate/file-upload-participation.module').then((m) => m.ArtemisFileUploadParticipationModule),
                },
                {
                    path: 'courses/:courseId/grading-system',
                    loadChildren: () => import('./grading-system/grading-system.module').then((m) => m.GradingSystemModule),
                },
                // ===== EXAM =====
                {
                    path: 'courses/:courseId/exams/:examId',
                    loadChildren: () => import('./exam/participate/exam-participation.module').then((m) => m.ArtemisExamParticipationModule),
                },
                {
                    path: 'course-management/:courseId/exams',
                    loadChildren: () => import('./exam/manage/exam-management.module').then((m) => m.ArtemisExamManagementModule),
                },
                {
                    path: 'courses/:courseId/exams/:examId/grading-system',
                    loadChildren: () => import('./grading-system/grading-system.module').then((m) => m.GradingSystemModule),
                },
                {
                    path: 'features',
                    loadChildren: () => import('./feature-overview/feature-overview.module').then((m) => m.FeatureOverviewModule),
                },
                {
                    path: 'lti',
                    loadChildren: () => import('./lti/lti.module').then((m) => m.ArtemisLtiModule),
                },
            ],
            { enableTracing: false, onSameUrlNavigation: 'reload' },
        ),
    ],
    exports: [RouterModule],
})
export class ArtemisAppRoutingModule {
    // Ensure the service is initialized before any routing happens
    constructor(private _: ArtemisNavigationUtilService) {}
}<|MERGE_RESOLUTION|>--- conflicted
+++ resolved
@@ -36,11 +36,7 @@
                 {
                     path: 'courses/:courseId/lectures/:lectureId',
                     loadChildren: () => import('./overview/course-lectures/course-lecture-details.module').then((m) => m.ArtemisCourseLectureDetailsModule),
-<<<<<<< HEAD
-                    canLoad: [ProfileToggleGuard],
-=======
                     canActivate: [ProfileToggleGuard],
->>>>>>> da0c461d
                     data: {
                         profile: ProfileToggle.LECTURE,
                     },
