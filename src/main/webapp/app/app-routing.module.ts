import { NgModule } from '@angular/core';
<<<<<<< HEAD
import { Routes, RouterModule } from '@angular/router';
import { errorRoute, navbarRoute } from './layouts';
import { DEBUG_INFO_ENABLED } from './app.constants';
=======
import { RouterModule, Routes } from '@angular/router';
import { errorRoute, navbarRoute } from './layouts';
>>>>>>> 1e7bef77

const LAYOUT_ROUTES: Routes = [navbarRoute, ...errorRoute];
// TODO add future feature routes here, e.g. quiz, modeling, apollon, programming editor

@NgModule({
    imports: [
<<<<<<< HEAD
        RouterModule.forRoot(LAYOUT_ROUTES, { useHash: true , enableTracing: DEBUG_INFO_ENABLED })
=======
        RouterModule.forRoot(
            [
                ...LAYOUT_ROUTES,
                {
                    path: 'admin',
                    loadChildren: './admin/admin.module#ArTEMiSAdminModule'
                }
            ],
            { useHash: true, enableTracing: false }
        )
>>>>>>> 1e7bef77
    ],
    exports: [RouterModule]
})
export class ArTEMiSAppRoutingModule {}<|MERGE_RESOLUTION|>--- conflicted
+++ resolved
@@ -1,21 +1,13 @@
 import { NgModule } from '@angular/core';
-<<<<<<< HEAD
-import { Routes, RouterModule } from '@angular/router';
+import { RouterModule, Routes } from '@angular/router';
 import { errorRoute, navbarRoute } from './layouts';
 import { DEBUG_INFO_ENABLED } from './app.constants';
-=======
-import { RouterModule, Routes } from '@angular/router';
-import { errorRoute, navbarRoute } from './layouts';
->>>>>>> 1e7bef77
 
 const LAYOUT_ROUTES: Routes = [navbarRoute, ...errorRoute];
 // TODO add future feature routes here, e.g. quiz, modeling, apollon, programming editor
 
 @NgModule({
     imports: [
-<<<<<<< HEAD
-        RouterModule.forRoot(LAYOUT_ROUTES, { useHash: true , enableTracing: DEBUG_INFO_ENABLED })
-=======
         RouterModule.forRoot(
             [
                 ...LAYOUT_ROUTES,
@@ -26,7 +18,6 @@
             ],
             { useHash: true, enableTracing: false }
         )
->>>>>>> 1e7bef77
     ],
     exports: [RouterModule]
 })
