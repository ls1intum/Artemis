<<<<<<< HEAD
import { Component, ElementRef, HostListener, OnInit, input, output, signal, viewChild } from '@angular/core';
=======
import { Component, ElementRef, HostListener, effect, input, output, signal, viewChild } from '@angular/core';
import { TranslateDirective } from 'app/shared/language/translate.directive';
>>>>>>> fede0c31

type NavigationDirection = 'next' | 'prev';

@Component({
    selector: 'jhi-pdf-preview-enlarged-canvas-component',
    templateUrl: './pdf-preview-enlarged-canvas.component.html',
    styleUrls: ['./pdf-preview-enlarged-canvas.component.scss'],
    imports: [TranslateDirective],
})
export class PdfPreviewEnlargedCanvasComponent implements OnInit {
    enlargedContainer = viewChild.required<ElementRef<HTMLDivElement>>('enlargedContainer');
    enlargedCanvas = viewChild.required<ElementRef<HTMLCanvasElement>>('enlargedCanvas');

    readonly DEFAULT_ENLARGED_SLIDE_HEIGHT = 800;

    // Inputs
    pdfContainer = input.required<HTMLDivElement>();
    originalCanvas = input<HTMLCanvasElement>();
    totalPages = input<number>(0);
    initialPage = input<number>();

    // Signals
    currentPage = signal<number>(1);
    isEnlargedCanvasLoading = signal<boolean>(false);

    //Outputs
    isEnlargedViewOutput = output<boolean>();

    ngOnInit() {
        this.currentPage.set(this.initialPage()!);
        this.enlargedContainer().nativeElement.style.top = `${this.pdfContainer().scrollTop}px`;
        this.displayEnlargedCanvas(this.originalCanvas()!);
    }

    /**
     * Handles navigation within the PDF viewer using keyboard arrow keys.
     * @param event - The keyboard event captured for navigation.
     */
    @HostListener('document:keydown', ['$event'])
    handleKeyboardEvents(event: KeyboardEvent) {
        if (event.key === 'ArrowRight' && this.currentPage() < this.totalPages()) {
            this.navigatePages('next');
        } else if (event.key === 'ArrowLeft' && this.currentPage() > 1) {
            this.navigatePages('prev');
        }
    }

    /**
     * Adjusts the canvas size based on the window resize event to ensure proper display.
     */
    @HostListener('window:resize')
    resizeCanvasBasedOnContainer() {
        this.adjustCanvasSize();
    }

    /**
     * Dynamically updates the canvas size within an enlarged view based on the viewport.
     */
    adjustCanvasSize() {
        const canvasElements = this.pdfContainer().querySelectorAll('.pdf-canvas-container canvas');
        if (this.currentPage() - 1 < canvasElements.length) {
            const canvas = canvasElements[this.currentPage() - 1] as HTMLCanvasElement;
            this.updateEnlargedCanvas(canvas);
        }
    }

    displayEnlargedCanvas(originalCanvas: HTMLCanvasElement) {
        this.isEnlargedCanvasLoading.set(true);
        this.toggleBodyScroll(true);
        setTimeout(() => {
            this.updateEnlargedCanvas(originalCanvas);
        }, 500);
    }

    /**
     * Updates the enlarged canvas dimensions to optimize PDF page display within the current viewport.
     * This method dynamically adjusts the size, position, and scale of the canvas to maintain the aspect ratio,
     * ensuring the content is centered and displayed appropriately within the available space.
     * It is called within an animation frame to synchronize updates with the browser's render cycle for smooth visuals.
     *
     * @param originalCanvas - The source canvas element used to extract image data for resizing and redrawing.
     */
    updateEnlargedCanvas(originalCanvas: HTMLCanvasElement) {
        requestAnimationFrame(() => {
            const isVertical = originalCanvas.height > originalCanvas.width;
            this.adjustPdfContainerSize(isVertical);

            const scaleFactor = this.calculateScaleFactor(originalCanvas);
            this.resizeCanvas(originalCanvas, scaleFactor);
            this.redrawCanvas(originalCanvas);
            this.isEnlargedCanvasLoading.set(false);
        });
    }

    /**
     * Calculates the scaling factor to adjust the canvas size based on the dimensions of the container.
     * This method ensures that the canvas is scaled to fit within the container without altering the aspect ratio.
     *
     * @param originalCanvas - The original canvas element representing the PDF page.
     * @returns The scaling factor used to resize the original canvas to fit within the container dimensions.
     */
    calculateScaleFactor(originalCanvas: HTMLCanvasElement): number {
        const containerWidth = this.pdfContainer().clientWidth;
        const containerHeight = this.pdfContainer().clientHeight;

        let scaleX, scaleY;

        if (originalCanvas.height > originalCanvas.width) {
            // Vertical slide
            const fixedHeight = this.DEFAULT_ENLARGED_SLIDE_HEIGHT;
            scaleY = fixedHeight / originalCanvas.height;
            scaleX = containerWidth / originalCanvas.width;
        } else {
            // Horizontal slide
            scaleX = containerWidth / originalCanvas.width;
            scaleY = containerHeight / originalCanvas.height;
        }

        return Math.min(scaleX, scaleY);
    }

    /**
     * Resizes the canvas according to the computed scale factor.
     * This method updates the dimensions of the enlarged canvas element to ensure that the entire PDF page
     * is visible and properly scaled within the viewer.
     *
     * @param originalCanvas - The canvas element from which the image is scaled.
     * @param scaleFactor - The factor by which the canvas is resized.
     */
    resizeCanvas(originalCanvas: HTMLCanvasElement, scaleFactor: number): void {
        const enlargedCanvas = this.enlargedCanvas().nativeElement;
        enlargedCanvas.width = originalCanvas.width * scaleFactor;
        enlargedCanvas.height = originalCanvas.height * scaleFactor;
    }

    /**
     * Redraws the original canvas content onto the enlarged canvas at the updated scale.
     * This method ensures that the image is rendered clearly and correctly positioned on the enlarged canvas.
     *
     * @param originalCanvas - The original canvas containing the image to be redrawn.
     */
    redrawCanvas(originalCanvas: HTMLCanvasElement): void {
        const enlargedCanvas = this.enlargedCanvas().nativeElement;
        const context = enlargedCanvas.getContext('2d');
        context!.clearRect(0, 0, enlargedCanvas.width, enlargedCanvas.height);
        context!.drawImage(originalCanvas, 0, 0, enlargedCanvas.width, enlargedCanvas.height);
    }

    /**
     * Adjusts the size of the PDF container based on whether the enlarged view is active or not.
     * If the enlarged view is active, the container's size is reduced to focus on the enlarged content.
     * If the enlarged view is closed, the container returns to its original size.
     *
     * @param isVertical A boolean flag indicating whether to enlarge or reset the container size.
     */
    adjustPdfContainerSize(isVertical: boolean): void {
        const pdfContainer = this.pdfContainer();
        if (isVertical) {
            pdfContainer.style.height = `${this.DEFAULT_ENLARGED_SLIDE_HEIGHT}px`;
        } else {
            pdfContainer.style.height = '60vh';
        }
    }

    /**
     * Toggles the ability to scroll through the PDF container.
     * @param disable A boolean flag indicating whether scrolling should be disabled (`true`) or enabled (`false`).
     */
    toggleBodyScroll(disable: boolean): void {
        this.pdfContainer().style.overflow = disable ? 'hidden' : 'auto';
    }

    /**
     * Closes the enlarged view of the PDF and re-enables scrolling in the PDF container.
     */
    closeEnlargedView(event: MouseEvent) {
        this.isEnlargedViewOutput.emit(false);
        this.adjustPdfContainerSize(false);
        this.toggleBodyScroll(false);
        event.stopPropagation();
    }

    /**
     * Closes the enlarged view if a click event occurs outside the actual canvas area but within the enlarged container.
     * @param event The mouse event captured, used to determine the location of the click.
     */
    closeIfOutside(event: MouseEvent): void {
        const target = event.target as HTMLElement;
        const enlargedCanvas = this.enlargedCanvas().nativeElement;

        if (target.classList.contains('enlarged-container') && target !== enlargedCanvas) {
            this.closeEnlargedView(event);
        }
    }

    /**
     * Handles navigation between PDF pages and stops event propagation to prevent unwanted side effects.
     * @param direction The direction to navigate.
     * @param event The MouseEvent to be stopped.
     */
    handleNavigation(direction: NavigationDirection, event: MouseEvent): void {
        event.stopPropagation();
        this.navigatePages(direction);
    }

    /**
     * Navigates to a specific page in the PDF based on the direction relative to the current page.
     * @param direction The navigation direction (next or previous).
     */
    navigatePages(direction: NavigationDirection) {
        const nextPageIndex = direction === 'next' ? this.currentPage() + 1 : this.currentPage() - 1;
        if (nextPageIndex > 0 && nextPageIndex <= this.totalPages()) {
            this.currentPage.set(nextPageIndex);
            const canvas = this.pdfContainer().querySelectorAll('.pdf-canvas-container canvas')[this.currentPage() - 1] as HTMLCanvasElement;
            this.updateEnlargedCanvas(canvas);
        }
    }
}<|MERGE_RESOLUTION|>--- conflicted
+++ resolved
@@ -1,9 +1,5 @@
-<<<<<<< HEAD
 import { Component, ElementRef, HostListener, OnInit, input, output, signal, viewChild } from '@angular/core';
-=======
-import { Component, ElementRef, HostListener, effect, input, output, signal, viewChild } from '@angular/core';
 import { TranslateDirective } from 'app/shared/language/translate.directive';
->>>>>>> fede0c31
 
 type NavigationDirection = 'next' | 'prev';
 
