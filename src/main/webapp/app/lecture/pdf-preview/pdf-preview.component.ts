import { Component, ElementRef, OnDestroy, OnInit, computed, inject, signal, viewChild } from '@angular/core';
import { ActivatedRoute, Router, RouterModule } from '@angular/router';
import { AttachmentService } from 'app/lecture/attachment.service';
import { Attachment } from 'app/entities/attachment.model';
import { AttachmentUnit } from 'app/entities/lecture-unit/attachmentUnit.model';
import { AttachmentUnitService } from 'app/lecture/lecture-unit/lecture-unit-management/attachmentUnit.service';
import { onError } from 'app/shared/util/global.utils';
import { AlertService } from 'app/core/util/alert.service';
import { Subject, Subscription } from 'rxjs';
import { Course } from 'app/entities/course.model';
import { HttpErrorResponse } from '@angular/common/http';
<<<<<<< HEAD
import { ArtemisSharedModule } from 'app/shared/shared.module';
import { faBan, faFileImport, faSave, faTrash } from '@fortawesome/free-solid-svg-icons';
=======

import { faFileImport, faSave, faTimes, faTrash } from '@fortawesome/free-solid-svg-icons';
>>>>>>> 93eba08f
import dayjs from 'dayjs/esm';
import { objectToJsonBlob } from 'app/utils/blob-util';
import { MAX_FILE_SIZE } from 'app/shared/constants/input.constants';
import { PdfPreviewThumbnailGridComponent } from 'app/lecture/pdf-preview/pdf-preview-thumbnail-grid/pdf-preview-thumbnail-grid.component';
import { LectureUnitService } from 'app/lecture/lecture-unit/lecture-unit-management/lectureUnit.service';
import { PDFDocument } from 'pdf-lib';
import { ArtemisTranslatePipe } from 'app/shared/pipes/artemis-translate.pipe';
import { FontAwesomeModule } from '@fortawesome/angular-fontawesome';
import { NgbTooltipModule } from '@ng-bootstrap/ng-bootstrap';
import { DeleteButtonDirective } from 'app/shared/delete-dialog/delete-button.directive';
import { TranslateDirective } from 'app/shared/language/translate.directive';

@Component({
    selector: 'jhi-pdf-preview-component',
    templateUrl: './pdf-preview.component.html',
    styleUrls: ['./pdf-preview.component.scss'],
    imports: [PdfPreviewThumbnailGridComponent, ArtemisTranslatePipe, FontAwesomeModule, NgbTooltipModule, RouterModule, DeleteButtonDirective, TranslateDirective],
})
export class PdfPreviewComponent implements OnInit, OnDestroy {
    fileInput = viewChild.required<ElementRef<HTMLInputElement>>('fileInput');

    attachmentSub: Subscription;
    attachmentUnitSub: Subscription;

    // Signals
    course = signal<Course | undefined>(undefined);
    attachment = signal<Attachment | undefined>(undefined);
    attachmentUnit = signal<AttachmentUnit | undefined>(undefined);
    isPdfLoading = signal<boolean>(false);
    attachmentToBeEdited = signal<Attachment | undefined>(undefined);
    currentPdfBlob = signal<Blob | undefined>(undefined);
    currentPdfUrl = signal<string | undefined>(undefined);
    totalPages = signal<number>(0);
    appendFile = signal<boolean>(false);
    isFileChanged = signal<boolean>(false);
    selectedPages = signal<Set<number>>(new Set());
    allPagesSelected = computed(() => this.selectedPages().size === this.totalPages());

    // Injected services
    private readonly route = inject(ActivatedRoute);
    private readonly attachmentService = inject(AttachmentService);
    private readonly attachmentUnitService = inject(AttachmentUnitService);
    private readonly lectureUnitService = inject(LectureUnitService);
    private readonly alertService = inject(AlertService);
    private readonly router = inject(Router);

    dialogErrorSource = new Subject<string>();
    dialogError$ = this.dialogErrorSource.asObservable();

    // Icons
    protected readonly faFileImport = faFileImport;
    protected readonly faSave = faSave;
    protected readonly faBan = faBan;
    protected readonly faTrash = faTrash;

    ngOnInit() {
        this.route.data.subscribe((data) => {
            this.course.set(data.course);

            if ('attachment' in data) {
                this.attachment.set(data.attachment);
                this.attachmentSub = this.attachmentService.getAttachmentFile(this.course()!.id!, this.attachment()!.id!).subscribe({
                    next: (blob: Blob) => {
                        this.currentPdfBlob.set(blob);
                        this.currentPdfUrl.set(URL.createObjectURL(blob));
                    },
                    error: (error: HttpErrorResponse) => onError(this.alertService, error),
                });
            } else if ('attachmentUnit' in data) {
                this.attachmentUnit.set(data.attachmentUnit);
                this.attachmentUnitSub = this.attachmentUnitService.getAttachmentFile(this.course()!.id!, this.attachmentUnit()!.id!).subscribe({
                    next: (blob: Blob) => {
                        this.currentPdfBlob.set(blob);
                        this.currentPdfUrl.set(URL.createObjectURL(blob));
                    },
                    error: (error: HttpErrorResponse) => onError(this.alertService, error),
                });
            }
        });
    }

    ngOnDestroy() {
        this.attachmentSub?.unsubscribe();
        this.attachmentUnitSub?.unsubscribe();
    }

    /**
     * Triggers the file input to select files.
     */
    triggerFileInput(): void {
        this.fileInput().nativeElement.click();
    }

    updateAttachmentWithFile(): void {
        const pdfFile = new File([this.currentPdfBlob()!], 'updatedAttachment.pdf', { type: 'application/pdf' });

        if (pdfFile.size > MAX_FILE_SIZE) {
            this.alertService.error('artemisApp.attachment.pdfPreview.fileSizeError');
            return;
        }

        if (this.attachment()) {
            this.attachmentToBeEdited.set(this.attachment());
            this.attachmentToBeEdited()!.version!++;
            this.attachmentToBeEdited()!.uploadDate = dayjs();

            this.attachmentService.update(this.attachmentToBeEdited()!.id!, this.attachmentToBeEdited()!, pdfFile).subscribe({
                next: () => {
                    this.alertService.success('artemisApp.attachment.pdfPreview.attachmentUpdateSuccess');
                    this.router.navigate(['course-management', this.course()?.id, 'lectures', this.attachment()!.lecture!.id, 'attachments']);
                },
                error: (error) => {
                    this.alertService.error('artemisApp.attachment.pdfPreview.attachmentUpdateError', { error: error.message });
                },
            });
        } else if (this.attachmentUnit()) {
            this.attachmentToBeEdited.set(this.attachmentUnit()!.attachment!);
            this.attachmentToBeEdited()!.version!++;
            this.attachmentToBeEdited()!.uploadDate = dayjs();

            const formData = new FormData();
            formData.append('file', pdfFile);
            formData.append('attachment', objectToJsonBlob(this.attachmentToBeEdited()!));
            formData.append('attachmentUnit', objectToJsonBlob(this.attachmentUnit()!));

            this.attachmentUnitService.update(this.attachmentUnit()!.lecture!.id!, this.attachmentUnit()!.id!, formData).subscribe({
                next: () => {
                    this.alertService.success('artemisApp.attachment.pdfPreview.attachmentUpdateSuccess');
                    this.router.navigate(['course-management', this.course()?.id, 'lectures', this.attachmentUnit()!.lecture!.id, 'unit-management']);
                },
                error: (error) => {
                    this.alertService.error('artemisApp.attachment.pdfPreview.attachmentUpdateError', { error: error.message });
                },
            });
        }
    }

    /**
     * Deletes the attachment file if it exists, or deletes the attachment unit if it exists.
     * @returns A Promise that resolves when the deletion process is completed.
     */
    async deleteAttachmentFile() {
        if (this.attachment()) {
            this.attachmentService.delete(this.attachment()!.id!).subscribe({
                next: () => {
                    this.router.navigate(['course-management', this.course()!.id, 'lectures', this.attachment()!.lecture!.id, 'attachments']);
                    this.dialogErrorSource.next('');
                },
                error: (error) => {
                    this.alertService.error('artemisApp.attachment.pdfPreview.attachmentUpdateError', { error: error.message });
                },
            });
        } else if (this.attachmentUnit()) {
            this.lectureUnitService.delete(this.attachmentUnit()!.id!, this.attachmentUnit()!.lecture!.id!).subscribe({
                next: () => {
                    this.router.navigate(['course-management', this.course()!.id, 'lectures', this.attachmentUnit()!.lecture!.id, 'unit-management']);
                    this.dialogErrorSource.next('');
                },
                error: (error) => {
                    this.alertService.error('artemisApp.attachment.pdfPreview.attachmentUpdateError', { error: error.message });
                },
            });
        }
    }

    /**
     * Deletes selected slides from the PDF viewer.
     */
    async deleteSelectedSlides() {
        this.isPdfLoading.set(true);
        try {
            const existingPdfBytes = await this.currentPdfBlob()!.arrayBuffer();
            const pdfDoc = await PDFDocument.load(existingPdfBytes);

            const pagesToDelete = Array.from(this.selectedPages()!)
                .map((page) => page - 1)
                .sort((a, b) => b - a);
            pagesToDelete.forEach((pageIndex) => {
                pdfDoc.removePage(pageIndex);
            });

            this.isFileChanged.set(true);
            const pdfBytes = await pdfDoc.save();
            this.currentPdfBlob.set(new Blob([pdfBytes], { type: 'application/pdf' }));
            this.selectedPages()!.clear();

            const objectUrl = URL.createObjectURL(this.currentPdfBlob()!);
            this.currentPdfUrl.set(objectUrl);
            this.appendFile.set(false);
            this.dialogErrorSource.next('');
        } catch (error) {
            this.alertService.error('artemisApp.attachment.pdfPreview.pageDeleteError', { error: error.message });
        } finally {
            this.isPdfLoading.set(false);
        }
    }

    /**
     * Adds a selected PDF file at the end of the current PDF document.
     * @param event - The event containing the file input.
     */
    async mergePDF(event: Event): Promise<void> {
        const file = (event.target as HTMLInputElement).files?.[0];

        this.isPdfLoading.set(true);
        try {
            const newPdfBytes = await file!.arrayBuffer();
            const existingPdfBytes = await this.currentPdfBlob()!.arrayBuffer();
            const existingPdfDoc = await PDFDocument.load(existingPdfBytes);
            const newPdfDoc = await PDFDocument.load(newPdfBytes);

            const copiedPages = await existingPdfDoc.copyPages(newPdfDoc, newPdfDoc.getPageIndices());
            copiedPages.forEach((page) => existingPdfDoc.addPage(page));

            this.isFileChanged.set(true);
            const mergedPdfBytes = await existingPdfDoc.save();
            this.currentPdfBlob.set(new Blob([mergedPdfBytes], { type: 'application/pdf' }));

            this.selectedPages()!.clear();

            const objectUrl = URL.createObjectURL(this.currentPdfBlob()!);
            this.currentPdfUrl.set(objectUrl);
            this.appendFile.set(true);
        } catch (error) {
            this.alertService.error('artemisApp.attachment.pdfPreview.mergeFailedError', { error: error.message });
        } finally {
            this.isPdfLoading.set(false);
            this.fileInput()!.nativeElement.value = '';
        }
    }
}<|MERGE_RESOLUTION|>--- conflicted
+++ resolved
@@ -9,13 +9,8 @@
 import { Subject, Subscription } from 'rxjs';
 import { Course } from 'app/entities/course.model';
 import { HttpErrorResponse } from '@angular/common/http';
-<<<<<<< HEAD
 import { ArtemisSharedModule } from 'app/shared/shared.module';
 import { faBan, faFileImport, faSave, faTrash } from '@fortawesome/free-solid-svg-icons';
-=======
-
-import { faFileImport, faSave, faTimes, faTrash } from '@fortawesome/free-solid-svg-icons';
->>>>>>> 93eba08f
 import dayjs from 'dayjs/esm';
 import { objectToJsonBlob } from 'app/utils/blob-util';
 import { MAX_FILE_SIZE } from 'app/shared/constants/input.constants';
