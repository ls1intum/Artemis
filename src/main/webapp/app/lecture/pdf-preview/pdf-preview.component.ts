--- conflicted
+++ resolved
@@ -17,11 +17,7 @@
 import { PdfPreviewThumbnailGridComponent } from 'app/lecture/pdf-preview/pdf-preview-thumbnail-grid/pdf-preview-thumbnail-grid.component';
 import { LectureUnitService } from 'app/lecture/lecture-unit/lecture-unit-management/lectureUnit.service';
 import { PDFDocument } from 'pdf-lib';
-<<<<<<< HEAD
-import cloneDeep from 'lodash-es/cloneDeep';
-=======
 import { Slide } from 'app/entities/lecture-unit/slide.model';
->>>>>>> 37d1d0c4
 
 @Component({
     selector: 'jhi-pdf-preview-component',
@@ -51,14 +47,13 @@
     allPagesSelected = computed(() => this.selectedPages().size === this.totalPages());
     initialHiddenPages = signal<Set<number>>(new Set());
     hiddenPages = signal<Set<number>>(new Set());
-    areHiddenPagesChanged = signal<boolean>(false);
 
     // Injected services
     private readonly route = inject(ActivatedRoute);
     private readonly attachmentService = inject(AttachmentService);
     private readonly attachmentUnitService = inject(AttachmentUnitService);
     private readonly lectureUnitService = inject(LectureUnitService);
-    readonly alertService = inject(AlertService);
+    private readonly alertService = inject(AlertService);
     private readonly router = inject(Router);
 
     dialogErrorSource = new Subject<string>();
@@ -85,19 +80,9 @@
                 });
             } else if ('attachmentUnit' in data) {
                 this.attachmentUnit.set(data.attachmentUnit);
-<<<<<<< HEAD
-                this.attachmentUnitService.getHiddenSlides(this.attachmentUnit()!.lecture!.id!, this.attachmentUnit()!.id!).subscribe({
-                    next: (hiddenPages: number[]) => {
-                        this.initialHiddenPages.set(new Set(hiddenPages));
-                        this.hiddenPages.set(new Set(hiddenPages));
-                    },
-                    error: (error: HttpErrorResponse) => onError(this.alertService, error),
-                });
-=======
                 const hiddenPages: Set<number> = new Set(data.attachmentUnit.slides.filter((page: Slide) => page.hidden).map((page: Slide) => page.slideNumber));
                 this.initialHiddenPages.set(new Set(hiddenPages));
                 this.hiddenPages.set(new Set(hiddenPages));
->>>>>>> 37d1d0c4
                 this.attachmentUnitSub = this.attachmentUnitService.getAttachmentFile(this.course()!.id!, this.attachmentUnit()!.id!).subscribe({
                     next: (blob: Blob) => {
                         this.currentPdfBlob.set(blob);
@@ -159,25 +144,7 @@
     }
 
     /**
-<<<<<<< HEAD
-     * Checks if there has been any change between the current set of hidden pages and the new set of hidden pages.
-     *
-     * @returns Returns true if the sets differ in size or if any element in `newHiddenPages` is not found in `hiddenPages`, otherwise false.
-     */
-    hiddenPagesChanged() {
-        if (this.initialHiddenPages()!.size !== this.hiddenPages()!.size) return true;
-
-        for (const elem of this.initialHiddenPages()!) {
-            if (!this.hiddenPages()!.has(elem)) return true;
-        }
-        return false;
-    }
-
-    /**
-     * Updates the existing attachment file or creates a new hidden version of the attachment.
-=======
      * Updates the existing attachment file or creates a student version of the attachment with hidden files.
->>>>>>> 37d1d0c4
      */
     async updateAttachmentWithFile(): Promise<void> {
         const pdfFileName = this.attachment()?.name ?? this.attachmentUnit()?.name ?? '';
@@ -203,10 +170,6 @@
                 },
             });
         } else if (this.attachmentUnit()) {
-<<<<<<< HEAD
-            const finalHiddenPages = this.getHiddenPages();
-=======
->>>>>>> 37d1d0c4
             this.attachmentToBeEdited.set(this.attachmentUnit()!.attachment!);
             this.attachmentToBeEdited()!.uploadDate = dayjs();
 
@@ -215,58 +178,6 @@
             formData.append('attachment', objectToJsonBlob(this.attachmentToBeEdited()!));
             formData.append('attachmentUnit', objectToJsonBlob(this.attachmentUnit()!));
 
-<<<<<<< HEAD
-            this.attachmentUnitService.update(this.attachmentUnit()!.lecture!.id!, this.attachmentUnit()!.id!, formData, undefined, finalHiddenPages.join(',')).subscribe({
-                next: async () => {
-                    if (finalHiddenPages.length > 0) {
-                        const pdfFileWithHiddenPages = await this.createHiddenVersionOfAttachment(finalHiddenPages);
-
-                        this.attachmentService.getAttachmentByParentAttachmentId(this.attachmentUnit()!.attachment!.id!).subscribe({
-                            next: async (attachmentRes) => {
-                                if (attachmentRes.body && attachmentRes.body.id) {
-                                    attachmentRes.body.version!++;
-                                    attachmentRes.body.parentAttachment = this.attachmentUnit()!.attachment;
-                                    this.attachmentService.update(attachmentRes.body.id, attachmentRes.body, pdfFileWithHiddenPages!).subscribe({
-                                        next: () => {
-                                            this.alertService.success('artemisApp.attachment.pdfPreview.attachmentUpdateSuccess');
-                                            this.alertService.success('artemisApp.attachment.pdfPreview.hiddenAttachmentUpdateSuccess');
-                                            this.router.navigate(['course-management', this.course()?.id, 'lectures', this.attachmentUnit()!.lecture!.id, 'unit-management']);
-                                        },
-                                        error: (error) => {
-                                            this.alertService.error('artemisApp.attachment.pdfPreview.hiddenAttachmentUpdateError', { error: error.message });
-                                        },
-                                    });
-                                } else {
-                                    const attachmentWithHiddenPages = cloneDeep(this.attachmentUnit()!.attachment);
-                                    attachmentWithHiddenPages!.parentAttachment = this.attachmentUnit()!.attachment;
-                                    attachmentWithHiddenPages!.lecture = this.attachmentUnit()!.lecture;
-                                    this.attachmentService.create(attachmentWithHiddenPages!, pdfFileWithHiddenPages!).subscribe({
-                                        next: () => {
-                                            this.alertService.success('artemisApp.attachment.pdfPreview.attachmentUpdateSuccess');
-                                            this.alertService.success('artemisApp.attachment.pdfPreview.hiddenAttachmentCreateSuccess');
-                                            this.router.navigate(['course-management', this.course()?.id, 'lectures', this.attachmentUnit()!.lecture!.id, 'unit-management']);
-                                        },
-                                        error: (error) => {
-                                            this.alertService.success('artemisApp.attachment.pdfPreview.attachmentUpdateSuccess');
-                                            this.alertService.error('artemisApp.attachment.pdfPreview.hiddenAttachmentCreateError', { error: error.message });
-                                        },
-                                    });
-                                }
-                            },
-                            error: (error) => {
-                                this.alertService.error('artemisApp.attachment.pdfPreview.attachmentUpdateError', { error: error.message });
-                            },
-                        });
-                    } else {
-                        this.alertService.success('artemisApp.attachment.pdfPreview.attachmentUpdateSuccess');
-                        this.router.navigate(['course-management', this.course()?.id, 'lectures', this.attachmentUnit()!.lecture!.id, 'unit-management']);
-                    }
-                },
-                error: (error) => {
-                    this.alertService.error('artemisApp.attachment.pdfPreview.attachmentUpdateError', { error: error.message });
-                },
-            });
-=======
             const finalHiddenPages = this.getHiddenPages();
 
             if (finalHiddenPages.length <= 0) {
@@ -293,7 +204,6 @@
                     },
                 });
             }
->>>>>>> 37d1d0c4
         }
     }
 
@@ -379,20 +289,12 @@
     }
 
     /**
-<<<<<<< HEAD
-     * Creates a hidden version of the current PDF attachment by removing specified pages.
-=======
      * Creates a student version of the current PDF attachment by removing specified pages.
->>>>>>> 37d1d0c4
      *
      * @param hiddenPages - An array of page numbers to be removed from the original PDF.
      * @returns A promise that resolves to a new `File` object representing the modified PDF, or undefined if an error occurs.
      */
-<<<<<<< HEAD
-    async createHiddenVersionOfAttachment(hiddenPages: number[]) {
-=======
     async createStudentVersionOfAttachment(hiddenPages: number[]) {
->>>>>>> 37d1d0c4
         try {
             const fileName = this.attachmentUnit()!.attachment!.name;
             const existingPdfBytes = await this.currentPdfBlob()!.arrayBuffer();
