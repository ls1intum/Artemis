--- conflicted
+++ resolved
@@ -1,8 +1,4 @@
-<<<<<<< HEAD
-import { Component, ElementRef, OnDestroy, OnInit, effect, inject, signal, viewChild } from '@angular/core';
-=======
-import { Component, ElementRef, OnDestroy, OnInit, computed, inject, signal, viewChild } from '@angular/core';
->>>>>>> acba466f
+import { Component, ElementRef, OnDestroy, OnInit, computed, effect, inject, signal, viewChild } from '@angular/core';
 import { ActivatedRoute, Router } from '@angular/router';
 import { AttachmentService } from 'app/lecture/attachment.service';
 import { Attachment } from 'app/entities/attachment.model';
@@ -48,12 +44,9 @@
     appendFile = signal<boolean>(false);
     isFileChanged = signal<boolean>(false);
     selectedPages = signal<Set<number>>(new Set());
-<<<<<<< HEAD
+    allPagesSelected = computed(() => this.selectedPages().size === this.totalPages());
     hiddenPages = signal<Set<number>>(new Set());
     newHiddenPages = signal<Set<number>>(new Set());
-=======
-    allPagesSelected = computed(() => this.selectedPages().size === this.totalPages());
->>>>>>> acba466f
 
     // Injected services
     private readonly route = inject(ActivatedRoute);
