import { Component, ElementRef, OnChanges, SimpleChanges, inject, input, output, signal, viewChild } from '@angular/core';
import * as PDFJS from 'pdfjs-dist';
import 'pdfjs-dist/build/pdf.worker';

import { onError } from 'app/shared/util/global.utils';
import { AlertService } from 'app/core/util/alert.service';
import { PdfPreviewEnlargedCanvasComponent } from 'app/lecture/pdf-preview/pdf-preview-enlarged-canvas/pdf-preview-enlarged-canvas.component';
import { faEye, faEyeSlash } from '@fortawesome/free-solid-svg-icons';
import { PdfPreviewDateBoxComponent } from 'app/lecture/pdf-preview/pdf-preview-date-box/pdf-preview-date-box.component';
import { Course } from 'app/entities/course.model';
import dayjs from 'dayjs/esm';
import { HiddenPage, HiddenPageMap } from 'app/lecture/pdf-preview/pdf-preview.component';
import { Exercise } from 'app/entities/exercise.model';

@Component({
    selector: 'jhi-pdf-preview-thumbnail-grid-component',
    templateUrl: './pdf-preview-thumbnail-grid.component.html',
    styleUrls: ['./pdf-preview-thumbnail-grid.component.scss'],
<<<<<<< HEAD
    standalone: true,
    imports: [ArtemisSharedModule, PdfPreviewEnlargedCanvasComponent, PdfPreviewDateBoxComponent],
=======
    imports: [PdfPreviewEnlargedCanvasComponent],
>>>>>>> 1ab4d2ef
})
export class PdfPreviewThumbnailGridComponent implements OnChanges {
    pdfContainer = viewChild.required<ElementRef<HTMLDivElement>>('pdfContainer');

    forever = dayjs('9999-12-31');

    // Inputs
    course = input<Course>();
    currentPdfUrl = input<string>();
    appendFile = input<boolean>();
    hiddenPages = input<HiddenPageMap>();
    isAttachmentUnit = input<boolean>();

    // Signals
    isEnlargedView = signal<boolean>(false);
    totalPagesArray = signal<Set<number>>(new Set());
    loadedPages = signal<Set<number>>(new Set());
    selectedPages = signal<Set<number>>(new Set());
    originalCanvas = signal<HTMLCanvasElement | undefined>(undefined);
    newHiddenPages = signal<HiddenPageMap>(this.hiddenPages() || {});
    initialPageNumber = signal<number>(0);
    activeButtonIndex = signal<number | null>(null);
    isPopoverOpen = signal<boolean>(false);
    connectedExercise = signal<Exercise | null>(null);

    // Outputs
    isPdfLoading = output<boolean>();
    totalPagesOutput = output<number>();
    selectedPagesOutput = output<Set<number>>();
    newHiddenPagesOutput = output<HiddenPageMap>();

    // Injected services
    private readonly alertService = inject(AlertService);

    protected readonly faEye = faEye;
    protected readonly faEyeSlash = faEyeSlash;

    ngOnChanges(changes: SimpleChanges): void {
        if (changes['hiddenPages']) {
            this.newHiddenPages.set(this.hiddenPages()!);
        }
        if (changes['currentPdfUrl']) {
            this.loadPdf(this.currentPdfUrl()!, this.appendFile()!);
        }
    }

    /**
     * Loads or appends a PDF from a provided URL.
     * @param fileUrl The URL of the file to load or append.
     * @param append Whether the document should be appended to the existing one.
     * @returns A promise that resolves when the PDF is loaded.
     */
    async loadPdf(fileUrl: string, append: boolean): Promise<void> {
        this.pdfContainer()
            .nativeElement.querySelectorAll('.pdf-canvas-container')
            .forEach((canvas) => canvas.remove());
        this.totalPagesArray.set(new Set());
        this.isPdfLoading.emit(true);
        try {
            const loadingTask = PDFJS.getDocument(fileUrl);
            const pdf = await loadingTask.promise;
            this.totalPagesArray.set(new Set(Array.from({ length: pdf.numPages }, (_, i) => i + 1)));

            for (let i = 1; i <= pdf.numPages; i++) {
                const page = await pdf.getPage(i);
                const viewport = page.getViewport({ scale: 1 });
                const canvas = this.createCanvas(viewport);
                const context = canvas.getContext('2d')!;
                await page.render({ canvasContext: context, viewport }).promise;

                const container = this.pdfContainer().nativeElement.querySelector(`#pdf-page-${i}`);
                if (container) {
                    container.appendChild(canvas);
                    this.loadedPages().add(i);
                }
            }

            if (append) {
                this.scrollToBottom();
            }
        } catch (error) {
            onError(this.alertService, error);
        } finally {
            this.totalPagesOutput.emit(this.totalPagesArray().size);
            this.isPdfLoading.emit(false);
        }
    }

    /**
     * Scrolls the PDF container to the bottom after appending new pages.
     */
    scrollToBottom(): void {
        const scrollOptions: ScrollToOptions = {
            top: this.pdfContainer().nativeElement.scrollHeight,
            left: 0,
            behavior: 'smooth' as ScrollBehavior,
        };
        this.pdfContainer().nativeElement.scrollTo(scrollOptions);
    }

    /**
     * Creates a canvas for each page of the PDF to allow for individual page rendering.
     * @param viewport The viewport settings used for rendering the page.
     * @returns A new HTMLCanvasElement configured for the PDF page.
     */
    private createCanvas(viewport: PDFJS.PageViewport): HTMLCanvasElement {
        const canvas = document.createElement('canvas');
        canvas.width = viewport.width;
        canvas.height = viewport.height;
        canvas.style.display = 'block';
        canvas.style.width = '100%';
        canvas.style.height = '100%';
        return canvas;
    }

    /**
     * Toggles the visibility state of a page by adding or removing it from the hidden pages set.
     * @param pageIndex The index of the page whose visibility is being toggled.
     * @param event The event object triggered by the click action.
     */
    toggleVisibility(pageIndex: number, event: Event): void {
        this.activeButtonIndex.set(pageIndex);
        const button = (event.target as HTMLElement).closest('button');
        if (button) {
            button.style.opacity = '1';
        }

        event.stopPropagation();
    }

    /**
     * Toggles the selection state of a page by adding or removing it from the selected pages set.
     * @param pageIndex The index of the page whose selection state is being toggled.
     * @param event The change event triggered by the checkbox interaction.
     */
    togglePageSelection(pageIndex: number, event: Event): void {
        const checkbox = event.target as HTMLInputElement;
        if (checkbox.checked) {
            this.selectedPages().add(pageIndex);
        } else {
            this.selectedPages().delete(pageIndex);
        }
        this.selectedPagesOutput.emit(this.selectedPages());
    }

    /**
     * Toggles the selection state of a page by adding or removing it from the selected pages set.
     * @param hiddenPage
     */
    onHiddenPageChange(hiddenPage: HiddenPage): void {
        const updatedHiddenPages = this.newHiddenPages();
        updatedHiddenPages[hiddenPage.pageIndex] = {
            date: dayjs(hiddenPage.date),
            exerciseId: hiddenPage.exerciseId ?? null,
        };
        this.newHiddenPages.set(updatedHiddenPages);
        this.newHiddenPagesOutput.emit(this.newHiddenPages());
    }

    /**
     * Displays the selected PDF page in an enlarged view for detailed examination.
     * @param pageIndex - The index of PDF page to be enlarged.
     * */
    displayEnlargedCanvas(pageIndex: number): void {
        const canvas = this.pdfContainer().nativeElement.querySelector(`#pdf-page-${pageIndex} canvas`) as HTMLCanvasElement;
        this.originalCanvas.set(canvas!);
        this.isEnlargedView.set(true);
        this.initialPageNumber.set(pageIndex);
    }

    /**
     * Removes a page from the hidden pages and hides the associated action button.
     *
     * @param pageIndex - The index of the page to be made visible.
     */
    showPage(pageIndex: number): void {
        this.newHiddenPages.update((pages) => {
            delete pages[pageIndex];
            return pages;
        });
        this.hideActionButton(pageIndex);
    }

    /**
     * Hides the action button associated with a specified page by setting its opacity to 0.
     *
     * @param pageIndex - The index of the page whose action button should be hidden.
     */
    hideActionButton(pageIndex: number): void {
        const button = document.getElementById('hide-show-button-' + pageIndex);
        if (button) {
            button.style.opacity = '0';
        }
    }
}<|MERGE_RESOLUTION|>--- conflicted
+++ resolved
@@ -16,12 +16,7 @@
     selector: 'jhi-pdf-preview-thumbnail-grid-component',
     templateUrl: './pdf-preview-thumbnail-grid.component.html',
     styleUrls: ['./pdf-preview-thumbnail-grid.component.scss'],
-<<<<<<< HEAD
-    standalone: true,
-    imports: [ArtemisSharedModule, PdfPreviewEnlargedCanvasComponent, PdfPreviewDateBoxComponent],
-=======
-    imports: [PdfPreviewEnlargedCanvasComponent],
->>>>>>> 1ab4d2ef
+    imports: [PdfPreviewEnlargedCanvasComponent, PdfPreviewDateBoxComponent],
 })
 export class PdfPreviewThumbnailGridComponent implements OnChanges {
     pdfContainer = viewChild.required<ElementRef<HTMLDivElement>>('pdfContainer');
