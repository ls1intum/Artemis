import { Component, ElementRef, OnChanges, SimpleChanges, inject, input, output, signal, viewChild } from '@angular/core';
import * as PDFJS from 'pdfjs-dist';
import 'pdfjs-dist/build/pdf.worker';

import { onError } from 'app/shared/util/global.utils';
import { AlertService } from 'app/core/util/alert.service';
import { PdfPreviewEnlargedCanvasComponent } from 'app/lecture/pdf-preview/pdf-preview-enlarged-canvas/pdf-preview-enlarged-canvas.component';
import { faEye, faEyeSlash } from '@fortawesome/free-solid-svg-icons';
import { FaIconComponent } from '@fortawesome/angular-fontawesome';
import { PdfPreviewDateBoxComponent } from 'app/lecture/pdf-preview/pdf-preview-date-box/pdf-preview-date-box.component';
import { Course } from 'app/entities/course.model';
import dayjs from 'dayjs/esm';
import { HiddenPage, HiddenPageMap } from 'app/lecture/pdf-preview/pdf-preview.component';
import { Exercise } from 'app/entities/exercise.model';

@Component({
    selector: 'jhi-pdf-preview-thumbnail-grid-component',
    templateUrl: './pdf-preview-thumbnail-grid.component.html',
    styleUrls: ['./pdf-preview-thumbnail-grid.component.scss'],
    imports: [PdfPreviewEnlargedCanvasComponent, FaIconComponent, PdfPreviewDateBoxComponent],
})
export class PdfPreviewThumbnailGridComponent implements OnChanges {
    pdfContainer = viewChild.required<ElementRef<HTMLDivElement>>('pdfContainer');

    forever = dayjs('9999-12-31');

    // Inputs
    course = input<Course>();
    currentPdfUrl = input<string>();
    appendFile = input<boolean>();
    hiddenPages = input<HiddenPageMap>();
    isAttachmentUnit = input<boolean>();
    updatedSelectedPages = input<Set<number>>(new Set());

    // Signals
    isEnlargedView = signal<boolean>(false);
    totalPagesArray = signal<Set<number>>(new Set());
    loadedPages = signal<Set<number>>(new Set());
    selectedPages = signal<Set<number>>(new Set());
    originalCanvas = signal<HTMLCanvasElement | undefined>(undefined);
    newHiddenPages = signal<HiddenPageMap>(this.hiddenPages() || {});
    initialPageNumber = signal<number>(0);
    activeButtonIndex = signal<number | null>(null);
    isPopoverOpen = signal<boolean>(false);
    connectedExercise = signal<Exercise | null>(null);

    // Outputs
    totalPagesOutput = output<number>();
    selectedPagesOutput = output<Set<number>>();
    newHiddenPagesOutput = output<HiddenPageMap>();

    // Injected services
    private readonly alertService = inject(AlertService);

    protected readonly faEye = faEye;
    protected readonly faEyeSlash = faEyeSlash;

    ngOnChanges(changes: SimpleChanges): void {
        if (changes['hiddenPages']) {
            this.newHiddenPages.set(this.hiddenPages()!);
        }
        if (changes['currentPdfUrl']) {
            this.loadPdf(this.currentPdfUrl()!, this.appendFile()!);
        }
        if (changes['updatedSelectedPages']) {
            this.selectedPages.set(new Set(this.updatedSelectedPages()!));
            this.updateCheckboxStates();
        }
    }

    /**
     * Loads or appends a PDF from a provided URL.
     * @param fileUrl The URL of the file to load or append.
     * @param append Whether the document should be appended to the existing one.
     * @returns A promise that resolves when the PDF is loaded.
     */
    async loadPdf(fileUrl: string, append: boolean): Promise<void> {
        this.pdfContainer()
            .nativeElement.querySelectorAll('.pdf-canvas-container')
            .forEach((canvas) => canvas.remove());
        this.totalPagesArray.set(new Set());
        try {
            const loadingTask = PDFJS.getDocument(fileUrl);
            const pdf = await loadingTask.promise;
            this.totalPagesArray.set(new Set(Array.from({ length: pdf.numPages }, (_, i) => i + 1)));

            for (let i = 1; i <= pdf.numPages; i++) {
                const page = await pdf.getPage(i);
                const viewport = page.getViewport({ scale: 1 });
                const canvas = this.createCanvas(viewport);
                const context = canvas.getContext('2d')!;
                await page.render({ canvasContext: context, viewport }).promise;

                const container = this.pdfContainer().nativeElement.querySelector(`#pdf-page-${i}`);
                if (container) {
                    container.appendChild(canvas);
                    this.loadedPages().add(i);
                }
            }

            if (append) {
                this.scrollToBottom();
            }
        } catch (error) {
            onError(this.alertService, error);
        } finally {
            this.totalPagesOutput.emit(this.totalPagesArray().size);
        }
    }

    /**
     * Scrolls the PDF container to the bottom after appending new pages.
     */
    scrollToBottom(): void {
        const scrollOptions: ScrollToOptions = {
            top: this.pdfContainer().nativeElement.scrollHeight,
            left: 0,
            behavior: 'smooth' as ScrollBehavior,
        };
        this.pdfContainer().nativeElement.scrollTo(scrollOptions);
    }

    /**
     * Creates a canvas for each page of the PDF to allow for individual page rendering.
     * @param viewport The viewport settings used for rendering the page.
     * @returns A new HTMLCanvasElement configured for the PDF page.
     */
    private createCanvas(viewport: PDFJS.PageViewport): HTMLCanvasElement {
        const canvas = document.createElement('canvas');
        canvas.width = viewport.width;
        canvas.height = viewport.height;
        canvas.style.display = 'block';
        canvas.style.width = '100%';
        canvas.style.height = '100%';
        return canvas;
    }

    /**
     * Toggles the visibility state of a page by adding or removing it from the hidden pages set.
     * @param pageIndex The index of the page whose visibility is being toggled.
     * @param event The event object triggered by the click action.
     */
    toggleVisibility(pageIndex: number, event: Event): void {
        this.activeButtonIndex.set(pageIndex);
        const button = (event.target as HTMLElement).closest('button');
        if (button) {
            button.style.opacity = '1';
        }

        event.stopPropagation();
    }

    /**
     * Toggles the selection state of a page by adding or removing it from the selected pages set.
     * @param pageIndex The index of the page whose selection state is being toggled.
     * @param event The change event triggered by the checkbox interaction.
     */
    togglePageSelection(pageIndex: number, event: Event): void {
        const checkbox = event.target as HTMLInputElement;
        if (checkbox.checked) {
            this.selectedPages().add(pageIndex);
        } else {
            this.selectedPages().delete(pageIndex);
        }
        this.selectedPagesOutput.emit(this.selectedPages());
    }

    /**
     * Toggles the selection state of a page by adding or removing it from the selected pages set.
     * @param hiddenPage
     */
    onHiddenPageChange(hiddenPage: HiddenPage): void {
        const updatedHiddenPages = this.newHiddenPages();
        updatedHiddenPages[hiddenPage.pageIndex] = {
            date: dayjs(hiddenPage.date),
            exerciseId: hiddenPage.exerciseId ?? null,
        };
        this.newHiddenPages.set(updatedHiddenPages);
        this.newHiddenPagesOutput.emit(this.newHiddenPages());
    }

    /**
     * Displays the selected PDF page in an enlarged view for detailed examination.
     * @param pageIndex - The index of PDF page to be enlarged.
     * */
    displayEnlargedCanvas(pageIndex: number): void {
        const canvas = this.pdfContainer().nativeElement.querySelector(`#pdf-page-${pageIndex} canvas`) as HTMLCanvasElement;
        this.originalCanvas.set(canvas!);
        this.isEnlargedView.set(true);
        this.initialPageNumber.set(pageIndex);
    }

    /**
<<<<<<< HEAD
     * Removes a page from the hidden pages and hides the associated action button.
     *
     * @param pageIndex - The index of the page to be made visible.
     */
    showPage(pageIndex: number): void {
        this.newHiddenPages.update((pages) => {
            delete pages[pageIndex];
            return pages;
        });
        this.hideActionButton(pageIndex);
    }

    /**
     * Hides the action button associated with a specified page by setting its opacity to 0.
     *
     * @param pageIndex - The index of the page whose action button should be hidden.
     */
    hideActionButton(pageIndex: number): void {
        const button = document.getElementById('hide-show-button-' + pageIndex);
        if (button) {
            button.style.opacity = '0';
        }
=======
     * Updates checkbox states to match the current selection model
     */
    private updateCheckboxStates(): void {
        const checkboxes = this.pdfContainer()?.nativeElement.querySelectorAll('input[type="checkbox"]');
        if (!checkboxes) return;

        checkboxes.forEach((checkbox: HTMLInputElement) => {
            const pageNumber = parseInt(checkbox.id.replace('checkbox-', ''), 10);
            checkbox.checked = this.selectedPages().has(pageNumber);
        });
>>>>>>> 869664e9
    }
}<|MERGE_RESOLUTION|>--- conflicted
+++ resolved
@@ -12,12 +12,14 @@
 import dayjs from 'dayjs/esm';
 import { HiddenPage, HiddenPageMap } from 'app/lecture/pdf-preview/pdf-preview.component';
 import { Exercise } from 'app/entities/exercise.model';
+import { NgbModule } from '@ng-bootstrap/ng-bootstrap';
+import { TranslateDirective } from 'app/shared/language/translate.directive';
 
 @Component({
     selector: 'jhi-pdf-preview-thumbnail-grid-component',
     templateUrl: './pdf-preview-thumbnail-grid.component.html',
     styleUrls: ['./pdf-preview-thumbnail-grid.component.scss'],
-    imports: [PdfPreviewEnlargedCanvasComponent, FaIconComponent, PdfPreviewDateBoxComponent],
+    imports: [PdfPreviewEnlargedCanvasComponent, FaIconComponent, PdfPreviewDateBoxComponent, NgbModule, TranslateDirective],
 })
 export class PdfPreviewThumbnailGridComponent implements OnChanges {
     pdfContainer = viewChild.required<ElementRef<HTMLDivElement>>('pdfContainer');
@@ -191,7 +193,6 @@
     }
 
     /**
-<<<<<<< HEAD
      * Removes a page from the hidden pages and hides the associated action button.
      *
      * @param pageIndex - The index of the page to be made visible.
@@ -214,7 +215,9 @@
         if (button) {
             button.style.opacity = '0';
         }
-=======
+    }
+
+    /**
      * Updates checkbox states to match the current selection model
      */
     private updateCheckboxStates(): void {
@@ -225,6 +228,5 @@
             const pageNumber = parseInt(checkbox.id.replace('checkbox-', ''), 10);
             checkbox.checked = this.selectedPages().has(pageNumber);
         });
->>>>>>> 869664e9
     }
 }