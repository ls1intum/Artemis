--- conflicted
+++ resolved
@@ -40,7 +40,6 @@
     // Injected services
     private readonly alertService = inject(AlertService);
 
-<<<<<<< HEAD
     protected readonly faEye = faEye;
     protected readonly faEyeSlash = faEyeSlash;
 
@@ -51,12 +50,6 @@
         if (changes['currentPdfUrl']) {
             this.loadPdf(this.currentPdfUrl()!, this.appendFile()!);
         }
-=======
-    constructor() {
-        effect(() => {
-            this.loadOrAppendPdf(this.currentPdfUrl()!, this.appendFile());
-        });
->>>>>>> bbe907c1
     }
 
     /**
