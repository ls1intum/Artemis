--- conflicted
+++ resolved
@@ -6,21 +6,18 @@
 import { AlertService } from 'app/core/util/alert.service';
 import { PdfPreviewEnlargedCanvasComponent } from 'app/lecture/pdf-preview/pdf-preview-enlarged-canvas/pdf-preview-enlarged-canvas.component';
 import { faEye, faEyeSlash } from '@fortawesome/free-solid-svg-icons';
-import { PdfPreviewDateBoxComponent } from 'app/lecture/pdf-preview/pdf-preview-date-box/pdf-preview-date-box.component';
-import { Lecture } from 'app/entities/lecture.model';
 
 @Component({
     selector: 'jhi-pdf-preview-thumbnail-grid-component',
     templateUrl: './pdf-preview-thumbnail-grid.component.html',
     styleUrls: ['./pdf-preview-thumbnail-grid.component.scss'],
     standalone: true,
-    imports: [ArtemisSharedModule, PdfPreviewEnlargedCanvasComponent, PdfPreviewDateBoxComponent],
+    imports: [ArtemisSharedModule, PdfPreviewEnlargedCanvasComponent],
 })
 export class PdfPreviewThumbnailGridComponent implements OnChanges {
     pdfContainer = viewChild.required<ElementRef<HTMLDivElement>>('pdfContainer');
 
     // Inputs
-    lecture = input<Lecture>();
     currentPdfUrl = input<string>();
     appendFile = input<boolean>();
     hiddenPages = input<Set<number>>();
@@ -33,11 +30,7 @@
     selectedPages = signal<Set<number>>(new Set());
     originalCanvas = signal<HTMLCanvasElement | undefined>(undefined);
     newHiddenPages = signal(new Set<number>(this.hiddenPages()!));
-<<<<<<< HEAD
-    activeButtonIndex = signal<number | null>(null);
-=======
     initialPageNumber = signal<number>(0);
->>>>>>> 37d1d0c4
 
     // Outputs
     isPdfLoading = output<boolean>();
@@ -135,14 +128,12 @@
      * @param event The event object triggered by the click action.
      */
     toggleVisibility(pageIndex: number, event: Event): void {
-        /**if (this.hiddenPages()!.has(pageIndex)) {
+        if (this.hiddenPages()!.has(pageIndex)) {
             this.hiddenPages()!.delete(pageIndex);
         } else {
             this.hiddenPages()!.add(pageIndex);
         }
         this.newHiddenPagesOutput.emit(this.hiddenPages()!);
-        **/
-        this.activeButtonIndex.set(pageIndex);
         event.stopPropagation();
     }
 
