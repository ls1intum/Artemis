<div #pdfContainer class="pdf-container" [class.scroll-disabled]="isPopoverOpen()">
    @for (page of totalPagesArray(); track page) {
        <div [id]="'pdf-page-' + page" class="pdf-canvas-container" (click)="displayEnlargedCanvas(page); $event.stopPropagation()">
            @if (newHiddenPages()![page]) {
                <ng-container>
                    <div class="hidden-overlay pdf-overlay" style="opacity: 1">
                        <span>
                            <fa-icon class="hidden-icon" [icon]="faEyeSlash" />
                        </span>
                    </div>
                </ng-container>
            }
            <span class="pdf-overlay" [id]="'overlay-' + page">
                <span>{{ page }}</span>
            </span>
            @if (loadedPages().has(page)) {
                <input type="checkbox" [id]="'checkbox-' + page" (click)="$event.stopPropagation()" (change)="togglePageSelection(page, $event)" />
            }
            @if (isAttachmentUnit()) {
                <button
                    [id]="'hide-show-button-' + page"
                    style="'opacity' : activeButtonIndex === page '1' : '0'"
                    [class]="'hide-show-btn btn ' + (newHiddenPages()![page] ? 'btn-success' : 'btn-secondary')"
                    (click)="toggleVisibility(page, $event)"
                    [ngbPopover]="newHiddenPages()![page] ? showPageBox : hidePageBox"
                    #popover="ngbPopover"
                    [autoClose]="'outside'"
                    placement="right auto"
                    container="body"
                    (shown)="isPopoverOpen.set(true)"
                    (hidden)="this.hideActionButton(page); isPopoverOpen.set(false)"
                >
<<<<<<< HEAD
                    <fa-icon [icon]="newHiddenPages()![page] ? faEye : faEyeSlash"></fa-icon>
=======
                    <fa-icon [icon]="hiddenPages()!.has(page) ? faEye : faEyeSlash" />
>>>>>>> 1bc90f6b
                </button>

                <ng-template #hidePageBox>
                    <jhi-pdf-preview-date-box-component
                        [course]="course()"
                        [pageIndex]="activeButtonIndex()!"
                        (hiddenPageOutput)="onHiddenPageChange($event); popover.close()"
                        (selectionCancelledOutput)="popover.close()"
                    />
                </ng-template>
                <ng-template #showPageBox>
                    <div class="confirmation-box">
                        <div class="popover-title mb-2">
                            <h5><span jhiTranslate="artemisApp.attachment.pdfPreview.thumbnailGrid.showPage" [translateValues]="{ param: activeButtonIndex()! }"></span></h5>
                            <p>
                                <span jhiTranslate="artemisApp.attachment.pdfPreview.thumbnailGrid.hiddenUntil"></span>
                                @if (newHiddenPages()![activeButtonIndex()!].date.isSame(forever)) {
                                    <span class="text-muted" jhiTranslate="artemisApp.attachment.pdfPreview.thumbnailGrid.forever"></span>
                                } @else {
                                    <span>
                                        {{ newHiddenPages()![activeButtonIndex()!].date.format('MMM D, YYYY - HH:mm') }}
                                    </span>
                                }
                                <br />
                                <span jhiTranslate="artemisApp.attachment.pdfPreview.thumbnailGrid.showPageConfirmation"></span>
                            </p>
                            <div class="submit-container mt-3 d-flex justify-content-between">
                                <button class="btn btn-secondary" (click)="hideActionButton(activeButtonIndex()!); popover.close()">
                                    <span jhiTranslate="entity.action.cancel"></span>
                                </button>
                                <button class="btn btn-primary" (click)="showPage(activeButtonIndex()!); popover.close()">
                                    <span jhiTranslate="entity.action.show"></span>
                                </button>
                            </div>
                        </div>
                    </div>
                </ng-template>
            }
        </div>
    }
    @if (isEnlargedView()) {
        <jhi-pdf-preview-enlarged-canvas-component
            class="enlarged-canvas"
            [pdfContainer]="pdfContainer"
            [totalPages]="totalPagesArray().size"
            [originalCanvas]="originalCanvas()"
            [initialPage]="initialPageNumber()"
            (isEnlargedViewOutput)="isEnlargedView.set($event)"
        />
    }
</div><|MERGE_RESOLUTION|>--- conflicted
+++ resolved
@@ -30,11 +30,7 @@
                     (shown)="isPopoverOpen.set(true)"
                     (hidden)="this.hideActionButton(page); isPopoverOpen.set(false)"
                 >
-<<<<<<< HEAD
-                    <fa-icon [icon]="newHiddenPages()![page] ? faEye : faEyeSlash"></fa-icon>
-=======
                     <fa-icon [icon]="hiddenPages()!.has(page) ? faEye : faEyeSlash" />
->>>>>>> 1bc90f6b
                 </button>
 
                 <ng-template #hidePageBox>
