<div class="row justify-content-center">
    <div class="col-12">
        <div class="d-flex justify-content-between align-items-center">
            <div class="d-flex text-start">
                <h4>
                    <span jhiTranslate="artemisApp.attachment.pdfPreview.title"></span>
                    @if (attachment()) {
                        {{ attachment()!.id! }}: {{ attachment()!.name! }}
                    } @else if (attachmentUnit()) {
                        {{ attachmentUnit()!.id! }}: {{ attachmentUnit()!.name! }}
                    }
                </h4>
            </div>
            <div class="d-flex-end text-end">
<<<<<<< HEAD
                @if (Object.keys(hiddenPages()).length > 0) {
=======
                @if (attachmentUnit()) {
                    @if (hiddenPages()!.size > 0) {
                        <button
                            (click)="toggleVisibility('show', selectedPages())"
                            class="btn btn-success text-truncate"
                            aria-label="Hide selected pages"
                            [disabled]="isPdfLoading() || selectedPages().size === 0"
                        >
                            <fa-icon [icon]="faEye" />
                            <span jhiTranslate="artemisApp.attachment.pdfPreview.showPageButton"></span>
                        </button>
                    }
>>>>>>> 92921ac3
                    <button
                        (click)="toggleVisibility('hide', selectedPages())"
                        class="btn btn-primary text-truncate"
                        aria-label="Hide selected pages"
                        [disabled]="isPdfLoading() || selectedPages().size === 0"
                    >
                        <fa-icon [icon]="faEyeSlash" />
                        <span jhiTranslate="artemisApp.attachment.pdfPreview.hidePageButton"></span>
                    </button>
                }
                <button
                    type="button"
                    class="btn btn-danger"
                    jhiDeleteButton
                    [renderButtonStyle]="false"
                    [renderButtonText]="false"
                    [deleteQuestion]="allPagesSelected() ? 'artemisApp.attachment.pdfPreview.deleteAllPagesQuestion' : 'artemisApp.attachment.pdfPreview.deletePagesQuestion'"
                    (delete)="allPagesSelected() ? deleteAttachmentFile() : deleteSelectedSlides()"
                    [dialogError]="dialogError$"
                    [disabled]="isPdfLoading() || selectedPages().size === 0"
                    aria-label="Delete selected pages"
                >
                    <fa-icon [icon]="faTrash" />
                    <span jhiTranslate="artemisApp.attachment.pdfPreview.removePageButton"></span>
                </button>
                <input type="file" #fileInput style="display: none" accept="application/pdf" (change)="mergePDF($event)" />
                <button (click)="triggerFileInput()" class="btn btn-primary text-truncate" aria-label="Append PDF file" [disabled]="!currentPdfUrl() || isPdfLoading()">
                    <fa-icon [icon]="faFileImport" />
                    <span jhiTranslate="artemisApp.attachment.pdfPreview.appendPDFButton"></span>
                </button>
            </div>
        </div>

        @if (isPdfLoading()) {
            <div class="empty-pdf-container">
                <div class="loading-container">
                    <div class="spinner-border" role="status">
                        <span class="sr-only" jhiTranslate="loading"></span>
                    </div>
                </div>
            </div>
        } @else if (currentPdfUrl()) {
            <jhi-pdf-preview-thumbnail-grid-component
                [course]="course()"
                [currentPdfUrl]="currentPdfUrl()"
                [appendFile]="appendFile()"
                [hiddenPages]="hiddenPages()"
                [isAttachmentUnit]="!!attachmentUnit()"
                [updatedSelectedPages]="selectedPages()"
                (selectedPagesOutput)="selectedPages.set($event)"
                (totalPagesOutput)="totalPages.set($event)"
                (newHiddenPagesOutput)="hiddenPages.set($event)"
            />
        } @else {
            <div class="empty-pdf-container">
                <fa-icon [icon]="faExclamationCircle" />
                <span jhiTranslate="artemisApp.attachment.pdfPreview.noPDFAvailable"></span>
            </div>
        }
        <div class="d-flex justify-content-end">
            <jhi-confirm-button
                title="artemisApp.attachment.pdfPreview.cancelButton"
                confirmationText="artemisApp.attachment.pdfPreview.cancelEditingQuestion"
                confirmationTitle="artemisApp.attachment.pdfPreview.confirmCancelEditing"
                [translateText]="true"
                [icon]="faCancel"
                [btnType]="ButtonType.SECONDARY"
                (onConfirm)="navigateToCourseManagement()"
                class="mx-1"
            />
            <button
                type="submit"
                (click)="updateAttachmentWithFile()"
                class="btn btn-primary"
                [disabled]="isSaving() || ((isPdfLoading() || totalPages() === 0 || !isFileChanged()) && !hiddenPagesChanged())"
            >
                @if (isSaving()) {
                    <div class="spinner-border spinner-border-sm me-1" role="status">
                        <span class="visually-hidden" jhiTranslate="loading"></span>
                    </div>
                } @else {
                    <fa-icon [icon]="faSave" [ngbTooltip]="'entity.action.save' | artemisTranslate" />
                }
                <span jhiTranslate="entity.action.save"></span>
            </button>
        </div>
    </div>
</div><|MERGE_RESOLUTION|>--- conflicted
+++ resolved
@@ -12,11 +12,8 @@
                 </h4>
             </div>
             <div class="d-flex-end text-end">
-<<<<<<< HEAD
-                @if (Object.keys(hiddenPages()).length > 0) {
-=======
                 @if (attachmentUnit()) {
-                    @if (hiddenPages()!.size > 0) {
+                    @if (Object.keys(hiddenPages()).length > 0) {
                         <button
                             (click)="toggleVisibility('show', selectedPages())"
                             class="btn btn-success text-truncate"
@@ -27,7 +24,6 @@
                             <span jhiTranslate="artemisApp.attachment.pdfPreview.showPageButton"></span>
                         </button>
                     }
->>>>>>> 92921ac3
                     <button
                         (click)="toggleVisibility('hide', selectedPages())"
                         class="btn btn-primary text-truncate"
@@ -71,7 +67,6 @@
             </div>
         } @else if (currentPdfUrl()) {
             <jhi-pdf-preview-thumbnail-grid-component
-                [course]="course()"
                 [currentPdfUrl]="currentPdfUrl()"
                 [appendFile]="appendFile()"
                 [hiddenPages]="hiddenPages()"
