--- conflicted
+++ resolved
@@ -70,18 +70,13 @@
                 </a>
             </div>
             <div>
-<<<<<<< HEAD
                 <button
                     type="submit"
                     (click)="updateAttachmentWithFile()"
                     class="btn btn-primary"
                     [disabled]="(isPdfLoading() || totalPages() === 0 || !isFileChanged()) && !hiddenPagesChanged()"
                 >
-                    <fa-icon [icon]="faSave" [ngbTooltip]="'entity.action.save' | artemisTranslate"></fa-icon>
-=======
-                <button type="submit" (click)="updateAttachmentWithFile()" class="btn btn-primary" [disabled]="isPdfLoading() || totalPages() === 0 || !isFileChanged()">
                     <fa-icon [icon]="faSave" [ngbTooltip]="'entity.action.save' | artemisTranslate" />
->>>>>>> bbe907c1
                     <span jhiTranslate="entity.action.save"></span>
                 </button>
             </div>
