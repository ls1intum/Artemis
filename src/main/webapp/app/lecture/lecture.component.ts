import dayjs from 'dayjs/esm';
import { Component, OnInit } from '@angular/core';
import { HttpErrorResponse, HttpResponse } from '@angular/common/http';
import { filter, map } from 'rxjs/operators';
import { LectureService } from './lecture.service';
import { Lecture } from 'app/entities/lecture.model';
import { ActivatedRoute, Router } from '@angular/router';
import { NgbModal } from '@ng-bootstrap/ng-bootstrap';
import { onError } from 'app/shared/util/global.utils';
import { AlertService } from 'app/core/util/alert.service';
import { faFile, faPencilAlt, faPlus, faPuzzlePiece, faTimes, faFilter } from '@fortawesome/free-solid-svg-icons';
import { LectureImportComponent } from 'app/lecture/lecture-import.component';
import { Subject } from 'rxjs';

export enum LectureDateFilter {
    PAST = 'filterPast',
    CURRENT = 'filterCurrent',
    FUTURE = 'filterFuture',
    UNSPECIFIED = 'filterUnspecifiedDates',
}

@Component({
    selector: 'jhi-lecture',
    templateUrl: './lecture.component.html',
})
export class LectureComponent implements OnInit {
    lectures: Lecture[];
    filteredLectures: Lecture[];
    courseId: number;

    private dialogErrorSource = new Subject<string>();
    dialogError$ = this.dialogErrorSource.asObservable();

    activeFilters = new Set<LectureDateFilter>();
    readonly filterType = LectureDateFilter;

    // Icons
    faPlus = faPlus;
    faTimes = faTimes;
    faPencilAlt = faPencilAlt;
    faFile = faFile;
    faPuzzlePiece = faPuzzlePiece;
    faFilter = faFilter;

    constructor(
        protected lectureService: LectureService,
        private route: ActivatedRoute,
        private router: Router,
        private alertService: AlertService,
        private modalService: NgbModal,
    ) {}

    ngOnInit() {
        this.courseId = Number(this.route.snapshot.paramMap.get('courseId'));
        this.loadAll();
    }

    trackId(index: number, item: Lecture) {
        return item.id;
    }

    /**
     * Opens the import modal and imports the selected lecture
     */
    openImportModal() {
        const modalRef = this.modalService.open(LectureImportComponent, { size: 'lg', backdrop: 'static' });
        modalRef.result.then(
            (result: Lecture) => {
                this.lectureService
                    .import(this.courseId, result.id!)
                    .pipe(
                        filter((res: HttpResponse<Lecture>) => res.ok),
                        map((res: HttpResponse<Lecture>) => res.body),
                    )
                    .subscribe({
                        next: (res: Lecture) => {
                            this.lectures.push(res);
<<<<<<< HEAD
                            this.router.navigate(['course-management', res.course!.id, 'lectures', res.id]);
=======
                            this.activeFilters.clear();
                            this.applyFilters();
>>>>>>> b73a037d
                        },
                        error: (res: HttpErrorResponse) => onError(this.alertService, res),
                    });
            },
            () => {},
        );
    }

    /**
     * Deletes Lecture
     * @param lectureId the id of the lecture
     */
    deleteLecture(lectureId: number) {
        this.lectureService.delete(lectureId).subscribe({
            next: () => {
                this.dialogErrorSource.next('');
                this.lectures = this.lectures.filter((lecture) => lecture.id !== lectureId);
                this.applyFilters();
            },
            error: (error: HttpErrorResponse) => this.dialogErrorSource.next(error.message),
        });
    }

    /**
     * Toggles some filters for the lectures
     * @param filters: The filters which should be toggled (activated if not already activated, and vice versa)
     */
    toggleFilters(filters: LectureDateFilter[]) {
        filters.forEach((f) => (this.activeFilters.has(f) ? this.activeFilters.delete(f) : this.activeFilters.add(f)));
        this.applyFilters();
    }

    private loadAll() {
        this.lectureService
            .findAllByCourseId(this.courseId)
            .pipe(
                filter((res: HttpResponse<Lecture[]>) => res.ok),
                map((res: HttpResponse<Lecture[]>) => res.body),
            )
            .subscribe({
                next: (res: Lecture[]) => {
                    this.lectures = res;
                    this.applyFilters();
                },
                error: (res: HttpErrorResponse) => onError(this.alertService, res),
            });
    }

    /**
     * Updates the lectures to show by applying the filters and sorting them
     */
    private applyFilters(): void {
        if (this.activeFilters.size === 0) {
            // If no filters selected, show all lectures
            this.filteredLectures = this.lectures;
        } else {
            // Get the current system time
            const now = dayjs();
            // Initialize empty arrays for filtered Lectures
            let filteredLectures: Array<Lecture> = [];

            // update filteredLectures based on the selected filter option checkboxes
            const pastLectures = this.lectures.filter((lecture) => lecture.endDate?.isBefore(now));
            const currentLectures = this.lectures.filter((lecture) => {
                if (lecture.startDate && lecture.endDate) {
                    return lecture.startDate.isSameOrBefore(now) && lecture.endDate.isSameOrAfter(now);
                } else if (lecture.startDate) {
                    return lecture.startDate.isSameOrBefore(now);
                } else if (lecture.endDate) {
                    return lecture.endDate.isSameOrAfter(now);
                }
                return false;
            });
            const futureLectures = this.lectures.filter((lecture) => lecture.startDate?.isAfter(now));
            const unspecifiedDatesLectures = this.lectures.filter((lecture) => lecture.startDate === undefined && lecture.endDate === undefined);

            filteredLectures = this.activeFilters.has(LectureDateFilter.PAST) ? filteredLectures.concat(pastLectures) : filteredLectures;
            filteredLectures = this.activeFilters.has(LectureDateFilter.CURRENT) ? filteredLectures.concat(currentLectures) : filteredLectures;
            filteredLectures = this.activeFilters.has(LectureDateFilter.FUTURE) ? filteredLectures.concat(futureLectures) : filteredLectures;
            filteredLectures = this.activeFilters.has(LectureDateFilter.UNSPECIFIED) ? filteredLectures.concat(unspecifiedDatesLectures) : filteredLectures;
            this.filteredLectures = filteredLectures;
        }

        this.filteredLectures.sort((first, second) => 0 - (first.id! < second.id! ? 1 : -1));
    }
}<|MERGE_RESOLUTION|>--- conflicted
+++ resolved
@@ -75,12 +75,7 @@
                     .subscribe({
                         next: (res: Lecture) => {
                             this.lectures.push(res);
-<<<<<<< HEAD
                             this.router.navigate(['course-management', res.course!.id, 'lectures', res.id]);
-=======
-                            this.activeFilters.clear();
-                            this.applyFilters();
->>>>>>> b73a037d
                         },
                         error: (res: HttpErrorResponse) => onError(this.alertService, res),
                     });
