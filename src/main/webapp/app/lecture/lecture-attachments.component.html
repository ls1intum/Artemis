--- conflicted
+++ resolved
@@ -92,13 +92,9 @@
                                                         }
                                                         <button
                                                             [disabled]="attachmentToBeCreated?.id === attachment?.id"
-<<<<<<< HEAD
-=======
                                                             type="button"
->>>>>>> 4dde77fd
                                                             (click)="editAttachment(attachment)"
                                                             class="btn btn-primary btn-sm me-1"
-                                                            type="button"
                                                         >
                                                             <fa-icon [icon]="faPencilAlt" />
                                                             <span class="d-none d-md-inline" jhiTranslate="entity.action.edit"></span>
@@ -206,11 +202,7 @@
                                     <fa-icon [icon]="faPaperclip" />&nbsp;
                                     <span jhiTranslate="entity.action.saveAttachment"></span>
                                 </button>
-<<<<<<< HEAD
-                                <button (click)="cancel()" class="btn btn-default" type="button">
-=======
                                 <button type="button" (click)="cancel()" class="btn btn-default">
->>>>>>> 4dde77fd
                                     <fa-icon [icon]="faTimes" />&nbsp;<span jhiTranslate="entity.action.cancel"></span>
                                 </button>
                             </div>
@@ -220,11 +212,7 @@
                 @if (!attachmentToBeCreated) {
                     <div class="row">
                         <div class="col-12">
-<<<<<<< HEAD
-                            <button (click)="addAttachment()" class="btn btn-primary" id="add-attachment" type="button">
-=======
                             <button type="button" (click)="addAttachment()" class="btn btn-primary" id="add-attachment">
->>>>>>> 4dde77fd
                                 <fa-icon [icon]="faPaperclip" />&nbsp;<span jhiTranslate="entity.action.addAttachment"></span>
                             </button>
                         </div>
