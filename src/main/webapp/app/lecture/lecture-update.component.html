--- conflicted
+++ resolved
@@ -99,7 +99,7 @@
                                     (change)="onSelectProcessUnit()"
                                     [disabled]="editForm.form.invalid || isSaving"
                                 />
-                                <span class="px-1">{{ 'artemisApp.attachmentUnit.createAttachmentUnits.processAutomatically' | artemisTranslate }}</span>
+                                <span class="px-1" jhiTranslate="artemisApp.attachmentUnit.createAttachmentUnits.processAutomatically"></span>
                                 <fa-icon [icon]="faQuestionCircle" [ngbTooltip]="'artemisApp.attachmentUnit.createAttachmentUnits.lectureFileToolTip' | artemisTranslate" />
                             </div>
                         </div>
@@ -107,14 +107,6 @@
                         Add button
                     }
                 </div>
-<<<<<<< HEAD
-=======
-                <div class="py-2">
-                    <input class="form-check-input" type="checkbox" name="processUnit" (change)="onSelectProcessUnit()" [disabled]="editForm.form.invalid || isSaving" />
-                    <span class="px-1" jhiTranslate="artemisApp.attachmentUnit.createAttachmentUnits.processAutomatically"></span>
-                    <fa-icon [icon]="faQuestionCircle" [ngbTooltip]="'artemisApp.attachmentUnit.createAttachmentUnits.lectureFileToolTip' | artemisTranslate" />
-                </div>
->>>>>>> 31fca80a
                 @if (processUnitMode) {
                     <div class="alert alert-warning mt-3">
                         <ul class="informative-text">
