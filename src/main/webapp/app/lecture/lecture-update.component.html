<div class="row justify-content-center">
    <div class="col-md-8">
<<<<<<< HEAD
        <form name="editForm" role="form" (ngSubmit)="save()" #editForm="ngForm">
            <div class="d-flex align-items-center">
                <h2 id="jhi-lecture-heading" jhiTranslate="artemisApp.lecture.home.createOrEditLabel">Create or edit a Lecture</h2>
                <jhi-documentation-button [type]="documentationType"></jhi-documentation-button>
=======
        <jhi-lecture-update-wizard
            *ngIf="isShowingWizardMode"
            [toggleModeFunction]="toggleModeFunction"
            [saveLectureFunction]="saveLectureFunction"
            [validateDatesFunction]="onDatesValuesChanged"
            [lecture]="lecture"
            [isSaving]="isSaving"
            [startDate]="startDate"
            [endDate]="endDate"
        ></jhi-lecture-update-wizard>
        <form name="editForm" role="form" (ngSubmit)="save()" #editForm="ngForm" *ngIf="!isShowingWizardMode">
            <div class="d-flex">
                <div class="flex-grow-1">
                    <h2 id="jhi-lecture-heading" jhiTranslate="artemisApp.lecture.home.createOrEditLabel">Create or edit a Lecture</h2>
                </div>
                <div class="flex-grow-1 ms-3">
                    <div class="guided-mode-button">
                        <button type="button" id="guided.mode" class="btn btn-primary" (click)="toggleWizardMode()">
                            <fa-icon [icon]="faHandShakeAngle"></fa-icon>&nbsp;<span jhiTranslate="artemisApp.lecture.home.switchToGuidedModeLabel">Switch to guided mode</span>
                        </button>
                    </div>
                </div>
>>>>>>> b27d53d4
            </div>
            <div>
                <div class="form-group" [hidden]="!lecture.id">
                    <label for="id" jhiTranslate="global.field.id">ID</label>
                    <input type="text" class="form-control" id="id" name="id" [(ngModel)]="lecture.id" readonly />
                </div>
                <div class="form-group">
                    <label class="form-control-label" jhiTranslate="artemisApp.lecture.title" for="field_title">Title</label>
                    <input required type="text" class="form-control" name="title" id="field_title" [(ngModel)]="lecture.title" />
                </div>
                <div class="form-group" id="field_description">
                    <label class="form-control-label" jhiTranslate="artemisApp.lecture.description" for="field_description">Description</label>
                    <jhi-markdown-editor
                        class="markdown-editor"
                        [domainCommands]="domainCommandsDescription"
                        [(markdown)]="lecture.description"
                        [editorMode]="EditorMode.LATEX"
                    ></jhi-markdown-editor>
                </div>
                <div class="d-flex">
                    <div class="form-group flex-grow-1">
                        <jhi-date-time-picker
                            labelName="{{ 'artemisApp.lecture.startDate' | artemisTranslate }}"
                            [(ngModel)]="lecture.startDate"
                            (valueChange)="onDatesValuesChanged()"
                            name="startDate"
                            id="start-date"
                        ></jhi-date-time-picker>
                    </div>
                    <div class="form-group flex-grow-1 ms-3">
                        <jhi-date-time-picker
                            labelName="{{ 'artemisApp.lecture.endDate' | artemisTranslate }}"
                            [(ngModel)]="lecture.endDate"
                            (valueChange)="onDatesValuesChanged()"
                            name="endDate"
                            id="end-date"
                        ></jhi-date-time-picker>
                    </div>
                </div>
                <div class="form-group" *ngIf="lecture.course">
                    <label class="form-control-label" jhiTranslate="artemisApp.lecture.course" for="field_course">Course</label>
                    <div class="d-flex">
                        <input id="field_course" disabled type="text" class="form-control" name="course" [(ngModel)]="lecture.course.title" />
                    </div>
                </div>
            </div>
            <div>
                <button type="button" id="cancel-save" class="btn btn-secondary" (click)="previousState()">
                    <fa-icon [icon]="faBan"></fa-icon>&nbsp;<span jhiTranslate="entity.action.cancel">Cancel</span>
                </button>
                <button type="submit" id="save-entity" [disabled]="editForm.form.invalid || isSaving" class="btn btn-primary">
                    <fa-icon [icon]="faSave"></fa-icon>&nbsp;<span jhiTranslate="entity.action.save">Save</span>
                </button>
            </div>
        </form>
    </div>
</div><|MERGE_RESOLUTION|>--- conflicted
+++ resolved
@@ -1,11 +1,5 @@
 <div class="row justify-content-center">
     <div class="col-md-8">
-<<<<<<< HEAD
-        <form name="editForm" role="form" (ngSubmit)="save()" #editForm="ngForm">
-            <div class="d-flex align-items-center">
-                <h2 id="jhi-lecture-heading" jhiTranslate="artemisApp.lecture.home.createOrEditLabel">Create or edit a Lecture</h2>
-                <jhi-documentation-button [type]="documentationType"></jhi-documentation-button>
-=======
         <jhi-lecture-update-wizard
             *ngIf="isShowingWizardMode"
             [toggleModeFunction]="toggleModeFunction"
@@ -19,7 +13,10 @@
         <form name="editForm" role="form" (ngSubmit)="save()" #editForm="ngForm" *ngIf="!isShowingWizardMode">
             <div class="d-flex">
                 <div class="flex-grow-1">
-                    <h2 id="jhi-lecture-heading" jhiTranslate="artemisApp.lecture.home.createOrEditLabel">Create or edit a Lecture</h2>
+                    <div class="d-flex align-items-center">
+                        <h2 id="jhi-lecture-heading" jhiTranslate="artemisApp.lecture.home.createOrEditLabel">Create or edit a Lecture</h2>
+                        <jhi-documentation-button [type]="documentationType"></jhi-documentation-button>
+                    </div>
                 </div>
                 <div class="flex-grow-1 ms-3">
                     <div class="guided-mode-button">
@@ -28,7 +25,6 @@
                         </button>
                     </div>
                 </div>
->>>>>>> b27d53d4
             </div>
             <div>
                 <div class="form-group" [hidden]="!lecture.id">
