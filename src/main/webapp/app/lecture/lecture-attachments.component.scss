.edit-overlay {
    position: absolute;
    display: inline-flex;
    left: 0;
    right: 0;
    justify-content: center;
    z-index: 9;
    font-size: 18px;
    box-shadow: none;
}

.edit-overlay-container {
    background-color: var(--lecture-attachment-edit-overlay-color);
}

.edit-overlay-container > td {
    opacity: 10%;
}

.edit-overlay-container > td > a {
    pointer-events: none;
    cursor: default;
}

<<<<<<< HEAD
.file-input-margin {
=======
.invalid-file-input-margin {
>>>>>>> a82ca47f
    padding-left: 0.5em;
}<|MERGE_RESOLUTION|>--- conflicted
+++ resolved
@@ -22,10 +22,6 @@
     cursor: default;
 }
 
-<<<<<<< HEAD
-.file-input-margin {
-=======
 .invalid-file-input-margin {
->>>>>>> a82ca47f
     padding-left: 0.5em;
 }