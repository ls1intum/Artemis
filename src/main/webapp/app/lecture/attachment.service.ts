import { Injectable } from '@angular/core';
import { HttpClient, HttpResponse } from '@angular/common/http';
import { Observable } from 'rxjs';
import { map } from 'rxjs/operators';
import { createRequestOption } from 'app/shared/util/request.util';
import { Attachment } from 'app/entities/attachment.model';
import { convertDateFromClient, convertDateFromServer } from 'app/utils/date.utils';
import { objectToJsonBlob } from 'app/utils/blob-util';
<<<<<<< HEAD
import _ from 'lodash';
=======
import { cloneDeep } from 'lodash-es';
>>>>>>> a7a8566c

type EntityResponseType = HttpResponse<Attachment>;
type EntityArrayResponseType = HttpResponse<Attachment[]>;

@Injectable({ providedIn: 'root' })
export class AttachmentService {
    public resourceUrl = 'api/attachments';

    constructor(protected http: HttpClient) {}

    /**
     * Create a new attachment
     * @param attachment the attachment object to create
     * @param file the file to save as an attachment
     */
    create(attachment: Attachment, file: File): Observable<EntityResponseType> {
        const copy = this.convertAttachmentDatesFromClient(attachment);
        // avoid potential issues when sending the attachment to the server
        if (copy.attachmentUnit) {
            copy.attachmentUnit.lecture = undefined;
            copy.attachmentUnit.competencyLinks = undefined;
        }
        if (copy.lecture) {
            copy.lecture.lectureUnits = undefined;
            copy.lecture.course = undefined;
            copy.lecture.posts = undefined;
        }

        return this.http
            .post<Attachment>(this.resourceUrl, this.createFormData(copy, file), { observe: 'response' })
            .pipe(map((res: EntityResponseType) => this.convertAttachmentResponseDatesFromServer(res)));
    }

    /**
     * Update an existing attachment
     * @param attachmentId the id of the attachment to update
     * @param attachment the attachment object holding the updated values
     * @param file the file to save as an attachment if it was changed (optional)
     * @param req optional request parameters
     */
    update(attachmentId: number, attachment: Attachment, file?: File, req?: any): Observable<EntityResponseType> {
        const options = createRequestOption(req);
        const copy = this.convertAttachmentDatesFromClient(attachment);

        return this.http
            .put<Attachment>(this.resourceUrl + '/' + attachmentId, this.createFormData(copy, file), { params: options, observe: 'response' })
            .pipe(map((res: EntityResponseType) => this.convertAttachmentResponseDatesFromServer(res)));
    }

    /**
     * Return the attachment with the given id
     *
     * @param attachmentId the id of the attachment to find
     */
    find(attachmentId: number): Observable<EntityResponseType> {
        return this.http
            .get<Attachment>(`${this.resourceUrl}/${attachmentId}`, { observe: 'response' })
            .pipe(map((res: EntityResponseType) => this.convertAttachmentResponseDatesFromServer(res)));
    }

    /**
     * Search for attachments
     * @param req optional request parameters
     */
    query(req?: any): Observable<EntityArrayResponseType> {
        const options = createRequestOption(req);
        return this.http
            .get<Attachment[]>(this.resourceUrl, { params: options, observe: 'response' })
            .pipe(map((res: EntityArrayResponseType) => this.convertAttachmentArrayResponseDatesFromServer(res)));
    }

    /**
     * Return all attachments for the given lecture
     * @param lectureId the id of the lecture to find attachments for
     */
    findAllByLectureId(lectureId: number): Observable<EntityArrayResponseType> {
        return this.http
            .get<Attachment[]>(`api/lectures/${lectureId}/attachments`, { observe: 'response' })
            .pipe(map((res: EntityArrayResponseType) => this.convertAttachmentArrayResponseDatesFromServer(res)));
    }

    /**
     * Delete the attachment with the given id
     * @param attachmentId the id of the attachment to delete
     */
    delete(attachmentId: number): Observable<HttpResponse<void>> {
        return this.http.delete<any>(`${this.resourceUrl}/${attachmentId}`, { observe: 'response' });
    }

    convertAttachmentDatesFromClient(attachment: Attachment): Attachment {
<<<<<<< HEAD
        return Object.assign({}, _.cloneDeep(attachment), {
=======
        // Deep clone is applied to preserve all nested properties of the attachment
        return Object.assign({}, cloneDeep(attachment), {
>>>>>>> a7a8566c
            releaseDate: convertDateFromClient(attachment.releaseDate),
            uploadDate: convertDateFromClient(attachment.uploadDate),
        });
    }

    convertAttachmentDatesFromServer(attachment?: Attachment) {
        if (attachment) {
            attachment.releaseDate = convertDateFromServer(attachment.releaseDate);
            attachment.uploadDate = convertDateFromServer(attachment.uploadDate);
        }
        return attachment;
    }

    private convertAttachmentResponseDatesFromServer(res: EntityResponseType): EntityResponseType {
        if (res.body) {
            this.convertAttachmentDatesFromServer(res.body);
        }
        return res;
    }

    private convertAttachmentArrayResponseDatesFromServer(res: EntityArrayResponseType): EntityArrayResponseType {
        if (res.body) {
            res.body.forEach((attachment: Attachment) => {
                this.convertAttachmentDatesFromServer(attachment);
            });
        }
        return res;
    }

    private createFormData(attachment: Attachment, file?: File) {
        const formData = new FormData();
        formData.append('attachment', objectToJsonBlob(attachment));
        if (file) {
            formData.append('file', file);
        }
        return formData;
    }

    /**
     * Retrieve the file associated with a given attachment ID as a Blob object
     *
     * @param courseId The ID of the course that the attachment belongs to
     * @param attachmentId The ID of the attachment to retrieve
     * @returns An Observable that emits the Blob object of the file when the HTTP request completes successfully
     */
    getAttachmentFile(courseId: number, attachmentId: number): Observable<Blob> {
        return this.http.get(`api/files/courses/${courseId}/attachments/${attachmentId}`, { responseType: 'blob' });
    }
}<|MERGE_RESOLUTION|>--- conflicted
+++ resolved
@@ -6,11 +6,7 @@
 import { Attachment } from 'app/entities/attachment.model';
 import { convertDateFromClient, convertDateFromServer } from 'app/utils/date.utils';
 import { objectToJsonBlob } from 'app/utils/blob-util';
-<<<<<<< HEAD
-import _ from 'lodash';
-=======
 import { cloneDeep } from 'lodash-es';
->>>>>>> a7a8566c
 
 type EntityResponseType = HttpResponse<Attachment>;
 type EntityArrayResponseType = HttpResponse<Attachment[]>;
@@ -101,12 +97,8 @@
     }
 
     convertAttachmentDatesFromClient(attachment: Attachment): Attachment {
-<<<<<<< HEAD
-        return Object.assign({}, _.cloneDeep(attachment), {
-=======
         // Deep clone is applied to preserve all nested properties of the attachment
         return Object.assign({}, cloneDeep(attachment), {
->>>>>>> a7a8566c
             releaseDate: convertDateFromClient(attachment.releaseDate),
             uploadDate: convertDateFromClient(attachment.uploadDate),
         });
