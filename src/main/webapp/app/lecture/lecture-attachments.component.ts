--- conflicted
+++ resolved
@@ -1,8 +1,4 @@
-<<<<<<< HEAD
-import { Component, ElementRef, OnDestroy, ViewChild, effect, input, signal } from '@angular/core';
-=======
 import { Component, ElementRef, OnDestroy, ViewChild, effect, inject, input, signal } from '@angular/core';
->>>>>>> 4dde77fd
 import { ActivatedRoute } from '@angular/router';
 import { HttpErrorResponse, HttpResponse } from '@angular/common/http';
 import { Lecture } from 'app/entities/lecture.model';
@@ -40,10 +36,7 @@
     @ViewChild('fileInput', { static: false }) fileInput: ElementRef;
     lectureId = input<number>();
     showHeader = input<boolean>(true);
-<<<<<<< HEAD
     redirectToLecturePage = input<boolean>(true);
-=======
->>>>>>> 4dde77fd
 
     lecture = signal<Lecture>(new Lecture());
     attachments: Attachment[] = [];
@@ -59,18 +52,6 @@
     private dialogErrorSource = new Subject<string>();
     dialogError$ = this.dialogErrorSource.asObservable();
 
-<<<<<<< HEAD
-    constructor(
-        protected activatedRoute: ActivatedRoute,
-        private attachmentService: AttachmentService,
-        private lectureService: LectureService,
-        private fileService: FileService,
-    ) {
-        effect(
-            () => {
-                this.notificationText = undefined;
-                this.activatedRoute.parent!.data.subscribe(({ lecture }) => {
-=======
     private routeDataSubscription?: Subscription;
 
     constructor() {
@@ -79,7 +60,6 @@
                 this.notificationText = undefined;
                 this.routeDataSubscription?.unsubscribe(); // in case the subscription was already defined
                 this.routeDataSubscription = this.activatedRoute.parent!.data.subscribe(({ lecture }) => {
->>>>>>> 4dde77fd
                     if (this.lectureId()) {
                         this.lectureService.findWithDetails(this.lectureId()!).subscribe((lectureResponse: HttpResponse<Lecture>) => {
                             this.lecture.set(lectureResponse.body!);
@@ -96,21 +76,12 @@
     }
 
     loadAttachments(): void {
-<<<<<<< HEAD
-        if (this.lecture()?.id !== undefined) {
-            this.attachmentService.findAllByLectureId(this.lecture().id!).subscribe((attachmentsResponse: HttpResponse<Attachment[]>) => {
-                this.attachments = attachmentsResponse.body!;
-                this.attachments.forEach((attachment) => {
-                    this.viewButtonAvailable[attachment.id!] = this.isViewButtonAvailable(attachment.link!);
-                });
-=======
         this.attachmentService.findAllByLectureId(this.lecture().id!).subscribe((attachmentsResponse: HttpResponse<Attachment[]>) => {
             this.attachments = attachmentsResponse.body!;
             this.attachments.forEach((attachment) => {
                 this.viewButtonAvailable[attachment.id!] = this.isViewButtonAvailable(attachment.link!);
->>>>>>> 4dde77fd
-            });
-        }
+            });
+        });
     }
 
     ngOnDestroy(): void {
