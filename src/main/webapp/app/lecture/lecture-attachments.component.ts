--- conflicted
+++ resolved
@@ -25,12 +25,9 @@
     protected readonly faQuestionCircle = faQuestionCircle;
     protected readonly faEye = faEye;
 
-<<<<<<< HEAD
-=======
     protected readonly allowedFileExtensions = ALLOWED_FILE_EXTENSIONS_HUMAN_READABLE;
     protected readonly acceptedFileExtensionsFileBrowser = ACCEPTED_FILE_EXTENSIONS_FILE_BROWSER;
 
->>>>>>> c9ca46bd
     @ViewChild('fileInput', { static: false }) fileInput: ElementRef;
     @Input() lectureId: number | undefined;
     @Input() showHeader = true;
