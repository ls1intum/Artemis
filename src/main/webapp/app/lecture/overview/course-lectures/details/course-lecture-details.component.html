@if (isLoading) {
    <div class="d-flex justify-content-center">
        <div class="spinner-border" role="status">
            <span class="sr-only" jhiTranslate="loading"></span>
        </div>
    </div>
}
@if (lecture) {
    <div>
        <div class="px-3 scrollable-content" [ngClass]="{ 'content-height-dev': !isProduction || isTestServer }">
            <!-- HEADER INFORMATION START -->
            <div class="mt-2 me-1 course-info-bar">
                <div class="row">
                    <div class="col general-info">
                        <h3>
                            <span>{{ lecture!.title }}</span>
                        </h3>
                        <h4>
                            @if (lecture?.startDate && lecture?.endDate) {
                                <span class="me-2">
                                    {{ 'artemisApp.courseOverview.lectureDetails.date' | artemisTranslate }} {{ lecture!.startDate | artemisDate }} -
                                    {{ lecture!.endDate | artemisDate: (endsSameDay ? 'time' : 'long') }}
                                </span>
                            }
                        </h4>
                    </div>
                    @if (lecture?.course?.isAtLeastEditor) {
                        <div class="col-auto d-flex align-items-center">
                            <button
                                id="manageLectureButton"
                                class="btn btn-secondary"
                                (click)="redirectToLectureManagement()"
                                jhiTranslate="artemisApp.courseOverview.manage"
                            ></button>
                        </div>
                    }
                </div>
            </div>
            <!-- HEADER INFORMATION END -->
            <!-- LECTURE START -->
            <div class="row mt-2">
                <div class="col pe-0 pb-3 flex-grow-1">
                    @if (lecture.description) {
                        <div class="row mb-2 mt-2 align-items-baseline">
                            <div class="col-auto">
                                <h3 jhiTranslate="artemisApp.courseOverview.lectureDetails.description"></h3>
                            </div>
                        </div>
                        <div class="row mb-2 markdown-preview">
                            <div class="col-12 col-md-12 markdown-preview" [innerHTML]="lecture.description | htmlForMarkdown"></div>
                        </div>
                    }
                    <!-- LECTURE UNITS START-->
                    @if (lecture.lectureUnits) {
                        <div class="row mb-2 mt-2 align-items-baseline">
                            <div class="col-auto">
                                <h3 jhiTranslate="artemisApp.courseOverview.lectureDetails.lectureUnits"></h3>
                            </div>
                            @if (hasPdfLectureUnit) {
                                <button
                                    id="downloadButton"
                                    class="col-auto btn btn-primary btn-sm rounded-pill"
                                    (click)="downloadMergedFiles()"
                                    jhiTranslate="artemisApp.courseOverview.lectureDetails.downloadMergedPdf"
                                ></button>
                            }
                        </div>
                    }
                    @for (lectureUnit of lectureUnits; track lectureUnit) {
                        <div class="row m-0 mt-3 d-flex flex-nowrap">
                            <div class="col-lg-11 p-0 col-10">
                                @switch (lectureUnit.type) {
                                    @case (LectureUnitType.EXERCISE) {
                                        <jhi-exercise-unit [exerciseUnit]="lectureUnit" [course]="lecture!.course!" />
                                    }
<<<<<<< HEAD
                                    @case (LectureUnitType.ATTACHMENT_VIDEO) {
                                        <jhi-attachment-video-unit [lectureUnit]="lectureUnit" (onCompletion)="completeLectureUnit($event)" />
=======
                                    @case (LectureUnitType.ATTACHMENT) {
                                        <jhi-attachment-unit [courseId]="courseId!" [lectureUnit]="lectureUnit" (onCompletion)="completeLectureUnit($event)" />
                                    }
                                    @case (LectureUnitType.VIDEO) {
                                        <jhi-video-unit [courseId]="courseId!" [lectureUnit]="lectureUnit" (onCompletion)="completeLectureUnit($event)" />
>>>>>>> 66c08d5d
                                    }
                                    @case (LectureUnitType.TEXT) {
                                        <jhi-text-unit [courseId]="courseId!" [lectureUnit]="lectureUnit" (onCompletion)="completeLectureUnit($event)" />
                                    }
                                    @case (LectureUnitType.ONLINE) {
                                        <jhi-online-unit [courseId]="courseId!" [lectureUnit]="lectureUnit" (onCompletion)="completeLectureUnit($event)" />
                                    }
                                }
                            </div>
                            <div class="col-lg-1 col-2 my-auto mx-auto width-fit-content">
                                <jhi-competencies-popover
                                    [hidden]="!lectureUnit.competencyLinks?.length"
                                    [courseId]="lecture!.course!.id!"
                                    [competencyLinks]="lectureUnit.competencyLinks || []"
                                    [navigateTo]="'courseCompetencies'"
                                />
                            </div>
                        </div>
                    }
                    <!-- LECTURE UNITS END-->
                    @if (lecture.attachments) {
                        <div class="row mb-2 mt-2 align-items-baseline">
                            <div class="col-auto">
                                <h3 jhiTranslate="artemisApp.courseOverview.lectureDetails.attachments"></h3>
                            </div>
                        </div>
                    }
                    @if (lecture.attachments) {
                        <div class="mb-2">
                            <ul>
                                @for (attachment of lecture.attachments; track attachment) {
                                    <li class="mb-3">
                                        <h5 class="mb-1">
                                            @if (!isDownloadingLink) {
                                                <a class="text-primary" (click)="downloadAttachment(attachment.linkUrl, attachment.name)">
                                                    {{ attachment.name }}
                                                </a>
                                            }
                                            @if (isDownloadingLink === attachment.linkUrl) {
                                                <a class="text-primary">
                                                    <fa-icon [icon]="faSpinner" animation="spin" />
                                                    {{ 'artemisApp.courseOverview.lectureDetails.isDownloading' | artemisTranslate }}
                                                </a>
                                            }
                                            <span class="ms-1 badge bg-info">
                                                {{ attachmentExtension(attachment) | uppercase }}
                                            </span>
                                            @if (attachmentNotReleased(attachment)) {
                                                <span class="ms-1 badge bg-warning" jhiTranslate="artemisApp.courseOverview.lectureDetails.notReleased"></span>
                                            }
                                        </h5>
                                        <h6 class="text-secondary mb-0 lecture-attachment-details">
                                            ({{ 'artemisApp.courseOverview.lectureDetails.version' | artemisTranslate }}: {{ attachment.version }} -
                                            {{ 'artemisApp.courseOverview.lectureDetails.date' | artemisTranslate }}: {{ attachment.uploadDate | artemisDate }})
                                        </h6>
                                    </li>
                                }
                            </ul>
                        </div>
                    }
                </div>
                <!-- LECTURE END -->
                <div class="col d-flex flex-grow-1 justify-end" style="max-width: min-content">
                    @if (lecture && (isCommunicationEnabled(lecture.course) || isMessagingEnabled(lecture.course))) {
                        <jhi-discussion-section [lecture]="lecture" />
                    }
                </div>
            </div>
        </div>
        @if (irisSettings?.irisLectureChatSettings?.enabled) {
            <jhi-exercise-chatbot-button [mode]="ChatServiceMode.LECTURE" />
        }
    </div>
}<|MERGE_RESOLUTION|>--- conflicted
+++ resolved
@@ -73,16 +73,8 @@
                                     @case (LectureUnitType.EXERCISE) {
                                         <jhi-exercise-unit [exerciseUnit]="lectureUnit" [course]="lecture!.course!" />
                                     }
-<<<<<<< HEAD
                                     @case (LectureUnitType.ATTACHMENT_VIDEO) {
-                                        <jhi-attachment-video-unit [lectureUnit]="lectureUnit" (onCompletion)="completeLectureUnit($event)" />
-=======
-                                    @case (LectureUnitType.ATTACHMENT) {
-                                        <jhi-attachment-unit [courseId]="courseId!" [lectureUnit]="lectureUnit" (onCompletion)="completeLectureUnit($event)" />
-                                    }
-                                    @case (LectureUnitType.VIDEO) {
-                                        <jhi-video-unit [courseId]="courseId!" [lectureUnit]="lectureUnit" (onCompletion)="completeLectureUnit($event)" />
->>>>>>> 66c08d5d
+                                        <jhi-attachment-video-unit [courseId]="courseId!" [lectureUnit]="lectureUnit" (onCompletion)="completeLectureUnit($event)" />
                                     }
                                     @case (LectureUnitType.TEXT) {
                                         <jhi-text-unit [courseId]="courseId!" [lectureUnit]="lectureUnit" (onCompletion)="completeLectureUnit($event)" />
