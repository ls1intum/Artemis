@if (isLoading) {
    <div class="d-flex justify-content-center">
        <div class="spinner-border" role="status">
            <span class="visually-hidden" jhiTranslate="loading"></span>
        </div>
    </div>
}
@if (lecture) {
    <div>
        <div class="px-3 pb-3 pt-2 scrollable-content">
            <!-- HEADER INFORMATION START -->
            <div class="d-flex align-items-center justify-content-between">
                <h5 class="my-2">
                    <fa-icon class="me-2" [icon]="faChalkboardTeacher" />
                    {{ lecture.title }}
                </h5>
                @if (lecture?.course?.isAtLeastEditor) {
                    <div class="col-auto d-flex align-items-center">
                        <button id="manageLectureButton" class="btn btn-secondary" (click)="redirectToLectureManagement()" jhiTranslate="artemisApp.courseOverview.manage"></button>
                    </div>
                }
            </div>

            <hr class="mt-2 mb-3" />
            <!-- HEADER INFORMATION END -->
            <!-- LECTURE START -->
            <div class="row">
                <div class="col pe-0 pb-3 flex-grow-1">
                    <div class="d-flex flex-row gap-2 mb-3">
                        @for (informationBoxData of informationBoxData; track informationBoxData) {
                            <jhi-information-box [informationBoxData]="informationBoxData">
                                <ng-container contentComponent>
                                    @if (informationBoxData.content.type === 'dateTime') {
                                        <span contentComponent>{{ informationBoxData.content.value | artemisDate }}</span>
                                    }
                                </ng-container>
                            </jhi-information-box>
                        }
                    </div>
                    @if (lecture.description) {
                        <div class="row mb-2 mt-2 align-items-baseline">
                            <div class="col-auto">
                                <h3 jhiTranslate="artemisApp.courseOverview.lectureDetails.description"></h3>
                            </div>
                        </div>
                        <div class="row mb-2 markdown-preview">
                            <div class="col-12 col-md-12 markdown-preview" [innerHTML]="lecture.description | htmlForMarkdown"></div>
                        </div>
                    }
                    <!-- LECTURE UNITS START-->
                    @if (lecture.lectureUnits) {
                        <div class="row mb-2 mt-2 align-items-baseline">
                            <div class="col-auto">
                                <h3 jhiTranslate="artemisApp.courseOverview.lectureDetails.lectureUnits"></h3>
                            </div>
                            @if (hasPdfLectureUnit) {
                                <button
                                    id="downloadButton"
                                    class="col-auto btn btn-primary btn-sm rounded-pill"
                                    (click)="downloadMergedFiles()"
                                    jhiTranslate="artemisApp.courseOverview.lectureDetails.downloadMergedPdf"
                                ></button>
                            }
                        </div>
                    }
                    @for (lectureUnit of lectureUnits; track lectureUnit) {
                        <div class="row m-0 mt-3 d-flex flex-nowrap">
                            <div class="col-lg-11 p-0 col-10">
                                @switch (lectureUnit.type) {
                                    @case (LectureUnitType.EXERCISE) {
                                        <jhi-exercise-unit [exerciseUnit]="lectureUnit" [course]="lecture!.course!" />
                                    }
                                    @case (LectureUnitType.ATTACHMENT_VIDEO) {
                                        <jhi-attachment-video-unit [courseId]="courseId!" [lectureUnit]="lectureUnit" (onCompletion)="completeLectureUnit($event)" />
                                    }
                                    @case (LectureUnitType.TEXT) {
                                        <jhi-text-unit [courseId]="courseId!" [lectureUnit]="lectureUnit" (onCompletion)="completeLectureUnit($event)" />
                                    }
                                    @case (LectureUnitType.ONLINE) {
                                        <jhi-online-unit [courseId]="courseId!" [lectureUnit]="lectureUnit" (onCompletion)="completeLectureUnit($event)" />
                                    }
                                }
                            </div>
                            <div class="col-lg-1 col-2 my-auto mx-auto width-fit-content">
                                <jhi-competencies-popover
                                    [hidden]="!lectureUnit.competencyLinks?.length"
                                    [courseId]="lecture!.course!.id!"
                                    [competencyLinks]="lectureUnit.competencyLinks || []"
                                    [navigateTo]="'courseCompetencies'"
                                />
                            </div>
                        </div>
                    }
                    <!-- LECTURE UNITS END-->
                    @if (lecture.attachments) {
                        <div class="row mb-2 mt-2 align-items-baseline">
                            <div class="col-auto">
                                <h3 jhiTranslate="artemisApp.courseOverview.lectureDetails.attachments"></h3>
                            </div>
                        </div>
                    }
                    @if (lecture.attachments) {
                        <div class="mb-2">
                            <ul>
                                @for (attachment of lecture.attachments; track attachment) {
                                    <li class="mb-3">
                                        <h5 class="mb-1">
                                            @if (!isDownloadingLink) {
                                                <a class="text-primary" (click)="downloadAttachment(attachment.linkUrl, attachment.name)">
                                                    {{ attachment.name }}
                                                </a>
                                            }
                                            @if (isDownloadingLink === attachment.linkUrl) {
                                                <a class="text-primary">
                                                    <fa-icon [icon]="faSpinner" animation="spin" />
                                                    {{ 'artemisApp.courseOverview.lectureDetails.isDownloading' | artemisTranslate }}
                                                </a>
                                            }
                                            <span class="ms-1 badge bg-info">
                                                {{ attachmentExtension(attachment) | uppercase }}
                                            </span>
                                            @if (attachmentNotReleased(attachment)) {
                                                <span class="ms-1 badge bg-warning" jhiTranslate="artemisApp.courseOverview.lectureDetails.notReleased"></span>
                                            }
                                        </h5>
                                        <h6 class="text-secondary mb-0 lecture-attachment-details">
                                            ({{ 'artemisApp.courseOverview.lectureDetails.version' | artemisTranslate }}: {{ attachment.version }} -
                                            {{ 'artemisApp.courseOverview.lectureDetails.date' | artemisTranslate }}: {{ attachment.uploadDate | artemisDate }})
                                        </h6>
                                    </li>
                                }
                            </ul>
                        </div>
                    }
                </div>
                <!-- LECTURE END -->
                <div class="col d-flex flex-grow-1 justify-end" style="max-width: min-content">
                    @if (lecture && !lecture.isTutorialLecture && (isCommunicationEnabled(lecture.course) || isMessagingEnabled(lecture.course))) {
                        <jhi-discussion-section [lecture]="lecture" />
                    }
                </div>
            </div>
        </div>
<<<<<<< HEAD
        @if (irisSettings?.settings?.enabled) {
=======
        @if (irisSettings?.irisLectureChatSettings?.enabled && !lecture.isTutorialLecture) {
>>>>>>> 13727413
            <jhi-exercise-chatbot-button [mode]="ChatServiceMode.LECTURE" />
        }
    </div>
}<|MERGE_RESOLUTION|>--- conflicted
+++ resolved
@@ -141,11 +141,7 @@
                 </div>
             </div>
         </div>
-<<<<<<< HEAD
-        @if (irisSettings?.settings?.enabled) {
-=======
-        @if (irisSettings?.irisLectureChatSettings?.enabled && !lecture.isTutorialLecture) {
->>>>>>> 13727413
+        @if (irisSettings?.settings?.enabled && !lecture.isTutorialLecture) {
             <jhi-exercise-chatbot-button [mode]="ChatServiceMode.LECTURE" />
         }
     </div>
