--- conflicted
+++ resolved
@@ -57,17 +57,12 @@
     private readonly lectureTranscriptionService = inject(LectureTranscriptionService);
     private readonly accountService = inject(AccountService);
 
-<<<<<<< HEAD
-    transcriptionStatus?: TranscriptionStatusDTO;
-    isLoadingTranscriptionStatus = false;
-=======
     readonly transcriptSegments = signal<TranscriptSegment[]>([]);
     readonly playlistUrl = signal<string | undefined>(undefined);
     readonly isLoading = signal<boolean>(false);
     readonly hasTranscript = computed(() => this.transcriptSegments().length > 0);
     transcriptionStatus = signal<TranscriptionStatus | undefined>(undefined);
     isLoadingTranscriptionStatus = signal(false);
->>>>>>> ed2bf95a
 
     // TODO: This must use a server configuration to make it compatible with deployments other than TUM
     private readonly videoUrlAllowList = [RegExp('^https://(?:live\\.rbg\\.tum\\.de|tum\\.live)/w/\\w+/\\d+(/(CAM|COMB|PRES))?\\?video_only=1')];
@@ -168,15 +163,6 @@
         }
     }
 
-<<<<<<< HEAD
-    shouldShowTranscriptionStatus(): boolean {
-        const status = this.transcriptionStatus?.status;
-        return (
-            !this.isLoadingTranscriptionStatus &&
-            !!status &&
-            (status === TranscriptionStatus.PENDING || status === TranscriptionStatus.PROCESSING || status === TranscriptionStatus.FAILED)
-        );
-=======
     private fetchTranscript(): void {
         const id = this.lectureUnit().id!;
 
@@ -201,7 +187,6 @@
                     this.transcriptSegments.set([]);
                 },
             });
->>>>>>> ed2bf95a
     }
 
     /**
