<<<<<<< HEAD
import { Component, OnInit, computed, inject, signal } from '@angular/core';
=======
import { Component, DestroyRef, computed, inject, signal } from '@angular/core';
import { takeUntilDestroyed } from '@angular/core/rxjs-interop';
>>>>>>> 28f10a2c
import { LectureUnitDirective } from 'app/lecture/overview/course-lectures/lecture-unit/lecture-unit.directive';
import { AttachmentVideoUnit, TranscriptionStatus } from 'app/lecture/shared/entities/lecture-unit/attachmentVideoUnit.model';
import { LectureUnitComponent } from 'app/lecture/overview/course-lectures/lecture-unit/lecture-unit.component';
import urlParser from 'js-video-url-parser';
import { IconDefinition } from '@fortawesome/fontawesome-svg-core';
<<<<<<< HEAD
import { firstValueFrom } from 'rxjs';
=======
import { VideoPlayerComponent } from 'app/lecture/shared/video-player/video-player.component';
import { LectureTranscriptionService } from 'app/lecture/manage/services/lecture-transcription.service';
import { AttachmentVideoUnitService } from 'app/lecture/manage/lecture-units/services/attachment-video-unit.service';
>>>>>>> 28f10a2c
import {
    faDownload,
    faExclamationTriangle,
    faFile,
    faFileArchive,
    faFileCode,
    faFileCsv,
    faFileExcel,
    faFileImage,
    faFileLines,
    faFilePdf,
    faFilePen,
    faFilePowerpoint,
    faFileVideo,
    faFileWord,
    faSpinner,
} from '@fortawesome/free-solid-svg-icons';
import { ArtemisDatePipe } from 'app/shared/pipes/artemis-date.pipe';
import { TranslateDirective } from 'app/shared/language/translate.directive';
import { addPublicFilePrefix } from 'app/app.constants';
import { SafeResourceUrlPipe } from 'app/shared/pipes/safe-resource-url.pipe';
import { FileService } from 'app/shared/service/file.service';
import { ScienceService } from 'app/shared/science/science.service';
import { ScienceEventType } from 'app/shared/science/science.model';
<<<<<<< HEAD
import { LectureTranscriptionService } from 'app/lecture/manage/services/lecture-transcription.service';
import { AccountService } from 'app/core/auth/account.service';
import { FaIconComponent } from '@fortawesome/angular-fontawesome';

@Component({
    selector: 'jhi-attachment-video-unit',
    imports: [LectureUnitComponent, ArtemisDatePipe, TranslateDirective, SafeResourceUrlPipe, FaIconComponent],
=======
import { TranscriptSegment } from 'app/lecture/shared/models/transcript-segment.model';
import { map } from 'rxjs/operators';

@Component({
    selector: 'jhi-attachment-video-unit',
    imports: [LectureUnitComponent, ArtemisDatePipe, TranslateDirective, SafeResourceUrlPipe, VideoPlayerComponent],
>>>>>>> 28f10a2c
    templateUrl: './attachment-video-unit.component.html',
    styleUrl: './attachment-video-unit.component.scss',
})
export class AttachmentVideoUnitComponent extends LectureUnitDirective<AttachmentVideoUnit> implements OnInit {
    protected readonly faDownload = faDownload;
    protected readonly faSpinner = faSpinner;
    protected readonly faExclamationTriangle = faExclamationTriangle;
    protected readonly TranscriptionStatus = TranscriptionStatus;

    private readonly destroyRef = inject(DestroyRef);
    private readonly fileService = inject(FileService);
    private readonly scienceService = inject(ScienceService);
<<<<<<< HEAD
    private readonly lectureTranscriptionService = inject(LectureTranscriptionService);
    private readonly accountService = inject(AccountService);

    transcriptionStatus = signal<TranscriptionStatus | undefined>(undefined);
    isLoadingTranscriptionStatus = signal(false);
=======
    private readonly attachmentVideoUnitService = inject(AttachmentVideoUnitService);
    private readonly lectureTranscriptionService = inject(LectureTranscriptionService);
>>>>>>> 28f10a2c

    readonly transcriptSegments = signal<TranscriptSegment[]>([]);
    readonly playlistUrl = signal<string | undefined>(undefined);
    readonly isLoading = signal<boolean>(false);
    readonly hasTranscript = computed(() => this.transcriptSegments().length > 0);

    // TODO: This must use a server configuration to make it compatible with deployments other than TUM
    private readonly videoUrlAllowList = [RegExp('^https://(?:live\\.rbg\\.tum\\.de|tum\\.live)/w/\\w+/\\d+(/(CAM|COMB|PRES))?\\?video_only=1$')];

    /**
     * Return the URL of the video source
     */
    readonly videoUrl = computed(() => this.computeVideoUrl());

    /**
     * Computes the video URL based on the video source.
     * Returns undefined if the source is invalid or doesn't match the allow list.
     */
    private computeVideoUrl(): string | undefined {
        const source = this.lectureUnit().videoSource;
        if (!source) {
            return undefined;
        }
        // Check if it matches the allow list (e.g., TUM Live URLs)
        if (this.videoUrlAllowList.some((r) => r.test(source))) {
            return source;
        }
        // Check if urlParser can parse it (e.g., YouTube, Vimeo, etc.)
        if (urlParser) {
            const parsed = urlParser.parse(source);
            if (parsed) {
                return source;
            }
        }
        return undefined;
    }

    override toggleCollapse(isCollapsed: boolean): void {
        super.toggleCollapse(isCollapsed);

        if (!isCollapsed) {
            this.scienceService.logEvent(ScienceEventType.LECTURE__OPEN_UNIT, this.lectureUnit().id);

            // reset stale state
            this.transcriptSegments.set([]);
            this.playlistUrl.set(undefined);
            this.isLoading.set(true);

            const src = this.lectureUnit().videoSource;

            if (!src) {
                this.isLoading.set(false);
                return;
            }

            // Try to resolve a .m3u8 playlist URL through the backend API
            this.attachmentVideoUnitService
                .getPlaylistUrl(src)
                .pipe(takeUntilDestroyed(this.destroyRef))
                .subscribe({
                    next: (resolvedUrl) => {
                        if (resolvedUrl) {
                            this.playlistUrl.set(resolvedUrl);
                            this.fetchTranscript();
                        }
                        this.isLoading.set(false);
                    },
                    error: () => {
                        // Failed to resolve playlist URL, will fall back to iframe
                        this.playlistUrl.set(undefined);
                        this.isLoading.set(false);
                    },
                });
        }
    }

    private fetchTranscript(): void {
        const id = this.lectureUnit().id!;

        this.lectureTranscriptionService
            .getTranscription(id)
            .pipe(
                map((dto) => {
                    if (!dto || !dto.segments) {
                        return [];
                    }
                    // Filter and map to ensure all required fields are present
                    return dto.segments.filter((seg): seg is TranscriptSegment => seg.startTime != null && seg.endTime != null && seg.text != null) as TranscriptSegment[];
                }),
                takeUntilDestroyed(this.destroyRef),
            )
            .subscribe({
                next: (segments) => {
                    this.transcriptSegments.set(segments);
                },
                error: () => {
                    // Failed to fetch transcript, video player will work without it
                    this.transcriptSegments.set([]);
                },
            });
    }

    ngOnInit() {
        // Load transcription status if user is instructor or admin and video source exists
        if ((this.accountService.isAtLeastInstructorInCourse(this.lectureUnit().lecture?.course) || this.accountService.isAdmin()) && this.hasVideo() && this.lectureUnit().id) {
            this.loadTranscriptionStatus();
        }
    }

    async loadTranscriptionStatus() {
        const id = this.lectureUnit().id;
        if (!id) {
            return;
        }

        this.isLoadingTranscriptionStatus.set(true);
        try {
            this.transcriptionStatus.set(await firstValueFrom(this.lectureTranscriptionService.getTranscriptionStatus(id)));
        } catch {
            // Error handling - status remains undefined
        } finally {
            this.isLoadingTranscriptionStatus.set(false);
        }
    }

    readonly shouldShowTranscriptionStatus = computed(() => {
        const isLoading = this.isLoadingTranscriptionStatus();
        const status = this.transcriptionStatus();
        return !isLoading && !!status && (status === TranscriptionStatus.PENDING || status === TranscriptionStatus.PROCESSING || status === TranscriptionStatus.FAILED);
    });

    /**
     * Returns the name of the attachment file (including its file extension)
     */
    getFileName(): string {
        if (this.lectureUnit().attachment?.link) {
            const link = this.lectureUnit().attachment!.link!;
            const filename = link.substring(link.lastIndexOf('/') + 1);
            return this.fileService.replaceAttachmentPrefixAndUnderscores(filename);
        }
        return '';
    }

    /**
     * Downloads the file as the student version if available, otherwise the instructor version
     * If it is not the student view, it always downloads the original version
     */
    handleDownload() {
        this.scienceService.logEvent(ScienceEventType.LECTURE__OPEN_UNIT, this.lectureUnit().id);

        // Determine the link based on the availability of a student version
        const link = addPublicFilePrefix(this.lectureUnit().attachment!.studentVersion || this.fileService.createStudentLink(this.lectureUnit().attachment!.link!));

        if (link) {
            this.fileService.downloadFileByAttachmentName(link, this.lectureUnit().attachment!.name!);
            this.onCompletion.emit({ lectureUnit: this.lectureUnit(), completed: true });
        }
    }

    handleOriginalVersion() {
        this.scienceService.logEvent(ScienceEventType.LECTURE__OPEN_UNIT, this.lectureUnit().id);

        const link = addPublicFilePrefix(this.lectureUnit().attachment!.link!);

        if (link) {
            this.fileService.downloadFileByAttachmentName(link, this.lectureUnit().attachment!.name!);
            this.onCompletion.emit({ lectureUnit: this.lectureUnit(), completed: true });
        }
    }

    hasAttachment(): boolean {
        return !!this.lectureUnit().attachment;
    }

    hasVideo(): boolean {
        return !!this.lectureUnit().videoSource;
    }

    /**
     * Returns the matching icon for the file extension of the attachment
     */
    getAttachmentIcon(): IconDefinition {
        if (this.hasVideo()) {
            return faFileVideo;
        }

        if (this.lectureUnit().attachment?.link) {
            const fileExtension = this.lectureUnit().attachment?.link?.split('.').pop()!.toLocaleLowerCase();
            switch (fileExtension) {
                case 'png':
                case 'jpg':
                case 'jpeg':
                case 'gif':
                case 'svg':
                    return faFileImage;
                case 'pdf':
                    return faFilePdf;
                case 'zip':
                case 'tar':
                    return faFileArchive;
                case 'txt':
                case 'rtf':
                case 'md':
                    return faFileLines;
                case 'htm':
                case 'html':
                case 'json':
                    return faFileCode;
                case 'doc':
                case 'docx':
                case 'pages':
                case 'pages-tef':
                case 'odt':
                    return faFileWord;
                case 'csv':
                    return faFileCsv;
                case 'xls':
                case 'xlsx':
                case 'numbers':
                case 'ods':
                    return faFileExcel;
                case 'ppt':
                case 'pptx':
                case 'key':
                case 'odp':
                    return faFilePowerpoint;
                case 'odg':
                case 'odc':
                case 'odi':
                case 'odf':
                    return faFilePen;
                default:
                    return faFile;
            }
        }
        return faFile;
    }
}<|MERGE_RESOLUTION|>--- conflicted
+++ resolved
@@ -1,21 +1,14 @@
-<<<<<<< HEAD
-import { Component, OnInit, computed, inject, signal } from '@angular/core';
-=======
-import { Component, DestroyRef, computed, inject, signal } from '@angular/core';
+import { Component, DestroyRef, OnInit, computed, inject, signal } from '@angular/core';
 import { takeUntilDestroyed } from '@angular/core/rxjs-interop';
->>>>>>> 28f10a2c
 import { LectureUnitDirective } from 'app/lecture/overview/course-lectures/lecture-unit/lecture-unit.directive';
 import { AttachmentVideoUnit, TranscriptionStatus } from 'app/lecture/shared/entities/lecture-unit/attachmentVideoUnit.model';
 import { LectureUnitComponent } from 'app/lecture/overview/course-lectures/lecture-unit/lecture-unit.component';
 import urlParser from 'js-video-url-parser';
 import { IconDefinition } from '@fortawesome/fontawesome-svg-core';
-<<<<<<< HEAD
 import { firstValueFrom } from 'rxjs';
-=======
 import { VideoPlayerComponent } from 'app/lecture/shared/video-player/video-player.component';
 import { LectureTranscriptionService } from 'app/lecture/manage/services/lecture-transcription.service';
 import { AttachmentVideoUnitService } from 'app/lecture/manage/lecture-units/services/attachment-video-unit.service';
->>>>>>> 28f10a2c
 import {
     faDownload,
     faExclamationTriangle,
@@ -40,22 +33,14 @@
 import { FileService } from 'app/shared/service/file.service';
 import { ScienceService } from 'app/shared/science/science.service';
 import { ScienceEventType } from 'app/shared/science/science.model';
-<<<<<<< HEAD
-import { LectureTranscriptionService } from 'app/lecture/manage/services/lecture-transcription.service';
 import { AccountService } from 'app/core/auth/account.service';
 import { FaIconComponent } from '@fortawesome/angular-fontawesome';
+import { TranscriptSegment } from 'app/lecture/shared/models/transcript-segment.model';
+import { map } from 'rxjs/operators';
 
 @Component({
     selector: 'jhi-attachment-video-unit',
-    imports: [LectureUnitComponent, ArtemisDatePipe, TranslateDirective, SafeResourceUrlPipe, FaIconComponent],
-=======
-import { TranscriptSegment } from 'app/lecture/shared/models/transcript-segment.model';
-import { map } from 'rxjs/operators';
-
-@Component({
-    selector: 'jhi-attachment-video-unit',
-    imports: [LectureUnitComponent, ArtemisDatePipe, TranslateDirective, SafeResourceUrlPipe, VideoPlayerComponent],
->>>>>>> 28f10a2c
+    imports: [LectureUnitComponent, ArtemisDatePipe, TranslateDirective, SafeResourceUrlPipe, FaIconComponent, VideoPlayerComponent],
     templateUrl: './attachment-video-unit.component.html',
     styleUrl: './attachment-video-unit.component.scss',
 })
@@ -68,24 +53,48 @@
     private readonly destroyRef = inject(DestroyRef);
     private readonly fileService = inject(FileService);
     private readonly scienceService = inject(ScienceService);
-<<<<<<< HEAD
+    private readonly attachmentVideoUnitService = inject(AttachmentVideoUnitService);
     private readonly lectureTranscriptionService = inject(LectureTranscriptionService);
     private readonly accountService = inject(AccountService);
-
-    transcriptionStatus = signal<TranscriptionStatus | undefined>(undefined);
-    isLoadingTranscriptionStatus = signal(false);
-=======
-    private readonly attachmentVideoUnitService = inject(AttachmentVideoUnitService);
-    private readonly lectureTranscriptionService = inject(LectureTranscriptionService);
->>>>>>> 28f10a2c
 
     readonly transcriptSegments = signal<TranscriptSegment[]>([]);
     readonly playlistUrl = signal<string | undefined>(undefined);
     readonly isLoading = signal<boolean>(false);
     readonly hasTranscript = computed(() => this.transcriptSegments().length > 0);
+    transcriptionStatus = signal<TranscriptionStatus | undefined>(undefined);
+    isLoadingTranscriptionStatus = signal(false);
 
     // TODO: This must use a server configuration to make it compatible with deployments other than TUM
-    private readonly videoUrlAllowList = [RegExp('^https://(?:live\\.rbg\\.tum\\.de|tum\\.live)/w/\\w+/\\d+(/(CAM|COMB|PRES))?\\?video_only=1$')];
+    private readonly videoUrlAllowList = [RegExp('^https://(?:live\\.rbg\\.tum\\.de|tum\\.live)/w/\\w+/\\d+(/(CAM|COMB|PRES))?\\?video_only=1')];
+
+    ngOnInit() {
+        // Load transcription status if user is instructor or admin and video source exists
+        if ((this.accountService.isAtLeastInstructorInCourse(this.lectureUnit().lecture?.course) || this.accountService.isAdmin()) && this.hasVideo() && this.lectureUnit().id) {
+            this.loadTranscriptionStatus();
+        }
+    }
+
+    async loadTranscriptionStatus() {
+        const id = this.lectureUnit().id;
+        if (!id) {
+            return;
+        }
+
+        this.isLoadingTranscriptionStatus.set(true);
+        try {
+            this.transcriptionStatus.set(await firstValueFrom(this.lectureTranscriptionService.getTranscriptionStatus(id)));
+        } catch {
+            // Error handling - status remains undefined
+        } finally {
+            this.isLoadingTranscriptionStatus.set(false);
+        }
+    }
+
+    readonly shouldShowTranscriptionStatus = computed(() => {
+        const isLoading = this.isLoadingTranscriptionStatus();
+        const status = this.transcriptionStatus();
+        return !isLoading && !!status && (status === TranscriptionStatus.PENDING || status === TranscriptionStatus.PROCESSING || status === TranscriptionStatus.FAILED);
+    });
 
     /**
      * Return the URL of the video source
@@ -179,35 +188,6 @@
                 },
             });
     }
-
-    ngOnInit() {
-        // Load transcription status if user is instructor or admin and video source exists
-        if ((this.accountService.isAtLeastInstructorInCourse(this.lectureUnit().lecture?.course) || this.accountService.isAdmin()) && this.hasVideo() && this.lectureUnit().id) {
-            this.loadTranscriptionStatus();
-        }
-    }
-
-    async loadTranscriptionStatus() {
-        const id = this.lectureUnit().id;
-        if (!id) {
-            return;
-        }
-
-        this.isLoadingTranscriptionStatus.set(true);
-        try {
-            this.transcriptionStatus.set(await firstValueFrom(this.lectureTranscriptionService.getTranscriptionStatus(id)));
-        } catch {
-            // Error handling - status remains undefined
-        } finally {
-            this.isLoadingTranscriptionStatus.set(false);
-        }
-    }
-
-    readonly shouldShowTranscriptionStatus = computed(() => {
-        const isLoading = this.isLoadingTranscriptionStatus();
-        const status = this.transcriptionStatus();
-        return !isLoading && !!status && (status === TranscriptionStatus.PENDING || status === TranscriptionStatus.PROCESSING || status === TranscriptionStatus.FAILED);
-    });
 
     /**
      * Returns the name of the attachment file (including its file extension)
