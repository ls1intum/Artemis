import { Component, computed, inject, signal } from '@angular/core';
import { LectureUnitDirective } from 'app/lecture/overview/course-lectures/lecture-unit/lecture-unit.directive';
import { AttachmentVideoUnit } from 'app/lecture/shared/entities/lecture-unit/attachmentVideoUnit.model';
import { LectureUnitComponent } from 'app/lecture/overview/course-lectures/lecture-unit/lecture-unit.component';
import urlParser from 'js-video-url-parser';
import { IconDefinition } from '@fortawesome/fontawesome-svg-core';
import { VideoPlayerComponent } from 'app/lecture/shared/video-player/video-player.component';
import { HttpClient } from '@angular/common/http';
import { HttpParams } from '@angular/common/http';
import {
    faDownload,
    faFile,
    faFileArchive,
    faFileCode,
    faFileCsv,
    faFileExcel,
    faFileImage,
    faFileLines,
    faFilePdf,
    faFilePen,
    faFilePowerpoint,
    faFileVideo,
    faFileWord,
} from '@fortawesome/free-solid-svg-icons';
import { ArtemisDatePipe } from 'app/shared/pipes/artemis-date.pipe';
import { TranslateDirective } from 'app/shared/language/translate.directive';
import { addPublicFilePrefix } from 'app/app.constants';
import { SafeResourceUrlPipe } from 'app/shared/pipes/safe-resource-url.pipe';
import { FileService } from 'app/shared/service/file.service';
import { ScienceService } from 'app/shared/science/science.service';
import { ScienceEventType } from 'app/shared/science/science.model';
import { TranscriptSegment } from 'app/lecture/shared/video-player/video-player.component';
import { firstValueFrom, of } from 'rxjs';
import { catchError } from 'rxjs/operators';

@Component({
    selector: 'jhi-attachment-video-unit',
    imports: [LectureUnitComponent, ArtemisDatePipe, TranslateDirective, SafeResourceUrlPipe, VideoPlayerComponent],
    templateUrl: './attachment-video-unit.component.html',
    styleUrl: './attachment-video-unit.component.scss',
})
export class AttachmentVideoUnitComponent extends LectureUnitDirective<AttachmentVideoUnit> {
    protected readonly faDownload = faDownload;

    private readonly fileService = inject(FileService);
    private readonly scienceService = inject(ScienceService);
    private readonly http = inject(HttpClient);
<<<<<<< HEAD

    readonly transcriptSegments = signal<TranscriptSegment[]>([]);
    readonly playlistUrl = signal<string | undefined>(undefined);
    readonly hasTranscript = computed(() => this.transcriptSegments().length > 0);

    private readonly videoUrlAllowList = [
        RegExp('^https://live\\.rbg\\.tum\\.de/w/\\w+/\\d+(/(CAM|COMB|PRES))?\\?video_only=1$'),
        RegExp('^https?://.+\\.m3u8($|\\?.*)'), // Allow both http and https, and .m3u8 ending
        RegExp('^https?://localhost:8000/api/videos/.+/playlist\\.m3u8'), // Local video storage service URLs
    ];
=======

    readonly transcriptSegments = signal<TranscriptSegment[]>([]);
    readonly playlistUrl = signal<string | undefined>(undefined);
    readonly hasTranscript = computed(() => this.transcriptSegments().length > 0);

    private readonly videoUrlAllowList = [RegExp('^https://live\\.rbg\\.tum\\.de/w/\\w+/\\d+(/(CAM|COMB|PRES))?\\?video_only=1$'), RegExp('^https://.+\\.m3u8($|\\?.*)')];

    /**
     * Return the URL of the video source
     */
    readonly videoUrl = computed(() => {
        const source = this.lectureUnit().videoSource;
        if (!source) return undefined;
        if (this.videoUrlAllowList.some((r) => r.test(source)) || !urlParser || urlParser.parse(source)) {
            return source;
        }
        return undefined;
    });

    override toggleCollapse(isCollapsed: boolean): void {
        super.toggleCollapse(isCollapsed);

        if (!isCollapsed) {
            this.scienceService.logEvent(ScienceEventType.LECTURE__OPEN_UNIT, this.lectureUnit().id);

            // reset stale state
            this.transcriptSegments.set([]);
            this.playlistUrl.set(undefined);

            const src = this.lectureUnit().videoSource;
            if (!src) return;
            // Always try to resolve a TUM Live playlist.
            this.resolveTumLivePlaylist(src).then((url) => {
                if (url) {
                    this.playlistUrl.set(url);
                    this.fetchTranscript();
                }
            });
        }
    }

    private async resolveTumLivePlaylist(pageUrl: string): Promise<string | undefined> {
        const params = new HttpParams().set('url', pageUrl);
        try {
            const res = await firstValueFrom(this.http.get('/api/nebula/video-utils/tum-live-playlist', { params, responseType: 'text' }).pipe(catchError(() => of(null))));
            return (res || undefined) as string | undefined;
        } catch {
            return undefined;
        }
    }

    private fetchTranscript(): void {
        const id = this.lectureUnit().id;
        const url = `/api/lecture/lecture-unit/${id}/transcript`;

        void firstValueFrom(
            this.http.get<{ segments: TranscriptSegment[] }>(url).pipe(
                catchError((err) => {
                    return of({ segments: [] });
                }),
            ),
        ).then((res) => {
            this.transcriptSegments.set(res.segments ?? []);
        });
    }
>>>>>>> d857fb13

    /**
     * Return the URL of the video source
     */
    readonly videoUrl = computed(() => {
        const source = this.lectureUnit().videoSource;
        if (!source) return undefined;
        if (this.videoUrlAllowList.some((r) => r.test(source)) || !urlParser || urlParser.parse(source)) {
            return source;
        }
        return undefined;
    });

    override toggleCollapse(isCollapsed: boolean): void {
        super.toggleCollapse(isCollapsed);

        if (!isCollapsed) {
            this.scienceService.logEvent(ScienceEventType.LECTURE__OPEN_UNIT, this.lectureUnit().id);

            // reset stale state
            this.transcriptSegments.set([]);
            this.playlistUrl.set(undefined);

            const src = this.lectureUnit().videoSource;
            if (!src) return;
            // Check if this is a local video storage service URL (already a playlist URL)
            if (this.isLocalVideoStorageUrl(src)) {
                // For local video storage, the URL is already a playlist URL
                this.playlistUrl.set(src);
                this.fetchTranscript();
            } else {
                // Try to resolve TUM Live playlist for external videos
                this.resolveTumLivePlaylist(src).then((url) => {
                    if (url) {
                        this.playlistUrl.set(url);
                        this.fetchTranscript();
                    }
                });
            }
        }
    }

    private async resolveTumLivePlaylist(pageUrl: string): Promise<string | undefined> {
        const params = new HttpParams().set('url', pageUrl);
        try {
            const res = await firstValueFrom(this.http.get('/api/lecture/video-utils/tum-live-playlist', { params, responseType: 'text' }).pipe(catchError(() => of(null))));
            return (res || undefined) as string | undefined;
        } catch {
            return undefined;
        }
    }

    private fetchTranscript(): void {
        const id = this.lectureUnit().id;
        const url = `/api/lecture/lecture-unit/${id}/transcript`;

        void firstValueFrom(
            this.http.get<{ segments: TranscriptSegment[] }>(url).pipe(
                catchError((err) => {
                    return of({ segments: [] });
                }),
            ),
        ).then((res) => {
            this.transcriptSegments.set(res.segments ?? []);
        });
    }

    /**
     * Returns the name of the attachment file (including its file extension)
     */
    getFileName(): string {
        if (this.lectureUnit().attachment?.link) {
            const link = this.lectureUnit().attachment!.link!;
            const filename = link.substring(link.lastIndexOf('/') + 1);
            return this.fileService.replaceAttachmentPrefixAndUnderscores(filename);
        }
        return '';
    }

    /**
     * Downloads the file as the student version if available, otherwise the instructor version
     * If it is not the student view, it always downloads the original version
     */
    handleDownload() {
        this.scienceService.logEvent(ScienceEventType.LECTURE__OPEN_UNIT, this.lectureUnit().id);

        // Determine the link based on the availability of a student version
        const link = addPublicFilePrefix(this.lectureUnit().attachment!.studentVersion || this.fileService.createStudentLink(this.lectureUnit().attachment!.link!));

        if (link) {
            this.fileService.downloadFileByAttachmentName(link, this.lectureUnit().attachment!.name!);
            this.onCompletion.emit({ lectureUnit: this.lectureUnit(), completed: true });
        }
    }

    handleOriginalVersion() {
        this.scienceService.logEvent(ScienceEventType.LECTURE__OPEN_UNIT, this.lectureUnit().id);

        const link = addPublicFilePrefix(this.lectureUnit().attachment!.link!);

        if (link) {
            this.fileService.downloadFileByAttachmentName(link, this.lectureUnit().attachment!.name!);
            this.onCompletion.emit({ lectureUnit: this.lectureUnit(), completed: true });
        }
    }

    hasAttachment(): boolean {
        return !!this.lectureUnit().attachment;
    }

    hasVideo(): boolean {
        return !!this.lectureUnit().videoSource;
    }

    isM3u8Video(): boolean {
        const videoSource = this.lectureUnit().videoSource;
        if (!videoSource) return false;
        return /^https?:\/\/.+\.m3u8($|\?.*)/.test(videoSource);
    }

    /**
     * Check if the video source is from the local video storage service
     */
    isLocalVideoStorageUrl(videoSource: string): boolean {
        // Check if it's a localhost:8000 URL with /api/videos/ pattern
        return /^https?:\/\/localhost:8000\/api\/videos\/.+\.m3u8/.test(videoSource);
    }

    /**
     * Returns the matching icon for the file extension of the attachment
     */
    getAttachmentIcon(): IconDefinition {
        if (this.hasVideo()) {
            return faFileVideo;
        }

        if (this.lectureUnit().attachment?.link) {
            const fileExtension = this.lectureUnit().attachment?.link?.split('.').pop()!.toLocaleLowerCase();
            switch (fileExtension) {
                case 'png':
                case 'jpg':
                case 'jpeg':
                case 'gif':
                case 'svg':
                    return faFileImage;
                case 'pdf':
                    return faFilePdf;
                case 'zip':
                case 'tar':
                    return faFileArchive;
                case 'txt':
                case 'rtf':
                case 'md':
                    return faFileLines;
                case 'htm':
                case 'html':
                case 'json':
                    return faFileCode;
                case 'doc':
                case 'docx':
                case 'pages':
                case 'pages-tef':
                case 'odt':
                    return faFileWord;
                case 'csv':
                    return faFileCsv;
                case 'xls':
                case 'xlsx':
                case 'numbers':
                case 'ods':
                    return faFileExcel;
                case 'ppt':
                case 'pptx':
                case 'key':
                case 'odp':
                    return faFilePowerpoint;
                case 'odg':
                case 'odc':
                case 'odi':
                case 'odf':
                    return faFilePen;
                default:
                    return faFile;
            }
        }
        return faFile;
    }
}<|MERGE_RESOLUTION|>--- conflicted
+++ resolved
@@ -45,18 +45,6 @@
     private readonly fileService = inject(FileService);
     private readonly scienceService = inject(ScienceService);
     private readonly http = inject(HttpClient);
-<<<<<<< HEAD
-
-    readonly transcriptSegments = signal<TranscriptSegment[]>([]);
-    readonly playlistUrl = signal<string | undefined>(undefined);
-    readonly hasTranscript = computed(() => this.transcriptSegments().length > 0);
-
-    private readonly videoUrlAllowList = [
-        RegExp('^https://live\\.rbg\\.tum\\.de/w/\\w+/\\d+(/(CAM|COMB|PRES))?\\?video_only=1$'),
-        RegExp('^https?://.+\\.m3u8($|\\?.*)'), // Allow both http and https, and .m3u8 ending
-        RegExp('^https?://localhost:8000/api/videos/.+/playlist\\.m3u8'), // Local video storage service URLs
-    ];
-=======
 
     readonly transcriptSegments = signal<TranscriptSegment[]>([]);
     readonly playlistUrl = signal<string | undefined>(undefined);
@@ -122,7 +110,6 @@
             this.transcriptSegments.set(res.segments ?? []);
         });
     }
->>>>>>> d857fb13
 
     /**
      * Return the URL of the video source
