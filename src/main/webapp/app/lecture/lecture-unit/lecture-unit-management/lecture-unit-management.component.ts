import { Component, EventEmitter, Input, OnDestroy, OnInit, Output } from '@angular/core';
import { ActivatedRoute, NavigationEnd, Router } from '@angular/router';
import { Lecture } from 'app/entities/lecture.model';
import { LectureService } from 'app/lecture/lecture.service';
import { debounceTime, filter, finalize, map } from 'rxjs/operators';
import { HttpErrorResponse, HttpResponse } from '@angular/common/http';
import { LectureUnit, LectureUnitType } from 'app/entities/lecture-unit/lectureUnit.model';
import { AlertService } from 'app/core/util/alert.service';
import { onError } from 'app/shared/util/global.utils';
import { Subject, Subscription } from 'rxjs';
import { LectureUnitService } from 'app/lecture/lecture-unit/lecture-unit-management/lectureUnit.service';
import { ActionType } from 'app/shared/delete-dialog/delete-dialog.model';
import { AttachmentUnit, IngestionState } from 'app/entities/lecture-unit/attachmentUnit.model';
import { ExerciseUnit } from 'app/entities/lecture-unit/exerciseUnit.model';
<<<<<<< HEAD
import { IconDefinition, faCheckCircle, faFileExport, faPencilAlt, faRepeat, faSpinner, faTrash } from '@fortawesome/free-solid-svg-icons';
=======
import { faEye, faPencilAlt, faTrash } from '@fortawesome/free-solid-svg-icons';
>>>>>>> e64be2d3
import { CdkDragDrop, moveItemInArray } from '@angular/cdk/drag-drop';
import { PROFILE_IRIS } from 'app/app.constants';
import { ProfileService } from 'app/shared/layouts/profiles/profile.service';
import { IrisSettingsService } from 'app/iris/settings/shared/iris-settings.service';

@Component({
    selector: 'jhi-lecture-unit-management',
    templateUrl: './lecture-unit-management.component.html',
    styleUrls: ['./lecture-unit-management.component.scss'],
})
export class LectureUnitManagementComponent implements OnInit, OnDestroy {
    @Input() showCreationCard = true;
    @Input() showCompetencies = true;
    @Input() emitEditEvents = false;

    @Input() lectureId: number | undefined;

    @Output()
    onEditLectureUnitClicked: EventEmitter<LectureUnit> = new EventEmitter<LectureUnit>();

    lectureUnits: LectureUnit[] = [];
    lecture: Lecture;
    isLoading = false;
    updateOrderSubject: Subject<any>;
    viewButtonAvailable: Record<number, boolean> = {};

    updateOrderSubjectSubscription: Subscription;
    navigationEndSubscription: Subscription;

    readonly LectureUnitType = LectureUnitType;
    readonly ActionType = ActionType;
    private dialogErrorSource = new Subject<string>();
    dialogError$ = this.dialogErrorSource.asObservable();

    private profileInfoSubscription: Subscription;
    irisEnabled = false;
    lectureIngestionEnabled = false;

    routerEditLinksBase: { [key: string]: string } = {
        [LectureUnitType.ATTACHMENT]: 'attachment-units',
        [LectureUnitType.VIDEO]: 'video-units',
        [LectureUnitType.TEXT]: 'text-units',
        [LectureUnitType.ONLINE]: 'online-units',
    };

    // Icons
<<<<<<< HEAD
    readonly faTrash = faTrash;
    readonly faPencilAlt = faPencilAlt;
    readonly faFileExport = faFileExport;
    readonly faRepeat = faRepeat;
    readonly faCheckCircle = faCheckCircle;
    readonly faSpinner = faSpinner;
=======
    faTrash = faTrash;
    faPencilAlt = faPencilAlt;
    faEye = faEye;
>>>>>>> e64be2d3

    constructor(
        private activatedRoute: ActivatedRoute,
        private router: Router,
        private lectureService: LectureService,
        private alertService: AlertService,
        public lectureUnitService: LectureUnitService,
        private profileService: ProfileService,
        private irisSettingsService: IrisSettingsService,
    ) {}

    ngOnDestroy(): void {
        this.updateOrder();
        this.updateOrderSubjectSubscription.unsubscribe();
        this.dialogErrorSource.unsubscribe();
        this.navigationEndSubscription.unsubscribe();
        this.profileInfoSubscription?.unsubscribe();
    }

    ngOnInit(): void {
        this.navigationEndSubscription = this.router.events.pipe(filter((value) => value instanceof NavigationEnd)).subscribe(() => {
            this.loadData();
        });

        this.updateOrderSubject = new Subject();
        this.activatedRoute.parent!.params.subscribe((params) => {
            this.lectureId ??= +params['lectureId'];
            if (this.lectureId) {
                // TODO: the lecture (without units) is already available through the lecture.route.ts resolver, it's not really good that we load it twice
                this.loadData();
            }
        });

        // debounceTime limits the amount of put requests sent for updating the lecture unit order
        this.updateOrderSubjectSubscription = this.updateOrderSubject.pipe(debounceTime(1000)).subscribe(() => {
            this.updateOrder();
        });
    }

    loadData() {
        this.isLoading = true;
        this.lectureService
            .findWithDetails(this.lectureId!)
            .pipe(
                map((response: HttpResponse<Lecture>) => response.body!),
                finalize(() => {
                    this.isLoading = false;
                }),
            )
            .subscribe({
                next: (lecture) => {
                    this.lecture = lecture;
                    if (lecture?.lectureUnits) {
<<<<<<< HEAD
                        this.lectureUnits = lecture.lectureUnits;
                        this.initializeProfileInfo();
                        this.updateIngestionStates();
=======
                        this.lectureUnits = lecture?.lectureUnits;
                        this.lectureUnits.forEach((lectureUnit) => {
                            this.viewButtonAvailable[lectureUnit.id!] = this.isViewButtonAvailable(lectureUnit);
                        });
>>>>>>> e64be2d3
                    } else {
                        this.lectureUnits = [];
                    }
                },
                error: (errorResponse: HttpErrorResponse) => onError(this.alertService, errorResponse),
            });
    }

    updateOrder() {
        if (this.lectureId === undefined || isNaN(this.lectureId)) {
            return;
        }

        this.lectureUnitService
            .updateOrder(this.lectureId!, this.lectureUnits)
            .pipe(map((response: HttpResponse<LectureUnit[]>) => response.body!))
            .subscribe({
                error: (errorResponse: HttpErrorResponse) => onError(this.alertService, errorResponse),
            });
    }

    initializeProfileInfo() {
        this.profileInfoSubscription = this.profileService.getProfileInfo().subscribe(async (profileInfo) => {
            this.irisEnabled = profileInfo.activeProfiles.includes(PROFILE_IRIS);
            if (this.irisEnabled && this.lecture.course && this.lecture.course.id) {
                this.irisSettingsService.getCombinedCourseSettings(this.lecture.course.id).subscribe((settings) => {
                    this.lectureIngestionEnabled = settings?.irisLectureIngestionSettings?.enabled || false;
                });
            }
        });
    }

    drop(event: CdkDragDrop<LectureUnit[]>) {
        moveItemInArray(this.lectureUnits, event.previousIndex, event.currentIndex);
        this.updateOrderSubject.next('');
    }

    identify(index: number, lectureUnit: LectureUnit) {
        return `${index}-${lectureUnit.id}`;
    }

    getDeleteQuestionKey(lectureUnit: LectureUnit) {
        switch (lectureUnit.type) {
            case LectureUnitType.EXERCISE:
                return 'artemisApp.exerciseUnit.delete.question';
            case LectureUnitType.ATTACHMENT:
                return 'artemisApp.attachmentUnit.delete.question';
            case LectureUnitType.VIDEO:
                return 'artemisApp.videoUnit.delete.question';
            case LectureUnitType.TEXT:
                return 'artemisApp.textUnit.delete.question';
            case LectureUnitType.ONLINE:
                return 'artemisApp.onlineUnit.delete.question';
            default:
                return '';
        }
    }

    getDeleteConfirmationTextKey(lectureUnit: LectureUnit) {
        switch (lectureUnit.type) {
            case LectureUnitType.EXERCISE:
                return 'artemisApp.exerciseUnit.delete.typeNameToConfirm';
            case LectureUnitType.ATTACHMENT:
                return 'artemisApp.attachmentUnit.delete.typeNameToConfirm';
            case LectureUnitType.VIDEO:
                return 'artemisApp.videoUnit.delete.typeNameToConfirm';
            case LectureUnitType.TEXT:
                return 'artemisApp.textUnit.delete.typeNameToConfirm';
            case LectureUnitType.ONLINE:
                return 'artemisApp.onlineUnit.delete.typeNameToConfirm';
            default:
                return '';
        }
    }

    getActionType(lectureUnit: LectureUnit) {
        if (lectureUnit.type === LectureUnitType.EXERCISE) {
            return ActionType.Unlink;
        } else {
            return ActionType.Delete;
        }
    }

    deleteLectureUnit(lectureUnitId: number) {
        this.lectureUnitService.delete(lectureUnitId, this.lectureId!).subscribe({
            next: () => {
                this.dialogErrorSource.next('');
                this.loadData();
            },
            error: (error: HttpErrorResponse) => this.dialogErrorSource.next(error.message),
        });
    }

    isViewButtonAvailable(lectureUnit: LectureUnit): boolean {
        switch (lectureUnit!.type) {
            case LectureUnitType.ATTACHMENT: {
                const attachmentUnit = <AttachmentUnit>lectureUnit;
                return attachmentUnit.attachment?.link?.endsWith('.pdf') ?? false;
            }
            default:
                return false;
        }
    }

    editButtonAvailable(lectureUnit: LectureUnit) {
        switch (lectureUnit?.type) {
            case LectureUnitType.ATTACHMENT:
            case LectureUnitType.TEXT:
            case LectureUnitType.VIDEO:
            case LectureUnitType.ONLINE:
                return true;
            default:
                return false;
        }
    }

    onEditButtonClicked(lectureUnit: LectureUnit) {
        this.onEditLectureUnitClicked.emit(lectureUnit);
    }

    getLectureUnitReleaseDate(lectureUnit: LectureUnit) {
        switch (lectureUnit.type) {
            case LectureUnitType.ATTACHMENT:
                return (<AttachmentUnit>lectureUnit)?.attachment?.releaseDate || undefined;
            case LectureUnitType.EXERCISE:
                return (<ExerciseUnit>lectureUnit)?.exercise?.releaseDate || undefined;
            default:
                return lectureUnit.releaseDate || undefined;
        }
    }

    getAttachmentVersion(lectureUnit: LectureUnit) {
        switch (lectureUnit.type) {
            case LectureUnitType.ATTACHMENT:
                return (<AttachmentUnit>lectureUnit)?.attachment?.version || undefined;
            default:
                return undefined;
        }
    }
    /**
     * Fetches the ingestion state for each lecture unit asynchronously and updates the lecture unit object.
     */
    private updateIngestionStates() {
        this.lectureUnits.forEach((lectureUnit) => {
            if (lectureUnit.id) {
                this.lectureUnitService.getIngestionState(this.lecture.course!.id!, this.lecture.id!, lectureUnit.id).subscribe({
                    next: (res: HttpResponse<IngestionState>) => {
                        if (res.body) {
                            (<AttachmentUnit>lectureUnit).pyrisIngestionState = res.body;
                        }
                    },
                    error: (err: HttpErrorResponse) => {
                        console.error(`Error fetching ingestion state for lecture unit ${lectureUnit.id}`, err);
                    },
                });
            }
        });
    }
    onIngestButtonClicked(lectureUnitId: number) {
        const unit: AttachmentUnit | undefined = this.lectureUnits.find((unit) => unit.id === lectureUnitId);
        if (unit) {
            unit.pyrisIngestionState = IngestionState.IN_PROGRESS;
        }
        this.lectureUnitService.ingestLectureUnitInPyris(lectureUnitId, this.lecture.id!).subscribe({
            error: (error) => console.error('Failed to send Ingestion request', error),
        });
    }

    getIcon(attachmentUnit: AttachmentUnit): IconDefinition {
        switch (attachmentUnit.pyrisIngestionState) {
            case IngestionState.NOT_STARTED:
                return this.faFileExport;
            case IngestionState.IN_PROGRESS:
                return this.faSpinner;
            case IngestionState.DONE:
                return this.faCheckCircle;
            case IngestionState.ERROR:
                return this.faRepeat;
            default:
                return this.faFileExport;
        }
    }
}<|MERGE_RESOLUTION|>--- conflicted
+++ resolved
@@ -12,12 +12,9 @@
 import { ActionType } from 'app/shared/delete-dialog/delete-dialog.model';
 import { AttachmentUnit, IngestionState } from 'app/entities/lecture-unit/attachmentUnit.model';
 import { ExerciseUnit } from 'app/entities/lecture-unit/exerciseUnit.model';
-<<<<<<< HEAD
+import { faEye } from '@fortawesome/free-solid-svg-icons';
+import { CdkDragDrop, moveItemInArray } from '@angular/cdk/drag-drop';
 import { IconDefinition, faCheckCircle, faFileExport, faPencilAlt, faRepeat, faSpinner, faTrash } from '@fortawesome/free-solid-svg-icons';
-=======
-import { faEye, faPencilAlt, faTrash } from '@fortawesome/free-solid-svg-icons';
->>>>>>> e64be2d3
-import { CdkDragDrop, moveItemInArray } from '@angular/cdk/drag-drop';
 import { PROFILE_IRIS } from 'app/app.constants';
 import { ProfileService } from 'app/shared/layouts/profiles/profile.service';
 import { IrisSettingsService } from 'app/iris/settings/shared/iris-settings.service';
@@ -50,11 +47,9 @@
     readonly ActionType = ActionType;
     private dialogErrorSource = new Subject<string>();
     dialogError$ = this.dialogErrorSource.asObservable();
-
     private profileInfoSubscription: Subscription;
     irisEnabled = false;
     lectureIngestionEnabled = false;
-
     routerEditLinksBase: { [key: string]: string } = {
         [LectureUnitType.ATTACHMENT]: 'attachment-units',
         [LectureUnitType.VIDEO]: 'video-units',
@@ -63,19 +58,13 @@
     };
 
     // Icons
-<<<<<<< HEAD
     readonly faTrash = faTrash;
     readonly faPencilAlt = faPencilAlt;
+    faEye = faEye;
     readonly faFileExport = faFileExport;
     readonly faRepeat = faRepeat;
     readonly faCheckCircle = faCheckCircle;
     readonly faSpinner = faSpinner;
-=======
-    faTrash = faTrash;
-    faPencilAlt = faPencilAlt;
-    faEye = faEye;
->>>>>>> e64be2d3
-
     constructor(
         private activatedRoute: ActivatedRoute,
         private router: Router,
@@ -116,6 +105,8 @@
 
     loadData() {
         this.isLoading = true;
+        // TODO: we actually would like to have the lecture with all units! Posts and competencies are not required here
+        // we could also simply load all units for the lecture (as the lecture is already available through the route, see TODO above)
         this.lectureService
             .findWithDetails(this.lectureId!)
             .pipe(
@@ -128,16 +119,12 @@
                 next: (lecture) => {
                     this.lecture = lecture;
                     if (lecture?.lectureUnits) {
-<<<<<<< HEAD
-                        this.lectureUnits = lecture.lectureUnits;
-                        this.initializeProfileInfo();
-                        this.updateIngestionStates();
-=======
                         this.lectureUnits = lecture?.lectureUnits;
                         this.lectureUnits.forEach((lectureUnit) => {
                             this.viewButtonAvailable[lectureUnit.id!] = this.isViewButtonAvailable(lectureUnit);
                         });
->>>>>>> e64be2d3
+                        this.initializeProfileInfo();
+                        this.updateIngestionStates();
                     } else {
                         this.lectureUnits = [];
                     }
@@ -158,7 +145,6 @@
                 error: (errorResponse: HttpErrorResponse) => onError(this.alertService, errorResponse),
             });
     }
-
     initializeProfileInfo() {
         this.profileInfoSubscription = this.profileService.getProfileInfo().subscribe(async (profileInfo) => {
             this.irisEnabled = profileInfo.activeProfiles.includes(PROFILE_IRIS);
@@ -169,7 +155,6 @@
             }
         });
     }
-
     drop(event: CdkDragDrop<LectureUnit[]>) {
         moveItemInArray(this.lectureUnits, event.previousIndex, event.currentIndex);
         this.updateOrderSubject.next('');
