import { AlertService } from 'app/core/util/alert.service';
import { LectureUnit, LectureUnitForLearningPathNodeDetailsDTO, LectureUnitType } from 'app/entities/lecture-unit/lectureUnit.model';
import { HttpClient, HttpErrorResponse, HttpParams, HttpResponse } from '@angular/common/http';
import { Lecture } from 'app/entities/lecture.model';
import { LectureUnitCompletionEvent } from 'app/overview/course-lectures/course-lecture-details.component';
import { onError } from 'app/shared/util/global.utils';
import { Observable } from 'rxjs';
import { map } from 'rxjs/operators';
import { Injectable } from '@angular/core';
import { AttachmentUnit } from 'app/entities/lecture-unit/attachmentUnit.model';
import { AttachmentService } from 'app/lecture/attachment.service';
import { ExerciseUnit } from 'app/entities/lecture-unit/exerciseUnit.model';
import { ExerciseService } from 'app/exercises/shared/exercise/exercise.service';
import { convertDateFromClient, convertDateFromServer } from 'app/utils/date.utils';

type EntityArrayResponseType = HttpResponse<LectureUnit[]>;

@Injectable({
    providedIn: 'root',
})
export class LectureUnitService {
    private resourceURL = 'api';

    constructor(
        private httpClient: HttpClient,
        private attachmentService: AttachmentService,
        private alertService: AlertService,
    ) {}

    updateOrder(lectureId: number, lectureUnits: LectureUnit[]): Observable<HttpResponse<LectureUnit[]>> {
        // Send an ordered list of ids of the lecture units
        // This also overcomes circular structure issues with participations and categories in exercise units
        const lectureUnitIds = lectureUnits.map((lectureUnit) => lectureUnit.id);
        return this.httpClient
            .put<LectureUnit[]>(`${this.resourceURL}/lectures/${lectureId}/lecture-units-order`, lectureUnitIds, { observe: 'response' })
            .pipe(map((res: EntityArrayResponseType) => this.convertLectureUnitResponseArrayDatesFromServer(res)));
    }

    delete(lectureUnitId: number, lectureId: number) {
        return this.httpClient.delete(`${this.resourceURL}/lectures/${lectureId}/lecture-units/${lectureUnitId}`, { observe: 'response' });
    }

    completeLectureUnit(lecture: Lecture, event: LectureUnitCompletionEvent): void {
        if (event.lectureUnit.visibleToStudents && event.lectureUnit.completed !== event.completed) {
            this.setCompletion(event.lectureUnit.id!, lecture.id!, event.completed).subscribe({
                next: () => {
                    event.lectureUnit.completed = event.completed;
                },
                error: (res: HttpErrorResponse) => onError(this.alertService, res),
            });
        }
    }

    setCompletion(lectureUnitId: number, lectureId: number, completed: boolean): Observable<HttpResponse<void>> {
        const params = new HttpParams().set('completed', completed.toString());
        return this.httpClient.post<void>(`${this.resourceURL}/lectures/${lectureId}/lecture-units/${lectureUnitId}/completion`, null, {
            params,
            observe: 'response',
        });
    }

    convertLectureUnitDatesFromClient<T extends LectureUnit>(lectureUnit: T): T {
        if (lectureUnit.type === LectureUnitType.ATTACHMENT) {
            if ((<AttachmentUnit>lectureUnit).attachment) {
                (<AttachmentUnit>lectureUnit).attachment = this.attachmentService.convertAttachmentDatesFromClient((<AttachmentUnit>lectureUnit).attachment!);
                return lectureUnit;
            }
        } else if (lectureUnit.type === LectureUnitType.EXERCISE) {
            if ((<ExerciseUnit>lectureUnit).exercise) {
                (<ExerciseUnit>lectureUnit).exercise = ExerciseService.convertExerciseDatesFromClient((<ExerciseUnit>lectureUnit).exercise!);
                (<ExerciseUnit>lectureUnit).exercise!.categories = ExerciseService.stringifyExerciseCategories((<ExerciseUnit>lectureUnit).exercise!);
                return lectureUnit;
            }
        }
        return Object.assign({}, lectureUnit, {
            releaseDate: convertDateFromClient(lectureUnit.releaseDate),
        });
    }

    convertLectureUnitArrayDatesFromClient<T extends LectureUnit>(lectureUnits: T[]): T[] {
        if (lectureUnits?.length) {
            for (let _i = 0; _i < lectureUnits.length; _i++) {
                lectureUnits[_i] = this.convertLectureUnitDatesFromClient(lectureUnits[_i]);
            }
        }
        return lectureUnits;
    }

    convertLectureUnitResponseDatesFromServer<T extends LectureUnit>(res: HttpResponse<T>): HttpResponse<T> {
        if (res.body) {
            if (res.body.type === LectureUnitType.ATTACHMENT) {
                if ((<AttachmentUnit>res.body).attachment) {
                    (<AttachmentUnit>res.body).attachment = this.attachmentService.convertAttachmentDatesFromServer((<AttachmentUnit>res.body).attachment);
                }
            } else if (res.body.type === LectureUnitType.EXERCISE) {
                if ((<ExerciseUnit>res.body).exercise) {
                    (<ExerciseUnit>res.body).exercise = ExerciseService.convertExerciseDatesFromServer((<ExerciseUnit>res.body).exercise);
                    ExerciseService.parseExerciseCategories((<ExerciseUnit>res.body).exercise);
                }
            } else {
                res.body.releaseDate = convertDateFromServer(res.body.releaseDate);
            }
        }
        return res;
    }

    convertLectureUnitDateFromServer<T extends LectureUnit>(lectureUnit: T): T {
        if (lectureUnit.type === LectureUnitType.ATTACHMENT) {
            if ((<AttachmentUnit>lectureUnit).attachment) {
                (<AttachmentUnit>lectureUnit).attachment = this.attachmentService.convertAttachmentDatesFromServer((<AttachmentUnit>lectureUnit).attachment);
            }
        } else if (lectureUnit.type === LectureUnitType.EXERCISE) {
            if ((<ExerciseUnit>lectureUnit).exercise) {
                (<ExerciseUnit>lectureUnit).exercise = ExerciseService.convertExerciseDatesFromServer((<ExerciseUnit>lectureUnit).exercise);
                ExerciseService.parseExerciseCategories((<ExerciseUnit>lectureUnit).exercise);
            }
        } else {
            lectureUnit.releaseDate = convertDateFromServer(lectureUnit.releaseDate);
        }
        return lectureUnit;
    }

    convertLectureUnitResponseArrayDatesFromServer<T extends LectureUnit>(res: HttpResponse<T[]>): HttpResponse<T[]> {
        if (res.body) {
            res.body.forEach((lectureUnit: LectureUnit) => {
                this.convertLectureUnitDateFromServer(lectureUnit);
            });
        }
        return res;
    }

    convertLectureUnitArrayDatesFromServer<T extends LectureUnit>(res: T[]): T[] {
        if (res) {
            res.forEach((lectureUnit: LectureUnit) => {
                this.convertLectureUnitDateFromServer(lectureUnit);
            });
        }
        return res;
    }

    getLectureUnitName(lectureUnit: LectureUnit) {
        if (lectureUnit.type === LectureUnitType.ATTACHMENT) {
            return (<AttachmentUnit>lectureUnit)?.attachment?.name;
        } else if (lectureUnit.type === LectureUnitType.EXERCISE) {
            return (<ExerciseUnit>lectureUnit)?.exercise?.title;
        } else {
            return lectureUnit.name;
        }
    }

    getLectureUnitReleaseDate(lectureUnit: LectureUnit) {
        if (lectureUnit.type === LectureUnitType.ATTACHMENT) {
            return (<AttachmentUnit>lectureUnit)?.attachment?.releaseDate;
        } else if (lectureUnit.type === LectureUnitType.EXERCISE) {
            return (<ExerciseUnit>lectureUnit)?.exercise?.releaseDate;
        } else {
            return lectureUnit.releaseDate;
        }
    }

    getLectureUnitForLearningPathNodeDetails(lectureUnitId: number) {
        return this.httpClient.get<LectureUnitForLearningPathNodeDetailsDTO>(`${this.resourceURL}/lecture-units/${lectureUnitId}/for-learning-path-node-details`, {
            observe: 'response',
        });
    }
<<<<<<< HEAD
    /**
     * triggers the ingestion of one Lecture Unit
     *
     * @param lectureId The lecture to be ingested in pyris
     */
    ingestLectureUnitInPyris(lectureUnitId: number): Observable<HttpResponse<boolean>> {
        const params = new HttpParams();
        return this.httpClient.post<boolean>(`api/lecture-units/${lectureUnitId}/ingest`, null, {
            params: params,
            observe: 'response',
        });
=======

    getLectureUnitById(lectureUnitId: number): Observable<LectureUnit> {
        return this.httpClient.get<LectureUnit>(`${this.resourceURL}/lecture-units/${lectureUnitId}`);
>>>>>>> 5e0d1d36
    }
}<|MERGE_RESOLUTION|>--- conflicted
+++ resolved
@@ -163,22 +163,8 @@
             observe: 'response',
         });
     }
-<<<<<<< HEAD
-    /**
-     * triggers the ingestion of one Lecture Unit
-     *
-     * @param lectureId The lecture to be ingested in pyris
-     */
-    ingestLectureUnitInPyris(lectureUnitId: number): Observable<HttpResponse<boolean>> {
-        const params = new HttpParams();
-        return this.httpClient.post<boolean>(`api/lecture-units/${lectureUnitId}/ingest`, null, {
-            params: params,
-            observe: 'response',
-        });
-=======
 
     getLectureUnitById(lectureUnitId: number): Observable<LectureUnit> {
         return this.httpClient.get<LectureUnit>(`${this.resourceURL}/lecture-units/${lectureUnitId}`);
->>>>>>> 5e0d1d36
     }
 }