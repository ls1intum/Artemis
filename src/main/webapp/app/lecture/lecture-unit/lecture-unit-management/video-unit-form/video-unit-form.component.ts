import dayjs from 'dayjs/esm';
<<<<<<< HEAD
import { Component, EventEmitter, Input, OnChanges, Output, computed, inject } from '@angular/core';
import { AbstractControl, FormBuilder, FormGroup, ValidationErrors, Validators } from '@angular/forms';
import urlParser from 'js-video-url-parser';
import { faArrowLeft, faTimes } from '@fortawesome/free-solid-svg-icons';
import { Competency, CompetencyLectureUnitLink } from 'app/entities/competency.model';
=======
import { Component, computed, effect, inject, input, output, untracked } from '@angular/core';
import { AbstractControl, FormBuilder, FormGroup, ValidationErrors, Validators } from '@angular/forms';
import urlParser from 'js-video-url-parser';
import { faArrowLeft, faTimes } from '@fortawesome/free-solid-svg-icons';
import { CompetencyLectureUnitLink } from 'app/entities/competency.model';
>>>>>>> ad22a0c3
import { toSignal } from '@angular/core/rxjs-interop';

export interface VideoUnitFormData {
    name?: string;
    description?: string;
    releaseDate?: dayjs.Dayjs;
    source?: string;
    competencyLinks?: CompetencyLectureUnitLink[];
}

function isTumLiveUrl(url: URL): boolean {
    return url.host === 'live.rbg.tum.de';
}

function isVideoOnlyTumUrl(url: URL): boolean {
    return url?.searchParams.get('video_only') === '1';
}

function videoSourceTransformUrlValidator(control: AbstractControl): ValidationErrors | undefined {
    const urlValue = control.value;
    if (!urlValue) {
        return undefined;
    }
    let parsedUrl, url;
    try {
        url = new URL(urlValue);
        parsedUrl = urlParser.parse(urlValue);
    } catch {
        //intentionally empty
    }
    // The URL is valid if it's a TUM-Live URL or if it can be parsed by the js-video-url-parser.
    if ((url && isTumLiveUrl(url)) || parsedUrl) {
        return undefined;
    }
    return { invalidVideoUrl: true };
}

function videoSourceUrlValidator(control: AbstractControl): ValidationErrors | undefined {
    let url;
    try {
        url = new URL(control.value);
    } catch {
        // intentionally empty
    }
    if (url && !(isTumLiveUrl(url) && !isVideoOnlyTumUrl(url))) {
        return undefined;
    }
    return { invalidVideoUrl: true };
}

@Component({
    selector: 'jhi-video-unit-form',
    templateUrl: './video-unit-form.component.html',
})
<<<<<<< HEAD
export class VideoUnitFormComponent implements OnChanges {
    protected readonly faTimes = faTimes;
    protected readonly faArrowLeft = faArrowLeft;

    @Input() formData: VideoUnitFormData;
    @Input() isEditMode = false;

    @Output() formSubmitted: EventEmitter<VideoUnitFormData> = new EventEmitter<VideoUnitFormData>();

    @Input() hasCancelButton: boolean;
    @Output() onCancel: EventEmitter<any> = new EventEmitter<any>();
=======
export class VideoUnitFormComponent {
    protected readonly faTimes = faTimes;
    protected readonly faArrowLeft = faArrowLeft;

    private readonly formBuilder = inject(FormBuilder);

    formData = input<VideoUnitFormData>();
    isEditMode = input<boolean>(false);

    formSubmitted = output<VideoUnitFormData>();

    hasCancelButton = input<boolean>();
    onCancel = output<void>();
>>>>>>> ad22a0c3

    videoSourceUrlValidator = videoSourceUrlValidator;
    videoSourceTransformUrlValidator = videoSourceTransformUrlValidator;

<<<<<<< HEAD
    private readonly formBuilder = inject(FormBuilder);
=======
>>>>>>> ad22a0c3
    form: FormGroup = this.formBuilder.group({
        name: [undefined as string | undefined, [Validators.required, Validators.maxLength(255)]],
        description: [undefined as string | undefined, [Validators.maxLength(1000)]],
        releaseDate: [undefined as dayjs.Dayjs | undefined],
        source: [undefined as string | undefined, [Validators.required, this.videoSourceUrlValidator]],
        urlHelper: [undefined as string | undefined, this.videoSourceTransformUrlValidator],
<<<<<<< HEAD
        competencies: [undefined as Competency[] | undefined],
    });
    private readonly statusChanges = toSignal(this.form.statusChanges ?? 'INVALID');
    isFormValid = computed(() => this.statusChanges() === 'VALID');
=======
        competencyLinks: [undefined as CompetencyLectureUnitLink[] | undefined],
    });
    private readonly statusChanges = toSignal(this.form.statusChanges ?? 'INVALID');
    isFormValid = computed(() => this.statusChanges() === 'VALID');

    constructor() {
        effect(() => {
            if (this.isEditMode() && this.formData()) {
                untracked(() => this.setFormValues(this.formData()!));
            }
        });
    }
>>>>>>> ad22a0c3

    get nameControl() {
        return this.form.get('name');
    }

    get descriptionControl() {
        return this.form.get('description');
    }

    get releaseDateControl() {
        return this.form.get('releaseDate');
    }

    get sourceControl() {
        return this.form.get('source');
    }

    get urlHelperControl() {
        return this.form.get('urlHelper');
    }

<<<<<<< HEAD
    ngOnChanges(): void {
        if (this.isEditMode && this.formData) {
            this.setFormValues(this.formData);
        }
    }

=======
>>>>>>> ad22a0c3
    private setFormValues(formData: VideoUnitFormData) {
        this.form.patchValue(formData);
    }

    submitForm() {
        const videoUnitFormData: VideoUnitFormData = { ...this.form.value };
        this.formSubmitted.emit(videoUnitFormData);
    }

    get isTransformable() {
        if (this.urlHelperControl!.value === undefined || this.urlHelperControl!.value === null || this.urlHelperControl!.value === '') {
            return false;
        } else {
            return !this.urlHelperControl?.invalid;
        }
    }

    setEmbeddedVideoUrl(event: any) {
        event.stopPropagation();
        this.sourceControl!.setValue(this.extractEmbeddedUrl(this.urlHelperControl!.value));
    }

    extractEmbeddedUrl(videoUrl: string) {
        const url = new URL(videoUrl);
        if (isTumLiveUrl(url)) {
            url.searchParams.set('video_only', '1');
            return url.toString();
        }
        return urlParser.create({
            videoInfo: urlParser.parse(videoUrl)!,
            format: 'embed',
        });
    }

    cancelForm() {
        this.onCancel.emit();
    }
}<|MERGE_RESOLUTION|>--- conflicted
+++ resolved
@@ -1,17 +1,9 @@
 import dayjs from 'dayjs/esm';
-<<<<<<< HEAD
-import { Component, EventEmitter, Input, OnChanges, Output, computed, inject } from '@angular/core';
-import { AbstractControl, FormBuilder, FormGroup, ValidationErrors, Validators } from '@angular/forms';
-import urlParser from 'js-video-url-parser';
-import { faArrowLeft, faTimes } from '@fortawesome/free-solid-svg-icons';
-import { Competency, CompetencyLectureUnitLink } from 'app/entities/competency.model';
-=======
 import { Component, computed, effect, inject, input, output, untracked } from '@angular/core';
 import { AbstractControl, FormBuilder, FormGroup, ValidationErrors, Validators } from '@angular/forms';
 import urlParser from 'js-video-url-parser';
 import { faArrowLeft, faTimes } from '@fortawesome/free-solid-svg-icons';
 import { CompetencyLectureUnitLink } from 'app/entities/competency.model';
->>>>>>> ad22a0c3
 import { toSignal } from '@angular/core/rxjs-interop';
 
 export interface VideoUnitFormData {
@@ -66,19 +58,6 @@
     selector: 'jhi-video-unit-form',
     templateUrl: './video-unit-form.component.html',
 })
-<<<<<<< HEAD
-export class VideoUnitFormComponent implements OnChanges {
-    protected readonly faTimes = faTimes;
-    protected readonly faArrowLeft = faArrowLeft;
-
-    @Input() formData: VideoUnitFormData;
-    @Input() isEditMode = false;
-
-    @Output() formSubmitted: EventEmitter<VideoUnitFormData> = new EventEmitter<VideoUnitFormData>();
-
-    @Input() hasCancelButton: boolean;
-    @Output() onCancel: EventEmitter<any> = new EventEmitter<any>();
-=======
 export class VideoUnitFormComponent {
     protected readonly faTimes = faTimes;
     protected readonly faArrowLeft = faArrowLeft;
@@ -92,27 +71,16 @@
 
     hasCancelButton = input<boolean>();
     onCancel = output<void>();
->>>>>>> ad22a0c3
 
     videoSourceUrlValidator = videoSourceUrlValidator;
     videoSourceTransformUrlValidator = videoSourceTransformUrlValidator;
 
-<<<<<<< HEAD
-    private readonly formBuilder = inject(FormBuilder);
-=======
->>>>>>> ad22a0c3
     form: FormGroup = this.formBuilder.group({
         name: [undefined as string | undefined, [Validators.required, Validators.maxLength(255)]],
         description: [undefined as string | undefined, [Validators.maxLength(1000)]],
         releaseDate: [undefined as dayjs.Dayjs | undefined],
         source: [undefined as string | undefined, [Validators.required, this.videoSourceUrlValidator]],
         urlHelper: [undefined as string | undefined, this.videoSourceTransformUrlValidator],
-<<<<<<< HEAD
-        competencies: [undefined as Competency[] | undefined],
-    });
-    private readonly statusChanges = toSignal(this.form.statusChanges ?? 'INVALID');
-    isFormValid = computed(() => this.statusChanges() === 'VALID');
-=======
         competencyLinks: [undefined as CompetencyLectureUnitLink[] | undefined],
     });
     private readonly statusChanges = toSignal(this.form.statusChanges ?? 'INVALID');
@@ -125,7 +93,6 @@
             }
         });
     }
->>>>>>> ad22a0c3
 
     get nameControl() {
         return this.form.get('name');
@@ -147,15 +114,6 @@
         return this.form.get('urlHelper');
     }
 
-<<<<<<< HEAD
-    ngOnChanges(): void {
-        if (this.isEditMode && this.formData) {
-            this.setFormValues(this.formData);
-        }
-    }
-
-=======
->>>>>>> ad22a0c3
     private setFormValues(formData: VideoUnitFormData) {
         this.form.patchValue(formData);
     }
