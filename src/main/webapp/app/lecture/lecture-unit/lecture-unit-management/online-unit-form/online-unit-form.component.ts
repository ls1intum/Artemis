import dayjs from 'dayjs/esm';
<<<<<<< HEAD
import { Component, EventEmitter, Input, OnChanges, Output, computed, inject } from '@angular/core';
=======
import { Component, OnChanges, computed, inject, input, output } from '@angular/core';
>>>>>>> c9ca46bd
import { AbstractControl, FormBuilder, FormGroup, Validators } from '@angular/forms';
import { faArrowLeft, faTimes } from '@fortawesome/free-solid-svg-icons';
import { HttpResponse } from '@angular/common/http';
import { OnlineResourceDTO } from 'app/lecture/lecture-unit/lecture-unit-management/online-resource-dto.model';
import { OnlineUnitService } from 'app/lecture/lecture-unit/lecture-unit-management/onlineUnit.service';
<<<<<<< HEAD
import { Competency, CompetencyLectureUnitLink } from 'app/entities/competency.model';
import { toSignal } from '@angular/core/rxjs-interop';
import { map } from 'rxjs';
=======
import { CompetencyLectureUnitLink } from 'app/entities/competency.model';
import { toSignal } from '@angular/core/rxjs-interop';

>>>>>>> c9ca46bd
export interface OnlineUnitFormData {
    name?: string;
    description?: string;
    releaseDate?: dayjs.Dayjs;
    source?: string;
    competencyLinks?: CompetencyLectureUnitLink[];
}

function urlValidator(control: AbstractControl) {
    let validUrl = true;

    try {
        new URL(control.value);
    } catch {
        validUrl = false;
    }

    return validUrl ? null : { invalidUrl: true };
}

@Component({
    selector: 'jhi-online-unit-form',
    templateUrl: './online-unit-form.component.html',
})
export class OnlineUnitFormComponent implements OnChanges {
<<<<<<< HEAD
    protected faTimes = faTimes;
    protected faArrowLeft = faArrowLeft;

    @Input() formData: OnlineUnitFormData;
    @Input() isEditMode = false;

    @Output() formSubmitted: EventEmitter<OnlineUnitFormData> = new EventEmitter<OnlineUnitFormData>();

    @Input() hasCancelButton: boolean;
    @Output() onCancel: EventEmitter<any> = new EventEmitter<any>();
=======
    protected readonly faArrowLeft = faArrowLeft;
    protected readonly faTimes = faTimes;

    formData = input<OnlineUnitFormData>();
    isEditMode = input<boolean>(false);

    formSubmitted = output<OnlineUnitFormData>();

    hasCancelButton = input<boolean>(false);
    onCancel = output<void>();
>>>>>>> c9ca46bd

    urlValidator = urlValidator;

    private readonly formBuilder = inject(FormBuilder);
<<<<<<< HEAD
    form: FormGroup = this.formBuilder.group({
        name: [undefined, [Validators.required, Validators.maxLength(255)]],
        description: [undefined, [Validators.maxLength(1000)]],
        releaseDate: [undefined],
        source: [undefined, [Validators.required, this.urlValidator]],
        competencies: [undefined as Competency[] | undefined],
    });

    private readonly statusChanges = toSignal(this.form.statusChanges ?? 'INVALID');
    isFormValid = computed(() => this.statusChanges() === 'VALID');

    constructor(private onlineUnitService: OnlineUnitService) {}
=======
    private readonly onlineUnitService = inject(OnlineUnitService);

    form: FormGroup = this.formBuilder.group({
        name: [undefined, [Validators.required, Validators.maxLength(255)]],
        description: [undefined, [Validators.maxLength(1000)]],
        releaseDate: [undefined],
        source: [undefined, [Validators.required, this.urlValidator]],
        competencyLinks: [undefined as CompetencyLectureUnitLink[] | undefined],
    });

    private readonly statusChanges = toSignal(this.form.statusChanges ?? 'INVALID');
    isFormValid = computed(() => this.statusChanges() === 'VALID');
>>>>>>> c9ca46bd

    get nameControl() {
        return this.form.get('name');
    }

    get descriptionControl() {
        return this.form.get('description');
    }

    get releaseDateControl() {
        return this.form.get('releaseDate');
    }

    get sourceControl() {
        return this.form.get('source');
    }

    ngOnChanges(): void {
<<<<<<< HEAD
        if (this.isEditMode && this.formData) {
            this.setFormValues(this.formData);
=======
        if (this.isEditMode() && this.formData()) {
            this.setFormValues(this.formData()!);
>>>>>>> c9ca46bd
        }
    }

    private setFormValues(formData: OnlineUnitFormData) {
        this.form.patchValue(formData);
    }

    /**
     * When the link is changed, fetch the website's metadata and update the form
     */
    onLinkChanged(): void {
        const value = this.sourceControl?.value;

        // If the link does not start with any HTTP protocol then add it
        const regex = /https?:\/\//;
        if (value && !value.match(regex)) {
            this.sourceControl?.setValue('https://' + value);
        }

        if (this.sourceControl?.valid) {
            this.onlineUnitService
                .getOnlineResource(this.sourceControl.value)
                .pipe(map((response: HttpResponse<OnlineResourceDTO>) => response.body!))
                .subscribe({
                    next: (onlineResource) => {
                        const updateForm = {
                            name: onlineResource.title || undefined,
                            description: onlineResource.description || undefined,
                        };
                        this.form.patchValue(updateForm);
                    },
                });
        }
    }

    submitForm() {
        const onlineUnitFormData: OnlineUnitFormData = { ...this.form.value };
        this.formSubmitted.emit(onlineUnitFormData);
    }

    cancelForm() {
        this.onCancel.emit();
    }
}<|MERGE_RESOLUTION|>--- conflicted
+++ resolved
@@ -1,23 +1,14 @@
 import dayjs from 'dayjs/esm';
-<<<<<<< HEAD
-import { Component, EventEmitter, Input, OnChanges, Output, computed, inject } from '@angular/core';
-=======
 import { Component, OnChanges, computed, inject, input, output } from '@angular/core';
->>>>>>> c9ca46bd
 import { AbstractControl, FormBuilder, FormGroup, Validators } from '@angular/forms';
 import { faArrowLeft, faTimes } from '@fortawesome/free-solid-svg-icons';
 import { HttpResponse } from '@angular/common/http';
 import { OnlineResourceDTO } from 'app/lecture/lecture-unit/lecture-unit-management/online-resource-dto.model';
 import { OnlineUnitService } from 'app/lecture/lecture-unit/lecture-unit-management/onlineUnit.service';
-<<<<<<< HEAD
-import { Competency, CompetencyLectureUnitLink } from 'app/entities/competency.model';
+import { CompetencyLectureUnitLink } from 'app/entities/competency.model';
 import { toSignal } from '@angular/core/rxjs-interop';
 import { map } from 'rxjs';
-=======
-import { CompetencyLectureUnitLink } from 'app/entities/competency.model';
-import { toSignal } from '@angular/core/rxjs-interop';
 
->>>>>>> c9ca46bd
 export interface OnlineUnitFormData {
     name?: string;
     description?: string;
@@ -43,18 +34,6 @@
     templateUrl: './online-unit-form.component.html',
 })
 export class OnlineUnitFormComponent implements OnChanges {
-<<<<<<< HEAD
-    protected faTimes = faTimes;
-    protected faArrowLeft = faArrowLeft;
-
-    @Input() formData: OnlineUnitFormData;
-    @Input() isEditMode = false;
-
-    @Output() formSubmitted: EventEmitter<OnlineUnitFormData> = new EventEmitter<OnlineUnitFormData>();
-
-    @Input() hasCancelButton: boolean;
-    @Output() onCancel: EventEmitter<any> = new EventEmitter<any>();
-=======
     protected readonly faArrowLeft = faArrowLeft;
     protected readonly faTimes = faTimes;
 
@@ -65,25 +44,10 @@
 
     hasCancelButton = input<boolean>(false);
     onCancel = output<void>();
->>>>>>> c9ca46bd
 
     urlValidator = urlValidator;
 
     private readonly formBuilder = inject(FormBuilder);
-<<<<<<< HEAD
-    form: FormGroup = this.formBuilder.group({
-        name: [undefined, [Validators.required, Validators.maxLength(255)]],
-        description: [undefined, [Validators.maxLength(1000)]],
-        releaseDate: [undefined],
-        source: [undefined, [Validators.required, this.urlValidator]],
-        competencies: [undefined as Competency[] | undefined],
-    });
-
-    private readonly statusChanges = toSignal(this.form.statusChanges ?? 'INVALID');
-    isFormValid = computed(() => this.statusChanges() === 'VALID');
-
-    constructor(private onlineUnitService: OnlineUnitService) {}
-=======
     private readonly onlineUnitService = inject(OnlineUnitService);
 
     form: FormGroup = this.formBuilder.group({
@@ -96,7 +60,6 @@
 
     private readonly statusChanges = toSignal(this.form.statusChanges ?? 'INVALID');
     isFormValid = computed(() => this.statusChanges() === 'VALID');
->>>>>>> c9ca46bd
 
     get nameControl() {
         return this.form.get('name');
@@ -115,13 +78,8 @@
     }
 
     ngOnChanges(): void {
-<<<<<<< HEAD
-        if (this.isEditMode && this.formData) {
-            this.setFormValues(this.formData);
-=======
         if (this.isEditMode() && this.formData()) {
             this.setFormValues(this.formData()!);
->>>>>>> c9ca46bd
         }
     }
 
