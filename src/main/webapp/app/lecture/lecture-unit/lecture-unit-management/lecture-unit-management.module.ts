--- conflicted
+++ resolved
@@ -15,13 +15,10 @@
 import { CreateVideoUnitComponent } from './create-video-unit/create-video-unit.component';
 import { EditVideoUnitComponent } from './edit-video-unit/edit-video-unit.component';
 import { VideoUnitFormComponent } from './video-unit-form/video-unit-form.component';
-<<<<<<< HEAD
-=======
 import { CreateTextUnitComponent } from './create-text-unit/create-text-unit.component';
 import { TextUnitFormComponent } from './text-unit-form/text-unit-form.component';
 import { EditTextUnitComponent } from './edit-text-unit/edit-text-unit.component';
 import { ArtemisMarkdownEditorModule } from 'app/shared/markdown-editor/markdown-editor.module';
->>>>>>> 1d54d138
 import { LectureUnitLayoutComponent } from './lecture-unit-layout/lecture-unit-layout.component';
 
 const ENTITY_STATES = [...lectureUnitRoute];
@@ -46,12 +43,9 @@
         CreateVideoUnitComponent,
         EditVideoUnitComponent,
         VideoUnitFormComponent,
-<<<<<<< HEAD
-=======
         CreateTextUnitComponent,
         TextUnitFormComponent,
         EditTextUnitComponent,
->>>>>>> 1d54d138
         LectureUnitLayoutComponent,
     ],
 })
