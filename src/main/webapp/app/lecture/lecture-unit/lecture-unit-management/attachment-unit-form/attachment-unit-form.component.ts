<<<<<<< HEAD
import { Component, ElementRef, EventEmitter, Input, OnChanges, Output, ViewChild, computed, inject, signal } from '@angular/core';
import dayjs from 'dayjs/esm';
import { FormBuilder, FormGroup, Validators } from '@angular/forms';
import { faQuestionCircle, faTimes } from '@fortawesome/free-solid-svg-icons';
import { UPLOAD_FILE_EXTENSIONS } from 'app/shared/constants/file-extensions.constants';
import { Competency, CompetencyLectureUnitLink } from 'app/entities/competency.model';
=======
import { Component, ElementRef, OnChanges, ViewChild, computed, inject, input, output, signal } from '@angular/core';
import dayjs from 'dayjs/esm';
import { FormBuilder, FormGroup, Validators } from '@angular/forms';
import { faQuestionCircle, faTimes } from '@fortawesome/free-solid-svg-icons';
import { ACCEPTED_FILE_EXTENSIONS_FILE_BROWSER, ALLOWED_FILE_EXTENSIONS_HUMAN_READABLE } from 'app/shared/constants/file-extensions.constants';
import { CompetencyLectureUnitLink } from 'app/entities/competency.model';
>>>>>>> c9ca46bd
import { MAX_FILE_SIZE } from 'app/shared/constants/input.constants';
import { toSignal } from '@angular/core/rxjs-interop';

export interface AttachmentUnitFormData {
    formProperties: FormProperties;
    fileProperties: FileProperties;
}

// matches structure of the reactive form
export interface FormProperties {
    name?: string;
    description?: string;
    releaseDate?: dayjs.Dayjs;
    version?: number;
    updateNotificationText?: string;
    competencyLinks?: CompetencyLectureUnitLink[];
}

// file input is a special case and is not included in the reactive form structure
export interface FileProperties {
    file?: File;
    fileName?: string;
}

@Component({
    selector: 'jhi-attachment-unit-form',
    templateUrl: './attachment-unit-form.component.html',
})
export class AttachmentUnitFormComponent implements OnChanges {
    protected readonly faQuestionCircle = faQuestionCircle;
    protected readonly faTimes = faTimes;
<<<<<<< HEAD
    // A human-readable list of allowed file extensions
    protected readonly allowedFileExtensions = UPLOAD_FILE_EXTENSIONS.join(', ');
    // The list of file extensions for the "accept" attribute of the file input field
    protected readonly acceptedFileExtensionsFileBrowser = UPLOAD_FILE_EXTENSIONS.map((ext) => '.' + ext).join(',');

    @Input() formData: AttachmentUnitFormData;
    @Input() isEditMode = false;

    @Output() formSubmitted: EventEmitter<AttachmentUnitFormData> = new EventEmitter<AttachmentUnitFormData>();

    @Input() hasCancelButton: boolean;
    @Output() onCancel: EventEmitter<any> = new EventEmitter<any>();
=======

    protected readonly allowedFileExtensions = ALLOWED_FILE_EXTENSIONS_HUMAN_READABLE;
    protected readonly acceptedFileExtensionsFileBrowser = ACCEPTED_FILE_EXTENSIONS_FILE_BROWSER;

    formData = input<AttachmentUnitFormData>();
    isEditMode = input<boolean>(false);

    formSubmitted = output<AttachmentUnitFormData>();

    hasCancelButton = input<boolean>(false);
    onCancel = output<void>();
>>>>>>> c9ca46bd

    // have to handle the file input as a special case at is not part of the reactive form
    @ViewChild('fileInput', { static: false })
    fileInput: ElementRef;
    file: File;
    fileInputTouched = false;

    fileName = signal<string | undefined>(undefined);
    isFileTooBig = signal<boolean>(false);
<<<<<<< HEAD

    private readonly formBuilder = inject(FormBuilder);
    form: FormGroup = this.formBuilder.group({
        name: [undefined as string | undefined, [Validators.required, Validators.maxLength(255)]],
        description: [undefined as string | undefined, [Validators.maxLength(1000)]],
        releaseDate: [undefined as dayjs.Dayjs | undefined],
        version: [{ value: 1, disabled: true }],
        updateNotificationText: [undefined as string | undefined, [Validators.maxLength(1000)]],
        competencies: [undefined as Competency[] | undefined],
    });
    private readonly statusChanges = toSignal(this.form.statusChanges ?? 'INVALID');

    isFormValid = computed(() => {
        return (this.statusChanges() === 'VALID' || this.fileName()) && !this.isFileTooBig();
    });

    constructor(private fb: FormBuilder) {}

    ngOnChanges(): void {
        if (this.isEditMode && this.formData) {
            this.setFormValues(this.formData);
        }
    }

=======

    private readonly formBuilder = inject(FormBuilder);
    form: FormGroup = this.formBuilder.group({
        name: [undefined as string | undefined, [Validators.required, Validators.maxLength(255)]],
        description: [undefined as string | undefined, [Validators.maxLength(1000)]],
        releaseDate: [undefined as dayjs.Dayjs | undefined],
        version: [{ value: 1, disabled: true }],
        updateNotificationText: [undefined as string | undefined, [Validators.maxLength(1000)]],
        competencyLinks: [undefined as CompetencyLectureUnitLink[] | undefined],
    });
    private readonly statusChanges = toSignal(this.form.statusChanges ?? 'INVALID');

    isFormValid = computed(() => {
        return (this.statusChanges() === 'VALID' || this.fileName()) && !this.isFileTooBig();
    });

    ngOnChanges(): void {
        if (this.isEditMode() && this.formData()) {
            this.setFormValues(this.formData()!);
        }
    }

>>>>>>> c9ca46bd
    onFileChange(event: Event): void {
        const input = event.target as HTMLInputElement;
        if (!input.files?.length) {
            return;
        }
        this.file = input.files[0];
        this.fileName.set(this.file.name);
        // automatically set the name in case it is not yet specified
        if (this.form && (this.nameControl?.value == undefined || this.nameControl?.value == '')) {
            this.form.patchValue({
                // without extension
                name: this.file.name.replace(/\.[^/.]+$/, ''),
            });
        }
        this.isFileTooBig.set(this.file.size > MAX_FILE_SIZE);
    }

    get nameControl() {
        return this.form.get('name');
    }

    get descriptionControl() {
        return this.form.get('description');
    }

    get releaseDateControl() {
        return this.form.get('releaseDate');
    }

    get updateNotificationTextControl() {
        return this.form.get('updateNotificationText');
    }

    get versionControl() {
        return this.form.get('version');
    }

    submitForm() {
        const formValue = this.form.value;
        const formProperties: FormProperties = { ...formValue };
        const fileProperties: FileProperties = {
            file: this.file,
            fileName: this.fileName(),
        };

        this.formSubmitted.emit({
            formProperties,
            fileProperties,
        });
    }

    private setFormValues(formData: AttachmentUnitFormData) {
        if (formData?.formProperties) {
            this.form.patchValue(formData.formProperties);
        }
        if (formData?.fileProperties?.file) {
            this.file = formData?.fileProperties?.file;
        }
        if (formData?.fileProperties?.fileName) {
            this.fileName.set(formData?.fileProperties?.fileName);
        }
    }

    cancelForm() {
        this.onCancel.emit();
    }
}<|MERGE_RESOLUTION|>--- conflicted
+++ resolved
@@ -1,18 +1,9 @@
-<<<<<<< HEAD
-import { Component, ElementRef, EventEmitter, Input, OnChanges, Output, ViewChild, computed, inject, signal } from '@angular/core';
-import dayjs from 'dayjs/esm';
-import { FormBuilder, FormGroup, Validators } from '@angular/forms';
-import { faQuestionCircle, faTimes } from '@fortawesome/free-solid-svg-icons';
-import { UPLOAD_FILE_EXTENSIONS } from 'app/shared/constants/file-extensions.constants';
-import { Competency, CompetencyLectureUnitLink } from 'app/entities/competency.model';
-=======
 import { Component, ElementRef, OnChanges, ViewChild, computed, inject, input, output, signal } from '@angular/core';
 import dayjs from 'dayjs/esm';
 import { FormBuilder, FormGroup, Validators } from '@angular/forms';
 import { faQuestionCircle, faTimes } from '@fortawesome/free-solid-svg-icons';
 import { ACCEPTED_FILE_EXTENSIONS_FILE_BROWSER, ALLOWED_FILE_EXTENSIONS_HUMAN_READABLE } from 'app/shared/constants/file-extensions.constants';
 import { CompetencyLectureUnitLink } from 'app/entities/competency.model';
->>>>>>> c9ca46bd
 import { MAX_FILE_SIZE } from 'app/shared/constants/input.constants';
 import { toSignal } from '@angular/core/rxjs-interop';
 
@@ -44,20 +35,6 @@
 export class AttachmentUnitFormComponent implements OnChanges {
     protected readonly faQuestionCircle = faQuestionCircle;
     protected readonly faTimes = faTimes;
-<<<<<<< HEAD
-    // A human-readable list of allowed file extensions
-    protected readonly allowedFileExtensions = UPLOAD_FILE_EXTENSIONS.join(', ');
-    // The list of file extensions for the "accept" attribute of the file input field
-    protected readonly acceptedFileExtensionsFileBrowser = UPLOAD_FILE_EXTENSIONS.map((ext) => '.' + ext).join(',');
-
-    @Input() formData: AttachmentUnitFormData;
-    @Input() isEditMode = false;
-
-    @Output() formSubmitted: EventEmitter<AttachmentUnitFormData> = new EventEmitter<AttachmentUnitFormData>();
-
-    @Input() hasCancelButton: boolean;
-    @Output() onCancel: EventEmitter<any> = new EventEmitter<any>();
-=======
 
     protected readonly allowedFileExtensions = ALLOWED_FILE_EXTENSIONS_HUMAN_READABLE;
     protected readonly acceptedFileExtensionsFileBrowser = ACCEPTED_FILE_EXTENSIONS_FILE_BROWSER;
@@ -69,7 +46,6 @@
 
     hasCancelButton = input<boolean>(false);
     onCancel = output<void>();
->>>>>>> c9ca46bd
 
     // have to handle the file input as a special case at is not part of the reactive form
     @ViewChild('fileInput', { static: false })
@@ -79,32 +55,6 @@
 
     fileName = signal<string | undefined>(undefined);
     isFileTooBig = signal<boolean>(false);
-<<<<<<< HEAD
-
-    private readonly formBuilder = inject(FormBuilder);
-    form: FormGroup = this.formBuilder.group({
-        name: [undefined as string | undefined, [Validators.required, Validators.maxLength(255)]],
-        description: [undefined as string | undefined, [Validators.maxLength(1000)]],
-        releaseDate: [undefined as dayjs.Dayjs | undefined],
-        version: [{ value: 1, disabled: true }],
-        updateNotificationText: [undefined as string | undefined, [Validators.maxLength(1000)]],
-        competencies: [undefined as Competency[] | undefined],
-    });
-    private readonly statusChanges = toSignal(this.form.statusChanges ?? 'INVALID');
-
-    isFormValid = computed(() => {
-        return (this.statusChanges() === 'VALID' || this.fileName()) && !this.isFileTooBig();
-    });
-
-    constructor(private fb: FormBuilder) {}
-
-    ngOnChanges(): void {
-        if (this.isEditMode && this.formData) {
-            this.setFormValues(this.formData);
-        }
-    }
-
-=======
 
     private readonly formBuilder = inject(FormBuilder);
     form: FormGroup = this.formBuilder.group({
@@ -127,7 +77,6 @@
         }
     }
 
->>>>>>> c9ca46bd
     onFileChange(event: Event): void {
         const input = event.target as HTMLInputElement;
         if (!input.files?.length) {
