--- conflicted
+++ resolved
@@ -33,30 +33,6 @@
                         </svg>
                     </div>
                     <div class="lecture-unit-type-container">
-<<<<<<< HEAD
-                        @switch (lectureUnit.type) {
-                            <div class="unit-badges d-flex flex-column gap-1">
-                                <div class="badge bg-info">
-                                    {{
-                                        getLectureUnitReleaseDate(lectureUnit)
-                                            ? ('artemisApp.lectureUnit.details.releaseDateSet' | artemisTranslate) + (getLectureUnitReleaseDate(lectureUnit) | artemisDate)
-                                            : ('artemisApp.lectureUnit.details.releaseDateNotSet' | artemisTranslate)
-                                    }}
-                                </div>
-                                @case (LectureUnitType.ATTACHMENT) {
-                                    <div class="badge bg-info attachment-badge">
-                                        {{ ('artemisApp.lectureUnit.details.attachmentVersion' | artemisTranslate) + getAttachmentVersion(lectureUnit) }}
-                                    </div>
-                                }
-                            </div>
-                            @case (LectureUnitType.EXERCISE) {
-                                <jhi-exercise-unit [exerciseUnit]="lectureUnit" [isPresentationMode]="true" [course]="lecture.course!"></jhi-exercise-unit>
-                            }
-                            @case (LectureUnitType.ATTACHMENT) {
-                                <div>
-                                    <jhi-attachment-unit [attachmentUnit]="lectureUnit" [isPresentationMode]="true"></jhi-attachment-unit>
-                                </div>
-=======
                         <div class="unit-badges d-flex flex-column gap-1">
                             <div class="badge bg-info">
                                 {{
@@ -77,7 +53,6 @@
                             }
                             @case (LectureUnitType.EXERCISE) {
                                 <jhi-exercise-unit [exerciseUnit]="lectureUnit" [isPresentationMode]="true" [course]="lecture.course!"></jhi-exercise-unit>
->>>>>>> dd1769c7
                             }
                             @case (LectureUnitType.VIDEO) {
                                 <jhi-video-unit [videoUnit]="lectureUnit" [isPresentationMode]="true"></jhi-video-unit>
