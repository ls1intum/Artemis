--- conflicted
+++ resolved
@@ -68,13 +68,12 @@
                         </div>
                     </div>
                     <div class="d-flex gap-1 flex-column justify-content-center col-3 col-sm-2 col-lg-1" role="group">
-<<<<<<< HEAD
                         <div class="d-flex gap-1 w-100">
                             @if (lecture.course?.id && showCompetencies) {
                                 <jhi-competencies-popover
                                     class="flex-grow-1"
                                     [courseId]="lecture.course!.id!"
-                                    [competencies]="lectureUnit.competencies || []"
+                                    [competencyLinks]="lectureUnit.competencyLinks || []"
                                     [navigateTo]="'competencyManagement'"
                                 />
                             }
@@ -90,25 +89,6 @@
                             }
                         </div>
 
-=======
-                        @if (lecture.course?.id && showCompetencies) {
-                            <jhi-competencies-popover
-                                [courseId]="lecture.course!.id!"
-                                [competencyLinks]="lectureUnit.competencyLinks || []"
-                                [navigateTo]="'competencyManagement'"
-                            />
-                        }
-                        @if (viewButtonAvailable[lectureUnit.id!]) {
-                            <a
-                                type="button"
-                                class="btn btn-primary btn-sm flex-grow-1"
-                                [routerLink]="['/course-management', lecture.course?.id, 'lectures', lecture.id, 'unit-management', 'attachment-units', lectureUnit.id, 'view']"
-                                [ngbTooltip]="'entity.action.view' | artemisTranslate"
-                            >
-                                <fa-icon [icon]="faEye" />
-                            </a>
-                        }
->>>>>>> 49540744
                         <div class="d-flex gap-1 w-100">
                             @if (this.emitEditEvents) {
                                 @if (editButtonAvailable(lectureUnit)) {
