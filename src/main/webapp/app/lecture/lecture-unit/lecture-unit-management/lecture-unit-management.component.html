@if (isLoading) {
    <div class="d-flex justify-content-center">
        <div class="spinner-border" role="status">
            <span class="sr-only" jhiTranslate="loading"></span>
        </div>
    </div>
}
@if (!isLoading && lecture) {
    <div>
        <!-- Lecture Unit Rows-->
        @if (showCreationCard) {
            <div class="w-100 d-flex justify-content-end" [class.justify-content-center]="!lectureUnits?.length">
                <jhi-unit-creation-card />
            </div>
        }
        <div class="component-container" cdkDropList (cdkDropListDropped)="drop($event)">
            @for (lectureUnit of lectureUnits; track identify(i, lectureUnit); let i = $index) {
                <div class="lecture-unit-container" [class.attachment]="lectureUnit.type === LectureUnitType.ATTACHMENT" cdkDrag>
                    <div class="custom-handle d-none d-sm-flex">
                        <svg viewBox="3 1 5 13" fill="none" xmlns="http://www.w3.org/2000/svg">
                            <circle cx="4.5" cy="2.5" r=".6" fill="currentColor" />
                            <circle cx="4.5" cy="4.5" r=".6" fill="currentColor" />
                            <circle cx="4.5" cy="6.499" r=".6" fill="currentColor" />
                            <circle cx="4.5" cy="8.499" r=".6" fill="currentColor" />
                            <circle cx="4.5" cy="10.498" r=".6" fill="currentColor" />
                            <circle cx="4.5" cy="12.498" r=".6" fill="currentColor" />
                            <circle cx="6.5" cy="2.5" r=".6" fill="currentColor" />
                            <circle cx="6.5" cy="4.5" r=".6" fill="currentColor" />
                            <circle cx="6.5" cy="6.499" r=".6" fill="currentColor" />
                            <circle cx="6.5" cy="8.499" r=".6" fill="currentColor" />
                            <circle cx="6.5" cy="10.498" r=".6" fill="currentColor" />
                            <circle cx="6.5" cy="12.498" r=".6" fill="currentColor" />
                        </svg>
                    </div>
                    <div class="lecture-unit-type-container">
                        <div class="unit-badges d-flex flex-column gap-1">
                            <div class="badge bg-info">
                                {{
                                    getLectureUnitReleaseDate(lectureUnit)
                                        ? ('artemisApp.lectureUnit.details.releaseDateSet' | artemisTranslate) + (getLectureUnitReleaseDate(lectureUnit) | artemisDate)
                                        : ('artemisApp.lectureUnit.details.releaseDateNotSet' | artemisTranslate)
                                }}
                            </div>
                            @if (lectureUnit.type === LectureUnitType.ATTACHMENT) {
                                <div class="badge bg-info attachment-badge">
                                    {{ ('artemisApp.lectureUnit.details.attachmentVersion' | artemisTranslate) + getAttachmentVersion(lectureUnit) }}
                                </div>
                            }
                        </div>
                        <div class="mt-2">
                            @switch (lectureUnit.type) {
                                @case (LectureUnitType.ATTACHMENT) {
                                    <jhi-attachment-unit [lectureUnit]="lectureUnit" [isPresentationMode]="true" />
                                }
                                @case (LectureUnitType.EXERCISE) {
                                    <jhi-exercise-unit [exerciseUnit]="lectureUnit" [isPresentationMode]="true" [course]="lecture.course!" />
                                }
                                @case (LectureUnitType.VIDEO) {
                                    <jhi-video-unit [lectureUnit]="lectureUnit" [isPresentationMode]="true" />
                                }
                                @case (LectureUnitType.TEXT) {
                                    <jhi-text-unit [lectureUnit]="lectureUnit" [isPresentationMode]="true" />
                                }
                                @case (LectureUnitType.ONLINE) {
                                    <jhi-online-unit [lectureUnit]="lectureUnit" [isPresentationMode]="true" />
                                }
                            }
                        </div>
                    </div>
                    <div class="d-flex gap-1 flex-column justify-content-center col-3 col-sm-2 col-lg-1" role="group">
<<<<<<< HEAD
                        @if (this.lectureIngestionEnabled && this.lectureUnit.type == LectureUnitType.ATTACHMENT) {
                            <div class="d-flex gap-1">
                                @if (lecture.course?.id && showCompetencies) {
                                    <jhi-competencies-popover
                                        [style.flex-grow]="1"
                                        [courseId]="lecture.course!.id!"
                                        [competencies]="lectureUnit.competencies || []"
                                        [navigateTo]="'competencyManagement'"
                                    />
                                }
                                <button
                                    type="button"
                                    class="btn btn-primary btn-sm flex-grow-1"
                                    [ngClass]="{
                                        error: getIcon(lectureUnit) === faRepeat,
                                        'btn-success': getIcon(lectureUnit) === faCheckCircle,
                                    }"
                                    (click)="onIngestButtonClicked(lectureUnit.id!)"
                                    [ngbTooltip]="'entity.action.sendToIris' | artemisTranslate"
                                >
                                    <fa-icon [icon]="getIcon(lectureUnit)" />
                                </button>
                            </div>
                        } @else {
                            @if (lecture.course?.id && showCompetencies) {
                                <jhi-competencies-popover [courseId]="lecture.course!.id!" [competencies]="lectureUnit.competencies || []" [navigateTo]="'competencyManagement'" />
                            }
=======
                        @if (lecture.course?.id && showCompetencies) {
                            <jhi-competencies-popover
                                [courseId]="lecture.course!.id!"
                                [competencyLinks]="lectureUnit.competencyLinks || []"
                                [navigateTo]="'competencyManagement'"
                            />
>>>>>>> 998d6c08
                        }
                        @if (viewButtonAvailable[lectureUnit.id!]) {
                            <a
                                type="button"
                                class="btn btn-primary btn-sm flex-grow-1"
                                [routerLink]="['/course-management', lecture.course?.id, 'lectures', lecture.id, 'unit-management', 'attachment-units', lectureUnit.id, 'view']"
                                [ngbTooltip]="'entity.action.view' | artemisTranslate"
                            >
                                <fa-icon [icon]="faEye" />
                            </a>
                        }
                        <div class="d-flex gap-1 w-100">
                            @if (this.emitEditEvents) {
                                @if (editButtonAvailable(lectureUnit)) {
                                    <button
                                        type="button"
                                        class="btn btn-primary btn-sm edit flex-grow-1"
                                        (click)="onEditButtonClicked(lectureUnit)"
                                        [ngbTooltip]="'entity.action.edit' | artemisTranslate"
                                    >
                                        <fa-icon [icon]="faPencilAlt" />
                                    </button>
                                }
                            } @else {
                                @if (editButtonAvailable(lectureUnit)) {
                                    <a
                                        type="button"
                                        class="btn btn-primary btn-sm edit flex-grow-1"
                                        [routerLink]="['./', routerEditLinksBase[lectureUnit.type!], lectureUnit.id, 'edit']"
                                        [ngbTooltip]="'entity.action.edit' | artemisTranslate"
                                    >
                                        <fa-icon [icon]="faPencilAlt" />
                                    </a>
                                }
                            }
                            @if (lecture.isAtLeastInstructor) {
                                <button
                                    type="button"
                                    class="btn btn-danger btn-sm flex-grow-1"
                                    jhiDeleteButton
                                    [renderButtonStyle]="false"
                                    [renderButtonText]="false"
                                    [ngbTooltip]="'entity.action.' + getActionType(lectureUnit) | artemisTranslate"
                                    [actionType]="getActionType(lectureUnit)"
                                    [entityTitle]="lectureUnitService.getLectureUnitName(lectureUnit) || ''"
                                    [deleteQuestion]="getDeleteQuestionKey(lectureUnit)"
                                    [deleteConfirmationText]="getDeleteConfirmationTextKey(lectureUnit)"
                                    (delete)="deleteLectureUnit(lectureUnit.id!)"
                                    [dialogError]="dialogError$"
                                >
                                    <fa-icon [icon]="faTrash" />
                                </button>
                            }
                        </div>
                    </div>
                </div>
            }
        </div>
    </div>
}<|MERGE_RESOLUTION|>--- conflicted
+++ resolved
@@ -68,7 +68,6 @@
                         </div>
                     </div>
                     <div class="d-flex gap-1 flex-column justify-content-center col-3 col-sm-2 col-lg-1" role="group">
-<<<<<<< HEAD
                         @if (this.lectureIngestionEnabled && this.lectureUnit.type == LectureUnitType.ATTACHMENT) {
                             <div class="d-flex gap-1">
                                 @if (lecture.course?.id && showCompetencies) {
@@ -93,17 +92,13 @@
                                 </button>
                             </div>
                         } @else {
-                            @if (lecture.course?.id && showCompetencies) {
-                                <jhi-competencies-popover [courseId]="lecture.course!.id!" [competencies]="lectureUnit.competencies || []" [navigateTo]="'competencyManagement'" />
-                            }
-=======
+                          
                         @if (lecture.course?.id && showCompetencies) {
                             <jhi-competencies-popover
                                 [courseId]="lecture.course!.id!"
                                 [competencyLinks]="lectureUnit.competencyLinks || []"
                                 [navigateTo]="'competencyManagement'"
                             />
->>>>>>> 998d6c08
                         }
                         @if (viewButtonAvailable[lectureUnit.id!]) {
                             <a
