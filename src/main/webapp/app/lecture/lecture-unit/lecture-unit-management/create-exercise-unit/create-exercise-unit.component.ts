--- conflicted
+++ resolved
@@ -21,17 +21,6 @@
     protected readonly faTimes = faTimes;
     protected readonly faSort = faSort;
 
-<<<<<<< HEAD
-    @Input() hasCancelButton: boolean;
-    @Input() hasCreateExerciseButton: boolean;
-    @Input() shouldNavigateOnSubmit = true;
-    @Input() lectureId: number | undefined;
-    @Input() courseId: number | undefined;
-    @Input() currentWizardStep: number;
-
-    @Output() onCancel: EventEmitter<any> = new EventEmitter<any>();
-    @Output() onExerciseUnitCreated: EventEmitter<any> = new EventEmitter<any>();
-=======
     @Input() lectureId: number | undefined;
     @Input() courseId: number | undefined;
     hasCancelButton = input<boolean>();
@@ -41,7 +30,6 @@
 
     onCancel = output<void>();
     onExerciseUnitCreated = output<void>();
->>>>>>> c9ca46bd
 
     predicate = 'type';
     reverse = false;
