--- conflicted
+++ resolved
@@ -121,14 +121,4 @@
     cancelForm() {
         this.onCancel.emit();
     }
-<<<<<<< HEAD
-
-    createNewExercise() {
-        this.router.navigate(['/course-management', this.courseId, 'exercises'], {
-            queryParams: { lectureId: this.lectureId },
-            queryParamsHandling: '',
-        });
-    }
-=======
->>>>>>> d10a20cd
 }