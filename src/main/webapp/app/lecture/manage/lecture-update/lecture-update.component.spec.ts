--- conflicted
+++ resolved
@@ -34,11 +34,8 @@
 import { AccountService } from 'app/core/auth/account.service';
 import { MockAccountService } from 'test/helpers/mocks/service/mock-account.service';
 import { FormStatusBarComponent } from 'app/shared/form/form-status-bar/form-status-bar.component';
-<<<<<<< HEAD
 import { FontAwesomeTestingModule } from '@fortawesome/angular-fontawesome/testing';
-=======
 import { CalendarEventService } from 'app/core/calendar/shared/service/calendar-event.service';
->>>>>>> b475fce7
 
 describe('LectureUpdateComponent', () => {
     let lectureService: LectureService;
@@ -175,12 +172,8 @@
 
         expect(updateSpy).toHaveBeenCalledOnce();
         expect(updateSpy).toHaveBeenCalledWith({ id: 6, title: 'test1Updated', channelName: 'test1Updated' });
-<<<<<<< HEAD
-    });
-=======
         expect(refreshSpy).toHaveBeenCalledOnce();
-    }));
->>>>>>> b475fce7
+    });
 
     it('should select process units checkbox', async () => {
         await configureActiveRouteMockAndCompileComponents();
