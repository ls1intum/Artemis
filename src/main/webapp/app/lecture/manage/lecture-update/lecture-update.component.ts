import { HttpErrorResponse, HttpResponse } from '@angular/common/http';
import { Component, OnDestroy, OnInit, computed, effect, inject, model, signal, viewChild } from '@angular/core';
import { FormsModule } from '@angular/forms';
import { ActivatedRoute, Router } from '@angular/router';
<<<<<<< HEAD
import { HttpErrorResponse, HttpResponse } from '@angular/common/http';
import { Observable, Subscription } from 'rxjs';
import { AlertService } from 'app/shared/service/alert.service';
import { LectureService } from '../services/lecture.service';
import { Lecture } from 'app/lecture/shared/entities/lecture.model';
import { getCurrentLocaleSignal, onError } from 'app/shared/util/global.utils';
import { ArtemisNavigationUtilService } from 'app/shared/util/navigation.utils';
import { DocumentationType } from 'app/shared/components/buttons/documentation-button/documentation-button.component';
import { faBan, faCircleInfo, faPuzzlePiece, faQuestionCircle, faSave } from '@fortawesome/free-solid-svg-icons';
import { ACCEPTED_FILE_EXTENSIONS_FILE_BROWSER, ALLOWED_FILE_EXTENSIONS_HUMAN_READABLE } from 'app/shared/constants/file-extensions.constants';
import { FormulaAction } from 'app/shared/monaco-editor/model/actions/formula.action';
import { LectureTitleChannelNameComponent } from '../lecture-title-channel-name/lecture-title-channel-name.component';
=======
import { FaIconComponent } from '@fortawesome/angular-fontawesome';
import { faBan, faPuzzlePiece, faQuestionCircle, faSave } from '@fortawesome/free-solid-svg-icons';
import { NgbTooltip } from '@ng-bootstrap/ng-bootstrap';
import { TranslateService } from '@ngx-translate/core';
import { captureException } from '@sentry/angular';
import { CalendarService } from 'app/core/calendar/shared/service/calendar.service';
import { Course } from 'app/core/course/shared/entities/course.model';
>>>>>>> fa8bb23c
import { LectureUpdatePeriodComponent } from 'app/lecture/manage/lecture-period/lecture-period.component';
import { LectureSeriesCreateComponent } from 'app/lecture/manage/lecture-series-create/lecture-series-create.component';
import { LectureUpdateUnitsComponent } from 'app/lecture/manage/lecture-units/lecture-units.component';
import { Lecture } from 'app/lecture/shared/entities/lecture.model';
import { DocumentationButtonComponent, DocumentationType } from 'app/shared/components/buttons/documentation-button/documentation-button.component';
import { ACCEPTED_FILE_EXTENSIONS_FILE_BROWSER, ALLOWED_FILE_EXTENSIONS_HUMAN_READABLE } from 'app/shared/constants/file-extensions.constants';
import { FormDateTimePickerComponent } from 'app/shared/date-time-picker/date-time-picker.component';
import { FormSectionStatus, FormStatusBarComponent } from 'app/shared/form/form-status-bar/form-status-bar.component';
import { TranslateDirective } from 'app/shared/language/translate.directive';
import { MarkdownEditorMonacoComponent } from 'app/shared/markdown-editor/monaco/markdown-editor-monaco.component';
import { FormulaAction } from 'app/shared/monaco-editor/model/actions/formula.action';
import { ArtemisTranslatePipe } from 'app/shared/pipes/artemis-translate.pipe';
import { AlertService } from 'app/shared/service/alert.service';
import { getCurrentLocaleSignal, onError } from 'app/shared/util/global.utils';
import { ArtemisNavigationUtilService } from 'app/shared/util/navigation.utils';
import dayjs, { Dayjs } from 'dayjs/esm';
import cloneDeep from 'lodash-es/cloneDeep';
import { SelectButtonModule } from 'primeng/selectbutton';
<<<<<<< HEAD
import { LectureSeriesCreateComponent } from 'app/lecture/manage/lecture-series-create/lecture-series-create.component';
import { TranslateService } from '@ngx-translate/core';
import { CheckboxModule } from 'primeng/checkbox';
import { TooltipModule } from 'primeng/tooltip';
=======
import { Observable, Subscription } from 'rxjs';
import { LectureTitleChannelNameComponent } from '../lecture-title-channel-name/lecture-title-channel-name.component';
import { LectureService } from '../services/lecture.service';
>>>>>>> fa8bb23c

export enum LectureCreationMode {
    SINGLE = 'single',
    SERIES = 'series',
}

interface CreateLectureOption {
    label: string;
    mode: LectureCreationMode;
}

@Component({
    selector: 'jhi-lecture-update',
    templateUrl: './lecture-update.component.html',
    styleUrls: ['./lecture-update.component.scss'],
    imports: [
        FormsModule,
        TranslateDirective,
        DocumentationButtonComponent,
        FormStatusBarComponent,
        LectureTitleChannelNameComponent,
        MarkdownEditorMonacoComponent,
        LectureUpdatePeriodComponent,
        FaIconComponent,
        LectureUpdateUnitsComponent,
        NgbTooltip,
        ArtemisTranslatePipe,
        SelectButtonModule,
        LectureSeriesCreateComponent,
        CheckboxModule,
        TooltipModule,
    ],
})
export class LectureUpdateComponent implements OnInit, OnDestroy {
    protected readonly documentationType: DocumentationType = 'Lecture';
    protected readonly faQuestionCircle = faQuestionCircle;
    protected readonly faSave = faSave;
    protected readonly faPuzzleProcess = faPuzzlePiece;
    protected readonly faBan = faBan;
    protected readonly faCircleInfo = faCircleInfo;
    protected readonly allowedFileExtensions = ALLOWED_FILE_EXTENSIONS_HUMAN_READABLE;
    protected readonly acceptedFileExtensionsFileBrowser = ACCEPTED_FILE_EXTENSIONS_FILE_BROWSER;

    private readonly alertService = inject(AlertService);
    private readonly lectureService = inject(LectureService);
    private readonly activatedRoute = inject(ActivatedRoute);
    private readonly navigationUtilService = inject(ArtemisNavigationUtilService);
    private readonly calendarService = inject(CalendarService);
    private readonly translateService = inject(TranslateService);
    private readonly router = inject(Router);

    private subscriptions = new Subscription();
    private currentLocale = getCurrentLocaleSignal(this.translateService);

    titleSection = viewChild(LectureTitleChannelNameComponent);
    lecturePeriodSection = viewChild(LectureUpdatePeriodComponent);
    unitSection = viewChild(LectureUpdateUnitsComponent);
    formStatusBar = viewChild(FormStatusBarComponent);
    courseTitle = model<string>('');
    courseId = signal<number | undefined>(undefined);
    lecture = signal<Lecture>(new Lecture());
    lectureOnInit: Lecture;
    existingLectures = signal<Lecture[]>([]);
    isEditMode = signal<boolean>(false);
    isSaving: boolean;
    isProcessing: boolean;
    processUnitMode: boolean;
    formStatusSections: FormSectionStatus[];
    domainActionsDescription = [new FormulaAction()];
    file: File;
    fileName: string;
    fileInputTouched = false;
    isNewlyCreatedExercise = false;
    isChangeMadeToTitleOrPeriodSection = false;
    shouldDisplayDismissWarning = true;
    areSectionsValid = computed(() => this.computeAreSectionsValid());
    createLectureOptions = computed(() => this.computeCreateLectureOptions());
    selectedCreateLectureOption = signal<LectureCreationMode>(LectureCreationMode.SINGLE);
    isLectureSeriesCreationMode = computed(() => !this.isEditMode() && this.selectedCreateLectureOption() === LectureCreationMode.SERIES);
    isTutorialLecture = signal(false);
    tutorialLectureTooltip = computed<string>(() => this.computeTutorialLectureTooltip());

    constructor() {
        effect(() => {
            if (this.selectedCreateLectureOption() === LectureCreationMode.SERIES) return;
            const titleChannelNameComponent = this.titleSection()?.titleChannelNameComponent();
            const lecturePeriodSection = this.lecturePeriodSection();
            if (titleChannelNameComponent) {
                this.subscriptions.add(
                    titleChannelNameComponent.titleChange.subscribe(() => {
                        this.updateIsChangesMadeToTitleOrPeriodSection();
                    }),
                );
                this.subscriptions.add(
                    titleChannelNameComponent.channelNameChange.subscribe(() => {
                        this.updateIsChangesMadeToTitleOrPeriodSection();
                    }),
                );
            }
            if (lecturePeriodSection) {
                lecturePeriodSection.periodSectionDatepickers().forEach((datepicker: FormDateTimePickerComponent) => {
                    const subscription = datepicker.valueChange.subscribe(() => {
                        this.updateIsChangesMadeToTitleOrPeriodSection();
                    });
                    this.subscriptions.add(subscription);
                });
            }
        });

        effect(() => {
            this.updateFormStatusBar();
        });

        effect(
            function scrollToLastSectionAfterLectureCreation() {
                if (this.unitSection() && this.isNewlyCreatedExercise) {
                    this.isNewlyCreatedExercise = false;
                    this.formStatusBar()?.scrollToHeadline('artemisApp.lecture.sections.period');
                }
            }.bind(this),
        );

        effect(() => {
            if (this.selectedCreateLectureOption() === LectureCreationMode.SERIES) {
                this.subscriptions.unsubscribe();
                this.subscriptions = new Subscription();
            }
        });

        effect(() => {
            this.lecture().isTutorialLecture = this.isTutorialLecture();
            this.updateIsChangesMadeToTitleOrPeriodSection();
        });
    }

    ngOnInit() {
        this.isSaving = false;
        this.processUnitMode = false;
        this.isProcessing = false;
        this.activatedRoute.data.subscribe((data) => {
            // Create a new lecture to use unless we fetch an existing lecture
            const lecture = data['lecture'] as Lecture;
            this.lecture.set(lecture ?? new Lecture());
<<<<<<< HEAD
            if (lecture) {
                this.isTutorialLecture.set(lecture.isTutorialLecture ?? false);
            }
            const course = data['course'];
            if (course) {
                this.lecture().course = course;
            }
=======
            this.lecture().course = data['course'] as Course;
>>>>>>> fa8bb23c
        });

        const paramMap = this.activatedRoute.parent!.snapshot.paramMap;
        this.courseId.set(Number(paramMap.get('courseId')));

        this.isEditMode.set(!this.router.url.endsWith('/new'));
        this.lectureOnInit = cloneDeep(this.lecture());
        this.courseTitle.set(this.lecture().course?.title ?? '');

        const existingLectures = (this.router.currentNavigation()?.extras.state?.['existingLectures'] ?? []) as Lecture[];
        this.existingLectures.set(existingLectures);
    }

    ngOnDestroy() {
        this.subscriptions.unsubscribe();
    }

    updateFormStatusBar() {
        const updatedFormStatusSections: FormSectionStatus[] = [];

        updatedFormStatusSections.push(
            {
                title: 'artemisApp.lecture.sections.title',
                valid: this.titleSection()?.titleChannelNameComponent().isValid() ?? false,
            },
            {
                title: 'artemisApp.lecture.sections.period',
                valid: this.lecturePeriodSection()?.isPeriodSectionValid() ?? false,
            },
        );

        if (this.isEditMode()) {
            updatedFormStatusSections.push({
                title: 'artemisApp.lecture.sections.units',
                valid: Boolean(this.unitSection()?.isUnitConfigurationValid()),
            });
        }

        this.formStatusSections = updatedFormStatusSections;
    }

    isChangeMadeToTitleSection() {
        return (
            this.lecture().title !== this.lectureOnInit.title ||
            this.lecture().channelName !== this.lectureOnInit.channelName ||
            (this.lecture().description ?? '') !== (this.lectureOnInit.description ?? '') ||
            this.lecture().isTutorialLecture !== this.lectureOnInit.isTutorialLecture
        );
    }

    isChangeMadeToPeriodSection() {
        const { visibleDate, startDate, endDate } = this.lecture();
        const { visibleDate: visibleDateOnInit, startDate: startDateOnInit, endDate: endDateOnInit } = this.lectureOnInit;

        const isInvalid = (date: Dayjs | undefined) => !dayjs(date).isValid();
        const isSame = (date1: Dayjs | undefined, date2: Dayjs | undefined) => dayjs(date1).isSame(dayjs(date2));

        const emptyVisibleDateWasCleared = !visibleDateOnInit && isInvalid(visibleDate);
        const emptyStartDateWasCleared = !startDateOnInit && isInvalid(startDate);
        const emptyEndDateWasCleared = !endDateOnInit && isInvalid(endDate);

        return (
            (!isSame(visibleDate, visibleDateOnInit) && !emptyVisibleDateWasCleared) ||
            (!isSame(startDate, startDateOnInit) && !emptyStartDateWasCleared) ||
            (!isSame(endDate, endDateOnInit) && !emptyEndDateWasCleared)
        );
    }

    protected updateIsChangesMadeToTitleOrPeriodSection() {
        this.isChangeMadeToTitleOrPeriodSection = this.isChangeMadeToTitleSection() || this.isChangeMadeToPeriodSection();
    }

    /**
     * Revert to the previous state, equivalent with pressing the back button on your browser
     * Returns to the detail page if there is no previous state, and we edited an existing lecture
     * Returns to the overview page if there is no previous state, and we created a new lecture
     */
    previousState() {
        this.shouldDisplayDismissWarning = false;
        this.navigationUtilService.navigateBackWithOptional(['course-management', this.lecture().course!.id!.toString(), 'lectures'], this.lecture().id?.toString());
    }

    /**
     * Save the changes on a lecture
     * This function is called by pressing save after creating or editing a lecture
     */
    save() {
        this.shouldDisplayDismissWarning = false;
        this.isSaving = true;
        if (this.lecture().id !== undefined) {
            this.subscribeToSaveResponse(this.lectureService.update(this.lecture()));
        } else {
            // Newly created lectures must have a channel name, which cannot be undefined
            this.subscribeToSaveResponse(this.lectureService.create(this.lecture()));
        }
    }

    proceedToUnitSplit() {
        this.isProcessing = true;
        this.save();
    }

    /**
     * Activate or deactivate the processUnitMode mode for automatic lecture units creation.
     * This function is called by checking Automatic unit processing checkbox when creating a new lecture
     */
    onSelectProcessUnit() {
        this.processUnitMode = !this.processUnitMode;
    }

    onFileChange(event: Event): void {
        const input = event.target as HTMLInputElement;
        if (!input.files?.length) {
            this.fileName = '';
            return;
        }
        this.file = input.files[0];
        this.fileName = this.file.name;
    }

    /**
     * @callback callback after saving a lecture, handles appropriate action in case of error
     * @param result The Http response from the server
     */
    protected subscribeToSaveResponse(result: Observable<HttpResponse<Lecture>>) {
        result.subscribe({
            next: (response: HttpResponse<Lecture>) => this.onSaveSuccess(response.body!),
            error: (error: HttpErrorResponse) => this.onSaveError(error),
        });
    }

    /**
     * Action on successful lecture creation or edit
     */
    protected onSaveSuccess(lecture: Lecture) {
        this.isSaving = false;

        if (!lecture.course?.id) {
            captureException('Lecture has no course id: ' + lecture);
            return;
        }

        if (this.processUnitMode) {
            this.isProcessing = false;
            this.alertService.success(`Lecture with title ${lecture.title} was successfully ${this.lecture().id !== undefined ? 'updated' : 'created'}.`);
            this.router.navigate(['course-management', lecture.course.id, 'lectures', lecture.id, 'unit-management', 'attachment-video-units', 'process'], {
                state: { file: this.file, fileName: this.fileName },
            });
        } else if (this.isEditMode()) {
            this.router.navigate(['course-management', lecture.course.id, 'lectures', lecture.id]);
        } else {
            // after create we stay on the edit page, as now lecture units are available (we need the lecture id to save them)
            this.isNewlyCreatedExercise = true;
            this.isEditMode.set(true);
            this.lectureOnInit = cloneDeep(lecture);
            this.lecture.set(lecture);
            this.updateIsChangesMadeToTitleOrPeriodSection();
            this.router.navigate(['course-management', lecture.course.id, 'lectures', lecture.id, 'edit']);
            this.shouldDisplayDismissWarning = true;
        }

        this.calendarService.reloadEvents();
    }

    /**
     * Action on unsuccessful lecture creation or edit
     * @param errorRes the errorRes handed to the alert service
     */
    protected onSaveError(errorRes: HttpErrorResponse) {
        this.isSaving = false;

        if (errorRes.error && errorRes.error.title) {
            this.alertService.addErrorAlert(errorRes.error.title, errorRes.error.message, errorRes.error.params);
        } else {
            onError(this.alertService, errorRes);
        }
    }

    onDatesValuesChanged() {
        const startDate = this.lecture().startDate;
        const endDate = this.lecture().endDate;
        const visibleDate = this.lecture().visibleDate;

        // Prevent endDate from being before startDate, if both dates are set
        if (endDate && startDate?.isAfter(endDate)) {
            this.lecture().endDate = startDate.clone();
        }

        // Prevent visibleDate from being after startDate, if both dates are set
        if (visibleDate && startDate?.isBefore(visibleDate)) {
            this.lecture().visibleDate = startDate.clone();
        }
    }

    private computeAreSectionsValid(): boolean {
        const titleSection = this.titleSection();
        const lecturePeriodSection = this.lecturePeriodSection();
        const unitSection = this.unitSection();
        if (titleSection && lecturePeriodSection) {
            if (unitSection) {
                return titleSection.titleChannelNameComponent().isValid() && lecturePeriodSection.isPeriodSectionValid() && unitSection.isUnitConfigurationValid();
            } else {
                return titleSection.titleChannelNameComponent().isValid() && lecturePeriodSection.isPeriodSectionValid();
            }
        }
        return false;
    }

    private computeCreateLectureOptions(): CreateLectureOption[] {
        this.currentLocale();
        return [
            { label: this.translateService.instant('artemisApp.lecture.creationMode.singleLectureLabel'), mode: LectureCreationMode.SINGLE },
            { label: this.translateService.instant('artemisApp.lecture.creationMode.lectureSeriesLabel'), mode: LectureCreationMode.SERIES },
        ];
    }

    private computeTutorialLectureTooltip(): string {
        this.currentLocale();
        return this.translateService.instant('artemisApp.lecture.tutorialLecture.tutorialLectureTooltip');
    }
}<|MERGE_RESOLUTION|>--- conflicted
+++ resolved
@@ -2,32 +2,15 @@
 import { Component, OnDestroy, OnInit, computed, effect, inject, model, signal, viewChild } from '@angular/core';
 import { FormsModule } from '@angular/forms';
 import { ActivatedRoute, Router } from '@angular/router';
-<<<<<<< HEAD
-import { HttpErrorResponse, HttpResponse } from '@angular/common/http';
-import { Observable, Subscription } from 'rxjs';
-import { AlertService } from 'app/shared/service/alert.service';
-import { LectureService } from '../services/lecture.service';
 import { Lecture } from 'app/lecture/shared/entities/lecture.model';
-import { getCurrentLocaleSignal, onError } from 'app/shared/util/global.utils';
-import { ArtemisNavigationUtilService } from 'app/shared/util/navigation.utils';
-import { DocumentationType } from 'app/shared/components/buttons/documentation-button/documentation-button.component';
-import { faBan, faCircleInfo, faPuzzlePiece, faQuestionCircle, faSave } from '@fortawesome/free-solid-svg-icons';
-import { ACCEPTED_FILE_EXTENSIONS_FILE_BROWSER, ALLOWED_FILE_EXTENSIONS_HUMAN_READABLE } from 'app/shared/constants/file-extensions.constants';
-import { FormulaAction } from 'app/shared/monaco-editor/model/actions/formula.action';
-import { LectureTitleChannelNameComponent } from '../lecture-title-channel-name/lecture-title-channel-name.component';
-=======
+import { faCircleInfo } from '@fortawesome/free-solid-svg-icons';
 import { FaIconComponent } from '@fortawesome/angular-fontawesome';
 import { faBan, faPuzzlePiece, faQuestionCircle, faSave } from '@fortawesome/free-solid-svg-icons';
 import { NgbTooltip } from '@ng-bootstrap/ng-bootstrap';
-import { TranslateService } from '@ngx-translate/core';
 import { captureException } from '@sentry/angular';
 import { CalendarService } from 'app/core/calendar/shared/service/calendar.service';
-import { Course } from 'app/core/course/shared/entities/course.model';
->>>>>>> fa8bb23c
 import { LectureUpdatePeriodComponent } from 'app/lecture/manage/lecture-period/lecture-period.component';
-import { LectureSeriesCreateComponent } from 'app/lecture/manage/lecture-series-create/lecture-series-create.component';
 import { LectureUpdateUnitsComponent } from 'app/lecture/manage/lecture-units/lecture-units.component';
-import { Lecture } from 'app/lecture/shared/entities/lecture.model';
 import { DocumentationButtonComponent, DocumentationType } from 'app/shared/components/buttons/documentation-button/documentation-button.component';
 import { ACCEPTED_FILE_EXTENSIONS_FILE_BROWSER, ALLOWED_FILE_EXTENSIONS_HUMAN_READABLE } from 'app/shared/constants/file-extensions.constants';
 import { FormDateTimePickerComponent } from 'app/shared/date-time-picker/date-time-picker.component';
@@ -42,16 +25,13 @@
 import dayjs, { Dayjs } from 'dayjs/esm';
 import cloneDeep from 'lodash-es/cloneDeep';
 import { SelectButtonModule } from 'primeng/selectbutton';
-<<<<<<< HEAD
 import { LectureSeriesCreateComponent } from 'app/lecture/manage/lecture-series-create/lecture-series-create.component';
 import { TranslateService } from '@ngx-translate/core';
 import { CheckboxModule } from 'primeng/checkbox';
 import { TooltipModule } from 'primeng/tooltip';
-=======
 import { Observable, Subscription } from 'rxjs';
 import { LectureTitleChannelNameComponent } from '../lecture-title-channel-name/lecture-title-channel-name.component';
 import { LectureService } from '../services/lecture.service';
->>>>>>> fa8bb23c
 
 export enum LectureCreationMode {
     SINGLE = 'single',
@@ -195,7 +175,6 @@
             // Create a new lecture to use unless we fetch an existing lecture
             const lecture = data['lecture'] as Lecture;
             this.lecture.set(lecture ?? new Lecture());
-<<<<<<< HEAD
             if (lecture) {
                 this.isTutorialLecture.set(lecture.isTutorialLecture ?? false);
             }
@@ -203,9 +182,6 @@
             if (course) {
                 this.lecture().course = course;
             }
-=======
-            this.lecture().course = data['course'] as Course;
->>>>>>> fa8bb23c
         });
 
         const paramMap = this.activatedRoute.parent!.snapshot.paramMap;
