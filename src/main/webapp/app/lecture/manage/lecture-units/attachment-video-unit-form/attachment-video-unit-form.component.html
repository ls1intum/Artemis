--- conflicted
+++ resolved
@@ -162,16 +162,6 @@
                     </div>
                 </div>
             </div>
-<<<<<<< HEAD
-            @if (canGenerateTranscript()) {
-                <div class="form-check mt-3">
-                    <input class="form-check-input" type="checkbox" id="generateTranscriptCheckbox" formControlName="generateTranscript" />
-                    <label
-                        class="form-check-label"
-                        for="generateTranscriptCheckbox"
-                        jhiTranslate="artemisApp.attachmentVideoUnit.createAttachmentVideoUnit.generateTranscriptLabel"
-                    ></label>
-=======
             @if (shouldShowTranscriptionCreation()) {
                 <div class="row" id="video-transcription-row">
                     <div class="form-group">
@@ -184,7 +174,16 @@
                             [placeholder]="'artemisApp.attachmentVideoUnit.createAttachmentVideoUnit.videoTranscriptionPlaceholder' | artemisTranslate"
                         ></textarea>
                     </div>
->>>>>>> fe0ab9fa
+                </div>
+            }
+            @if (canGenerateTranscript()) {
+                <div class="form-check mt-3">
+                    <input class="form-check-input" type="checkbox" id="generateTranscriptCheckbox" formControlName="generateTranscript" />
+                    <label
+                        class="form-check-label"
+                        for="generateTranscriptCheckbox"
+                        jhiTranslate="artemisApp.attachmentVideoUnit.createAttachmentVideoUnit.generateTranscriptLabel"
+                    ></label>
                 </div>
             }
             <div class="row">
