--- conflicted
+++ resolved
@@ -155,11 +155,7 @@
                         @if (urlHelperControl?.invalid && (urlHelperControl?.dirty || urlHelperControl?.touched)) {
                             <div class="alert alert-danger">
                                 @if (urlHelperControl?.errors?.invalidVideoUrl) {
-<<<<<<< HEAD
-                                    <div jhiTranslate="artemisApp.attachmentVideoUnit.createAttchmentVideoUnit.urlHelperValidationError"></div>
-=======
                                     <div jhiTranslate="artemisApp.attachmentVideoUnit.createAttachmentVideoUnit.urlHelperValidationError"></div>
->>>>>>> 27690a2e
                                 }
                             </div>
                         }
