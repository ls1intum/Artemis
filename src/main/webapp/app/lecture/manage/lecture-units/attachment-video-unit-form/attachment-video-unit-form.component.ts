--- conflicted
+++ resolved
@@ -14,14 +14,8 @@
 import { ArtemisTranslatePipe } from 'app/shared/pipes/artemis-translate.pipe';
 import { CompetencySelectionComponent } from 'app/atlas/shared/competency-selection/competency-selection.component';
 import { AccountService } from 'app/core/auth/account.service';
-<<<<<<< HEAD
-import { TranscriptionStatus, TranscriptionStatusDTO } from 'app/lecture/shared/entities/lecture-unit/attachmentVideoUnit.model';
-import { LectureTranscriptionService } from 'app/lecture/manage/services/lecture-transcription.service';
-import { AlertService } from 'app/shared/service/alert.service';
-=======
 import { AttachmentVideoUnitService } from 'app/lecture/manage/lecture-units/services/attachment-video-unit.service';
 import { TranscriptionStatus } from 'app/lecture/shared/entities/lecture-unit/attachmentVideoUnit.model';
->>>>>>> ed2bf95a
 
 export interface AttachmentVideoUnitFormData {
     formProperties: FormProperties;
@@ -229,19 +223,11 @@
     });
 
     ngOnChanges() {
-<<<<<<< HEAD
-        if (this.isEditMode() && this.formData()) {
-            this.setFormValues(this.formData()!);
-            // Set transcription status if provided
-            if (this.formData()?.transcriptionStatus) {
-                this.transcriptionStatus.set(this.formData()!.transcriptionStatus);
-=======
         const formData = this.formData();
         if (this.isEditMode() && formData) {
             this.setFormValues(formData);
             if (formData.transcriptionStatus) {
                 this.transcriptionStatus.set(formData.transcriptionStatus as TranscriptionStatus);
->>>>>>> ed2bf95a
             }
         }
     }
