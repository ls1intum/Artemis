--- conflicted
+++ resolved
@@ -140,25 +140,6 @@
         expect(attachmentVideoUnitFormComponent.file).toEqual(formData.fileProperties.file);
     });
 
-<<<<<<< HEAD
-    it('should set playlist URL and canGenerateTranscript when formData has playlistUrl in edit mode', () => {
-        attachmentVideoUnitFormComponentFixture.componentRef.setInput('isEditMode', true);
-        const playlistUrl = 'https://live.rbg.tum.de/playlist.m3u8';
-        const formData: AttachmentVideoUnitFormData = {
-            formProperties: {
-                name: 'test',
-            },
-            fileProperties: {},
-            playlistUrl: playlistUrl,
-        };
-        attachmentVideoUnitFormComponentFixture.detectChanges();
-
-        attachmentVideoUnitFormComponentFixture.componentRef.setInput('formData', formData);
-        attachmentVideoUnitFormComponent.ngOnChanges();
-
-        expect(attachmentVideoUnitFormComponent.playlistUrl()).toBe(playlistUrl);
-        expect(attachmentVideoUnitFormComponent.canGenerateTranscript()).toBeTrue();
-=======
     it('should clear transcription status when switching to a unit without transcription data', () => {
         attachmentVideoUnitFormComponentFixture.componentRef.setInput('isEditMode', true);
         attachmentVideoUnitFormComponentFixture.detectChanges();
@@ -202,7 +183,6 @@
 
         expect(attachmentVideoUnitFormComponent.transcriptionStatus()).toBeUndefined();
         expect(attachmentVideoUnitFormComponent.showTranscriptionPendingWarning()).toBeFalse();
->>>>>>> 6aaa51bd
     });
     it('should submit valid form', () => {
         attachmentVideoUnitFormComponentFixture.detectChanges();
