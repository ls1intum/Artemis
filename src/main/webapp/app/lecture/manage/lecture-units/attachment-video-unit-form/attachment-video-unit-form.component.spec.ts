import { ComponentFixture, TestBed } from '@angular/core/testing';
import { FormsModule, ReactiveFormsModule } from '@angular/forms';
import { FontAwesomeTestingModule } from '@fortawesome/angular-fontawesome/testing';
import { AttachmentVideoUnitFormComponent, AttachmentVideoUnitFormData } from 'app/lecture/manage/lecture-units/attachment-video-unit-form/attachment-video-unit-form.component';
import { FormDateTimePickerComponent } from 'app/shared/date-time-picker/date-time-picker.component';
import { ArtemisTranslatePipe } from 'app/shared/pipes/artemis-translate.pipe';
import dayjs from 'dayjs/esm';
import { MockComponent, MockDirective, MockModule, MockPipe } from 'ng-mocks';
import { NgbTooltip } from '@ng-bootstrap/ng-bootstrap';
import { MAX_FILE_SIZE } from 'app/shared/constants/input.constants';
import { OwlDateTimeModule, OwlNativeDateTimeModule } from '@danielmoncada/angular-datetime-picker';
import { TranslateService } from '@ngx-translate/core';
import { MockTranslateService } from 'test/helpers/mocks/service/mock-translate.service';
import { CompetencySelectionComponent } from 'app/atlas/shared/competency-selection/competency-selection.component';
import { HttpClientTestingModule } from '@angular/common/http/testing';
import { HttpClient } from '@angular/common/http';
import { of, throwError } from 'rxjs';

describe('AttachmentVideoUnitFormComponent', () => {
    let attachmentVideoUnitFormComponentFixture: ComponentFixture<AttachmentVideoUnitFormComponent>;
    let attachmentVideoUnitFormComponent: AttachmentVideoUnitFormComponent;

    beforeEach(async () => {
        await TestBed.configureTestingModule({
<<<<<<< HEAD
            imports: [ReactiveFormsModule, FormsModule, MockDirective(NgbTooltip), MockModule(OwlDateTimeModule), HttpClientTestingModule, MockModule(OwlNativeDateTimeModule)],
            declarations: [
                AttachmentVideoUnitFormComponent,
                FormDateTimePickerComponent,
                MockPipe(ArtemisTranslatePipe),
                MockComponent(FaIconComponent),
                MockComponent(CompetencySelectionComponent),
            ],
=======
            imports: [ReactiveFormsModule, FormsModule, MockDirective(NgbTooltip), MockModule(OwlDateTimeModule), MockModule(OwlNativeDateTimeModule), FontAwesomeTestingModule],
            declarations: [AttachmentVideoUnitFormComponent, FormDateTimePickerComponent, MockPipe(ArtemisTranslatePipe), MockComponent(CompetencySelectionComponent)],
>>>>>>> 9d88da1e
            providers: [{ provide: TranslateService, useClass: MockTranslateService }],
        }).compileComponents();

        attachmentVideoUnitFormComponentFixture = TestBed.createComponent(AttachmentVideoUnitFormComponent);
        attachmentVideoUnitFormComponent = attachmentVideoUnitFormComponentFixture.componentInstance;
    });

    afterEach(() => {
        jest.restoreAllMocks();
    });

    it('should initialize', () => {
        attachmentVideoUnitFormComponentFixture.detectChanges();
        expect(attachmentVideoUnitFormComponent).not.toBeNull();
    });

    it('should correctly set form values in edit mode', () => {
        const fakeFile = new File([''], 'Test-File.pdf', {
            type: 'application/pdf',
        });

        attachmentVideoUnitFormComponentFixture.componentRef.setInput('isEditMode', true);
        const formData: AttachmentVideoUnitFormData = {
            formProperties: {
                name: 'test',
                description: 'lorem ipsum',
                releaseDate: dayjs().year(2010).month(3).date(5),
                version: 2,
                updateNotificationText: 'lorem ipsum',
            },
            fileProperties: {
                file: fakeFile,
                fileName: 'lorem ipsum',
            },
        };
        attachmentVideoUnitFormComponentFixture.detectChanges();

        attachmentVideoUnitFormComponentFixture.componentRef.setInput('formData', formData);
        attachmentVideoUnitFormComponent.ngOnChanges();

        expect(attachmentVideoUnitFormComponent.nameControl?.value).toEqual(formData.formProperties.name);
        expect(attachmentVideoUnitFormComponent.releaseDateControl?.value).toEqual(formData.formProperties.releaseDate);
        expect(attachmentVideoUnitFormComponent.descriptionControl?.value).toEqual(formData.formProperties.description);
        expect(attachmentVideoUnitFormComponent.versionControl?.value).toEqual(formData.formProperties.version);
        expect(attachmentVideoUnitFormComponent.updateNotificationTextControl?.value).toEqual(formData.formProperties.updateNotificationText);
        expect(attachmentVideoUnitFormComponent.fileName()).toEqual(formData.fileProperties.fileName);
        expect(attachmentVideoUnitFormComponent.file).toEqual(formData.fileProperties.file);
    });
    it('should submit valid form', () => {
        attachmentVideoUnitFormComponentFixture.detectChanges();
        const exampleName = 'test';
        attachmentVideoUnitFormComponent.nameControl!.setValue(exampleName);
        const exampleReleaseDate = dayjs().year(2010).month(3).date(5);
        attachmentVideoUnitFormComponent.releaseDateControl!.setValue(exampleReleaseDate);
        const exampleDescription = 'lorem ipsum';
        attachmentVideoUnitFormComponent.descriptionControl!.setValue(exampleDescription);
        attachmentVideoUnitFormComponent.versionControl!.enable();
        const exampleVersion = 42;
        attachmentVideoUnitFormComponent.versionControl!.setValue(exampleVersion);
        const exampleUpdateNotificationText = 'updated';
        attachmentVideoUnitFormComponent.updateNotificationTextControl!.setValue(exampleUpdateNotificationText);
        const fakeFile = new File([''], 'Test-File.pdf', {
            type: 'application/pdf',
        });
        attachmentVideoUnitFormComponent.file = fakeFile;
        const exampleFileName = 'lorem Ipsum';
        attachmentVideoUnitFormComponent.fileName.set(exampleFileName);
        const exampleVideoUrl = 'https://live.rbg.tum.de/?video_only=1';
        attachmentVideoUnitFormComponent.videoSourceControl!.setValue(exampleVideoUrl);

        attachmentVideoUnitFormComponentFixture.detectChanges();
        expect(attachmentVideoUnitFormComponent.form.valid).toBeTrue();

        const submitFormSpy = jest.spyOn(attachmentVideoUnitFormComponent, 'submitForm');
        const submitFormEventSpy = jest.spyOn(attachmentVideoUnitFormComponent.formSubmitted, 'emit');

        const submitButton = attachmentVideoUnitFormComponentFixture.debugElement.nativeElement.querySelector('#submitButton');
        submitButton.click();

        expect(submitFormSpy).toHaveBeenCalledOnce();
        expect(submitFormEventSpy).toHaveBeenCalledWith({
            formProperties: {
                name: exampleName,
                description: exampleDescription,
                releaseDate: exampleReleaseDate,
                competencyLinks: null,
                version: exampleVersion,
                updateNotificationText: exampleUpdateNotificationText,
                videoSource: exampleVideoUrl,
                urlHelper: null,
            },
            fileProperties: {
                file: fakeFile,
                fileName: exampleFileName,
            },
        });

        submitFormSpy.mockRestore();
        submitFormEventSpy.mockRestore();
    });

    it('should not submit a form when name is missing', () => {
        attachmentVideoUnitFormComponentFixture.detectChanges();
        const exampleReleaseDate = dayjs().year(2010).month(3).date(5);
        attachmentVideoUnitFormComponent.releaseDateControl!.setValue(exampleReleaseDate);
        const exampleDescription = 'lorem ipsum';
        attachmentVideoUnitFormComponent.descriptionControl!.setValue(exampleDescription);
        const exampleVersion = 42;
        attachmentVideoUnitFormComponent.versionControl!.setValue(exampleVersion);
        const exampleUpdateNotificationText = 'updated';
        attachmentVideoUnitFormComponent.updateNotificationTextControl!.setValue(exampleUpdateNotificationText);
        const fakeFile = new File([''], 'Test-File.pdf', {
            type: 'application/pdf',
        });
        attachmentVideoUnitFormComponent.file = fakeFile;
        attachmentVideoUnitFormComponent.fileName.set('lorem Ipsum');

        expect(attachmentVideoUnitFormComponent.form.invalid).toBeTrue();
        const submitFormSpy = jest.spyOn(attachmentVideoUnitFormComponent, 'submitForm');
        const submitFormEventSpy = jest.spyOn(attachmentVideoUnitFormComponent.formSubmitted, 'emit');

        const submitButton = attachmentVideoUnitFormComponentFixture.debugElement.nativeElement.querySelector('#submitButton');
        submitButton.click();

        expect(submitFormSpy).not.toHaveBeenCalled();
        expect(submitFormEventSpy).not.toHaveBeenCalled();
    });

    it('calls on file change on changed file', () => {
        const fakeBlob = new Blob([''], { type: 'application/pdf' });
        // @ts-ignore
        fakeBlob['name'] = 'Test-File.pdf';
        const onFileChangeStub = jest.spyOn(attachmentVideoUnitFormComponent, 'onFileChange');
        attachmentVideoUnitFormComponentFixture.detectChanges();
        const fileInput = attachmentVideoUnitFormComponentFixture.debugElement.nativeElement.querySelector('#fileInput');
        fileInput.dispatchEvent(new Event('change'));
        expect(onFileChangeStub).toHaveBeenCalledOnce();
    });

    it('should disable submit button for too big file', () => {
        const fakeFile = new File([''], 'Test-File.pdf', {
            type: 'application/pdf',
            lastModified: Date.now(),
        });

        // Set file size to exceed the maximum file size
        Object.defineProperty(fakeFile, 'size', { value: MAX_FILE_SIZE + 1 });

        attachmentVideoUnitFormComponent.onFileChange({
            target: { files: [fakeFile] } as unknown as EventTarget,
        } as Event);
        attachmentVideoUnitFormComponentFixture.detectChanges();

        const submitButton = attachmentVideoUnitFormComponentFixture.debugElement.nativeElement.querySelector('#submitButton');
        expect(attachmentVideoUnitFormComponent.isFileTooBig()).toBeTrue();
        expect(submitButton.disabled).toBeTrue();
    });

    it('should not submit a form when file and videoSource is missing', () => {
        attachmentVideoUnitFormComponentFixture.detectChanges();
        const exampleName = 'test';
        const exampleReleaseDate = dayjs().year(2010).month(3).date(5);
        const exampleDescription = 'lorem ipsum';
        attachmentVideoUnitFormComponent.nameControl!.setValue(exampleName);
        attachmentVideoUnitFormComponent.releaseDateControl!.setValue(exampleReleaseDate);
        attachmentVideoUnitFormComponent.descriptionControl!.setValue(exampleDescription);
        attachmentVideoUnitFormComponent.versionControl!.enable();
        const exampleVersion = 42;
        attachmentVideoUnitFormComponent.versionControl!.setValue(exampleVersion);
        const exampleUpdateNotificationText = 'updated';
        attachmentVideoUnitFormComponent.updateNotificationTextControl!.setValue(exampleUpdateNotificationText);
        // Do not set file and ensure videoSource is empty
        attachmentVideoUnitFormComponent.videoSourceControl!.setValue('');
        attachmentVideoUnitFormComponentFixture.detectChanges();

        expect(attachmentVideoUnitFormComponent.form.valid).toBeTrue();

        const submitFormSpy = jest.spyOn(attachmentVideoUnitFormComponent, 'submitForm');
        const submitFormEventSpy = jest.spyOn(attachmentVideoUnitFormComponent.formSubmitted, 'emit');

        const submitButton = attachmentVideoUnitFormComponentFixture.debugElement.nativeElement.querySelector('#submitButton');
        submitButton.click();

        expect(submitFormSpy).not.toHaveBeenCalled();
        expect(submitFormEventSpy).not.toHaveBeenCalled();

        submitFormSpy.mockRestore();
        submitFormEventSpy.mockRestore();
    });

    it('should submit a form when file is missing but videoSource is set', () => {
        attachmentVideoUnitFormComponentFixture.detectChanges();
        const exampleName = 'test';
        const exampleReleaseDate = dayjs().year(2010).month(3).date(5);
        const exampleDescription = 'lorem ipsum';
        attachmentVideoUnitFormComponent.nameControl!.setValue(exampleName);
        attachmentVideoUnitFormComponent.releaseDateControl!.setValue(exampleReleaseDate);
        attachmentVideoUnitFormComponent.descriptionControl!.setValue(exampleDescription);
        attachmentVideoUnitFormComponent.versionControl!.enable();
        const exampleVersion = 42;
        attachmentVideoUnitFormComponent.versionControl!.setValue(exampleVersion);
        const exampleUpdateNotificationText = 'updated';
        attachmentVideoUnitFormComponent.updateNotificationTextControl!.setValue(exampleUpdateNotificationText);
        const exampleVideoUrl = 'https://live.rbg.tum.de/?video_only=1';
        attachmentVideoUnitFormComponent.videoSourceControl!.setValue(exampleVideoUrl);
        // Do not set file

        attachmentVideoUnitFormComponentFixture.detectChanges();

        expect(attachmentVideoUnitFormComponent.form.valid).toBeTrue();

        const submitFormSpy = jest.spyOn(attachmentVideoUnitFormComponent, 'submitForm');
        const submitFormEventSpy = jest.spyOn(attachmentVideoUnitFormComponent.formSubmitted, 'emit');

        const submitButton = attachmentVideoUnitFormComponentFixture.debugElement.nativeElement.querySelector('#submitButton');
        submitButton.click();

        expect(submitFormSpy).toHaveBeenCalledOnce();
        expect(submitFormEventSpy).toHaveBeenCalledWith({
            formProperties: {
                name: exampleName,
                description: exampleDescription,
                releaseDate: exampleReleaseDate,
                competencyLinks: null,
                version: exampleVersion,
                updateNotificationText: exampleUpdateNotificationText,
                videoSource: exampleVideoUrl,
                urlHelper: null,
            },
            fileProperties: {
                file: undefined,
                fileName: undefined,
            },
        });

        submitFormSpy.mockRestore();
        submitFormEventSpy.mockRestore();
    });

    it('should submit a form when file is set but videoSource is missing', () => {
        attachmentVideoUnitFormComponentFixture.detectChanges();
        const exampleName = 'test';
        const exampleReleaseDate = dayjs().year(2010).month(3).date(5);
        const exampleDescription = 'lorem ipsum';
        attachmentVideoUnitFormComponent.nameControl!.setValue(exampleName);
        attachmentVideoUnitFormComponent.releaseDateControl!.setValue(exampleReleaseDate);
        attachmentVideoUnitFormComponent.descriptionControl!.setValue(exampleDescription);
        attachmentVideoUnitFormComponent.versionControl!.enable();
        const exampleVersion = 42;
        attachmentVideoUnitFormComponent.versionControl!.setValue(exampleVersion);
        const exampleUpdateNotificationText = 'updated';
        attachmentVideoUnitFormComponent.updateNotificationTextControl!.setValue(exampleUpdateNotificationText);
        // Set file and fileName
        const fakeFile = new File([''], 'Test-File.pdf', {
            type: 'application/pdf',
        });
        attachmentVideoUnitFormComponent.file = fakeFile;
        const exampleFileName = 'lorem Ipsum';
        attachmentVideoUnitFormComponent.fileName.set(exampleFileName);
        // Ensure videoSource is missing
        attachmentVideoUnitFormComponent.videoSourceControl!.setValue('');

        attachmentVideoUnitFormComponentFixture.detectChanges();

        expect(attachmentVideoUnitFormComponent.form.valid).toBeTrue();

        const submitFormSpy = jest.spyOn(attachmentVideoUnitFormComponent, 'submitForm');
        const submitFormEventSpy = jest.spyOn(attachmentVideoUnitFormComponent.formSubmitted, 'emit');

        const submitButton = attachmentVideoUnitFormComponentFixture.debugElement.nativeElement.querySelector('#submitButton');
        submitButton.click();

        expect(submitFormSpy).toHaveBeenCalledOnce();
        expect(submitFormEventSpy).toHaveBeenCalledWith({
            formProperties: {
                name: exampleName,
                description: exampleDescription,
                releaseDate: exampleReleaseDate,
                competencyLinks: null,
                version: exampleVersion,
                updateNotificationText: exampleUpdateNotificationText,
                videoSource: '',
                urlHelper: null,
            },
            fileProperties: {
                file: fakeFile,
                fileName: exampleFileName,
            },
        });

        submitFormSpy.mockRestore();
        submitFormEventSpy.mockRestore();
    });

    it('should correctly transform YouTube URL into embeddable format', () => {
        const validYouTubeUrl = 'https://www.youtube.com/watch?v=8iU8LPEa4o0';
        const validYouTubeUrlInEmbeddableFormat = 'https://www.youtube.com/embed/8iU8LPEa4o0';

        jest.spyOn(attachmentVideoUnitFormComponent, 'extractEmbeddedUrl').mockReturnValue(validYouTubeUrlInEmbeddableFormat);
        jest.spyOn(attachmentVideoUnitFormComponent, 'videoSourceUrlValidator').mockReturnValue(undefined);
        jest.spyOn(attachmentVideoUnitFormComponent, 'videoSourceTransformUrlValidator').mockReturnValue(undefined);

        attachmentVideoUnitFormComponentFixture.detectChanges();

        attachmentVideoUnitFormComponent.urlHelperControl!.setValue(validYouTubeUrl);
        attachmentVideoUnitFormComponentFixture.detectChanges();
        const transformButton = attachmentVideoUnitFormComponentFixture.debugElement.nativeElement.querySelector('#transformButton');
        transformButton.click();

        return attachmentVideoUnitFormComponentFixture.whenStable().then(() => {
            expect(attachmentVideoUnitFormComponent.videoSourceControl?.value).toEqual(validYouTubeUrlInEmbeddableFormat);
        });
    });

    it('should correctly transform TUM-Live URL without video only into embeddable format', () => {
        const tumLiveUrl = 'https://live.rbg.tum.de/w/test/26';
        const expectedUrl = 'https://live.rbg.tum.de/w/test/26?video_only=1';

        attachmentVideoUnitFormComponentFixture.detectChanges();
        attachmentVideoUnitFormComponent.urlHelperControl!.setValue(tumLiveUrl);
        attachmentVideoUnitFormComponentFixture.detectChanges();

        const transformButton = attachmentVideoUnitFormComponentFixture.debugElement.nativeElement.querySelector('#transformButton');
        transformButton.click();

        return attachmentVideoUnitFormComponentFixture.whenStable().then(() => {
            expect(attachmentVideoUnitFormComponent.videoSourceControl?.value).toEqual(expectedUrl);
        });
    });

    it('should enable generateTranscript checkbox when playlist is available', () => {
        attachmentVideoUnitFormComponentFixture.detectChanges();
        const originalUrl = 'https://live.rbg.tum.de/w/test/26';
        attachmentVideoUnitFormComponent.videoSourceControl!.setValue(originalUrl);

        const httpMock = TestBed.inject(HttpClient);
        const spy = jest.spyOn(httpMock, 'get').mockReturnValue(of('https://live.rbg.tum.de/playlist.m3u8'));

        attachmentVideoUnitFormComponent.checkTumLivePlaylist(originalUrl);

        expect(spy).toHaveBeenCalled();
        expect(attachmentVideoUnitFormComponent.canGenerateTranscript()).toBeTrue();
        expect(attachmentVideoUnitFormComponent.playlistUrl()).toContain('playlist.m3u8');
    });

    it('should disable generateTranscript checkbox when playlist is unavailable', () => {
        attachmentVideoUnitFormComponentFixture.detectChanges();
        const originalUrl = 'https://live.rbg.tum.de/w/test/26';
        attachmentVideoUnitFormComponent.videoSourceControl!.setValue(originalUrl);

        const httpMock = TestBed.inject(HttpClient);
        const spy = jest.spyOn(httpMock, 'get').mockReturnValue(throwError(() => new Error('Not found')));

        attachmentVideoUnitFormComponent.checkTumLivePlaylist(originalUrl);

        expect(spy).toHaveBeenCalled();
        expect(attachmentVideoUnitFormComponent.canGenerateTranscript()).toBeFalse();
        expect(attachmentVideoUnitFormComponent.playlistUrl()).toBeUndefined();
        expect(attachmentVideoUnitFormComponent.form.get('generateTranscript')?.value).toBeFalse();
    });
});<|MERGE_RESOLUTION|>--- conflicted
+++ resolved
@@ -12,9 +12,6 @@
 import { TranslateService } from '@ngx-translate/core';
 import { MockTranslateService } from 'test/helpers/mocks/service/mock-translate.service';
 import { CompetencySelectionComponent } from 'app/atlas/shared/competency-selection/competency-selection.component';
-import { HttpClientTestingModule } from '@angular/common/http/testing';
-import { HttpClient } from '@angular/common/http';
-import { of, throwError } from 'rxjs';
 
 describe('AttachmentVideoUnitFormComponent', () => {
     let attachmentVideoUnitFormComponentFixture: ComponentFixture<AttachmentVideoUnitFormComponent>;
@@ -22,19 +19,8 @@
 
     beforeEach(async () => {
         await TestBed.configureTestingModule({
-<<<<<<< HEAD
-            imports: [ReactiveFormsModule, FormsModule, MockDirective(NgbTooltip), MockModule(OwlDateTimeModule), HttpClientTestingModule, MockModule(OwlNativeDateTimeModule)],
-            declarations: [
-                AttachmentVideoUnitFormComponent,
-                FormDateTimePickerComponent,
-                MockPipe(ArtemisTranslatePipe),
-                MockComponent(FaIconComponent),
-                MockComponent(CompetencySelectionComponent),
-            ],
-=======
             imports: [ReactiveFormsModule, FormsModule, MockDirective(NgbTooltip), MockModule(OwlDateTimeModule), MockModule(OwlNativeDateTimeModule), FontAwesomeTestingModule],
             declarations: [AttachmentVideoUnitFormComponent, FormDateTimePickerComponent, MockPipe(ArtemisTranslatePipe), MockComponent(CompetencySelectionComponent)],
->>>>>>> 9d88da1e
             providers: [{ provide: TranslateService, useClass: MockTranslateService }],
         }).compileComponents();
 
@@ -364,35 +350,4 @@
             expect(attachmentVideoUnitFormComponent.videoSourceControl?.value).toEqual(expectedUrl);
         });
     });
-
-    it('should enable generateTranscript checkbox when playlist is available', () => {
-        attachmentVideoUnitFormComponentFixture.detectChanges();
-        const originalUrl = 'https://live.rbg.tum.de/w/test/26';
-        attachmentVideoUnitFormComponent.videoSourceControl!.setValue(originalUrl);
-
-        const httpMock = TestBed.inject(HttpClient);
-        const spy = jest.spyOn(httpMock, 'get').mockReturnValue(of('https://live.rbg.tum.de/playlist.m3u8'));
-
-        attachmentVideoUnitFormComponent.checkTumLivePlaylist(originalUrl);
-
-        expect(spy).toHaveBeenCalled();
-        expect(attachmentVideoUnitFormComponent.canGenerateTranscript()).toBeTrue();
-        expect(attachmentVideoUnitFormComponent.playlistUrl()).toContain('playlist.m3u8');
-    });
-
-    it('should disable generateTranscript checkbox when playlist is unavailable', () => {
-        attachmentVideoUnitFormComponentFixture.detectChanges();
-        const originalUrl = 'https://live.rbg.tum.de/w/test/26';
-        attachmentVideoUnitFormComponent.videoSourceControl!.setValue(originalUrl);
-
-        const httpMock = TestBed.inject(HttpClient);
-        const spy = jest.spyOn(httpMock, 'get').mockReturnValue(throwError(() => new Error('Not found')));
-
-        attachmentVideoUnitFormComponent.checkTumLivePlaylist(originalUrl);
-
-        expect(spy).toHaveBeenCalled();
-        expect(attachmentVideoUnitFormComponent.canGenerateTranscript()).toBeFalse();
-        expect(attachmentVideoUnitFormComponent.playlistUrl()).toBeUndefined();
-        expect(attachmentVideoUnitFormComponent.form.get('generateTranscript')?.value).toBeFalse();
-    });
 });