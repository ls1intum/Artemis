import { Component, OnInit, ViewChild, inject } from '@angular/core';
import { onError } from 'app/shared/util/global.utils';
import { ActivatedRoute, Router } from '@angular/router';
import { catchError, finalize, map, switchMap, take } from 'rxjs/operators';
import { AttachmentVideoUnitService } from 'app/lecture/manage/lecture-units/services/attachment-video-unit.service';
import { AttachmentVideoUnit, LectureTranscriptionDTO } from 'app/lecture/shared/entities/lecture-unit/attachmentVideoUnit.model';
import { HttpErrorResponse, HttpResponse } from '@angular/common/http';
import { AlertService } from 'app/shared/service/alert.service';
import { AttachmentVideoUnitFormComponent, AttachmentVideoUnitFormData } from 'app/lecture/manage/lecture-units/attachment-video-unit-form/attachment-video-unit-form.component';
import { Attachment, AttachmentType } from 'app/lecture/shared/entities/attachment.model';
import { combineLatest, of } from 'rxjs';
import { objectToJsonBlob } from 'app/shared/util/blob-util';
import { LectureUnitLayoutComponent } from '../lecture-unit-layout/lecture-unit-layout.component';
import { LectureTranscriptionService } from 'app/lecture/manage/services/lecture-transcription.service';

@Component({
    selector: 'jhi-edit-attachment-video-unit',
    templateUrl: './edit-attachment-video-unit.component.html',
    imports: [LectureUnitLayoutComponent, AttachmentVideoUnitFormComponent],
})
export class EditAttachmentVideoUnitComponent implements OnInit {
    private activatedRoute = inject(ActivatedRoute);
    private router = inject(Router);
    private attachmentVideoUnitService = inject(AttachmentVideoUnitService);
    private alertService = inject(AlertService);
    private lectureTranscriptionService = inject(LectureTranscriptionService);

    @ViewChild('attachmentVideoUnitForm') attachmentVideoUnitForm: AttachmentVideoUnitFormComponent;

    isLoading = false;
    attachmentVideoUnit: AttachmentVideoUnit;
    attachment: Attachment;
    formData: AttachmentVideoUnitFormData;
    lectureId: number;
    notificationText: string;

    ngOnInit(): void {
        this.isLoading = true;
        const lectureRoute = this.activatedRoute.parent!.parent!;
        combineLatest([this.activatedRoute.paramMap, lectureRoute.paramMap])
            .pipe(
                take(1),
                switchMap(([params, parentParams]) => {
                    const attachmentVideoUnitId = Number(params.get('attachmentVideoUnitId'));
                    this.lectureId = Number(parentParams.get('lectureId'));
                    return this.attachmentVideoUnitService.findById(attachmentVideoUnitId, this.lectureId);
                }),
                switchMap((attachmentVideoUnitResponse: HttpResponse<AttachmentVideoUnit>) => {
                    const attachmentVideoUnit = attachmentVideoUnitResponse.body!;
                    return combineLatest({
                        transcription: this.lectureTranscriptionService.getTranscription(attachmentVideoUnit.id!),
                        transcriptionStatus: this.lectureTranscriptionService.getTranscriptionStatus(attachmentVideoUnit.id!),
                    }).pipe(
                        map(({ transcription, transcriptionStatus }) => ({
                            attachmentVideoUnit,
                            transcription,
                            transcriptionStatus,
                        })),
                    );
                }),
                finalize(() => {
                    this.isLoading = false;
                }),
            )
            .subscribe({
                next: ({ attachmentVideoUnit, transcription, transcriptionStatus }) => {
                    this.attachmentVideoUnit = attachmentVideoUnit;
                    this.attachment = this.attachmentVideoUnit.attachment || {};
                    // breaking the connection to prevent errors in deserialization. will be reconnected on the server side
                    this.attachmentVideoUnit.attachment = undefined;
                    this.attachment.attachmentVideoUnit = undefined;

                    this.formData = {
                        formProperties: {
                            name: this.attachmentVideoUnit.name,
                            description: this.attachmentVideoUnit.description,
                            releaseDate: this.attachmentVideoUnit.releaseDate,
                            version: this.attachment.version,
                            competencyLinks: this.attachmentVideoUnit.competencyLinks,
                            videoSource: this.attachmentVideoUnit.videoSource,
                        },
                        fileProperties: {
                            fileName: this.attachment.link,
                        },
                        transcriptionProperties: {
                            videoTranscription: transcription ? JSON.stringify(transcription) : undefined,
                        },
                        transcriptionStatus: transcriptionStatus,
                    };
                },
                error: (res: HttpErrorResponse) => onError(this.alertService, res),
            });
    }

    updateAttachmentVideoUnit(attachmentVideoUnitFormData: AttachmentVideoUnitFormData) {
        const { description, name, releaseDate, updateNotificationText, videoSource, competencyLinks, generateTranscript } = attachmentVideoUnitFormData.formProperties;
        const { file, fileName } = attachmentVideoUnitFormData.fileProperties;
        const { videoTranscription } = attachmentVideoUnitFormData.transcriptionProperties || {};
<<<<<<< HEAD
        const { playlistUrl } = attachmentVideoUnitFormData || {};
=======
        const playlistUrl = attachmentVideoUnitFormData.playlistUrl;
>>>>>>> 6aaa51bd

        // optional update notification text for students
        if (updateNotificationText) {
            this.notificationText = updateNotificationText;
        }

        // === Setting attachment ===
        this.attachment.name = name;
        this.attachment.releaseDate = releaseDate;
        this.attachment.attachmentType = AttachmentType.FILE;
        // === Setting attachmentVideoUnit ===

        this.attachmentVideoUnit.name = name;
        this.attachmentVideoUnit.description = description;
        this.attachmentVideoUnit.releaseDate = releaseDate;
        this.attachmentVideoUnit.competencyLinks = competencyLinks;

        this.attachmentVideoUnit.videoSource = videoSource;

        this.isLoading = true;

        const formData = new FormData();
        if (file) {
            formData.append('file', file, fileName);
        }
        formData.append('attachment', objectToJsonBlob(this.attachment));
        formData.append('attachmentVideoUnit', objectToJsonBlob(this.attachmentVideoUnit));

        this.attachmentVideoUnitService
            .update(this.lectureId, this.attachmentVideoUnit.id!, formData, this.notificationText)
            .pipe(
<<<<<<< HEAD
                switchMap(() => {
                    // Trigger transcript generation if enabled
                    if (generateTranscript && this.attachmentVideoUnit.id) {
                        const transcriptionUrl = playlistUrl ?? this.attachmentVideoUnit.videoSource;
                        if (transcriptionUrl) {
                            this.attachmentVideoUnitService.startTranscription(this.lectureId, this.attachmentVideoUnit.id, transcriptionUrl).subscribe();
                        }
                    }

                    if (!videoTranscription) {
                        return of(undefined);
=======
                switchMap((response) => {
                    const lectureUnit = response.body!;
                    const lectureUnitId = lectureUnit.id!;

                    // First: Handle automatic transcription generation if requested
                    let transcriptionObservable = of(lectureUnit);
                    if (generateTranscript && lectureUnitId) {
                        const transcriptionUrl = playlistUrl ?? this.attachmentVideoUnit.videoSource;
                        if (transcriptionUrl) {
                            transcriptionObservable = this.attachmentVideoUnitService.startTranscription(this.lectureId, lectureUnitId, transcriptionUrl).pipe(
                                map(() => lectureUnit),
                                catchError((err) => {
                                    onError(this.alertService, err);
                                    return of(lectureUnit);
                                }),
                            );
                        }
                    }

                    return transcriptionObservable;
                }),
                switchMap((lectureUnit) => {
                    // Second: Handle manual transcription save if provided
                    if (!videoTranscription || !lectureUnit.id) {
                        return of(lectureUnit);
>>>>>>> 6aaa51bd
                    }

                    let transcription: LectureTranscriptionDTO;
                    try {
                        transcription = JSON.parse(videoTranscription) as LectureTranscriptionDTO;
                    } catch (e) {
                        this.alertService.error('artemisApp.lectureUnit.attachmentVideoUnit.transcriptionInvalidJson');
                        return of(lectureUnit);
                    }

                    transcription.lectureUnitId = lectureUnit.id;

                    return this.lectureTranscriptionService.createTranscription(this.lectureId, lectureUnit.id, transcription).pipe(
                        map(() => lectureUnit),
                        // Swallow transcription errors so the primary save still counts as success
                        catchError((err) => {
                            onError(this.alertService, err);
                            return of(lectureUnit);
                        }),
                    );
                }),
                finalize(() => (this.isLoading = false)),
            )
            .subscribe({
                next: () => this.router.navigate(['../../../'], { relativeTo: this.activatedRoute }),
                error: (res: HttpErrorResponse) => onError(this.alertService, res),
            });
    }
}<|MERGE_RESOLUTION|>--- conflicted
+++ resolved
@@ -96,11 +96,7 @@
         const { description, name, releaseDate, updateNotificationText, videoSource, competencyLinks, generateTranscript } = attachmentVideoUnitFormData.formProperties;
         const { file, fileName } = attachmentVideoUnitFormData.fileProperties;
         const { videoTranscription } = attachmentVideoUnitFormData.transcriptionProperties || {};
-<<<<<<< HEAD
         const { playlistUrl } = attachmentVideoUnitFormData || {};
-=======
-        const playlistUrl = attachmentVideoUnitFormData.playlistUrl;
->>>>>>> 6aaa51bd
 
         // optional update notification text for students
         if (updateNotificationText) {
@@ -132,19 +128,6 @@
         this.attachmentVideoUnitService
             .update(this.lectureId, this.attachmentVideoUnit.id!, formData, this.notificationText)
             .pipe(
-<<<<<<< HEAD
-                switchMap(() => {
-                    // Trigger transcript generation if enabled
-                    if (generateTranscript && this.attachmentVideoUnit.id) {
-                        const transcriptionUrl = playlistUrl ?? this.attachmentVideoUnit.videoSource;
-                        if (transcriptionUrl) {
-                            this.attachmentVideoUnitService.startTranscription(this.lectureId, this.attachmentVideoUnit.id, transcriptionUrl).subscribe();
-                        }
-                    }
-
-                    if (!videoTranscription) {
-                        return of(undefined);
-=======
                 switchMap((response) => {
                     const lectureUnit = response.body!;
                     const lectureUnitId = lectureUnit.id!;
@@ -170,7 +153,6 @@
                     // Second: Handle manual transcription save if provided
                     if (!videoTranscription || !lectureUnit.id) {
                         return of(lectureUnit);
->>>>>>> 6aaa51bd
                     }
 
                     let transcription: LectureTranscriptionDTO;
