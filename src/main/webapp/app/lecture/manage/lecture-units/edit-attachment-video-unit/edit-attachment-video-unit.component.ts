import { Component, OnInit, ViewChild, inject } from '@angular/core';
import { onError } from 'app/shared/util/global.utils';
import { ActivatedRoute, Router } from '@angular/router';
import { catchError, finalize, map, switchMap, take } from 'rxjs/operators';
import { AttachmentVideoUnitService } from 'app/lecture/manage/lecture-units/services/attachment-video-unit.service';
<<<<<<< HEAD
import { AttachmentVideoUnit, TranscriptionStatus, TranscriptionStatusDTO } from 'app/lecture/shared/entities/lecture-unit/attachmentVideoUnit.model';
=======
import { AttachmentVideoUnit, LectureTranscriptionDTO } from 'app/lecture/shared/entities/lecture-unit/attachmentVideoUnit.model';
>>>>>>> ed2bf95a
import { HttpErrorResponse, HttpResponse } from '@angular/common/http';
import { AlertService } from 'app/shared/service/alert.service';
import { AttachmentVideoUnitFormComponent, AttachmentVideoUnitFormData } from 'app/lecture/manage/lecture-units/attachment-video-unit-form/attachment-video-unit-form.component';
import { Attachment, AttachmentType } from 'app/lecture/shared/entities/attachment.model';
import { combineLatest, of } from 'rxjs';
import { objectToJsonBlob } from 'app/shared/util/blob-util';
import { LectureUnitLayoutComponent } from '../lecture-unit-layout/lecture-unit-layout.component';
import { LectureTranscriptionService } from 'app/lecture/manage/services/lecture-transcription.service';
import { TranslateDirective } from 'app/shared/language/translate.directive';

@Component({
    selector: 'jhi-edit-attachment-video-unit',
    templateUrl: './edit-attachment-video-unit.component.html',
    imports: [LectureUnitLayoutComponent, AttachmentVideoUnitFormComponent, TranslateDirective],
})
export class EditAttachmentVideoUnitComponent implements OnInit {
    private activatedRoute = inject(ActivatedRoute);
    private router = inject(Router);
    private attachmentVideoUnitService = inject(AttachmentVideoUnitService);
    private alertService = inject(AlertService);
    private lectureTranscriptionService = inject(LectureTranscriptionService);

    @ViewChild('attachmentVideoUnitForm') attachmentVideoUnitForm: AttachmentVideoUnitFormComponent;

    isLoading = false;
    attachmentVideoUnit: AttachmentVideoUnit;
    attachment: Attachment;
    formData: AttachmentVideoUnitFormData;
    lectureId: number;
    notificationText: string;
    transcriptionStatus?: TranscriptionStatusDTO;
    originalVideoSource?: string;

    ngOnInit(): void {
        this.isLoading = true;
        const lectureRoute = this.activatedRoute.parent!.parent!;
        combineLatest([this.activatedRoute.paramMap, lectureRoute.paramMap])
            .pipe(
                take(1),
                switchMap(([params, parentParams]) => {
                    const attachmentVideoUnitId = Number(params.get('attachmentVideoUnitId'));
                    this.lectureId = Number(parentParams.get('lectureId'));
                    return this.attachmentVideoUnitService.findById(attachmentVideoUnitId, this.lectureId);
                }),
                switchMap((attachmentVideoUnitResponse: HttpResponse<AttachmentVideoUnit>) => {
                    const attachmentVideoUnit = attachmentVideoUnitResponse.body!;
                    return combineLatest({
                        transcription: this.lectureTranscriptionService.getTranscription(attachmentVideoUnit.id!),
                        transcriptionStatus: this.lectureTranscriptionService.getTranscriptionStatus(attachmentVideoUnit.id!),
                    }).pipe(
                        map(({ transcription, transcriptionStatus }) => ({
                            attachmentVideoUnit,
                            transcription,
                            transcriptionStatus,
                        })),
                    );
                }),
                finalize(() => {
                    this.isLoading = false;
                }),
            )
            .subscribe({
                next: ({ attachmentVideoUnit, transcription, transcriptionStatus }) => {
                    this.attachmentVideoUnit = attachmentVideoUnit;
                    this.attachment = this.attachmentVideoUnit.attachment || {};
                    this.transcriptionStatus = transcriptionStatus;
                    this.originalVideoSource = this.attachmentVideoUnit.videoSource;

                    // breaking the connection to prevent errors in deserialization. will be reconnected on the server side
                    this.attachmentVideoUnit.attachment = undefined;
                    this.attachment.attachmentVideoUnit = undefined;

                    this.formData = {
                        formProperties: {
                            name: this.attachmentVideoUnit.name,
                            description: this.attachmentVideoUnit.description,
                            releaseDate: this.attachmentVideoUnit.releaseDate,
                            version: this.attachment.version,
                            competencyLinks: this.attachmentVideoUnit.competencyLinks,
                            videoSource: this.attachmentVideoUnit.videoSource,
                        },
                        fileProperties: {
                            fileName: this.attachment.link,
                        },
                        transcriptionProperties: {
                            videoTranscription: transcription ? JSON.stringify(transcription) : undefined,
                        },
                        transcriptionStatus: transcriptionStatus,
                    };
                },
                error: (res: HttpErrorResponse) => onError(this.alertService, res),
            });
    }

    canCancelTranscription(): boolean {
        return (
            !!this.transcriptionStatus && (this.transcriptionStatus.status === TranscriptionStatus.PENDING || this.transcriptionStatus.status === TranscriptionStatus.PROCESSING)
        );
    }

    updateAttachmentVideoUnit(attachmentVideoUnitFormData: AttachmentVideoUnitFormData) {
        const { description, name, releaseDate, updateNotificationText, videoSource, competencyLinks, generateTranscript } = attachmentVideoUnitFormData.formProperties;
        const { file, fileName } = attachmentVideoUnitFormData.fileProperties;
        const { videoTranscription } = attachmentVideoUnitFormData.transcriptionProperties || {};
        const playlistUrl = attachmentVideoUnitFormData.playlistUrl;

        // optional update notification text for students
        if (updateNotificationText) {
            this.notificationText = updateNotificationText;
        }

        // Check if video URL has changed and there's an ongoing transcription
        const videoUrlChanged = videoSource !== this.originalVideoSource;
        const hasOngoingTranscription = this.canCancelTranscription();

        // === Setting attachment ===
        this.attachment.name = name;
        this.attachment.releaseDate = releaseDate;
        this.attachment.attachmentType = AttachmentType.FILE;
        // === Setting attachmentVideoUnit ===

        this.attachmentVideoUnit.name = name;
        this.attachmentVideoUnit.description = description;
        this.attachmentVideoUnit.releaseDate = releaseDate;
        this.attachmentVideoUnit.competencyLinks = competencyLinks;

        this.attachmentVideoUnit.videoSource = videoSource;

        this.isLoading = true;

        const formData = new FormData();
        if (file) {
            formData.append('file', file, fileName);
        }
        formData.append('attachment', objectToJsonBlob(this.attachment));
        formData.append('attachmentVideoUnit', objectToJsonBlob(this.attachmentVideoUnit));

        // Cancel ongoing transcription if video URL changed
        const cancelIfNeeded$ =
            videoUrlChanged && hasOngoingTranscription && this.transcriptionStatus?.jobId
                ? this.lectureTranscriptionService.cancelTranscription(this.transcriptionStatus.jobId).pipe(
                      map((success) => {
                          if (success) {
                              this.alertService.success('artemisApp.attachmentVideoUnit.transcription.cancelledDueToVideoChange');
                          }
                          return success;
                      }),
                      catchError(() => of(false)),
                  )
                : of(true);

        cancelIfNeeded$
            .pipe(
<<<<<<< HEAD
                switchMap(() => this.attachmentVideoUnitService.update(this.lectureId, this.attachmentVideoUnit.id!, formData, this.notificationText)),
                switchMap(() => {
                    // Handle transcription generation if requested
                    if (generateTranscript && this.attachmentVideoUnit.id) {
=======
                switchMap((response) => {
                    const lectureUnit = response.body!;
                    const lectureUnitId = lectureUnit.id!;

                    // First: Handle automatic transcription generation if requested
                    let transcriptionObservable = of(lectureUnit);
                    if (generateTranscript && lectureUnitId) {
>>>>>>> ed2bf95a
                        const transcriptionUrl = playlistUrl ?? this.attachmentVideoUnit.videoSource;
                        if (transcriptionUrl) {
                            transcriptionObservable = this.attachmentVideoUnitService.startTranscription(this.lectureId, lectureUnitId, transcriptionUrl).pipe(
                                map(() => lectureUnit),
                                catchError((err) => {
                                    onError(this.alertService, err);
                                    return of(lectureUnit);
                                }),
                            );
                        }
                    }

                    return transcriptionObservable;
                }),
                switchMap((lectureUnit) => {
                    // Second: Handle manual transcription save if provided
                    if (!videoTranscription || !lectureUnit.id) {
                        return of(lectureUnit);
                    }

                    let transcription: LectureTranscriptionDTO;
                    try {
                        transcription = JSON.parse(videoTranscription) as LectureTranscriptionDTO;
                    } catch (e) {
                        this.alertService.error('artemisApp.lectureUnit.attachmentVideoUnit.transcriptionInvalidJson');
                        return of(lectureUnit);
                    }

                    transcription.lectureUnitId = lectureUnit.id;

                    return this.lectureTranscriptionService.createTranscription(this.lectureId, lectureUnit.id, transcription).pipe(
                        map(() => lectureUnit),
                        // Swallow transcription errors so the primary save still counts as success
                        catchError((err) => {
                            onError(this.alertService, err);
                            return of(lectureUnit);
                        }),
                    );
                }),
                finalize(() => (this.isLoading = false)),
            )
            .subscribe({
                next: () => this.router.navigate(['../../../'], { relativeTo: this.activatedRoute }),
                error: (res: HttpErrorResponse) => onError(this.alertService, res),
            });
    }
}<|MERGE_RESOLUTION|>--- conflicted
+++ resolved
@@ -3,11 +3,7 @@
 import { ActivatedRoute, Router } from '@angular/router';
 import { catchError, finalize, map, switchMap, take } from 'rxjs/operators';
 import { AttachmentVideoUnitService } from 'app/lecture/manage/lecture-units/services/attachment-video-unit.service';
-<<<<<<< HEAD
-import { AttachmentVideoUnit, TranscriptionStatus, TranscriptionStatusDTO } from 'app/lecture/shared/entities/lecture-unit/attachmentVideoUnit.model';
-=======
 import { AttachmentVideoUnit, LectureTranscriptionDTO } from 'app/lecture/shared/entities/lecture-unit/attachmentVideoUnit.model';
->>>>>>> ed2bf95a
 import { HttpErrorResponse, HttpResponse } from '@angular/common/http';
 import { AlertService } from 'app/shared/service/alert.service';
 import { AttachmentVideoUnitFormComponent, AttachmentVideoUnitFormData } from 'app/lecture/manage/lecture-units/attachment-video-unit-form/attachment-video-unit-form.component';
@@ -161,12 +157,6 @@
 
         cancelIfNeeded$
             .pipe(
-<<<<<<< HEAD
-                switchMap(() => this.attachmentVideoUnitService.update(this.lectureId, this.attachmentVideoUnit.id!, formData, this.notificationText)),
-                switchMap(() => {
-                    // Handle transcription generation if requested
-                    if (generateTranscript && this.attachmentVideoUnit.id) {
-=======
                 switchMap((response) => {
                     const lectureUnit = response.body!;
                     const lectureUnitId = lectureUnit.id!;
@@ -174,7 +164,6 @@
                     // First: Handle automatic transcription generation if requested
                     let transcriptionObservable = of(lectureUnit);
                     if (generateTranscript && lectureUnitId) {
->>>>>>> ed2bf95a
                         const transcriptionUrl = playlistUrl ?? this.attachmentVideoUnit.videoSource;
                         if (transcriptionUrl) {
                             transcriptionObservable = this.attachmentVideoUnitService.startTranscription(this.lectureId, lectureUnitId, transcriptionUrl).pipe(
