--- conflicted
+++ resolved
@@ -180,16 +180,11 @@
     initializeProfileInfo() {
         this.irisEnabled = this.profileService.isProfileActive(PROFILE_IRIS);
         if (this.irisEnabled && this.lecture.course && this.lecture.course.id) {
-<<<<<<< HEAD
             this.irisSettingsService.getCourseSettings(this.lecture.course.id).subscribe((response) => {
                 this.lectureIngestionEnabled = response?.settings?.enabled || false;
-=======
-            this.irisSettingsService.getCombinedCourseSettings(this.lecture.course.id).subscribe((settings) => {
-                this.lectureIngestionEnabled = settings?.irisLectureIngestionSettings?.enabled || false;
                 if (this.lectureIngestionEnabled) {
                     this.updateIngestionStates();
                 }
->>>>>>> 13727413
             });
         }
     }
