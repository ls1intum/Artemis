--- conflicted
+++ resolved
@@ -54,7 +54,10 @@
                 MockProvider(LectureTranscriptionService),
                 { provide: AccountService, useClass: MockAccountService },
                 { provide: Router, useClass: MockRouter },
-                { provide: ActivatedRoute, useValue: { queryParams: of({}) } },
+                {
+                    provide: ActivatedRoute,
+                    useValue: { queryParams: of({}) },
+                },
                 { provide: TranslateService, useClass: MockTranslateService },
             ],
         }).compileComponents();
@@ -80,57 +83,57 @@
         wizardUnitComponentFixture.detectChanges();
         tick();
         const unitCreationCard: UnitCreationCardComponent = wizardUnitComponentFixture.debugElement.query(By.directive(UnitCreationCardComponent)).componentInstance;
-
         unitCreationCard.onUnitCreationCardClicked.emit(LectureUnitType.ONLINE);
-        tick();
-
-        expect(wizardUnitComponent.isOnlineUnitFormOpen()).toBeTrue();
+
+        wizardUnitComponentFixture.whenStable().then(() => {
+            expect(wizardUnitComponent.isOnlineUnitFormOpen()).toBeTrue();
+        });
     }));
 
     it('should open attachment form when clicked', fakeAsync(() => {
         wizardUnitComponentFixture.detectChanges();
         tick();
         const unitCreationCard: UnitCreationCardComponent = wizardUnitComponentFixture.debugElement.query(By.directive(UnitCreationCardComponent)).componentInstance;
-
         unitCreationCard.onUnitCreationCardClicked.emit(LectureUnitType.ATTACHMENT_VIDEO);
-        tick();
-
-        expect(wizardUnitComponent.isAttachmentVideoUnitFormOpen()).toBeTrue();
+
+        wizardUnitComponentFixture.whenStable().then(() => {
+            expect(wizardUnitComponent.isAttachmentVideoUnitFormOpen()).toBeTrue();
+        });
     }));
 
     it('should open text form when clicked', fakeAsync(() => {
         wizardUnitComponentFixture.detectChanges();
         tick();
         const unitCreationCard: UnitCreationCardComponent = wizardUnitComponentFixture.debugElement.query(By.directive(UnitCreationCardComponent)).componentInstance;
-
         unitCreationCard.onUnitCreationCardClicked.emit(LectureUnitType.TEXT);
-        tick();
-
-        expect(wizardUnitComponent.isTextUnitFormOpen()).toBeTrue();
+
+        wizardUnitComponentFixture.whenStable().then(() => {
+            expect(wizardUnitComponent.isTextUnitFormOpen()).toBeTrue();
+        });
     }));
 
     it('should open exercise form when clicked', fakeAsync(() => {
         wizardUnitComponentFixture.detectChanges();
         tick();
         const unitCreationCard: UnitCreationCardComponent = wizardUnitComponentFixture.debugElement.query(By.directive(UnitCreationCardComponent)).componentInstance;
-
         unitCreationCard.onUnitCreationCardClicked.emit(LectureUnitType.EXERCISE);
-        tick();
-
-        expect(wizardUnitComponent.isExerciseUnitFormOpen()).toBeTrue();
+
+        wizardUnitComponentFixture.whenStable().then(() => {
+            expect(wizardUnitComponent.isExerciseUnitFormOpen()).toBeTrue();
+        });
     }));
 
     it('should close all forms when clicked', fakeAsync(() => {
         wizardUnitComponentFixture.detectChanges();
         tick();
-
         wizardUnitComponent.onCloseLectureUnitForms();
-        tick();
-
-        expect(wizardUnitComponent.isOnlineUnitFormOpen()).toBeFalse();
-        expect(wizardUnitComponent.isTextUnitFormOpen()).toBeFalse();
-        expect(wizardUnitComponent.isExerciseUnitFormOpen()).toBeFalse();
-        expect(wizardUnitComponent.isAttachmentVideoUnitFormOpen()).toBeFalse();
+
+        wizardUnitComponentFixture.whenStable().then(() => {
+            expect(wizardUnitComponent.isOnlineUnitFormOpen()).toBeFalse();
+            expect(wizardUnitComponent.isTextUnitFormOpen()).toBeFalse();
+            expect(wizardUnitComponent.isExerciseUnitFormOpen()).toBeFalse();
+            expect(wizardUnitComponent.isAttachmentVideoUnitFormOpen()).toBeFalse();
+        });
     }));
 
     it('should send POST request upon text form submission and update units', fakeAsync(() => {
@@ -140,7 +143,19 @@
             name: 'Test',
             releaseDate: dayjs().year(2010).month(3).date(5),
             content: 'Lorem Ipsum',
-            competencyLinks: [new CompetencyLectureUnitLink({ id: 1, masteryThreshold: 0, optional: false, taxonomy: undefined, title: 'Test' }, undefined, 1)],
+            competencyLinks: [
+                new CompetencyLectureUnitLink(
+                    {
+                        id: 1,
+                        masteryThreshold: 0,
+                        optional: false,
+                        taxonomy: undefined,
+                        title: 'Test',
+                    },
+                    undefined,
+                    1,
+                ),
+            ],
         };
 
         const persistedTextUnit: TextUnit = new TextUnit();
@@ -149,7 +164,10 @@
         persistedTextUnit.releaseDate = formData.releaseDate;
         persistedTextUnit.content = formData.content;
 
-        const response: HttpResponse<TextUnit> = new HttpResponse({ body: persistedTextUnit, status: 200 });
+        const response: HttpResponse<TextUnit> = new HttpResponse({
+            body: persistedTextUnit,
+            status: 200,
+        });
 
         const createStub = jest.spyOn(textUnitService, 'create').mockReturnValue(of(response));
 
@@ -157,25 +175,28 @@
         tick();
 
         wizardUnitComponent.unitManagementComponent = TestBed.inject(LectureUnitManagementComponent);
+
         const updateSpy = jest.spyOn(wizardUnitComponent.unitManagementComponent, 'loadData');
 
         wizardUnitComponent.isTextUnitFormOpen.set(true);
+
         wizardUnitComponent.createEditTextUnit(formData);
-        tick();
-
-        const textUnitCallArgument: TextUnit = createStub.mock.calls[0][0];
-        const lectureIdCallArgument: number = createStub.mock.calls[0][1];
-
-        expect(textUnitCallArgument.name).toEqual(formData.name);
-        expect(textUnitCallArgument.content).toEqual(formData.content);
-        expect(textUnitCallArgument.releaseDate).toEqual(formData.releaseDate);
-        expect(textUnitCallArgument.competencyLinks).toEqual(formData.competencyLinks);
-        expect(lectureIdCallArgument).toBe(1);
-
-        expect(createStub).toHaveBeenCalledOnce();
-        expect(updateSpy).toHaveBeenCalledOnce();
-
-        updateSpy.mockRestore();
+
+        wizardUnitComponentFixture.whenStable().then(() => {
+            const textUnitCallArgument: TextUnit = createStub.mock.calls[0][0];
+            const lectureIdCallArgument: number = createStub.mock.calls[0][1];
+
+            expect(textUnitCallArgument.name).toEqual(formData.name);
+            expect(textUnitCallArgument.content).toEqual(formData.content);
+            expect(textUnitCallArgument.releaseDate).toEqual(formData.releaseDate);
+            expect(textUnitCallArgument.competencyLinks).toEqual(formData.competencyLinks);
+            expect(lectureIdCallArgument).toBe(1);
+
+            expect(createStub).toHaveBeenCalledOnce();
+            expect(updateSpy).toHaveBeenCalledOnce();
+
+            updateSpy.mockRestore();
+        });
     }));
 
     it('should not send POST request upon empty text form submission', fakeAsync(() => {
@@ -189,10 +210,12 @@
         tick();
 
         wizardUnitComponent.isTextUnitFormOpen.set(true);
+
         wizardUnitComponent.createEditTextUnit(formData);
-        tick();
-
-        expect(createStub).not.toHaveBeenCalled();
+
+        wizardUnitComponentFixture.whenStable().then(() => {
+            expect(createStub).not.toHaveBeenCalled();
+        });
     }));
 
     it('should show alert upon unsuccessful text form submission', fakeAsync(() => {
@@ -212,11 +235,13 @@
         tick();
 
         wizardUnitComponent.isTextUnitFormOpen.set(true);
+
         wizardUnitComponent.createEditTextUnit(formData);
-        tick();
-
-        expect(createStub).toHaveBeenCalledOnce();
-        expect(alertStub).toHaveBeenCalledOnce();
+
+        wizardUnitComponentFixture.whenStable().then(() => {
+            expect(createStub).toHaveBeenCalledOnce();
+            expect(alertStub).toHaveBeenCalledOnce();
+        });
     }));
 
     it('should show alert upon unsuccessful online form submission', fakeAsync(() => {
@@ -237,11 +262,13 @@
         tick();
 
         wizardUnitComponent.isOnlineUnitFormOpen.set(true);
+
         wizardUnitComponent.createEditOnlineUnit(formData);
-        tick();
-
-        expect(createStub).toHaveBeenCalledOnce();
-        expect(alertStub).toHaveBeenCalledOnce();
+
+        wizardUnitComponentFixture.whenStable().then(() => {
+            expect(createStub).toHaveBeenCalledOnce();
+            expect(alertStub).toHaveBeenCalledOnce();
+        });
     }));
 
     it('should send POST request upon online form submission and update units', fakeAsync(() => {
@@ -252,10 +279,25 @@
             releaseDate: dayjs().year(2010).month(3).date(5),
             description: 'Lorem Ipsum',
             source: 'https://www.example.com',
-            competencyLinks: [new CompetencyLectureUnitLink({ id: 1, masteryThreshold: 0, optional: false, taxonomy: undefined, title: 'Test' }, undefined, 1)],
-        };
-
-        const response: HttpResponse<OnlineUnit> = new HttpResponse({ body: new OnlineUnit(), status: 201 });
+            competencyLinks: [
+                new CompetencyLectureUnitLink(
+                    {
+                        id: 1,
+                        masteryThreshold: 0,
+                        optional: false,
+                        taxonomy: undefined,
+                        title: 'Test',
+                    },
+                    undefined,
+                    1,
+                ),
+            ],
+        };
+
+        const response: HttpResponse<OnlineUnit> = new HttpResponse({
+            body: new OnlineUnit(),
+            status: 201,
+        });
 
         const createStub = jest.spyOn(onlineUnitService, 'create').mockReturnValue(of(response));
 
@@ -263,26 +305,29 @@
         tick();
 
         wizardUnitComponent.unitManagementComponent = TestBed.inject(LectureUnitManagementComponent);
+
         const updateSpy = jest.spyOn(wizardUnitComponent.unitManagementComponent, 'loadData');
 
         wizardUnitComponent.isOnlineUnitFormOpen.set(true);
+
         wizardUnitComponent.createEditOnlineUnit(formDate);
-        tick();
-
-        const onlineUnitCallArgument: OnlineUnit = createStub.mock.calls[0][0];
-        const lectureIdCallArgument: number = createStub.mock.calls[0][1];
-
-        expect(onlineUnitCallArgument.name).toEqual(formDate.name);
-        expect(onlineUnitCallArgument.description).toEqual(formDate.description);
-        expect(onlineUnitCallArgument.releaseDate).toEqual(formDate.releaseDate);
-        expect(onlineUnitCallArgument.source).toEqual(formDate.source);
-        expect(onlineUnitCallArgument.competencyLinks).toEqual(formDate.competencyLinks);
-        expect(lectureIdCallArgument).toBe(1);
-
-        expect(createStub).toHaveBeenCalledOnce();
-        expect(updateSpy).toHaveBeenCalledOnce();
-
-        updateSpy.mockRestore();
+
+        wizardUnitComponentFixture.whenStable().then(() => {
+            const onlineUnitCallArgument: OnlineUnit = createStub.mock.calls[0][0];
+            const lectureIdCallArgument: number = createStub.mock.calls[0][1];
+
+            expect(onlineUnitCallArgument.name).toEqual(formDate.name);
+            expect(onlineUnitCallArgument.description).toEqual(formDate.description);
+            expect(onlineUnitCallArgument.releaseDate).toEqual(formDate.releaseDate);
+            expect(onlineUnitCallArgument.source).toEqual(formDate.source);
+            expect(onlineUnitCallArgument.competencyLinks).toEqual(formDate.competencyLinks);
+            expect(lectureIdCallArgument).toBe(1);
+
+            expect(createStub).toHaveBeenCalledOnce();
+            expect(updateSpy).toHaveBeenCalledOnce();
+
+            updateSpy.mockRestore();
+        });
     }));
 
     it('should not send POST request upon empty online form submission', fakeAsync(() => {
@@ -296,10 +341,12 @@
         tick();
 
         wizardUnitComponent.isOnlineUnitFormOpen.set(true);
+
         wizardUnitComponent.createEditOnlineUnit(formData);
-        tick();
-
-        expect(createStub).not.toHaveBeenCalled();
+
+        wizardUnitComponentFixture.whenStable().then(() => {
+            expect(createStub).not.toHaveBeenCalled();
+        });
     }));
 
     it('should send POST request upon attachment form submission and update units', fakeAsync(() => {
@@ -314,7 +361,19 @@
                 releaseDate: dayjs().year(2010).month(3).date(5),
                 version: 2,
                 updateNotificationText: 'lorem ipsum',
-                competencyLinks: [new CompetencyLectureUnitLink({ id: 1, masteryThreshold: 0, optional: false, taxonomy: undefined, title: 'Test' }, undefined, 1)],
+                competencyLinks: [
+                    new CompetencyLectureUnitLink(
+                        {
+                            id: 1,
+                            masteryThreshold: 0,
+                            optional: false,
+                            taxonomy: undefined,
+                            title: 'Test',
+                        },
+                        undefined,
+                        1,
+                    ),
+                ],
             },
             fileProperties: {
                 file: fakeFile,
@@ -340,26 +399,33 @@
         formData.append('attachment', objectToJsonBlob(attachment));
         formData.append('attachmentVideoUnit', objectToJsonBlob(attachmentVideoUnit));
 
-        const attachmentVideoUnitResponse: HttpResponse<AttachmentVideoUnit> = new HttpResponse({ body: attachmentVideoUnit, status: 201 });
+        const attachmentVideoUnitResponse: HttpResponse<AttachmentVideoUnit> = new HttpResponse({
+            body: attachmentVideoUnit,
+            status: 201,
+        });
         const createAttachmentVideoUnitStub = jest.spyOn(attachmentVideoUnitService, 'create').mockReturnValue(of(attachmentVideoUnitResponse));
 
         wizardUnitComponentFixture.detectChanges();
         tick();
 
         wizardUnitComponent.unitManagementComponent = TestBed.inject(LectureUnitManagementComponent);
+
         const updateSpy = jest.spyOn(wizardUnitComponent.unitManagementComponent, 'loadData');
 
         wizardUnitComponent.isAttachmentVideoUnitFormOpen.set(true);
+
         wizardUnitComponent.createEditAttachmentVideoUnit(attachmentVideoUnitFormData);
-        tick();
-
-        const lectureIdCallArgument: number = createAttachmentVideoUnitStub.mock.calls[0][1];
-
-        expect(lectureIdCallArgument).toBe(1);
-        expect(createAttachmentVideoUnitStub).toHaveBeenCalledWith(formData, 1);
-        expect(updateSpy).toHaveBeenCalledOnce();
-
-        updateSpy.mockRestore();
+
+        wizardUnitComponentFixture.whenStable().then(() => {
+            const lectureIdCallArgument: number = createAttachmentVideoUnitStub.mock.calls[0][1];
+
+            expect(lectureIdCallArgument).toBe(1);
+            expect(createAttachmentVideoUnitStub).toHaveBeenCalledWith(formData, 1);
+
+            expect(updateSpy).toHaveBeenCalledOnce();
+
+            updateSpy.mockRestore();
+        });
     }));
 
     it('should send POST request upon attachment form submission and update units when editing lecture', fakeAsync(() => {
@@ -399,13 +465,17 @@
         formData.append('attachment', objectToJsonBlob(attachment));
         formData.append('attachmentVideoUnit', objectToJsonBlob(attachmentVideoUnit));
 
-        const attachmentVideoUnitResponse: HttpResponse<AttachmentVideoUnit> = new HttpResponse({ body: attachmentVideoUnit, status: 201 });
+        const attachmentVideoUnitResponse: HttpResponse<AttachmentVideoUnit> = new HttpResponse({
+            body: attachmentVideoUnit,
+            status: 201,
+        });
         const createAttachmentVideoUnitStub = jest.spyOn(attachmentVideoUnitService, 'update').mockReturnValue(of(attachmentVideoUnitResponse));
 
         wizardUnitComponentFixture.detectChanges();
         tick();
 
         wizardUnitComponent.unitManagementComponent = TestBed.inject(LectureUnitManagementComponent);
+
         const updateSpy = jest.spyOn(wizardUnitComponent.unitManagementComponent, 'loadData');
 
         wizardUnitComponent.isEditingLectureUnit = true;
@@ -414,12 +484,13 @@
         wizardUnitComponent.isAttachmentVideoUnitFormOpen.set(true);
 
         wizardUnitComponent.createEditAttachmentVideoUnit(attachmentVideoUnitFormData);
-        tick();
-
-        expect(createAttachmentVideoUnitStub).toHaveBeenCalledOnce();
-        expect(updateSpy).toHaveBeenCalledOnce();
-
-        updateSpy.mockRestore();
+
+        wizardUnitComponentFixture.whenStable().then(() => {
+            expect(createAttachmentVideoUnitStub).toHaveBeenCalledOnce();
+            expect(updateSpy).toHaveBeenCalledOnce();
+
+            updateSpy.mockRestore();
+        });
     }));
 
     it('should show alert upon unsuccessful attachment form submission', fakeAsync(() => {
@@ -467,11 +538,13 @@
         tick();
 
         wizardUnitComponent.isAttachmentVideoUnitFormOpen.set(true);
+
         wizardUnitComponent.createEditAttachmentVideoUnit(attachmentVideoUnitFormData);
-        tick();
-
-        expect(createAttachmentVideoUnitStub).toHaveBeenCalledOnce();
-        expect(alertStub).toHaveBeenCalledOnce();
+
+        wizardUnitComponentFixture.whenStable().then(() => {
+            expect(createAttachmentVideoUnitStub).toHaveBeenCalledOnce();
+            expect(alertStub).toHaveBeenCalledOnce();
+        });
     }));
 
     it('should show alert upon unsuccessful attachment form submission with error information', fakeAsync(() => {
@@ -521,11 +594,13 @@
         tick();
 
         wizardUnitComponent.isAttachmentVideoUnitFormOpen.set(true);
+
         wizardUnitComponent.createEditAttachmentVideoUnit(attachmentVideoUnitFormData);
-        tick();
-
-        expect(createAttachmentVideoUnitStub).toHaveBeenCalledOnce();
-        expect(alertStub).toHaveBeenCalledOnce();
+
+        wizardUnitComponentFixture.whenStable().then(() => {
+            expect(createAttachmentVideoUnitStub).toHaveBeenCalledOnce();
+            expect(alertStub).toHaveBeenCalledOnce();
+        });
     }));
 
     it('should not send POST request upon empty attachment form submission', fakeAsync(() => {
@@ -542,10 +617,12 @@
         tick();
 
         wizardUnitComponent.isAttachmentVideoUnitFormOpen.set(true);
+
         wizardUnitComponent.createEditAttachmentVideoUnit(formData);
-        tick();
-
-        expect(createStub).not.toHaveBeenCalled();
+
+        wizardUnitComponentFixture.whenStable().then(() => {
+            expect(createStub).not.toHaveBeenCalled();
+        });
     }));
 
     it('should update units upon exercise unit creation', fakeAsync(() => {
@@ -553,23 +630,26 @@
         tick();
 
         wizardUnitComponent.unitManagementComponent = TestBed.inject(LectureUnitManagementComponent);
+
         const updateSpy = jest.spyOn(wizardUnitComponent.unitManagementComponent, 'loadData');
 
         wizardUnitComponent.onExerciseUnitCreated();
-        tick();
-
-        expect(updateSpy).toHaveBeenCalledOnce();
-        updateSpy.mockRestore();
+
+        wizardUnitComponentFixture.whenStable().then(() => {
+            expect(updateSpy).toHaveBeenCalledOnce();
+
+            updateSpy.mockRestore();
+        });
     }));
 
     it('should be in edit mode when clicked', fakeAsync(() => {
         wizardUnitComponentFixture.detectChanges();
         tick();
-
         wizardUnitComponent.startEditLectureUnit(new TextUnit());
-        tick();
-
-        expect(wizardUnitComponent.isEditingLectureUnit).toBeTrue();
+
+        wizardUnitComponentFixture.whenStable().then(() => {
+            expect(wizardUnitComponent.isEditingLectureUnit).toBeTrue();
+        });
     }));
 
     it('should open edit online form when clicked', fakeAsync(() => {
@@ -577,9 +657,10 @@
         tick();
 
         wizardUnitComponent.startEditLectureUnit(new OnlineUnit());
-        tick();
-
-        expect(wizardUnitComponent.isOnlineUnitFormOpen()).toBeTrue();
+
+        wizardUnitComponentFixture.whenStable().then(() => {
+            expect(wizardUnitComponent.isOnlineUnitFormOpen).toBeTrue();
+        });
     }));
 
     it('should open edit attachment form when clicked', fakeAsync(() => {
@@ -599,9 +680,10 @@
         attachmentVideoUnit.attachment = attachment;
 
         wizardUnitComponent.startEditLectureUnit(attachmentVideoUnit);
-        tick();
-
-        expect(wizardUnitComponent.isAttachmentVideoUnitFormOpen()).toBeTrue();
+
+        wizardUnitComponentFixture.whenStable().then(() => {
+            expect(wizardUnitComponent.isAttachmentVideoUnitFormOpen).toBeTrue();
+        });
     }));
 
     it('should open edit text form when clicked', fakeAsync(() => {
@@ -609,9 +691,10 @@
         tick();
 
         wizardUnitComponent.startEditLectureUnit(new TextUnit());
-        tick();
-
-        expect(wizardUnitComponent.isTextUnitFormOpen()).toBeTrue();
+
+        wizardUnitComponentFixture.whenStable().then(() => {
+            expect(wizardUnitComponent.isTextUnitFormOpen).toBeTrue();
+        });
     }));
 
     it('should open exercise form upon init when requested', fakeAsync(() => {
@@ -619,158 +702,11 @@
         route.queryParams = of({ shouldOpenCreateExercise: true });
 
         wizardUnitComponentFixture.detectChanges();
-        tick();
 
         expect(wizardUnitComponent).not.toBeNull();
         expect(wizardUnitComponent.isExerciseUnitFormOpen()).toBeTrue();
     }));
 
-<<<<<<< HEAD
-    // --- transcription branch tests ---
-
-    it('createEditAttachmentVideoUnit: triggers transcription when enabled (200 -> success)', fakeAsync(() => {
-        const attachmentVideoUnitService = TestBed.inject(AttachmentVideoUnitService);
-        const alertService = TestBed.inject(AlertService);
-
-        const fakeFile = new File([''], 'Test-File.pdf', { type: 'application/pdf' });
-        const formData: AttachmentVideoUnitFormData = {
-            formProperties: { name: 'AVU', releaseDate: dayjs(), generateTranscript: true },
-            fileProperties: { file: fakeFile, fileName: 'Test-File.pdf' },
-            playlistUrl: 'https://live.rbg.tum.de/playlist.m3u8',
-        };
-
-        const created = new AttachmentVideoUnit();
-        created.id = 777;
-        created.videoSource = 'https://example.com/embed';
-        jest.spyOn(attachmentVideoUnitService, 'create').mockReturnValue(of(new HttpResponse<AttachmentVideoUnit>({ body: created, status: 201 })));
-
-        const startSpy = jest.spyOn(attachmentVideoUnitService, 'startTranscription').mockReturnValue(of(new HttpResponse<string>({ status: 200, statusText: 'OK', body: 'ok' })));
-
-        const successSpy = jest.spyOn(alertService, 'success');
-        const errorSpy = jest.spyOn(alertService, 'error');
-
-        wizardUnitComponentFixture.detectChanges();
-        wizardUnitComponent.unitManagementComponent = TestBed.inject(LectureUnitManagementComponent);
-        wizardUnitComponent.isAttachmentVideoUnitFormOpen.set(true);
-
-        wizardUnitComponent.createEditAttachmentVideoUnit(formData);
-        tick();
-
-        expect(startSpy).toHaveBeenCalledWith(1, 777, 'https://live.rbg.tum.de/playlist.m3u8');
-        expect(successSpy).toHaveBeenCalled();
-        expect(errorSpy).not.toHaveBeenCalled();
-    }));
-
-    it('createEditAttachmentVideoUnit: transcription non-200 (202) shows error alert', fakeAsync(() => {
-        const attachmentVideoUnitService = TestBed.inject(AttachmentVideoUnitService);
-        const alertService = TestBed.inject(AlertService);
-
-        const formData: AttachmentVideoUnitFormData = {
-            formProperties: { name: 'AVU', releaseDate: dayjs(), generateTranscript: true },
-            fileProperties: { file: new File([''], 'f.pdf'), fileName: 'f.pdf' },
-            playlistUrl: 'https://live.rbg.tum.de/playlist.m3u8',
-        };
-
-        const created = new AttachmentVideoUnit();
-        created.id = 42;
-        jest.spyOn(attachmentVideoUnitService, 'create').mockReturnValue(of(new HttpResponse<AttachmentVideoUnit>({ body: created, status: 201 })));
-
-        jest.spyOn(attachmentVideoUnitService, 'startTranscription').mockReturnValue(of(new HttpResponse<string>({ status: 202, statusText: 'Accepted', body: 'accepted' })));
-
-        const successSpy = jest.spyOn(alertService, 'success');
-        const errorSpy = jest.spyOn(alertService, 'error');
-
-        wizardUnitComponentFixture.detectChanges();
-        wizardUnitComponent.unitManagementComponent = TestBed.inject(LectureUnitManagementComponent);
-        wizardUnitComponent.isAttachmentVideoUnitFormOpen.set(true);
-
-        wizardUnitComponent.createEditAttachmentVideoUnit(formData);
-        tick();
-
-        expect(errorSpy).toHaveBeenCalled();
-        expect(successSpy).not.toHaveBeenCalled();
-    }));
-
-    it('createEditAttachmentVideoUnit: transcription error shows error alert', fakeAsync(() => {
-        const attachmentVideoUnitService = TestBed.inject(AttachmentVideoUnitService);
-        const alertService = TestBed.inject(AlertService);
-
-        const formData: AttachmentVideoUnitFormData = {
-            formProperties: { name: 'AVU', releaseDate: dayjs(), generateTranscript: true },
-            fileProperties: { file: new File([''], 'f.pdf'), fileName: 'f.pdf' },
-            playlistUrl: 'https://live.rbg.tum.de/playlist.m3u8',
-        };
-
-        const created = new AttachmentVideoUnit();
-        created.id = 11;
-        jest.spyOn(attachmentVideoUnitService, 'create').mockReturnValue(of(new HttpResponse<AttachmentVideoUnit>({ body: created, status: 201 })));
-
-        jest.spyOn(attachmentVideoUnitService, 'startTranscription').mockReturnValue(throwError(() => new Error('boom')));
-
-        const errorSpy = jest.spyOn(alertService, 'error');
-
-        wizardUnitComponentFixture.detectChanges();
-        wizardUnitComponent.unitManagementComponent = TestBed.inject(LectureUnitManagementComponent);
-        wizardUnitComponent.isAttachmentVideoUnitFormOpen.set(true);
-
-        wizardUnitComponent.createEditAttachmentVideoUnit(formData);
-        tick();
-
-        expect(errorSpy).toHaveBeenCalled();
-    }));
-
-    it('createEditAttachmentVideoUnit: does not start transcription when no URL available', fakeAsync(() => {
-        const avuService = TestBed.inject(AttachmentVideoUnitService);
-
-        const formData: AttachmentVideoUnitFormData = {
-            formProperties: { name: 'AVU', releaseDate: dayjs(), generateTranscript: true },
-            fileProperties: { file: new File([''], 'f.pdf'), fileName: 'f.pdf' },
-            // playlistUrl intentionally omitted
-        };
-
-        const created = new AttachmentVideoUnit();
-        created.id = 5; // has id
-        created.videoSource = undefined; // no URL
-        jest.spyOn(avuService, 'create').mockReturnValue(of(new HttpResponse<AttachmentVideoUnit>({ body: created, status: 201 })));
-
-        const startSpy = jest.spyOn(avuService, 'startTranscription');
-
-        wizardUnitComponentFixture.detectChanges();
-        wizardUnitComponent.unitManagementComponent = TestBed.inject(LectureUnitManagementComponent);
-        wizardUnitComponent.isAttachmentVideoUnitFormOpen.set(true);
-
-        wizardUnitComponent.createEditAttachmentVideoUnit(formData);
-        tick();
-
-        expect(startSpy).not.toHaveBeenCalled();
-    }));
-
-    it('createEditAttachmentVideoUnit: does not start transcription in edit mode', fakeAsync(() => {
-        const avuService = TestBed.inject(AttachmentVideoUnitService);
-
-        const formData: AttachmentVideoUnitFormData = {
-            formProperties: { name: 'AVU', releaseDate: dayjs(), generateTranscript: true },
-            fileProperties: { file: new File([''], 'f.pdf'), fileName: 'f.pdf' },
-            playlistUrl: 'https://live.rbg.tum.de/playlist.m3u8',
-        };
-
-        const created = new AttachmentVideoUnit();
-        created.id = 8;
-        jest.spyOn(avuService, 'update').mockReturnValue(of(new HttpResponse<AttachmentVideoUnit>({ body: created, status: 200 })));
-        const startSpy = jest.spyOn(avuService, 'startTranscription');
-
-        wizardUnitComponentFixture.detectChanges();
-        wizardUnitComponent.isEditingLectureUnit = true;
-        wizardUnitComponent.currentlyProcessedAttachmentVideoUnit = new AttachmentVideoUnit();
-        wizardUnitComponent.currentlyProcessedAttachmentVideoUnit.attachment = new Attachment();
-        wizardUnitComponent.unitManagementComponent = TestBed.inject(LectureUnitManagementComponent);
-        wizardUnitComponent.isAttachmentVideoUnitFormOpen.set(true);
-
-        wizardUnitComponent.createEditAttachmentVideoUnit(formData);
-        tick();
-
-        expect(startSpy).not.toHaveBeenCalled();
-=======
     it('should fetch transcription when starting to edit a video unit as admin', fakeAsync(() => {
         wizardUnitComponentFixture.detectChanges();
         tick();
@@ -879,6 +815,5 @@
             expect(createAttachmentVideoUnitStub).toHaveBeenCalledOnce();
             expect(createTranscriptionStub).toHaveBeenCalledWith(attachmentVideoUnit.id, attachmentVideoUnitFormData.transcriptionProperties);
         });
->>>>>>> e08b55b7
     }));
 });