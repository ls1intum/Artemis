--- conflicted
+++ resolved
@@ -3,23 +3,6 @@
 import { ActivatedRouteSnapshot, Resolve } from '@angular/router';
 import { Observable, of } from 'rxjs';
 import { filter, map } from 'rxjs/operators';
-
-<<<<<<< HEAD
-import { AttachmentVideoUnit } from 'app/entities/lecture-unit/attachmentUnit.model';
-import { AttachmentUnitService } from 'app/lecture/manage/lecture-units/attachmentUnit.service';
-
-@Injectable({ providedIn: 'root' })
-export class AttachmentUnitResolve implements Resolve<AttachmentVideoUnit> {
-    private attachmentUnitService = inject(AttachmentUnitService);
-
-    resolve(route: ActivatedRouteSnapshot): Observable<AttachmentVideoUnit> {
-        const lectureId = route.params['lectureId'];
-        const attachmentUnitId = route.params['attachmentUnitId'];
-        if (attachmentUnitId) {
-            return this.attachmentUnitService.findById(attachmentUnitId, lectureId).pipe(
-                filter((response: HttpResponse<AttachmentVideoUnit>) => response.ok),
-                map((attachmentUnit: HttpResponse<AttachmentVideoUnit>) => attachmentUnit.body!),
-=======
 import { AttachmentVideoUnit } from 'app/entities/lecture-unit/attachmentVideoUnit.model';
 import { AttachmentVideoUnitService } from 'app/lecture/manage/lecture-units/attachment-video-unit.service';
 
@@ -34,7 +17,6 @@
             return this.attachmentVideoUnitService.findById(attachmentVideoUnitId, lectureId).pipe(
                 filter((response: HttpResponse<AttachmentVideoUnit>) => response.ok),
                 map((attachmentVideoUnit: HttpResponse<AttachmentVideoUnit>) => attachmentVideoUnit.body!),
->>>>>>> b9cea56f
             );
         }
         return of(new AttachmentVideoUnit());
