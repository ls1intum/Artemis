--- conflicted
+++ resolved
@@ -2,14 +2,10 @@
 import { Lecture } from 'app/entities/lecture.model';
 import { TextUnit } from 'app/entities/lecture-unit/textUnit.model';
 import { OnlineUnit } from 'app/entities/lecture-unit/onlineUnit.model';
-<<<<<<< HEAD
-import { AttachmentVideoUnit } from 'app/entities/lecture-unit/attachmentUnit.model';
-=======
 import { AttachmentVideoUnit } from 'app/entities/lecture-unit/attachmentVideoUnit.model';
 import { TextUnitFormComponent, TextUnitFormData } from 'app/lecture/manage/lecture-units/text-unit-form/text-unit-form.component';
 import { OnlineUnitFormComponent, OnlineUnitFormData } from 'app/lecture/manage/lecture-units/online-unit-form/online-unit-form.component';
 import { AttachmentVideoUnitFormComponent, AttachmentVideoUnitFormData } from 'app/lecture/manage/lecture-units/attachment-video-unit-form/attachment-video-unit-form.component';
->>>>>>> b9cea56f
 import { LectureUnit, LectureUnitType } from 'app/entities/lecture-unit/lectureUnit.model';
 import { onError } from 'app/shared/util/global.utils';
 import { Attachment, AttachmentType } from 'app/entities/attachment.model';
@@ -25,10 +21,6 @@
 import { TranslateDirective } from 'app/shared/language/translate.directive';
 import { UnitCreationCardComponent } from 'app/lecture/manage/lecture-units/unit-creation-card/unit-creation-card.component';
 import { CreateExerciseUnitComponent } from 'app/lecture/manage/lecture-units/create-exercise-unit/create-exercise-unit.component';
-import { TextUnitFormComponent, TextUnitFormData } from 'app/lecture/manage/lecture-units/text-unit-form/text-unit-form.component';
-import { VideoUnitFormComponent, VideoUnitFormData } from 'app/lecture/manage/lecture-units/video-unit-form/video-unit-form.component';
-import { OnlineUnitFormComponent, OnlineUnitFormData } from 'app/lecture/manage/lecture-units/online-unit-form/online-unit-form.component';
-import { AttachmentUnitFormComponent, AttachmentUnitFormData } from 'app/lecture/manage/lecture-units/attachment-unit-form/attachment-unit-form.component';
 
 @Component({
     selector: 'jhi-lecture-update-units',
@@ -73,11 +65,7 @@
 
     currentlyProcessedTextUnit: TextUnit;
     currentlyProcessedOnlineUnit: OnlineUnit;
-<<<<<<< HEAD
-    currentlyProcessedAttachmentUnit: AttachmentVideoUnit;
-=======
     currentlyProcessedAttachmentVideoUnit: AttachmentVideoUnit;
->>>>>>> b9cea56f
     textUnitFormData: TextUnitFormData;
     onlineUnitFormData: OnlineUnitFormData;
     attachmentVideoUnitFormData: AttachmentVideoUnitFormData;
@@ -180,21 +168,12 @@
         const { description, name, releaseDate, updateNotificationText, competencyLinks } = attachmentVideoUnitFormData.formProperties;
         const { file, fileName } = attachmentVideoUnitFormData.fileProperties;
 
-<<<<<<< HEAD
-        this.currentlyProcessedAttachmentUnit = this.isEditingLectureUnit ? this.currentlyProcessedAttachmentUnit : new AttachmentVideoUnit();
-        const attachmentToCreateOrEdit = this.isEditingLectureUnit ? this.currentlyProcessedAttachmentUnit.attachment! : new Attachment();
-
-        if (this.isEditingLectureUnit) {
-            // breaking the connection to prevent errors in deserialization. will be reconnected on the server side
-            this.currentlyProcessedAttachmentUnit.attachment = undefined;
-=======
         this.currentlyProcessedAttachmentVideoUnit = this.isEditingLectureUnit ? this.currentlyProcessedAttachmentVideoUnit : new AttachmentVideoUnit();
         const attachmentToCreateOrEdit = this.isEditingLectureUnit ? this.currentlyProcessedAttachmentVideoUnit.attachment! : new Attachment();
 
         if (this.isEditingLectureUnit) {
             // breaking the connection to prevent errors in deserialization. will be reconnected on the server side
             this.currentlyProcessedAttachmentVideoUnit.attachment = undefined;
->>>>>>> b9cea56f
             attachmentToCreateOrEdit.attachmentVideoUnit = undefined;
         }
 
@@ -260,11 +239,7 @@
 
         this.currentlyProcessedTextUnit = lectureUnit as TextUnit;
         this.currentlyProcessedOnlineUnit = lectureUnit as OnlineUnit;
-<<<<<<< HEAD
-        this.currentlyProcessedAttachmentUnit = lectureUnit as AttachmentVideoUnit;
-=======
         this.currentlyProcessedAttachmentVideoUnit = lectureUnit as AttachmentVideoUnit;
->>>>>>> b9cea56f
 
         this.isTextUnitFormOpen.set(lectureUnit.type === LectureUnitType.TEXT);
         this.isExerciseUnitFormOpen.set(lectureUnit.type === LectureUnitType.EXERCISE);
