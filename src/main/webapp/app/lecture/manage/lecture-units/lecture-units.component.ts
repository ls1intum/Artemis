import { Component, Input, OnInit, ViewChild, computed, inject, signal, viewChild } from '@angular/core';
import { Lecture } from 'app/lecture/shared/entities/lecture.model';
import { TextUnit } from 'app/lecture/shared/entities/lecture-unit/textUnit.model';
import { OnlineUnit } from 'app/lecture/shared/entities/lecture-unit/onlineUnit.model';
import { AttachmentVideoUnit } from 'app/lecture/shared/entities/lecture-unit/attachmentVideoUnit.model';
import { TextUnitFormComponent, TextUnitFormData } from 'app/lecture/manage/lecture-units/text-unit-form/text-unit-form.component';
import { OnlineUnitFormComponent, OnlineUnitFormData } from 'app/lecture/manage/lecture-units/online-unit-form/online-unit-form.component';
import { AttachmentVideoUnitFormComponent, AttachmentVideoUnitFormData } from 'app/lecture/manage/lecture-units/attachment-video-unit-form/attachment-video-unit-form.component';
import { LectureUnit, LectureUnitType } from 'app/lecture/shared/entities/lecture-unit/lectureUnit.model';
import { onError } from 'app/shared/util/global.utils';
import { Attachment, AttachmentType } from 'app/lecture/shared/entities/attachment.model';
import { objectToJsonBlob } from 'app/shared/util/blob-util';
import { LectureUnitManagementComponent } from 'app/lecture/manage/lecture-units/management/lecture-unit-management.component';
import { TextUnitService } from 'app/lecture/manage/lecture-units/services/textUnit.service';
import { OnlineUnitService } from 'app/lecture/manage/lecture-units/services/onlineUnit.service';
import { AlertService } from 'app/shared/service/alert.service';
import { HttpErrorResponse } from '@angular/common/http';
import { AttachmentVideoUnitService } from 'app/lecture/manage/lecture-units/services/attachment-video-unit.service';
import dayjs from 'dayjs/esm';
import { ActivatedRoute } from '@angular/router';
import { TranslateDirective } from 'app/shared/language/translate.directive';
import { UnitCreationCardComponent } from 'app/lecture/manage/lecture-units/unit-creation-card/unit-creation-card.component';
import { CreateExerciseUnitComponent } from 'app/lecture/manage/lecture-units/create-exercise-unit/create-exercise-unit.component';

@Component({
    selector: 'jhi-lecture-update-units',
    templateUrl: './lecture-units.component.html',
    imports: [
        TranslateDirective,
        LectureUnitManagementComponent,
        UnitCreationCardComponent,
        TextUnitFormComponent,
        OnlineUnitFormComponent,
        AttachmentVideoUnitFormComponent,
        CreateExerciseUnitComponent,
    ],
})
export class LectureUpdateUnitsComponent implements OnInit {
    protected activatedRoute = inject(ActivatedRoute);
    protected alertService = inject(AlertService);
    protected textUnitService = inject(TextUnitService);
    protected onlineUnitService = inject(OnlineUnitService);
    protected attachmentVideoUnitService = inject(AttachmentVideoUnitService);

    @Input() lecture: Lecture;

    @ViewChild(LectureUnitManagementComponent, { static: false }) unitManagementComponent: LectureUnitManagementComponent;

    textUnitForm = viewChild(TextUnitFormComponent);
    onlineUnitForm = viewChild(OnlineUnitFormComponent);
    attachmentVideoUnitForm = viewChild(AttachmentVideoUnitFormComponent);
    isUnitConfigurationValid = computed(() => {
        return (
            (this.textUnitForm()?.isFormValid() || !this.isTextUnitFormOpen()) &&
            (this.onlineUnitForm()?.isFormValid() || !this.isOnlineUnitFormOpen()) &&
            (this.attachmentVideoUnitForm()?.isFormValid() || !this.isAttachmentVideoUnitFormOpen())
        );
    });

    isEditingLectureUnit: boolean;
    isTextUnitFormOpen = signal<boolean>(false);
    isExerciseUnitFormOpen = signal<boolean>(false);
    isOnlineUnitFormOpen = signal<boolean>(false);
    isAttachmentVideoUnitFormOpen = signal<boolean>(false);

    currentlyProcessedTextUnit: TextUnit;
    currentlyProcessedOnlineUnit: OnlineUnit;
    currentlyProcessedAttachmentVideoUnit: AttachmentVideoUnit;
    textUnitFormData: TextUnitFormData;
    onlineUnitFormData: OnlineUnitFormData;
    attachmentVideoUnitFormData: AttachmentVideoUnitFormData;

    ngOnInit() {
        this.activatedRoute.queryParams.subscribe((params) => {
            // Checks if the exercise unit form should be opened initially, i.e. coming back from the exercise creation
            if (params.shouldOpenCreateExercise) {
                this.onCreateLectureUnit(LectureUnitType.EXERCISE);
            }
        });
    }

    onCreateLectureUnit(type: LectureUnitType) {
        this.isEditingLectureUnit = false;
        this.onCloseLectureUnitForms();
        switch (type) {
            case LectureUnitType.TEXT:
                this.isTextUnitFormOpen.set(true);
                break;
            case LectureUnitType.EXERCISE:
                this.isExerciseUnitFormOpen.set(true);
                break;
            case LectureUnitType.ONLINE:
                this.isOnlineUnitFormOpen.set(true);
                break;
            case LectureUnitType.ATTACHMENT_VIDEO:
                this.isAttachmentVideoUnitFormOpen.set(true);
                break;
        }
    }

    isAnyUnitFormOpen = computed(() => {
        return this.isTextUnitFormOpen() || this.isOnlineUnitFormOpen() || this.isAttachmentVideoUnitFormOpen() || this.isExerciseUnitFormOpen();
    });

    onCloseLectureUnitForms() {
        this.isTextUnitFormOpen.set(false);
        this.isOnlineUnitFormOpen.set(false);
        this.isAttachmentVideoUnitFormOpen.set(false);
        this.isExerciseUnitFormOpen.set(false);
    }

    createEditTextUnit(formData: TextUnitFormData) {
        if (!formData?.name) {
            return;
        }

        const { name, releaseDate, content, competencyLinks } = formData;

        this.currentlyProcessedTextUnit = this.isEditingLectureUnit ? this.currentlyProcessedTextUnit : new TextUnit();
        this.currentlyProcessedTextUnit.name = name;
        this.currentlyProcessedTextUnit.releaseDate = releaseDate;
        this.currentlyProcessedTextUnit.content = content;
        this.currentlyProcessedTextUnit.competencyLinks = competencyLinks;

        (this.isEditingLectureUnit
            ? this.textUnitService.update(this.currentlyProcessedTextUnit, this.lecture.id!)
            : this.textUnitService.create(this.currentlyProcessedTextUnit!, this.lecture.id!)
        ).subscribe({
            next: () => {
                this.onCloseLectureUnitForms();
                this.unitManagementComponent.loadData();
            },
            error: (res: HttpErrorResponse) => onError(this.alertService, res),
        });
    }

    createEditOnlineUnit(formData: OnlineUnitFormData) {
        if (!formData?.name || !formData?.source) {
            return;
        }

        const { name, description, releaseDate, source, competencyLinks } = formData;

        this.currentlyProcessedOnlineUnit = this.isEditingLectureUnit ? this.currentlyProcessedOnlineUnit : new OnlineUnit();
        this.currentlyProcessedOnlineUnit.name = name || undefined;
        this.currentlyProcessedOnlineUnit.releaseDate = releaseDate || undefined;
        this.currentlyProcessedOnlineUnit.description = description || undefined;
        this.currentlyProcessedOnlineUnit.source = source || undefined;
        this.currentlyProcessedOnlineUnit.competencyLinks = competencyLinks || undefined;

        (this.isEditingLectureUnit
            ? this.onlineUnitService.update(this.currentlyProcessedOnlineUnit, this.lecture.id!)
            : this.onlineUnitService.create(this.currentlyProcessedOnlineUnit!, this.lecture.id!)
        ).subscribe({
            next: () => {
                this.onCloseLectureUnitForms();
                this.unitManagementComponent.loadData();
            },
            error: (res: HttpErrorResponse) => onError(this.alertService, res),
        });
    }

    createEditAttachmentVideoUnit(attachmentVideoUnitFormData: AttachmentVideoUnitFormData): void {
        const { description, name, releaseDate, videoSource, updateNotificationText, competencyLinks } = attachmentVideoUnitFormData.formProperties;
        const { file, fileName } = attachmentVideoUnitFormData.fileProperties;
<<<<<<< HEAD

        if (!name || (!(file && fileName) && !videoSource)) {
=======
        if (!name || (!fileName && !videoSource)) {
>>>>>>> a50be982
            return;
        }

        this.currentlyProcessedAttachmentVideoUnit = this.isEditingLectureUnit ? this.currentlyProcessedAttachmentVideoUnit : new AttachmentVideoUnit();
        const attachmentToCreateOrEdit =
            this.isEditingLectureUnit && this.currentlyProcessedAttachmentVideoUnit.attachment ? this.currentlyProcessedAttachmentVideoUnit.attachment : new Attachment();

        if (this.isEditingLectureUnit) {
            // breaking the connection to prevent errors in deserialization. will be reconnected on the server side
            this.currentlyProcessedAttachmentVideoUnit.attachment = undefined;
            if (attachmentToCreateOrEdit != null) {
                attachmentToCreateOrEdit.attachmentVideoUnit = undefined;
            }
        }

        let notificationText: string | undefined;

        if (updateNotificationText) {
            notificationText = updateNotificationText;
        }

        if (name) {
            this.currentlyProcessedAttachmentVideoUnit.name = name;
            attachmentToCreateOrEdit.name = name;
        }
        if (releaseDate) {
            this.currentlyProcessedAttachmentVideoUnit.releaseDate = releaseDate;
            attachmentToCreateOrEdit.releaseDate = releaseDate;
        }
        attachmentToCreateOrEdit.attachmentType = AttachmentType.FILE;
        attachmentToCreateOrEdit.version = 1;
        attachmentToCreateOrEdit.uploadDate = dayjs();

        if (videoSource) {
            this.currentlyProcessedAttachmentVideoUnit.videoSource = videoSource;
        }

        if (description) {
            this.currentlyProcessedAttachmentVideoUnit.description = description;
        }
        this.currentlyProcessedAttachmentVideoUnit.competencyLinks = competencyLinks;

        const formData = new FormData();
        if (!!file && !!fileName) {
            formData.append('file', file, fileName);
            formData.append('attachment', objectToJsonBlob(attachmentToCreateOrEdit));
        }
        formData.append('attachmentVideoUnit', objectToJsonBlob(this.currentlyProcessedAttachmentVideoUnit));

        (this.isEditingLectureUnit
            ? this.attachmentVideoUnitService.update(this.lecture.id!, this.currentlyProcessedAttachmentVideoUnit.id!, formData, notificationText)
            : this.attachmentVideoUnitService.create(formData, this.lecture.id!)
        ).subscribe({
            next: () => {
                this.onCloseLectureUnitForms();
                this.unitManagementComponent.loadData();
            },
            error: (res: HttpErrorResponse) => {
                if (res.error?.params === 'file' && res?.error?.title) {
                    this.alertService.error(res.error.title);
                } else {
                    onError(this.alertService, res);
                }
            },
        });
    }

    /**
     * Called when all selected exercises were linked from the component
     */
    onExerciseUnitCreated() {
        this.onCloseLectureUnitForms();
        this.unitManagementComponent.loadData();
    }

    startEditLectureUnit(lectureUnit: LectureUnit) {
        this.isEditingLectureUnit = true;

        lectureUnit.lecture = new Lecture();
        lectureUnit.lecture.id = this.lecture.id;
        lectureUnit.lecture.course = this.lecture.course;

        this.currentlyProcessedTextUnit = lectureUnit as TextUnit;
        this.currentlyProcessedOnlineUnit = lectureUnit as OnlineUnit;
        this.currentlyProcessedAttachmentVideoUnit = lectureUnit as AttachmentVideoUnit;

        this.isTextUnitFormOpen.set(lectureUnit.type === LectureUnitType.TEXT);
        this.isExerciseUnitFormOpen.set(lectureUnit.type === LectureUnitType.EXERCISE);
        this.isOnlineUnitFormOpen.set(lectureUnit.type === LectureUnitType.ONLINE);
        this.isAttachmentVideoUnitFormOpen.set(lectureUnit.type === LectureUnitType.ATTACHMENT_VIDEO);

        switch (lectureUnit.type) {
            case LectureUnitType.TEXT:
                this.textUnitFormData = {
                    name: this.currentlyProcessedTextUnit.name,
                    releaseDate: this.currentlyProcessedTextUnit.releaseDate,
                    content: this.currentlyProcessedTextUnit.content,
                };
                break;
            case LectureUnitType.ONLINE:
                this.onlineUnitFormData = {
                    name: this.currentlyProcessedOnlineUnit.name,
                    description: this.currentlyProcessedOnlineUnit.description,
                    releaseDate: this.currentlyProcessedOnlineUnit.releaseDate,
                    source: this.currentlyProcessedOnlineUnit.source,
                };
                break;
            case LectureUnitType.ATTACHMENT_VIDEO:
                this.attachmentVideoUnitFormData = {
                    formProperties: {
                        name: this.currentlyProcessedAttachmentVideoUnit.name,
                        description: this.currentlyProcessedAttachmentVideoUnit.description,
                        releaseDate: this.currentlyProcessedAttachmentVideoUnit.releaseDate,
                        version: this.currentlyProcessedAttachmentVideoUnit.attachment?.version,
                        videoSource: this.currentlyProcessedAttachmentVideoUnit.videoSource,
                    },
                    fileProperties: {
                        fileName: this.currentlyProcessedAttachmentVideoUnit.attachment?.link,
                    },
                };
                break;
        }
    }
}<|MERGE_RESOLUTION|>--- conflicted
+++ resolved
@@ -163,12 +163,7 @@
     createEditAttachmentVideoUnit(attachmentVideoUnitFormData: AttachmentVideoUnitFormData): void {
         const { description, name, releaseDate, videoSource, updateNotificationText, competencyLinks } = attachmentVideoUnitFormData.formProperties;
         const { file, fileName } = attachmentVideoUnitFormData.fileProperties;
-<<<<<<< HEAD
-
-        if (!name || (!(file && fileName) && !videoSource)) {
-=======
         if (!name || (!fileName && !videoSource)) {
->>>>>>> a50be982
             return;
         }
 
