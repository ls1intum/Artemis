import { Component, Input, OnInit, ViewChild, computed, inject, signal, viewChild } from '@angular/core';
import { Lecture } from 'app/lecture/shared/entities/lecture.model';
import { TextUnit } from 'app/lecture/shared/entities/lecture-unit/textUnit.model';
import { OnlineUnit } from 'app/lecture/shared/entities/lecture-unit/onlineUnit.model';
import { AttachmentVideoUnit, LectureTranscriptionDTO } from 'app/lecture/shared/entities/lecture-unit/attachmentVideoUnit.model';
import { TextUnitFormComponent, TextUnitFormData } from 'app/lecture/manage/lecture-units/text-unit-form/text-unit-form.component';
import { OnlineUnitFormComponent, OnlineUnitFormData } from 'app/lecture/manage/lecture-units/online-unit-form/online-unit-form.component';
import { AttachmentVideoUnitFormComponent, AttachmentVideoUnitFormData } from 'app/lecture/manage/lecture-units/attachment-video-unit-form/attachment-video-unit-form.component';
import { LectureUnit, LectureUnitType } from 'app/lecture/shared/entities/lecture-unit/lectureUnit.model';
import { onError } from 'app/shared/util/global.utils';
import { Attachment, AttachmentType } from 'app/lecture/shared/entities/attachment.model';
import { objectToJsonBlob } from 'app/shared/util/blob-util';
import { LectureUnitManagementComponent } from 'app/lecture/manage/lecture-units/management/lecture-unit-management.component';
import { TextUnitService } from 'app/lecture/manage/lecture-units/services/text-unit.service';
import { OnlineUnitService } from 'app/lecture/manage/lecture-units/services/online-unit.service';
import { AlertService } from 'app/shared/service/alert.service';
import { HttpErrorResponse } from '@angular/common/http';
import { AttachmentVideoUnitService } from 'app/lecture/manage/lecture-units/services/attachment-video-unit.service';
import dayjs from 'dayjs/esm';
import { ActivatedRoute } from '@angular/router';
import { TranslateDirective } from 'app/shared/language/translate.directive';
import { UnitCreationCardComponent } from 'app/lecture/manage/lecture-units/unit-creation-card/unit-creation-card.component';
import { CreateExerciseUnitComponent } from 'app/lecture/manage/lecture-units/create-exercise-unit/create-exercise-unit.component';
import { catchError, map, switchMap } from 'rxjs/operators';
import { combineLatest, of } from 'rxjs';
import { LectureTranscriptionService } from '../services/lecture-transcription.service';

@Component({
    selector: 'jhi-lecture-update-units',
    templateUrl: './lecture-units.component.html',
    imports: [
        TranslateDirective,
        LectureUnitManagementComponent,
        UnitCreationCardComponent,
        TextUnitFormComponent,
        OnlineUnitFormComponent,
        AttachmentVideoUnitFormComponent,
        CreateExerciseUnitComponent,
    ],
})
export class LectureUpdateUnitsComponent implements OnInit {
    protected activatedRoute = inject(ActivatedRoute);
    protected alertService = inject(AlertService);
    protected textUnitService = inject(TextUnitService);
    protected onlineUnitService = inject(OnlineUnitService);
    protected attachmentVideoUnitService = inject(AttachmentVideoUnitService);
    protected lectureTranscriptionService = inject(LectureTranscriptionService);

    @Input() lecture: Lecture;

    @ViewChild(LectureUnitManagementComponent, { static: false }) unitManagementComponent: LectureUnitManagementComponent;

    textUnitForm = viewChild(TextUnitFormComponent);
    onlineUnitForm = viewChild(OnlineUnitFormComponent);
    attachmentVideoUnitForm = viewChild(AttachmentVideoUnitFormComponent);
    isUnitConfigurationValid = computed(() => {
        return (
            (this.textUnitForm()?.isFormValid() || !this.isTextUnitFormOpen()) &&
            (this.onlineUnitForm()?.isFormValid() || !this.isOnlineUnitFormOpen()) &&
            (this.attachmentVideoUnitForm()?.isFormValid() || !this.isAttachmentVideoUnitFormOpen())
        );
    });

    isEditingLectureUnit: boolean;
    isTextUnitFormOpen = signal<boolean>(false);
    isExerciseUnitFormOpen = signal<boolean>(false);
    isOnlineUnitFormOpen = signal<boolean>(false);
    isAttachmentVideoUnitFormOpen = signal<boolean>(false);

    currentlyProcessedTextUnit: TextUnit;
    currentlyProcessedOnlineUnit: OnlineUnit;
    currentlyProcessedAttachmentVideoUnit: AttachmentVideoUnit;
    textUnitFormData: TextUnitFormData;
    onlineUnitFormData: OnlineUnitFormData;
    attachmentVideoUnitFormData: AttachmentVideoUnitFormData;

    ngOnInit() {
        this.activatedRoute.queryParams.subscribe((params) => {
            // Checks if the exercise unit form should be opened initially, i.e. coming back from the exercise creation
            if (params.shouldOpenCreateExercise) {
                this.onCreateLectureUnit(LectureUnitType.EXERCISE);
            }
        });
    }

    onCreateLectureUnit(type: LectureUnitType) {
        this.isEditingLectureUnit = false;
        this.onCloseLectureUnitForms();
        switch (type) {
            case LectureUnitType.TEXT:
                this.isTextUnitFormOpen.set(true);
                break;
            case LectureUnitType.EXERCISE:
                this.isExerciseUnitFormOpen.set(true);
                break;
            case LectureUnitType.ONLINE:
                this.isOnlineUnitFormOpen.set(true);
                break;
            case LectureUnitType.ATTACHMENT_VIDEO:
                this.isAttachmentVideoUnitFormOpen.set(true);
                break;
        }
    }

    isAnyUnitFormOpen = computed(() => {
        return this.isTextUnitFormOpen() || this.isOnlineUnitFormOpen() || this.isAttachmentVideoUnitFormOpen() || this.isExerciseUnitFormOpen();
    });

    onCloseLectureUnitForms() {
        this.isTextUnitFormOpen.set(false);
        this.isOnlineUnitFormOpen.set(false);
        this.isAttachmentVideoUnitFormOpen.set(false);
        this.isExerciseUnitFormOpen.set(false);
    }

    createEditTextUnit(formData: TextUnitFormData) {
        if (!formData?.name) {
            return;
        }

        const { name, releaseDate, content, competencyLinks } = formData;

        this.currentlyProcessedTextUnit = this.isEditingLectureUnit ? this.currentlyProcessedTextUnit : new TextUnit();
        this.currentlyProcessedTextUnit.name = name;
        this.currentlyProcessedTextUnit.releaseDate = releaseDate;
        this.currentlyProcessedTextUnit.content = content;
        this.currentlyProcessedTextUnit.competencyLinks = competencyLinks;

        (this.isEditingLectureUnit
            ? this.textUnitService.update(this.currentlyProcessedTextUnit, this.lecture.id!)
            : this.textUnitService.create(this.currentlyProcessedTextUnit!, this.lecture.id!)
        ).subscribe({
            next: () => {
                this.onCloseLectureUnitForms();
                this.unitManagementComponent.loadData();
            },
            error: (res: HttpErrorResponse) => onError(this.alertService, res),
        });
    }

    createEditOnlineUnit(formData: OnlineUnitFormData) {
        if (!formData?.name || !formData?.source) {
            return;
        }

        const { name, description, releaseDate, source, competencyLinks } = formData;

        this.currentlyProcessedOnlineUnit = this.isEditingLectureUnit ? this.currentlyProcessedOnlineUnit : new OnlineUnit();
        this.currentlyProcessedOnlineUnit.name = name || undefined;
        this.currentlyProcessedOnlineUnit.releaseDate = releaseDate || undefined;
        this.currentlyProcessedOnlineUnit.description = description || undefined;
        this.currentlyProcessedOnlineUnit.source = source || undefined;
        this.currentlyProcessedOnlineUnit.competencyLinks = competencyLinks || undefined;

        (this.isEditingLectureUnit
            ? this.onlineUnitService.update(this.currentlyProcessedOnlineUnit, this.lecture.id!)
            : this.onlineUnitService.create(this.currentlyProcessedOnlineUnit!, this.lecture.id!)
        ).subscribe({
            next: () => {
                this.onCloseLectureUnitForms();
                this.unitManagementComponent.loadData();
            },
            error: (res: HttpErrorResponse) => onError(this.alertService, res),
        });
    }

    createEditAttachmentVideoUnit(attachmentVideoUnitFormData: AttachmentVideoUnitFormData): void {
        const { description, name, releaseDate, videoSource, updateNotificationText, competencyLinks, generateTranscript } = attachmentVideoUnitFormData.formProperties;

        const { file, fileName } = attachmentVideoUnitFormData.fileProperties;
        const { videoTranscription } = attachmentVideoUnitFormData.transcriptionProperties || {};

        if (!name || (!fileName && !videoSource)) {
            return;
        }

        this.currentlyProcessedAttachmentVideoUnit = this.isEditingLectureUnit ? this.currentlyProcessedAttachmentVideoUnit : new AttachmentVideoUnit();
        const attachmentToCreateOrEdit =
            this.isEditingLectureUnit && this.currentlyProcessedAttachmentVideoUnit.attachment ? this.currentlyProcessedAttachmentVideoUnit.attachment : new Attachment();

        if (this.isEditingLectureUnit) {
            // breaking the connection to prevent errors in deserialization. will be reconnected on the server side
            this.currentlyProcessedAttachmentVideoUnit.attachment = undefined;
            if (attachmentToCreateOrEdit != null) {
                attachmentToCreateOrEdit.attachmentVideoUnit = undefined;
            }
        }

        let notificationText: string | undefined;
        if (updateNotificationText) {
            notificationText = updateNotificationText;
        }

        if (name) {
            this.currentlyProcessedAttachmentVideoUnit.name = name;
            attachmentToCreateOrEdit.name = name;
        }
        if (releaseDate) {
            this.currentlyProcessedAttachmentVideoUnit.releaseDate = releaseDate;
            attachmentToCreateOrEdit.releaseDate = releaseDate;
        }
        attachmentToCreateOrEdit.attachmentType = AttachmentType.FILE;
        attachmentToCreateOrEdit.version = 1;
        attachmentToCreateOrEdit.uploadDate = dayjs();

        if (videoSource) {
            this.currentlyProcessedAttachmentVideoUnit.videoSource = videoSource;
        }

        if (description) {
            this.currentlyProcessedAttachmentVideoUnit.description = description;
        }
        this.currentlyProcessedAttachmentVideoUnit.competencyLinks = competencyLinks;

        const formData = new FormData();
        if (!!file && !!fileName) {
            formData.append('file', file, fileName);
            formData.append('attachment', objectToJsonBlob(attachmentToCreateOrEdit));
        }
        formData.append('attachmentVideoUnit', objectToJsonBlob(this.currentlyProcessedAttachmentVideoUnit));

        const save$ = this.isEditingLectureUnit
            ? this.attachmentVideoUnitService.update(this.lecture.id!, this.currentlyProcessedAttachmentVideoUnit.id!, formData, notificationText)
            : this.attachmentVideoUnitService.create(formData, this.lecture.id!);

        save$
            .pipe(
                switchMap((response) => {
                    const lectureUnit = response.body!;
                    const lectureUnitId = lectureUnit.id!;

                    // First: Handle automatic transcription generation if requested
                    let transcriptionObservable = of(lectureUnit);
                    if (generateTranscript && lectureUnitId) {
                        const transcriptionUrl = attachmentVideoUnitFormData.playlistUrl ?? lectureUnit.videoSource;
                        if (transcriptionUrl) {
                            transcriptionObservable = this.attachmentVideoUnitService.startTranscription(this.lecture.id!, lectureUnitId, transcriptionUrl).pipe(
                                map(() => lectureUnit),
                                catchError((err) => {
                                    onError(this.alertService, err);
                                    return of(lectureUnit);
                                }),
                            );
                        }
                    }

                    return transcriptionObservable;
                }),
                switchMap((lectureUnit) => {
                    // Second: Handle manual transcription save if provided
                    if (!videoTranscription || !lectureUnit.id) {
                        return of(lectureUnit);
                    }

                    let transcription: LectureTranscriptionDTO;
                    try {
                        transcription = JSON.parse(videoTranscription) as LectureTranscriptionDTO;
                    } catch (e) {
                        this.alertService.error('artemisApp.lectureUnit.attachmentVideoUnit.transcriptionInvalidJson');
                        return of(lectureUnit);
                    }

                    transcription.lectureUnitId = lectureUnit.id;

                    return this.lectureTranscriptionService.createTranscription(this.lecture.id!, lectureUnit.id, transcription).pipe(
                        map(() => lectureUnit),
                        // Swallow transcription errors so the primary save still counts as success
                        catchError((err) => {
                            onError(this.alertService, err);
                            return of(lectureUnit);
                        }),
                    );
                }),
            )
            .subscribe({
                next: () => {
                    this.onCloseLectureUnitForms();
                    this.unitManagementComponent.loadData();
                },
                error: (res: HttpErrorResponse | Error) => {
                    if (res instanceof Error) {
                        this.alertService.error(res.message);
                        return;
                    }
                    if (res.error?.params === 'file' && res?.error?.title) {
                        this.alertService.error(res.error.title);
                    } else {
                        onError(this.alertService, res);
                    }
                },
            });
    }

    /**
     * Called when all selected exercises were linked from the component
     */
    onExerciseUnitCreated() {
        this.onCloseLectureUnitForms();
        this.unitManagementComponent.loadData();
    }

    startEditLectureUnit(lectureUnit: LectureUnit) {
        this.isEditingLectureUnit = true;

        lectureUnit.lecture = new Lecture();
        lectureUnit.lecture.id = this.lecture.id;
        lectureUnit.lecture.course = this.lecture.course;

        this.currentlyProcessedTextUnit = lectureUnit as TextUnit;
        this.currentlyProcessedOnlineUnit = lectureUnit as OnlineUnit;
        this.currentlyProcessedAttachmentVideoUnit = lectureUnit as AttachmentVideoUnit;

        this.isTextUnitFormOpen.set(lectureUnit.type === LectureUnitType.TEXT);
        this.isExerciseUnitFormOpen.set(lectureUnit.type === LectureUnitType.EXERCISE);
        this.isOnlineUnitFormOpen.set(lectureUnit.type === LectureUnitType.ONLINE);
        this.isAttachmentVideoUnitFormOpen.set(lectureUnit.type === LectureUnitType.ATTACHMENT_VIDEO);

        of(lectureUnit)
            .pipe(
                switchMap((unit) => {
                    if (unit.type === LectureUnitType.ATTACHMENT_VIDEO) {
                        return combineLatest({
                            transcription: this.lectureTranscriptionService.getTranscription(unit.id!),
                            transcriptionStatus: this.lectureTranscriptionService.getTranscriptionStatus(unit.id!),
                        });
                    }
                    return of({ transcription: null, transcriptionStatus: undefined });
                }),
            )
            .subscribe(({ transcription, transcriptionStatus }) => {
                switch (lectureUnit.type) {
                    case LectureUnitType.TEXT:
                        this.textUnitFormData = {
                            name: this.currentlyProcessedTextUnit.name,
                            releaseDate: this.currentlyProcessedTextUnit.releaseDate,
                            content: this.currentlyProcessedTextUnit.content,
                        };
                        break;
                    case LectureUnitType.ONLINE:
                        this.onlineUnitFormData = {
                            name: this.currentlyProcessedOnlineUnit.name,
                            description: this.currentlyProcessedOnlineUnit.description,
                            releaseDate: this.currentlyProcessedOnlineUnit.releaseDate,
                            source: this.currentlyProcessedOnlineUnit.source,
                        };
                        break;
                    case LectureUnitType.ATTACHMENT_VIDEO:
                        this.attachmentVideoUnitFormData = {
                            formProperties: {
                                name: this.currentlyProcessedAttachmentVideoUnit.name,
                                description: this.currentlyProcessedAttachmentVideoUnit.description,
                                releaseDate: this.currentlyProcessedAttachmentVideoUnit.releaseDate,
                                version: this.currentlyProcessedAttachmentVideoUnit.attachment?.version,
                                videoSource: this.currentlyProcessedAttachmentVideoUnit.videoSource,
                            },
                            fileProperties: {
                                fileName: this.currentlyProcessedAttachmentVideoUnit.attachment?.link,
                            },
                            transcriptionProperties: {
                                videoTranscription: transcription ? JSON.stringify(transcription) : undefined,
                            },
                            transcriptionStatus: transcriptionStatus,
                        };
                        break;
                }
            });
    }
<<<<<<< HEAD

    private triggerTranscriptionIfEnabled(unit: AttachmentVideoUnit | undefined, generateTranscript: boolean | undefined, playlistUrl?: string): void {
        if (generateTranscript && unit?.id) {
            const transcriptionUrl = playlistUrl ?? unit.videoSource;

            if (!transcriptionUrl) {
                return; // No transcription URL available
            }

            this.attachmentVideoUnitService.startTranscription(this.lecture.id!, unit.id, transcriptionUrl).subscribe();
        }
        // When disabled or missing data, simply do nothing
    }
=======
>>>>>>> 6aaa51bd
}<|MERGE_RESOLUTION|>--- conflicted
+++ resolved
@@ -365,7 +365,6 @@
                 }
             });
     }
-<<<<<<< HEAD
 
     private triggerTranscriptionIfEnabled(unit: AttachmentVideoUnit | undefined, generateTranscript: boolean | undefined, playlistUrl?: string): void {
         if (generateTranscript && unit?.id) {
@@ -379,6 +378,4 @@
         }
         // When disabled or missing data, simply do nothing
     }
-=======
->>>>>>> 6aaa51bd
 }