import { Component, OnInit, ViewChild, inject } from '@angular/core';
import { Attachment, AttachmentType } from 'app/lecture/shared/entities/attachment.model';
import { ActivatedRoute, Router } from '@angular/router';
import { HttpErrorResponse } from '@angular/common/http';
import { AttachmentVideoUnit, LectureTranscriptionDTO } from 'app/lecture/shared/entities/lecture-unit/attachmentVideoUnit.model';
import dayjs from 'dayjs/esm';
import { AttachmentVideoUnitService } from 'app/lecture/manage/lecture-units/services/attachment-video-unit.service';
import { onError } from 'app/shared/util/global.utils';
import { AlertService } from 'app/shared/service/alert.service';
import { AttachmentVideoUnitFormComponent, AttachmentVideoUnitFormData } from 'app/lecture/manage/lecture-units/attachment-video-unit-form/attachment-video-unit-form.component';
import { combineLatest, of } from 'rxjs';
import { catchError, finalize, map, switchMap } from 'rxjs/operators';
import { objectToJsonBlob } from 'app/shared/util/blob-util';
import { LectureUnitLayoutComponent } from '../lecture-unit-layout/lecture-unit-layout.component';
import { LectureTranscriptionService } from '../../services/lecture-transcription.service';

@Component({
    selector: 'jhi-create-attachment-video-unit',
    templateUrl: './create-attachment-video-unit.component.html',
    imports: [LectureUnitLayoutComponent, AttachmentVideoUnitFormComponent],
})
export class CreateAttachmentVideoUnitComponent implements OnInit {
    private activatedRoute = inject(ActivatedRoute);
    private router = inject(Router);
    private attachmentVideoUnitService = inject(AttachmentVideoUnitService);
    private alertService = inject(AlertService);
    private lectureTranscriptionService = inject(LectureTranscriptionService);

    @ViewChild('attachmentVideoUnitForm')
    attachmentVideoUnitForm: AttachmentVideoUnitFormComponent;
    attachmentVideoUnitToCreate: AttachmentVideoUnit = new AttachmentVideoUnit();
    attachmentToCreate: Attachment = new Attachment();

    isLoading: boolean;
    lectureId: number;
    courseId: number;

    ngOnInit() {
        const lectureRoute = this.activatedRoute.parent!.parent!;
        combineLatest([lectureRoute.paramMap, lectureRoute.parent!.paramMap]).subscribe(([params, parentParams]) => {
            this.lectureId = Number(params.get('lectureId'));
            this.courseId = Number(parentParams.get('courseId'));
        });
        this.attachmentVideoUnitToCreate = new AttachmentVideoUnit();
        this.attachmentToCreate = new Attachment();
    }

    createAttachmentVideoUnit(attachmentVideoUnitFormData: AttachmentVideoUnitFormData): void {
        const { name, videoSource, description, releaseDate, competencyLinks, generateTranscript } = attachmentVideoUnitFormData?.formProperties || {};
        const { file, fileName } = attachmentVideoUnitFormData?.fileProperties || {};
        const { videoTranscription } = attachmentVideoUnitFormData?.transcriptionProperties || {};
<<<<<<< HEAD
        const { playlistUrl } = attachmentVideoUnitFormData || {};
=======
        const playlistUrl = attachmentVideoUnitFormData.playlistUrl;
>>>>>>> 6aaa51bd

        if (!name || (!(file && fileName) && !videoSource)) {
            return;
        }

        // === Setting attachment ===
        this.attachmentToCreate.name = name;
        this.attachmentToCreate.releaseDate = releaseDate;
        this.attachmentToCreate.attachmentType = AttachmentType.FILE;
        this.attachmentToCreate.version = 1;
        this.attachmentToCreate.uploadDate = dayjs();

        // === Setting attachmentVideoUnit ===
        this.attachmentVideoUnitToCreate.name = name;
        this.attachmentVideoUnitToCreate.releaseDate = releaseDate;
        this.attachmentVideoUnitToCreate.description = description;
        this.attachmentVideoUnitToCreate.videoSource = videoSource;
        this.attachmentVideoUnitToCreate.competencyLinks = competencyLinks || [];

        this.isLoading = true;

        const formData = new FormData();

        if (!!file && !!fileName) {
            formData.append('file', file, fileName);
            formData.append('attachment', objectToJsonBlob(this.attachmentToCreate));
        }
        formData.append('attachmentVideoUnit', objectToJsonBlob(this.attachmentVideoUnitToCreate));

        this.attachmentVideoUnitService
            .create(formData, this.lectureId)
            .pipe(
                switchMap((response) => {
<<<<<<< HEAD
                    const lectureUnit = response.body!;

                    // Trigger transcript generation if enabled
                    if (generateTranscript && lectureUnit.id) {
                        const transcriptionUrl = playlistUrl ?? lectureUnit.videoSource;
                        if (transcriptionUrl) {
                            this.attachmentVideoUnitService.startTranscription(this.lectureId, lectureUnit.id, transcriptionUrl).subscribe();
                        }
                    }

                    if (!videoTranscription) {
                        return of(lectureUnit);
=======
                    const lectureUnit = response.body;
                    if (!lectureUnit) {
                        throw new Error('No lecture unit returned from create call');
>>>>>>> 6aaa51bd
                    }
                    const lectureUnitId = lectureUnit.id;

                    // Handle automatic transcription generation if requested
                    let transcriptionObservable = of(lectureUnit);
                    if (generateTranscript && lectureUnitId) {
                        const transcriptionUrl = playlistUrl ?? lectureUnit.videoSource;
                        if (transcriptionUrl) {
                            transcriptionObservable = this.attachmentVideoUnitService.startTranscription(this.lectureId, lectureUnitId, transcriptionUrl).pipe(
                                map(() => lectureUnit),
                                catchError((err) => {
                                    onError(this.alertService, err);
                                    return of(lectureUnit);
                                }),
                            );
                        }
                    }

                    return transcriptionObservable.pipe(
                        switchMap(() => {
                            if (!videoTranscription || !lectureUnitId) {
                                return of(lectureUnit);
                            }
                            let transcription: LectureTranscriptionDTO;
                            try {
                                transcription = JSON.parse(videoTranscription) as LectureTranscriptionDTO;
                            } catch {
                                this.alertService.error('artemisApp.lectureUnit.attachmentVideoUnit.transcriptionInvalidJson');
                                return of(lectureUnit);
                            }
                            transcription.lectureUnitId = lectureUnitId;
                            return this.lectureTranscriptionService.createTranscription(this.lectureId, lectureUnitId, transcription).pipe(
                                map(() => lectureUnit),
                                catchError((err) => {
                                    onError(this.alertService, err);
                                    return of(lectureUnit);
                                }),
                            );
                        }),
                    );
                }),
                finalize(() => (this.isLoading = false)),
            )
            .subscribe({
                next: () => this.router.navigate(['../../'], { relativeTo: this.activatedRoute }),
                error: (res: HttpErrorResponse | Error) => {
                    if (res instanceof Error) {
                        this.alertService.error(res.message);
                        return;
                    }
                    if (res.error?.params === 'file' && res?.error?.title) {
                        this.alertService.error(res.error.title);
                    } else {
                        onError(this.alertService, res);
                    }
                },
            });
    }
}<|MERGE_RESOLUTION|>--- conflicted
+++ resolved
@@ -49,11 +49,7 @@
         const { name, videoSource, description, releaseDate, competencyLinks, generateTranscript } = attachmentVideoUnitFormData?.formProperties || {};
         const { file, fileName } = attachmentVideoUnitFormData?.fileProperties || {};
         const { videoTranscription } = attachmentVideoUnitFormData?.transcriptionProperties || {};
-<<<<<<< HEAD
         const { playlistUrl } = attachmentVideoUnitFormData || {};
-=======
-        const playlistUrl = attachmentVideoUnitFormData.playlistUrl;
->>>>>>> 6aaa51bd
 
         if (!name || (!(file && fileName) && !videoSource)) {
             return;
@@ -87,24 +83,9 @@
             .create(formData, this.lectureId)
             .pipe(
                 switchMap((response) => {
-<<<<<<< HEAD
-                    const lectureUnit = response.body!;
-
-                    // Trigger transcript generation if enabled
-                    if (generateTranscript && lectureUnit.id) {
-                        const transcriptionUrl = playlistUrl ?? lectureUnit.videoSource;
-                        if (transcriptionUrl) {
-                            this.attachmentVideoUnitService.startTranscription(this.lectureId, lectureUnit.id, transcriptionUrl).subscribe();
-                        }
-                    }
-
-                    if (!videoTranscription) {
-                        return of(lectureUnit);
-=======
                     const lectureUnit = response.body;
                     if (!lectureUnit) {
                         throw new Error('No lecture unit returned from create call');
->>>>>>> 6aaa51bd
                     }
                     const lectureUnitId = lectureUnit.id;
 
