--- conflicted
+++ resolved
@@ -193,7 +193,80 @@
         });
     }));
 
-<<<<<<< HEAD
+    it('should start transcription when generateTranscript is true and playlistUrl is provided', fakeAsync(() => {
+        const attachmentVideoUnitService = TestBed.inject(AttachmentVideoUnitService);
+        const createSpy = jest.spyOn(attachmentVideoUnitService, 'create');
+        const startTranscriptionSpy = jest.spyOn(attachmentVideoUnitService, 'startTranscription').mockReturnValue(of(undefined) as StartTxReturn);
+
+        const attachmentVideoUnit = new AttachmentVideoUnit();
+        attachmentVideoUnit.id = 1;
+        attachmentVideoUnit.name = 'test';
+        attachmentVideoUnit.videoSource = 'https://example.com/video.mp4';
+
+        createSpy.mockReturnValue(of(new HttpResponse({ body: attachmentVideoUnit, status: 201 })));
+
+        createAttachmentVideoUnitComponentFixture.detectChanges();
+
+        const attachmentVideoUnitFormComponent: AttachmentVideoUnitFormComponent = createAttachmentVideoUnitComponentFixture.debugElement.query(
+            By.directive(AttachmentVideoUnitFormComponent),
+        ).componentInstance;
+
+        const playlistUrl = 'https://example.com/playlist.m3u8';
+        const attachmentVideoUnitFormData: AttachmentVideoUnitFormData = {
+            formProperties: {
+                name: 'test',
+                description: 'test description',
+                releaseDate: dayjs(),
+                videoSource: 'https://example.com/video.mp4',
+                generateTranscript: true,
+            },
+            fileProperties: {},
+            playlistUrl: playlistUrl,
+        };
+
+        attachmentVideoUnitFormComponent.formSubmitted.emit(attachmentVideoUnitFormData);
+        createAttachmentVideoUnitComponentFixture.detectChanges();
+        tick();
+
+        expect(startTranscriptionSpy).toHaveBeenCalledWith(1, attachmentVideoUnit.id, playlistUrl);
+    }));
+
+    it('should start transcription with videoSource when generateTranscript is true and no playlistUrl', fakeAsync(() => {
+        const attachmentVideoUnitService = TestBed.inject(AttachmentVideoUnitService);
+        const createSpy = jest.spyOn(attachmentVideoUnitService, 'create');
+        const startTranscriptionSpy = jest.spyOn(attachmentVideoUnitService, 'startTranscription').mockReturnValue(of(undefined) as StartTxReturn);
+
+        const attachmentVideoUnit = new AttachmentVideoUnit();
+        attachmentVideoUnit.id = 1;
+        attachmentVideoUnit.name = 'test';
+        attachmentVideoUnit.videoSource = 'https://example.com/video.mp4';
+
+        createSpy.mockReturnValue(of(new HttpResponse({ body: attachmentVideoUnit, status: 201 })));
+
+        createAttachmentVideoUnitComponentFixture.detectChanges();
+
+        const attachmentVideoUnitFormComponent: AttachmentVideoUnitFormComponent = createAttachmentVideoUnitComponentFixture.debugElement.query(
+            By.directive(AttachmentVideoUnitFormComponent),
+        ).componentInstance;
+
+        const attachmentVideoUnitFormData: AttachmentVideoUnitFormData = {
+            formProperties: {
+                name: 'test',
+                description: 'test description',
+                releaseDate: dayjs(),
+                videoSource: 'https://example.com/video.mp4',
+                generateTranscript: true,
+            },
+            fileProperties: {},
+        };
+
+        attachmentVideoUnitFormComponent.formSubmitted.emit(attachmentVideoUnitFormData);
+        createAttachmentVideoUnitComponentFixture.detectChanges();
+        tick();
+
+        expect(startTranscriptionSpy).toHaveBeenCalledWith(1, attachmentVideoUnit.id, 'https://example.com/video.mp4');
+    }));
+
     it('should trigger transcript generation when generateTranscript is true', fakeAsync(() => {
         const attachmentVideoUnitService = TestBed.inject(AttachmentVideoUnitService);
 
@@ -247,68 +320,10 @@
         const attachmentVideoUnit = new AttachmentVideoUnit();
         attachmentVideoUnit.id = 1;
         attachmentVideoUnit.videoSource = 'https://example.com/video.m3u8';
-=======
-    it('should start transcription when generateTranscript is true and playlistUrl is provided', fakeAsync(() => {
-        const attachmentVideoUnitService = TestBed.inject(AttachmentVideoUnitService);
-        const createSpy = jest.spyOn(attachmentVideoUnitService, 'create');
-        const startTranscriptionSpy = jest.spyOn(attachmentVideoUnitService, 'startTranscription').mockReturnValue(of(undefined) as StartTxReturn);
-
-        const attachmentVideoUnit = new AttachmentVideoUnit();
-        attachmentVideoUnit.id = 1;
-        attachmentVideoUnit.name = 'test';
-        attachmentVideoUnit.videoSource = 'https://example.com/video.mp4';
-
-        createSpy.mockReturnValue(of(new HttpResponse({ body: attachmentVideoUnit, status: 201 })));
-
-        createAttachmentVideoUnitComponentFixture.detectChanges();
-
-        const attachmentVideoUnitFormComponent: AttachmentVideoUnitFormComponent = createAttachmentVideoUnitComponentFixture.debugElement.query(
-            By.directive(AttachmentVideoUnitFormComponent),
-        ).componentInstance;
-
-        const playlistUrl = 'https://example.com/playlist.m3u8';
-        const attachmentVideoUnitFormData: AttachmentVideoUnitFormData = {
-            formProperties: {
-                name: 'test',
-                description: 'test description',
-                releaseDate: dayjs(),
-                videoSource: 'https://example.com/video.mp4',
-                generateTranscript: true,
-            },
-            fileProperties: {},
-            playlistUrl: playlistUrl,
-        };
-
-        attachmentVideoUnitFormComponent.formSubmitted.emit(attachmentVideoUnitFormData);
-        createAttachmentVideoUnitComponentFixture.detectChanges();
-        tick();
-
-        expect(startTranscriptionSpy).toHaveBeenCalledWith(1, attachmentVideoUnit.id, playlistUrl);
-    }));
-
-    it('should start transcription with videoSource when generateTranscript is true and no playlistUrl', fakeAsync(() => {
-        const attachmentVideoUnitService = TestBed.inject(AttachmentVideoUnitService);
-        const createSpy = jest.spyOn(attachmentVideoUnitService, 'create');
-        const startTranscriptionSpy = jest.spyOn(attachmentVideoUnitService, 'startTranscription').mockReturnValue(of(undefined) as StartTxReturn);
-
-        const attachmentVideoUnit = new AttachmentVideoUnit();
-        attachmentVideoUnit.id = 1;
-        attachmentVideoUnit.name = 'test';
-        attachmentVideoUnit.videoSource = 'https://example.com/video.mp4';
-
-        createSpy.mockReturnValue(of(new HttpResponse({ body: attachmentVideoUnit, status: 201 })));
-
-        createAttachmentVideoUnitComponentFixture.detectChanges();
-
-        const attachmentVideoUnitFormComponent: AttachmentVideoUnitFormComponent = createAttachmentVideoUnitComponentFixture.debugElement.query(
-            By.directive(AttachmentVideoUnitFormComponent),
-        ).componentInstance;
->>>>>>> 6aaa51bd
-
-        const attachmentVideoUnitFormData: AttachmentVideoUnitFormData = {
-            formProperties: {
-                name: 'test',
-<<<<<<< HEAD
+
+        const attachmentVideoUnitFormData: AttachmentVideoUnitFormData = {
+            formProperties: {
+                name: 'test',
                 description: 'lorem ipsum',
                 releaseDate: dayjs().year(2010).month(3).date(5),
                 videoSource: attachmentVideoUnit.videoSource,
@@ -335,20 +350,5 @@
         createAttachmentVideoUnitComponentFixture.whenStable().then(() => {
             expect(startTranscriptionSpy).not.toHaveBeenCalled();
         });
-=======
-                description: 'test description',
-                releaseDate: dayjs(),
-                videoSource: 'https://example.com/video.mp4',
-                generateTranscript: true,
-            },
-            fileProperties: {},
-        };
-
-        attachmentVideoUnitFormComponent.formSubmitted.emit(attachmentVideoUnitFormData);
-        createAttachmentVideoUnitComponentFixture.detectChanges();
-        tick();
-
-        expect(startTranscriptionSpy).toHaveBeenCalledWith(1, attachmentVideoUnit.id, 'https://example.com/video.mp4');
->>>>>>> 6aaa51bd
     }));
 });