import { Component, EventEmitter, Input, OnDestroy, OnInit, Output, inject } from '@angular/core';
import { ActivatedRoute, NavigationEnd, Router, RouterLink } from '@angular/router';
import { Lecture } from 'app/entities/lecture.model';
import { LectureService } from 'app/lecture/manage/lecture.service';
import { debounceTime, filter, finalize, map } from 'rxjs/operators';
import { HttpErrorResponse, HttpResponse } from '@angular/common/http';
import { LectureUnit, LectureUnitType } from 'app/entities/lecture-unit/lectureUnit.model';
import { AlertService } from 'app/shared/service/alert.service';
import { onError } from 'app/shared/util/global.utils';
import { Subject, Subscription } from 'rxjs';
import { LectureUnitService } from 'app/lecture/manage/lecture-units/lectureUnit.service';
import { ActionType } from 'app/shared/delete-dialog/delete-dialog.model';
<<<<<<< HEAD
import { AttachmentVideoUnit, IngestionState } from 'app/entities/lecture-unit/attachmentUnit.model';
=======
import { AttachmentVideoUnit, IngestionState } from 'app/entities/lecture-unit/attachmentVideoUnit.model';
>>>>>>> b9cea56f
import { ExerciseUnit } from 'app/entities/lecture-unit/exerciseUnit.model';
import { IconDefinition, faCheckCircle, faEye, faFileExport, faPencilAlt, faRepeat, faSpinner, faTrash } from '@fortawesome/free-solid-svg-icons';
import { CdkDrag, CdkDragDrop, CdkDropList, moveItemInArray } from '@angular/cdk/drag-drop';
import { PROFILE_IRIS } from 'app/app.constants';
import { ProfileService } from 'app/shared/layouts/profiles/profile.service';
import { IrisSettingsService } from 'app/iris/manage/settings/shared/iris-settings.service';
import { TranslateDirective } from 'app/shared/language/translate.directive';
import { UnitCreationCardComponent } from './unit-creation-card/unit-creation-card.component';
import { AttachmentVideoUnitComponent } from 'app/lecture/overview/course-lectures/attachment-video-unit/attachment-video-unit.component';
import { ExerciseUnitComponent } from 'app/lecture/overview/course-lectures/exercise-unit/exercise-unit.component';
import { TextUnitComponent } from 'app/lecture/overview/course-lectures/text-unit/text-unit.component';
import { OnlineUnitComponent } from 'app/lecture/overview/course-lectures/online-unit/online-unit.component';
import { CompetenciesPopoverComponent } from 'app/atlas/shared/competencies-popover/competencies-popover.component';
import { NgClass } from '@angular/common';
import { NgbTooltip } from '@ng-bootstrap/ng-bootstrap';
import { FaIconComponent } from '@fortawesome/angular-fontawesome';
import { DeleteButtonDirective } from 'app/shared/delete-dialog/delete-button.directive';
import { ArtemisDatePipe } from 'app/shared/pipes/artemis-date.pipe';
import { ArtemisTranslatePipe } from 'app/shared/pipes/artemis-translate.pipe';

@Component({
    selector: 'jhi-lecture-unit-management',
    templateUrl: './lecture-unit-management.component.html',
    styleUrls: ['./lecture-unit-management.component.scss'],
    imports: [
        TranslateDirective,
        UnitCreationCardComponent,
        CdkDropList,
        CdkDrag,
        AttachmentVideoUnitComponent,
        ExerciseUnitComponent,
        TextUnitComponent,
        OnlineUnitComponent,
        CompetenciesPopoverComponent,
        NgClass,
        NgbTooltip,
        FaIconComponent,
        RouterLink,
        DeleteButtonDirective,
        ArtemisDatePipe,
        ArtemisTranslatePipe,
    ],
})
export class LectureUnitManagementComponent implements OnInit, OnDestroy {
    protected readonly faTrash = faTrash;
    protected readonly faPencilAlt = faPencilAlt;
    protected readonly faEye = faEye;
    protected readonly faFileExport = faFileExport;
    protected readonly faRepeat = faRepeat;
    protected readonly faCheckCircle = faCheckCircle;
    protected readonly faSpinner = faSpinner;

    protected readonly LectureUnitType = LectureUnitType;
    protected readonly ActionType = ActionType;

    private readonly activatedRoute = inject(ActivatedRoute);
    private readonly router = inject(Router);
    private readonly lectureService = inject(LectureService);
    private readonly alertService = inject(AlertService);
    private readonly profileService = inject(ProfileService);
    private readonly irisSettingsService = inject(IrisSettingsService);
    protected readonly lectureUnitService = inject(LectureUnitService);

    @Input() showCreationCard = true;
    @Input() showCompetencies = true;
    @Input() emitEditEvents = false;

    @Input() lectureId: number | undefined;

    @Output()
    onEditLectureUnitClicked: EventEmitter<LectureUnit> = new EventEmitter<LectureUnit>();

    lectureUnits: LectureUnit[] = [];
    lecture: Lecture;
    isLoading = false;
    updateOrderSubject: Subject<any>;
    viewButtonAvailable: Record<number, boolean> = {};

    private updateOrderSubjectSubscription: Subscription;
    private navigationEndSubscription: Subscription;
    private activatedRouteSubscription?: Subscription;
    private profileInfoSubscription: Subscription;

    private dialogErrorSource = new Subject<string>();
    dialogError$ = this.dialogErrorSource.asObservable();
    irisEnabled = false;
    lectureIngestionEnabled = false;
    routerEditLinksBase: { [key: string]: string } = {
        [LectureUnitType.ATTACHMENT_VIDEO]: 'attachment-video-units',
        [LectureUnitType.TEXT]: 'text-units',
        [LectureUnitType.ONLINE]: 'online-units',
    };

    ngOnInit(): void {
        this.navigationEndSubscription = this.router.events.pipe(filter((value) => value instanceof NavigationEnd)).subscribe(() => {
            this.loadData();
        });

        this.updateOrderSubject = new Subject();
        this.activatedRouteSubscription = this.activatedRoute?.parent?.params.subscribe((params) => {
            this.lectureId ??= +params['lectureId'];
            if (this.lectureId) {
                // TODO: the lecture (without units) is already available through the lecture.route.ts resolver, it's not really good that we load it twice
                this.loadData();
            }
        });

        // debounceTime limits the amount of put requests sent for updating the lecture unit order
        this.updateOrderSubjectSubscription = this.updateOrderSubject.pipe(debounceTime(1000)).subscribe(() => {
            this.updateOrder();
        });
    }

    ngOnDestroy(): void {
        this.updateOrder();
        this.updateOrderSubjectSubscription.unsubscribe();
        this.dialogErrorSource.unsubscribe();
        this.navigationEndSubscription.unsubscribe();
        this.profileInfoSubscription?.unsubscribe();
        this.activatedRouteSubscription?.unsubscribe();
    }

    loadData() {
        this.isLoading = true;
        // TODO: we actually would like to have the lecture with all units! Posts and competencies are not required here
        // we could also simply load all units for the lecture (as the lecture is already available through the route, see TODO above)
        this.lectureService
            .findWithDetails(this.lectureId!)
            .pipe(
                map((response: HttpResponse<Lecture>) => response.body!),
                finalize(() => {
                    this.isLoading = false;
                }),
            )
            .subscribe({
                next: (lecture) => {
                    this.lecture = lecture;
                    if (lecture?.lectureUnits) {
                        this.lectureUnits = lecture?.lectureUnits;
                        this.lectureUnits.forEach((lectureUnit) => {
                            this.viewButtonAvailable[lectureUnit.id!] = this.isViewButtonAvailable(lectureUnit);
                        });
                        this.initializeProfileInfo();
                        if (this.lectureIngestionEnabled) {
                            this.updateIngestionStates();
                        }
                    } else {
                        this.lectureUnits = [];
                    }
                },
                error: (errorResponse: HttpErrorResponse) => onError(this.alertService, errorResponse),
            });
    }

    updateOrder() {
        if (this.lectureId === undefined || isNaN(this.lectureId)) {
            return;
        }

        this.lectureUnitService
            .updateOrder(this.lectureId!, this.lectureUnits)
            .pipe(map((response: HttpResponse<LectureUnit[]>) => response.body!))
            .subscribe({
                error: (errorResponse: HttpErrorResponse) => onError(this.alertService, errorResponse),
            });
    }

    initializeProfileInfo() {
        this.profileInfoSubscription = this.profileService.getProfileInfo().subscribe(async (profileInfo) => {
            this.irisEnabled = profileInfo.activeProfiles.includes(PROFILE_IRIS);
            if (this.irisEnabled && this.lecture.course && this.lecture.course.id) {
                this.irisSettingsService.getCombinedCourseSettings(this.lecture.course.id).subscribe((settings) => {
                    this.lectureIngestionEnabled = settings?.irisLectureIngestionSettings?.enabled || false;
                });
            }
        });
    }

    drop(event: CdkDragDrop<LectureUnit[]>) {
        moveItemInArray(this.lectureUnits, event.previousIndex, event.currentIndex);
        this.updateOrderSubject.next('');
    }

    identify(index: number, lectureUnit: LectureUnit) {
        return `${index}-${lectureUnit.id}`;
    }

    getDeleteQuestionKey(lectureUnit: LectureUnit) {
        switch (lectureUnit.type) {
            case LectureUnitType.EXERCISE:
                return 'artemisApp.exerciseUnit.delete.question';
            case LectureUnitType.ATTACHMENT_VIDEO:
                return 'artemisApp.attachmentVideoUnit.delete.question';
            case LectureUnitType.TEXT:
                return 'artemisApp.textUnit.delete.question';
            case LectureUnitType.ONLINE:
                return 'artemisApp.onlineUnit.delete.question';
            default:
                return '';
        }
    }

    getDeleteConfirmationTextKey(lectureUnit: LectureUnit) {
        switch (lectureUnit.type) {
            case LectureUnitType.EXERCISE:
                return 'artemisApp.exerciseUnit.delete.typeNameToConfirm';
            case LectureUnitType.ATTACHMENT_VIDEO:
                return 'artemisApp.attachmentVideoUnit.delete.typeNameToConfirm';
            case LectureUnitType.TEXT:
                return 'artemisApp.textUnit.delete.typeNameToConfirm';
            case LectureUnitType.ONLINE:
                return 'artemisApp.onlineUnit.delete.typeNameToConfirm';
            default:
                return '';
        }
    }

    getActionType(lectureUnit: LectureUnit) {
        if (lectureUnit.type === LectureUnitType.EXERCISE) {
            return ActionType.Unlink;
        } else {
            return ActionType.Delete;
        }
    }

    deleteLectureUnit(lectureUnitId: number) {
        this.lectureUnitService.delete(lectureUnitId, this.lectureId!).subscribe({
            next: () => {
                this.dialogErrorSource.next('');
                this.loadData();
            },
            error: (error: HttpErrorResponse) => this.dialogErrorSource.next(error.message),
        });
    }

    isViewButtonAvailable(lectureUnit: LectureUnit): boolean {
        switch (lectureUnit!.type) {
<<<<<<< HEAD
            case LectureUnitType.ATTACHMENT: {
                const attachmentUnit = <AttachmentVideoUnit>lectureUnit;
                return attachmentUnit.attachment?.link?.endsWith('.pdf') ?? false;
=======
            case LectureUnitType.ATTACHMENT_VIDEO: {
                const attachmentVideoUnit = <AttachmentVideoUnit>lectureUnit;
                return attachmentVideoUnit.attachment?.link?.endsWith('.pdf') ?? false;
>>>>>>> b9cea56f
            }
            default:
                return false;
        }
    }

    editButtonAvailable(lectureUnit: LectureUnit) {
        switch (lectureUnit?.type) {
            case LectureUnitType.ATTACHMENT_VIDEO:
            case LectureUnitType.TEXT:
            case LectureUnitType.ONLINE:
                return true;
            default:
                return false;
        }
    }

    onEditButtonClicked(lectureUnit: LectureUnit) {
        this.onEditLectureUnitClicked.emit(lectureUnit);
    }

    getLectureUnitReleaseDate(lectureUnit: LectureUnit) {
        switch (lectureUnit.type) {
<<<<<<< HEAD
            case LectureUnitType.ATTACHMENT:
                return (<AttachmentVideoUnit>lectureUnit)?.attachment?.releaseDate || undefined;
=======
>>>>>>> b9cea56f
            case LectureUnitType.EXERCISE:
                return (<ExerciseUnit>lectureUnit)?.exercise?.releaseDate || undefined;
            default:
                return lectureUnit.releaseDate || undefined;
        }
    }

    getAttachmentVersion(lectureUnit: LectureUnit) {
        switch (lectureUnit.type) {
<<<<<<< HEAD
            case LectureUnitType.ATTACHMENT:
=======
            case LectureUnitType.ATTACHMENT_VIDEO:
>>>>>>> b9cea56f
                return (<AttachmentVideoUnit>lectureUnit)?.attachment?.version || undefined;
            default:
                return undefined;
        }
    }

    hasAttachment(lectureUnit: AttachmentVideoUnit): boolean {
        return !!lectureUnit.attachment;
    }

    /**
     * Fetches the ingestion state for each lecture unit asynchronously and updates the lecture unit object.
     */
    updateIngestionStates() {
        this.lectureUnitService.getIngestionState(this.lecture.course!.id!, this.lecture.id!).subscribe({
            next: (res: HttpResponse<Record<number, IngestionState>>) => {
                if (res.body) {
                    const ingestionStatesMap = res.body;
                    this.lectureUnits.forEach((lectureUnit) => {
                        if (lectureUnit.id) {
                            const ingestionState = ingestionStatesMap[lectureUnit.id];
                            if (ingestionState !== undefined) {
                                (<AttachmentVideoUnit>lectureUnit).pyrisIngestionState = ingestionState;
                            }
                        }
                    });
                }
            },
            error: () => {
                this.alertService.error('artemisApp.iris.ingestionAlert.pyrisError');
            },
        });
    }

    onIngestButtonClicked(lectureUnitId: number) {
        //TODO: ingest transcription as well
        const unitIndex: number = this.lectureUnits.findIndex((unit) => unit.id === lectureUnitId);
        if (unitIndex > -1) {
            const unit: AttachmentVideoUnit = this.lectureUnits[unitIndex];
            unit.pyrisIngestionState = IngestionState.IN_PROGRESS;
            this.lectureUnits[unitIndex] = unit;
        }
        this.lectureUnitService.ingestLectureUnitInPyris(lectureUnitId, this.lecture.id!).subscribe({
            next: () => this.alertService.success('artemisApp.iris.ingestionAlert.lectureUnitSuccess'),
            error: (error) => {
                if (error.status === 400) {
                    this.alertService.error('artemisApp.iris.ingestionAlert.lectureUnitError');
                } else if (error.status === 503) {
                    this.alertService.error('artemisApp.iris.ingestionAlert.pyrisUnavailable');
                } else {
                    this.alertService.error('artemisApp.iris.ingestionAlert.pyrisError');
                }
            },
        });
    }

<<<<<<< HEAD
    getIcon(attachmentUnit: AttachmentVideoUnit): IconDefinition {
        switch (attachmentUnit.pyrisIngestionState) {
=======
    getIcon(attachmentVideoUnit: AttachmentVideoUnit): IconDefinition {
        switch (attachmentVideoUnit.pyrisIngestionState) {
>>>>>>> b9cea56f
            case IngestionState.NOT_STARTED:
                return this.faFileExport;
            case IngestionState.IN_PROGRESS:
                return this.faSpinner;
            case IngestionState.DONE:
                return this.faCheckCircle;
            case IngestionState.ERROR:
                return this.faRepeat;
            default:
                return this.faFileExport;
        }
    }

    protected readonly AttachmentVideoUnit = AttachmentVideoUnit;
}<|MERGE_RESOLUTION|>--- conflicted
+++ resolved
@@ -10,11 +10,7 @@
 import { Subject, Subscription } from 'rxjs';
 import { LectureUnitService } from 'app/lecture/manage/lecture-units/lectureUnit.service';
 import { ActionType } from 'app/shared/delete-dialog/delete-dialog.model';
-<<<<<<< HEAD
-import { AttachmentVideoUnit, IngestionState } from 'app/entities/lecture-unit/attachmentUnit.model';
-=======
 import { AttachmentVideoUnit, IngestionState } from 'app/entities/lecture-unit/attachmentVideoUnit.model';
->>>>>>> b9cea56f
 import { ExerciseUnit } from 'app/entities/lecture-unit/exerciseUnit.model';
 import { IconDefinition, faCheckCircle, faEye, faFileExport, faPencilAlt, faRepeat, faSpinner, faTrash } from '@fortawesome/free-solid-svg-icons';
 import { CdkDrag, CdkDragDrop, CdkDropList, moveItemInArray } from '@angular/cdk/drag-drop';
@@ -252,15 +248,9 @@
 
     isViewButtonAvailable(lectureUnit: LectureUnit): boolean {
         switch (lectureUnit!.type) {
-<<<<<<< HEAD
-            case LectureUnitType.ATTACHMENT: {
-                const attachmentUnit = <AttachmentVideoUnit>lectureUnit;
-                return attachmentUnit.attachment?.link?.endsWith('.pdf') ?? false;
-=======
             case LectureUnitType.ATTACHMENT_VIDEO: {
                 const attachmentVideoUnit = <AttachmentVideoUnit>lectureUnit;
                 return attachmentVideoUnit.attachment?.link?.endsWith('.pdf') ?? false;
->>>>>>> b9cea56f
             }
             default:
                 return false;
@@ -284,11 +274,6 @@
 
     getLectureUnitReleaseDate(lectureUnit: LectureUnit) {
         switch (lectureUnit.type) {
-<<<<<<< HEAD
-            case LectureUnitType.ATTACHMENT:
-                return (<AttachmentVideoUnit>lectureUnit)?.attachment?.releaseDate || undefined;
-=======
->>>>>>> b9cea56f
             case LectureUnitType.EXERCISE:
                 return (<ExerciseUnit>lectureUnit)?.exercise?.releaseDate || undefined;
             default:
@@ -298,11 +283,7 @@
 
     getAttachmentVersion(lectureUnit: LectureUnit) {
         switch (lectureUnit.type) {
-<<<<<<< HEAD
-            case LectureUnitType.ATTACHMENT:
-=======
             case LectureUnitType.ATTACHMENT_VIDEO:
->>>>>>> b9cea56f
                 return (<AttachmentVideoUnit>lectureUnit)?.attachment?.version || undefined;
             default:
                 return undefined;
@@ -359,13 +340,8 @@
         });
     }
 
-<<<<<<< HEAD
-    getIcon(attachmentUnit: AttachmentVideoUnit): IconDefinition {
-        switch (attachmentUnit.pyrisIngestionState) {
-=======
     getIcon(attachmentVideoUnit: AttachmentVideoUnit): IconDefinition {
         switch (attachmentVideoUnit.pyrisIngestionState) {
->>>>>>> b9cea56f
             case IngestionState.NOT_STARTED:
                 return this.faFileExport;
             case IngestionState.IN_PROGRESS:
