--- conflicted
+++ resolved
@@ -57,17 +57,14 @@
     private readonly alertService = inject(AlertService);
     private readonly renderer = inject(Renderer2);
 
-<<<<<<< HEAD
-    constructor() {
-        PDFJS.GlobalWorkerOptions.workerSrc = '/content/scripts/pdf.worker.min.mjs';
-        effect(() => {
-            this.loadOrAppendPdf(this.currentPdfUrl()!, this.appendFile());
-        });
-=======
     protected readonly faEye = faEye;
     protected readonly faEyeSlash = faEyeSlash;
     protected readonly faGripLines = faGripLines;
 
+    constructor() {
+        PDFJS.GlobalWorkerOptions.workerSrc = '/content/scripts/pdf.worker.min.mjs';
+    }
+    
     ngOnChanges(changes: SimpleChanges): void {
         if (changes['orderedPages']) {
             if (!this.reordering()) {
@@ -79,7 +76,6 @@
             this.selectedPages.set(new Set(this.updatedSelectedPages()!));
             this.updateCheckboxStates();
         }
->>>>>>> e8c540d8
     }
 
     /**
