--- conflicted
+++ resolved
@@ -40,8 +40,6 @@
     };
 });
 
-<<<<<<< HEAD
-=======
 jest.mock('pdfjs-dist/build/pdf.worker', () => {
     return {};
 });
@@ -50,7 +48,6 @@
     onError: jest.fn(),
 }));
 
->>>>>>> e8c540d8
 describe('PdfPreviewThumbnailGridComponent', () => {
     let component: PdfPreviewThumbnailGridComponent;
     let fixture: ComponentFixture<PdfPreviewThumbnailGridComponent>;
