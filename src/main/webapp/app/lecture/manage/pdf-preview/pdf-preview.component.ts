--- conflicted
+++ resolved
@@ -2,12 +2,8 @@
 import { ActivatedRoute, Router, RouterModule } from '@angular/router';
 import { AttachmentService } from 'app/lecture/manage/attachment.service';
 import { Attachment } from 'app/entities/attachment.model';
-<<<<<<< HEAD
-import { AttachmentVideoUnit } from 'app/entities/lecture-unit/attachmentUnit.model';
-=======
 import { AttachmentVideoUnit } from 'app/entities/lecture-unit/attachmentVideoUnit.model';
 import { AttachmentVideoUnitService } from 'app/lecture/manage/lecture-units/attachment-video-unit.service';
->>>>>>> b9cea56f
 import { onError } from 'app/shared/util/global.utils';
 import { AlertService } from 'app/shared/service/alert.service';
 import { Subject, Subscription } from 'rxjs';
@@ -26,7 +22,6 @@
 import { NgbTooltipModule } from '@ng-bootstrap/ng-bootstrap';
 import { DeleteButtonDirective } from 'app/shared/delete-dialog/delete-button.directive';
 import { TranslateDirective } from 'app/shared/language/translate.directive';
-import { AttachmentUnitService } from 'app/lecture/manage/lecture-units/attachmentUnit.service';
 
 @Component({
     selector: 'jhi-pdf-preview-component',
@@ -43,11 +38,7 @@
     // Signals
     course = signal<Course | undefined>(undefined);
     attachment = signal<Attachment | undefined>(undefined);
-<<<<<<< HEAD
-    attachmentUnit = signal<AttachmentVideoUnit | undefined>(undefined);
-=======
     attachmentVideoUnit = signal<AttachmentVideoUnit | undefined>(undefined);
->>>>>>> b9cea56f
     isPdfLoading = signal<boolean>(false);
     attachmentToBeEdited = signal<Attachment | undefined>(undefined);
     currentPdfBlob = signal<Blob | undefined>(undefined);
