--- conflicted
+++ resolved
@@ -409,11 +409,7 @@
             expect(appendSpy).toHaveBeenCalledWith('file', expect.any(File));
             expect(appendSpy).toHaveBeenCalledWith('attachment', expect.any(Blob));
             expect(appendSpy).toHaveBeenCalledWith('attachmentVideoUnit', expect.any(Blob));
-<<<<<<< HEAD
-            expect(appendSpy).toHaveBeenCalledWith('pageOrder', expect.any(String));
-=======
             expect(appendSpy).toHaveBeenCalledWith('pageOrder', expect.any(Blob));
->>>>>>> a50be982
             expect(appendSpy).not.toHaveBeenCalledWith('studentVersion', expect.any(File));
             expect(appendSpy).not.toHaveBeenCalledWith('hiddenPages', expect.any(String));
             expect(attachmentUnitServiceMock.update).toHaveBeenCalledWith(3, 2, expect.any(FormData));
