import { Component, OnInit, ViewChild } from '@angular/core';
import { ActivatedRoute, Router } from '@angular/router';
import { HttpErrorResponse, HttpResponse } from '@angular/common/http';
import { Observable } from 'rxjs';
import { AlertService } from 'app/core/util/alert.service';
import { LectureService } from './lecture.service';
import { CourseManagementService } from '../course/manage/course-management.service';
import { Lecture } from 'app/entities/lecture.model';
import { EditorMode } from 'app/shared/markdown-editor/markdown-editor.component';
import { Course } from 'app/entities/course.model';
import { KatexCommand } from 'app/shared/markdown-editor/commands/katex.command';
import { onError } from 'app/shared/util/global.utils';
import { ArtemisNavigationUtilService } from 'app/utils/navigation.utils';
<<<<<<< HEAD
import { faBan, faSave } from '@fortawesome/free-solid-svg-icons';
import { DocumentationType } from 'app/shared/components/documentation-button/documentation-button.component';
=======
import { faBan, faHandshakeAngle, faSave } from '@fortawesome/free-solid-svg-icons';
import { LectureUpdateWizardComponent } from 'app/lecture/wizard-mode/lecture-update-wizard.component';
>>>>>>> b27d53d4

@Component({
    selector: 'jhi-lecture-update',
    templateUrl: './lecture-update.component.html',
    styleUrls: ['./lecture-update.component.scss'],
})
export class LectureUpdateComponent implements OnInit {
<<<<<<< HEAD
    documentationType = DocumentationType.Lecture;
=======
    @ViewChild(LectureUpdateWizardComponent, { static: false }) wizardComponent: LectureUpdateWizardComponent;

>>>>>>> b27d53d4
    EditorMode = EditorMode;
    lecture: Lecture;
    isSaving: boolean;
    isShowingWizardMode: boolean;

    courses: Course[];
    startDate: string;
    endDate: string;

    domainCommandsDescription = [new KatexCommand()];

    // Icons
    faSave = faSave;
    faBan = faBan;
    faHandShakeAngle = faHandshakeAngle;

    toggleModeFunction = () => this.toggleWizardMode();
    saveLectureFunction = () => this.save();

    constructor(
        protected alertService: AlertService,
        protected lectureService: LectureService,
        protected courseService: CourseManagementService,
        protected activatedRoute: ActivatedRoute,
        private navigationUtilService: ArtemisNavigationUtilService,
        private router: Router,
    ) {}

    /**
     * Life cycle hook called by Angular to indicate that Angular is done creating the component
     */
    ngOnInit() {
        this.isSaving = false;
        this.isShowingWizardMode = false;
        this.activatedRoute.parent!.data.subscribe((data) => {
            // Create a new lecture to use unless we fetch an existing lecture
            const lecture = data['lecture'];
            this.lecture = lecture ?? new Lecture();

            const course = data['course'];
            if (course) {
                this.lecture.course = course;
            }
        });

        this.activatedRoute.queryParams.subscribe((params) => {
            if (params.shouldBeInWizardMode) {
                this.isShowingWizardMode = params.shouldBeInWizardMode;
            }
        });
    }

    /**
     * Revert to the previous state, equivalent with pressing the back button on your browser
     * Returns to the detail page if there is no previous state and we edited an existing lecture
     * Returns to the overview page if there is no previous state and we created a new lecture
     */
    previousState() {
        this.navigationUtilService.navigateBackWithOptional(['course-management', this.lecture.course!.id!.toString(), 'lectures'], this.lecture.id?.toString());
    }

    /**
     * Save the changes on a lecture
     * This function is called by pressing save after creating or editing a lecture
     */
    save() {
        this.isSaving = true;
        if (this.lecture.id !== undefined) {
            this.subscribeToSaveResponse(this.lectureService.update(this.lecture));
        } else {
            this.subscribeToSaveResponse(this.lectureService.create(this.lecture));
        }
    }

    /**
     * Activate or deactivate the wizard mode for easier lecture creation.
     * This function is called by pressing "Switch to guided mode" when creating a new lecture
     */
    toggleWizardMode() {
        this.isShowingWizardMode = !this.isShowingWizardMode;
    }

    /**
     * @callback Callback function after saving a lecture, handles appropriate action in case of error
     * @param result The Http response from the server
     */
    protected subscribeToSaveResponse(result: Observable<HttpResponse<Lecture>>) {
        result.subscribe({
            next: (response: HttpResponse<Lecture>) => this.onSaveSuccess(response.body!),
            error: (error: HttpErrorResponse) => this.onSaveError(error),
        });
    }

    /**
     * Action on successful lecture creation or edit
     */
    protected onSaveSuccess(lecture: Lecture) {
        if (this.isShowingWizardMode && !this.lecture.id) {
            this.lectureService.findWithDetails(lecture.id!).subscribe({
                next: (response: HttpResponse<Lecture>) => {
                    this.isSaving = false;
                    this.lecture = response.body!;
                    this.alertService.success(`Lecture with title ${lecture.title} was successfully created.`);
                    this.wizardComponent.onLectureCreationSucceeded();
                },
            });
        } else {
            this.isSaving = false;
            this.router.navigate(['course-management', lecture.course!.id, 'lectures', lecture.id]);
        }
    }

    /**
     * Action on unsuccessful lecture creation or edit
     * @param error the error handed to the alert service
     */
    protected onSaveError(error: HttpErrorResponse) {
        this.isSaving = false;
        onError(this.alertService, error);
    }

    onDatesValuesChanged() {
        if (this.lecture.startDate === undefined || this.lecture.endDate === undefined) {
            return;
        }

        if (this.lecture.startDate.isSameOrBefore(this.lecture.endDate)) {
            return;
        }

        this.lecture.endDate = this.lecture.startDate;
    }
}<|MERGE_RESOLUTION|>--- conflicted
+++ resolved
@@ -11,13 +11,9 @@
 import { KatexCommand } from 'app/shared/markdown-editor/commands/katex.command';
 import { onError } from 'app/shared/util/global.utils';
 import { ArtemisNavigationUtilService } from 'app/utils/navigation.utils';
-<<<<<<< HEAD
-import { faBan, faSave } from '@fortawesome/free-solid-svg-icons';
 import { DocumentationType } from 'app/shared/components/documentation-button/documentation-button.component';
-=======
 import { faBan, faHandshakeAngle, faSave } from '@fortawesome/free-solid-svg-icons';
 import { LectureUpdateWizardComponent } from 'app/lecture/wizard-mode/lecture-update-wizard.component';
->>>>>>> b27d53d4
 
 @Component({
     selector: 'jhi-lecture-update',
@@ -25,12 +21,10 @@
     styleUrls: ['./lecture-update.component.scss'],
 })
 export class LectureUpdateComponent implements OnInit {
-<<<<<<< HEAD
     documentationType = DocumentationType.Lecture;
-=======
+
     @ViewChild(LectureUpdateWizardComponent, { static: false }) wizardComponent: LectureUpdateWizardComponent;
 
->>>>>>> b27d53d4
     EditorMode = EditorMode;
     lecture: Lecture;
     isSaving: boolean;
