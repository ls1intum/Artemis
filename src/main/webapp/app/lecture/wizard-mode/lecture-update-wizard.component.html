<div>
    @if (currentStep >= LECTURE_UPDATE_WIZARD_TITLE_STEP) {
        <jhi-lecture-update-wizard-title class="form-step" [currentStep]="currentStep" [lecture]="lecture" />
    }
    @if (currentStep >= LECTURE_UPDATE_WIZARD_PERIOD_STEP) {
        <jhi-lecture-update-wizard-period class="form-step" [currentStep]="currentStep" [lecture]="lecture" [validateDatesFunction]="validateDatesFunction" />
    }
    @if (currentStep >= LECTURE_UPDATE_WIZARD_ATTACHMENT_STEP) {
        <jhi-lecture-update-wizard-attachments class="form-step" [currentStep]="currentStep" [lecture]="lecture" />
    }
    @if (currentStep >= LECTURE_UPDATE_WIZARD_UNIT_STEP) {
        <jhi-lecture-update-wizard-units class="form-step" [currentStep]="currentStep" [lecture]="lecture" />
    }
    <!-- Bottom Navigation Bar -->
    <div class="d-flex align-items-center">
        <div class="me-3">
            <button type="button" id="back" [disabled]="isSaving" class="btn btn-secondary" (click)="toggleWizardMode()">
                <fa-icon [icon]="faHandShakeAngle" />&nbsp;<span jhiTranslate="artemisApp.lecture.home.switchToTraditionalModeLabel"></span>
            </button>
        </div>
        <div class="flex-grow-1 d-flex justify-content-center">
            <div class="flex-grow-1 d-flex justify-content-space-between ms-5 me-5 code-hint-generation-wrapper">
                <jhi-lecture-update-wizard-step
<<<<<<< HEAD
                    [currentlySelected]="isCurrentStep(1)"
                    [isPerformed]="isStepCompleted(1)"
                    [labelTranslationKey]="'artemisApp.lecture.wizardMode.steps.titleStepTitle'"
                />
                <div class="connector" [ngClass]="isStepCompleted(1) ? 'check' : 'unset'"></div>
                <jhi-lecture-update-wizard-step
                    [currentlySelected]="isCurrentStep(2)"
                    [isPerformed]="isStepCompleted(2)"
                    [labelTranslationKey]="'artemisApp.lecture.wizardMode.steps.periodStepTitle'"
                />
                <div class="connector" [ngClass]="isStepCompleted(2) ? 'check' : 'unset'"></div>
                <jhi-lecture-update-wizard-step
                    [currentlySelected]="isCurrentStep(3)"
                    [isPerformed]="isStepCompleted(3)"
                    [labelTranslationKey]="'artemisApp.lecture.wizardMode.steps.attachmentsStepTitle'"
                />
                <div class="connector" [ngClass]="isStepCompleted(3) ? 'check' : 'unset'"></div>
                <jhi-lecture-update-wizard-step
                    [currentlySelected]="isCurrentStep(4)"
                    [isPerformed]="isStepCompleted(4)"
                    [labelTranslationKey]="'artemisApp.lecture.wizardMode.steps.unitsStepTitle'"
                />
                <div class="connector" [ngClass]="isStepCompleted(4) ? 'check' : 'unset'"></div>
                <jhi-lecture-update-wizard-step
                    [currentlySelected]="isCurrentStep(5)"
                    [isPerformed]="isStepCompleted(5)"
                    [labelTranslationKey]="'artemisApp.lecture.wizardMode.steps.competenciesStepTitle'"
                />
            </div>
        </div>
        <div class="ms-3">
            <button type="button" id="next" [disabled]="(currentStep === 2 && !lecture.title) || isSaving" class="btn btn-primary" (click)="progressToNextStep()">
=======
                    [currentlySelected]="currentStep === LECTURE_UPDATE_WIZARD_TITLE_STEP"
                    [isPerformed]="currentStep > LECTURE_UPDATE_WIZARD_TITLE_STEP"
                    [labelTranslationKey]="'artemisApp.lecture.wizardMode.steps.titleStepTitle'"
                />
                <div class="connector" [ngClass]="currentStep > LECTURE_UPDATE_WIZARD_TITLE_STEP ? 'check' : 'unset'"></div>
                <jhi-lecture-update-wizard-step
                    [currentlySelected]="currentStep === LECTURE_UPDATE_WIZARD_PERIOD_STEP"
                    [isPerformed]="currentStep > LECTURE_UPDATE_WIZARD_PERIOD_STEP"
                    [labelTranslationKey]="'artemisApp.lecture.wizardMode.steps.periodStepTitle'"
                />
                <div class="connector" [ngClass]="currentStep > LECTURE_UPDATE_WIZARD_PERIOD_STEP ? 'check' : 'unset'"></div>
                <jhi-lecture-update-wizard-step
                    [currentlySelected]="currentStep === LECTURE_UPDATE_WIZARD_ATTACHMENT_STEP"
                    [isPerformed]="currentStep > LECTURE_UPDATE_WIZARD_ATTACHMENT_STEP"
                    [labelTranslationKey]="'artemisApp.lecture.wizardMode.steps.attachmentsStepTitle'"
                />
                <div class="connector" [ngClass]="currentStep > LECTURE_UPDATE_WIZARD_ATTACHMENT_STEP ? 'check' : 'unset'"></div>
                <jhi-lecture-update-wizard-step
                    [currentlySelected]="currentStep === LECTURE_UPDATE_WIZARD_UNIT_STEP"
                    [isPerformed]="currentStep > LECTURE_UPDATE_WIZARD_UNIT_STEP"
                    [labelTranslationKey]="'artemisApp.lecture.wizardMode.steps.unitsStepTitle'"
                />
            </div>
        </div>
        <div class="ms-3">
            <button type="button" id="next" [disabled]="(currentStep === LECTURE_UPDATE_WIZARD_PERIOD_STEP && !lecture.title) || isSaving" class="btn btn-primary" (click)="next()">
>>>>>>> 4b26b32c
                <fa-icon [icon]="getNextIcon()" />&nbsp;<span [jhiTranslate]="getNextText()">Next</span>
            </button>
        </div>
    </div>
</div><|MERGE_RESOLUTION|>--- conflicted
+++ resolved
@@ -21,40 +21,6 @@
         <div class="flex-grow-1 d-flex justify-content-center">
             <div class="flex-grow-1 d-flex justify-content-space-between ms-5 me-5 code-hint-generation-wrapper">
                 <jhi-lecture-update-wizard-step
-<<<<<<< HEAD
-                    [currentlySelected]="isCurrentStep(1)"
-                    [isPerformed]="isStepCompleted(1)"
-                    [labelTranslationKey]="'artemisApp.lecture.wizardMode.steps.titleStepTitle'"
-                />
-                <div class="connector" [ngClass]="isStepCompleted(1) ? 'check' : 'unset'"></div>
-                <jhi-lecture-update-wizard-step
-                    [currentlySelected]="isCurrentStep(2)"
-                    [isPerformed]="isStepCompleted(2)"
-                    [labelTranslationKey]="'artemisApp.lecture.wizardMode.steps.periodStepTitle'"
-                />
-                <div class="connector" [ngClass]="isStepCompleted(2) ? 'check' : 'unset'"></div>
-                <jhi-lecture-update-wizard-step
-                    [currentlySelected]="isCurrentStep(3)"
-                    [isPerformed]="isStepCompleted(3)"
-                    [labelTranslationKey]="'artemisApp.lecture.wizardMode.steps.attachmentsStepTitle'"
-                />
-                <div class="connector" [ngClass]="isStepCompleted(3) ? 'check' : 'unset'"></div>
-                <jhi-lecture-update-wizard-step
-                    [currentlySelected]="isCurrentStep(4)"
-                    [isPerformed]="isStepCompleted(4)"
-                    [labelTranslationKey]="'artemisApp.lecture.wizardMode.steps.unitsStepTitle'"
-                />
-                <div class="connector" [ngClass]="isStepCompleted(4) ? 'check' : 'unset'"></div>
-                <jhi-lecture-update-wizard-step
-                    [currentlySelected]="isCurrentStep(5)"
-                    [isPerformed]="isStepCompleted(5)"
-                    [labelTranslationKey]="'artemisApp.lecture.wizardMode.steps.competenciesStepTitle'"
-                />
-            </div>
-        </div>
-        <div class="ms-3">
-            <button type="button" id="next" [disabled]="(currentStep === 2 && !lecture.title) || isSaving" class="btn btn-primary" (click)="progressToNextStep()">
-=======
                     [currentlySelected]="currentStep === LECTURE_UPDATE_WIZARD_TITLE_STEP"
                     [isPerformed]="currentStep > LECTURE_UPDATE_WIZARD_TITLE_STEP"
                     [labelTranslationKey]="'artemisApp.lecture.wizardMode.steps.titleStepTitle'"
@@ -80,8 +46,13 @@
             </div>
         </div>
         <div class="ms-3">
-            <button type="button" id="next" [disabled]="(currentStep === LECTURE_UPDATE_WIZARD_PERIOD_STEP && !lecture.title) || isSaving" class="btn btn-primary" (click)="next()">
->>>>>>> 4b26b32c
+            <button
+                type="button"
+                id="next"
+                [disabled]="(currentStep === LECTURE_UPDATE_WIZARD_PERIOD_STEP && !lecture.title) || isSaving"
+                class="btn btn-primary"
+                (click)="progressToNextStep()"
+            >
                 <fa-icon [icon]="getNextIcon()" />&nbsp;<span [jhiTranslate]="getNextText()">Next</span>
             </button>
         </div>
