<div class="course-info-bar">
    <div class="row justify-content-between">
        <div class="col-8">
            <h2>
                <fa-icon [icon]="'arrow-left'" (click)="back()" class="back-button mr-2"></fa-icon>
                {{ 'artemisApp.tutorCourseDashboard.pageHeader' | translate }} {{ course?.title }}

                <a class="text-primary card-link" *ngIf="course?.isAtLeastInstructor" routerLink="/course/{{ course?.id }}/dashboard" routerLinkActive="active">
                    <fa-icon [icon]="'info-circle'" [fixedWidth]="true" style="color:white;"></fa-icon>
                </a>
            </h2>
        </div>
    </div>
</div>

<jhi-alert></jhi-alert>

<div *ngIf="course">
    <div class="tutor-stats">
        <div class="row mt-3 justify-content-around">
            <div class="col-4 text-center">
                <p class="font-weight-bold">{{ 'artemisApp.tutorCourseDashboard.yourAssessments' | translate }}:</p>
                <p class="h3">{{ numberOfTutorAssessments }}</p>
            </div>
            <div class="col-4 text-center">
                <p class="font-weight-bold">{{ 'artemisApp.tutorCourseDashboard.totalAssessments' | translate }}:</p>
                <p class="h3">{{ numberOfAssessments }} / {{ numberOfSubmissions }} ({{ totalAssessmentPercentage }} %)</p>
            </div>
        </div>

        <div class="row justify-content-around">
            <div class="col-4 text-center">
                <a routerLink="/complaints" [queryParams]="{ courseId: course.id, tutorId: tutor.id }">
                    <p class="font-weight-bold">{{ 'artemisApp.tutorCourseDashboard.complaintsAboutYourAssessments' | translate }} :</p>
                    <p class="h3">{{ numberOfTutorComplaints }}</p>
                </a>
            </div>
            <div class="col-4 text-center">
                <p class="font-weight-bold">{{ 'artemisApp.tutorCourseDashboard.totalComplaints' | translate }}:</p>
                <p class="h3">{{ numberOfComplaints }}</p>
            </div>
        </div>

        <div class="row justify-content-around">
            <div class="col-4 text-center">
                <a routerLink="/more-feedback-requests" [queryParams]="{ courseId: course.id, tutorId: tutor.id }">
                    <p class="font-weight-bold">{{ 'artemisApp.tutorCourseDashboard.moreFeedbackRequestsForYourAssessments' | translate }} :</p>
                    <p class="h3">{{ numberOfTutorMoreFeedbackRequests }}</p>
                </a>
            </div>
            <div class="col-4 text-center">
                <p class="font-weight-bold">{{ 'artemisApp.tutorCourseDashboard.totalMoreFeedbackRequests' | translate }} :</p>
                <p class="h3">{{ numberOfMoreFeedbackRequests }}</p>
            </div>
        </div>
    </div>

    <div class="table-responsive">
        <div class="form-check col-6 align-baseline">
            <input type="checkbox" name="showFinishedExercise" id="field_showFinishedExercise" [ngModel]="showFinishedExercises" (ngModelChange)="triggerFinishedExercises()" />
            <label class="form-check-label" for="field_showFinishedExercise">
                {{ 'artemisApp.tutorCourseDashboard.showFinishedExercises' | translate }}
            </label>
        </div>
        <table class="table exercise-table" [hidden]="exercises.length === 0">
            <thead>
                <tr jhiSort [(predicate)]="exercisesSortingPredicate" [(ascending)]="exercisesReverseOrder" [callback]="callback">
                    <th jhiSortBy="type">
<<<<<<< HEAD
                        <a class="th-link">{{ 'artemisApp.tutorCourseDashboard.exerciseType' | translate }}</a>
                        <fa-icon icon="sort"></fa-icon>
                    </th>
                    <th jhiSortBy="title">
                        <a class="th-link">{{ 'artemisApp.tutorCourseDashboard.exercise' | translate }}</a>
                        <fa-icon icon="sort"></fa-icon>
                    </th>
                    <th>{{ 'artemisApp.tutorCourseDashboard.yourStatus' | translate }}</th>
                    <th jhiSortBy="dueDate">
                        <a class="th-link">{{ 'artemisApp.tutorCourseDashboard.exerciseDueDate' | translate }}</a>
                        <fa-icon icon="sort"></fa-icon>
                    </th>
                    <th jhiSortBy="assessmentDueDate">
                        <a class="th-link">{{ 'artemisApp.tutorCourseDashboard.assessmentsDueDate' | translate }}</a>
                        <fa-icon icon="sort"></fa-icon>
=======
                        <a class="th-link">{{ 'artemisApp.tutorCourseDashboard.exerciseType' | translate }}</a> <fa-icon [icon]="'sort'"></fa-icon>
                    </th>
                    <th jhiSortBy="title">
                        <a class="th-link">{{ 'artemisApp.tutorCourseDashboard.exercise' | translate }}</a> <fa-icon [icon]="'sort'"></fa-icon>
                    </th>
                    <th>{{ 'artemisApp.tutorCourseDashboard.yourStatus' | translate }}</th>
                    <th jhiSortBy="dueDate">
                        <a class="th-link">{{ 'artemisApp.tutorCourseDashboard.exerciseDueDate' | translate }}</a> <fa-icon [icon]="'sort'"></fa-icon>
                    </th>
                    <th jhiSortBy="assessmentDueDate">
                        <a class="th-link">{{ 'artemisApp.tutorCourseDashboard.assessmentsDueDate' | translate }}</a> <fa-icon [icon]="'sort'"></fa-icon>
>>>>>>> fbe567f0
                    </th>
                    <th>{{ 'artemisApp.tutorCourseDashboard.actions' | translate }}</th>
                </tr>
            </thead>
            <tbody>
                <tr *ngFor="let exercise of exercises | sortBy: exercisesSortingPredicate:exercisesReverseOrder">
                    <td>
                        <fa-icon [icon]="getIcon(exercise.type)" placement="right" [ngbTooltip]="getIconTooltip(exercise.type) | translate" container="body"></fa-icon>
                    </td>
                    <td>
                        <span>{{ exercise.title }}</span>
                        <span
                            class="badge badge-warning"
                            *ngIf="!exercise.visibleToStudents"
                            placement="right"
                            ngbTooltip="Only visible to teaching assistants and instructors. Release date: {{ exercise.releaseDate | date: 'MMM d, y H:mm' }}"
                        >
                            {{ 'artemisApp.tutorCourseDashboard.notReleased' | translate }}</span
                        >
                        <span class="badge badge-success" [hidden]="!exercise.isActiveQuiz">Live</span>
                    </td>
                    <td>
                        <jhi-tutor-participation-graph
                            [exercise]="exercise"
                            [tutorParticipation]="exercise.tutorParticipations[0]"
                            [numberOfParticipations]="exercise.numberOfParticipations"
                            [numberOfAssessments]="exercise.numberOfAssessments"
                            [class.guided-tour]="exercise === exerciseForGuidedTour"
                        >
                        </jhi-tutor-participation-graph>
                    </td>
                    <td>
                        <span placement="right" [hidden]="!exercise.dueDate" ngbTooltip="{{ exercise.dueDate | date: 'MMM d, y H:mm' }}">
                            {{ exercise.dueDate | amTimeAgo }}
                        </span>
                    </td>
                    <td>
                        <span placement="right" [hidden]="!exercise.assessmentDueDate" ngbTooltip="{{ exercise.assessmentDueDate | date: 'MMM d, y H:mm' }}">
                            {{ exercise.assessmentDueDate | amTimeAgo }}
                        </span>
                    </td>

                    <td class="text-center">
                        <button
                            routerLink="/course/{{ course.id }}/exercise/{{ exercise.id }}/tutor-dashboard"
                            class="btn btn-info btn-sm mr-1 exercise-dashboard"
                            [class.guided-tour]="exercise === exerciseForGuidedTour"
                        >
                            <span class="d-none d-md-inline" jhiTranslate="entity.action.exerciseDashboard">Exercise dashboard</span>
                        </button>
                    </td>
                </tr>
            </tbody>
        </table>
    </div>

    <h2>{{ 'artemisApp.instructorCourseDashboard.tutorLeaderboard.courseTitle' | translate }}</h2>

    <jhi-tutor-leaderboard [tutorsData]="stats.tutorLeaderboardEntries" [course]="course"></jhi-tutor-leaderboard>
</div><|MERGE_RESOLUTION|>--- conflicted
+++ resolved
@@ -16,42 +16,40 @@
 <jhi-alert></jhi-alert>
 
 <div *ngIf="course">
-    <div class="tutor-stats">
-        <div class="row mt-3 justify-content-around">
-            <div class="col-4 text-center">
-                <p class="font-weight-bold">{{ 'artemisApp.tutorCourseDashboard.yourAssessments' | translate }}:</p>
-                <p class="h3">{{ numberOfTutorAssessments }}</p>
-            </div>
-            <div class="col-4 text-center">
-                <p class="font-weight-bold">{{ 'artemisApp.tutorCourseDashboard.totalAssessments' | translate }}:</p>
-                <p class="h3">{{ numberOfAssessments }} / {{ numberOfSubmissions }} ({{ totalAssessmentPercentage }} %)</p>
-            </div>
+    <div class="row mt-3 justify-content-around">
+        <div class="col-4 text-center">
+            <p class="font-weight-bold">{{ 'artemisApp.tutorCourseDashboard.yourAssessments' | translate }}:</p>
+            <p class="h3">{{ numberOfTutorAssessments }}</p>
         </div>
+        <div class="col-4 text-center">
+            <p class="font-weight-bold">{{ 'artemisApp.tutorCourseDashboard.totalAssessments' | translate }}:</p>
+            <p class="h3">{{ numberOfAssessments }} / {{ numberOfSubmissions }} ({{ totalAssessmentPercentage }}%)</p>
+        </div>
+    </div>
 
-        <div class="row justify-content-around">
-            <div class="col-4 text-center">
-                <a routerLink="/complaints" [queryParams]="{ courseId: course.id, tutorId: tutor.id }">
-                    <p class="font-weight-bold">{{ 'artemisApp.tutorCourseDashboard.complaintsAboutYourAssessments' | translate }} :</p>
-                    <p class="h3">{{ numberOfTutorComplaints }}</p>
-                </a>
-            </div>
-            <div class="col-4 text-center">
-                <p class="font-weight-bold">{{ 'artemisApp.tutorCourseDashboard.totalComplaints' | translate }}:</p>
-                <p class="h3">{{ numberOfComplaints }}</p>
-            </div>
+    <div class="row justify-content-around">
+        <div class="col-4 text-center">
+            <a routerLink="/complaints" [queryParams]="{ courseId: course.id, tutorId: tutor.id }">
+                <p class="font-weight-bold">{{ 'artemisApp.tutorCourseDashboard.complaintsAboutYourAssessments' | translate }}:</p>
+                <p class="h3">{{ numberOfTutorComplaints }}</p>
+            </a>
         </div>
+        <div class="col-4 text-center">
+            <p class="font-weight-bold">{{ 'artemisApp.tutorCourseDashboard.totalComplaints' | translate }}:</p>
+            <p class="h3">{{ numberOfComplaints }}</p>
+        </div>
+    </div>
 
-        <div class="row justify-content-around">
-            <div class="col-4 text-center">
-                <a routerLink="/more-feedback-requests" [queryParams]="{ courseId: course.id, tutorId: tutor.id }">
-                    <p class="font-weight-bold">{{ 'artemisApp.tutorCourseDashboard.moreFeedbackRequestsForYourAssessments' | translate }} :</p>
-                    <p class="h3">{{ numberOfTutorMoreFeedbackRequests }}</p>
-                </a>
-            </div>
-            <div class="col-4 text-center">
-                <p class="font-weight-bold">{{ 'artemisApp.tutorCourseDashboard.totalMoreFeedbackRequests' | translate }} :</p>
-                <p class="h3">{{ numberOfMoreFeedbackRequests }}</p>
-            </div>
+    <div class="row justify-content-around">
+        <div class="col-4 text-center">
+            <a routerLink="/more-feedback-requests" [queryParams]="{ courseId: course.id, tutorId: tutor.id }">
+                <p class="font-weight-bold">{{ 'artemisApp.tutorCourseDashboard.moreFeedbackRequestsForYourAssessments' | translate }}:</p>
+                <p class="h3">{{ numberOfTutorMoreFeedbackRequests }}</p>
+            </a>
+        </div>
+        <div class="col-4 text-center">
+            <p class="font-weight-bold">{{ 'artemisApp.tutorCourseDashboard.totalMoreFeedbackRequests' | translate }}:</p>
+            <p class="h3">{{ numberOfMoreFeedbackRequests }}</p>
         </div>
     </div>
 
@@ -66,23 +64,6 @@
             <thead>
                 <tr jhiSort [(predicate)]="exercisesSortingPredicate" [(ascending)]="exercisesReverseOrder" [callback]="callback">
                     <th jhiSortBy="type">
-<<<<<<< HEAD
-                        <a class="th-link">{{ 'artemisApp.tutorCourseDashboard.exerciseType' | translate }}</a>
-                        <fa-icon icon="sort"></fa-icon>
-                    </th>
-                    <th jhiSortBy="title">
-                        <a class="th-link">{{ 'artemisApp.tutorCourseDashboard.exercise' | translate }}</a>
-                        <fa-icon icon="sort"></fa-icon>
-                    </th>
-                    <th>{{ 'artemisApp.tutorCourseDashboard.yourStatus' | translate }}</th>
-                    <th jhiSortBy="dueDate">
-                        <a class="th-link">{{ 'artemisApp.tutorCourseDashboard.exerciseDueDate' | translate }}</a>
-                        <fa-icon icon="sort"></fa-icon>
-                    </th>
-                    <th jhiSortBy="assessmentDueDate">
-                        <a class="th-link">{{ 'artemisApp.tutorCourseDashboard.assessmentsDueDate' | translate }}</a>
-                        <fa-icon icon="sort"></fa-icon>
-=======
                         <a class="th-link">{{ 'artemisApp.tutorCourseDashboard.exerciseType' | translate }}</a> <fa-icon [icon]="'sort'"></fa-icon>
                     </th>
                     <th jhiSortBy="title">
@@ -94,7 +75,6 @@
                     </th>
                     <th jhiSortBy="assessmentDueDate">
                         <a class="th-link">{{ 'artemisApp.tutorCourseDashboard.assessmentsDueDate' | translate }}</a> <fa-icon [icon]="'sort'"></fa-icon>
->>>>>>> fbe567f0
                     </th>
                     <th>{{ 'artemisApp.tutorCourseDashboard.actions' | translate }}</th>
                 </tr>
@@ -122,7 +102,6 @@
                             [tutorParticipation]="exercise.tutorParticipations[0]"
                             [numberOfParticipations]="exercise.numberOfParticipations"
                             [numberOfAssessments]="exercise.numberOfAssessments"
-                            [class.guided-tour]="exercise === exerciseForGuidedTour"
                         >
                         </jhi-tutor-participation-graph>
                     </td>
@@ -138,11 +117,7 @@
                     </td>
 
                     <td class="text-center">
-                        <button
-                            routerLink="/course/{{ course.id }}/exercise/{{ exercise.id }}/tutor-dashboard"
-                            class="btn btn-info btn-sm mr-1 exercise-dashboard"
-                            [class.guided-tour]="exercise === exerciseForGuidedTour"
-                        >
+                        <button routerLink="/course/{{ course.id }}/exercise/{{ exercise.id }}/tutor-dashboard" class="btn btn-info btn-sm mr-1">
                             <span class="d-none d-md-inline" jhiTranslate="entity.action.exerciseDashboard">Exercise dashboard</span>
                         </button>
                     </td>
