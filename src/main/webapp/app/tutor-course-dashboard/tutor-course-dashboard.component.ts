--- conflicted
+++ resolved
@@ -67,19 +67,12 @@
 
         this.courseService.getStatsForTutors(this.courseId).subscribe(
             (res: HttpResponse<StatsForTutorDashboard>) => {
-<<<<<<< HEAD
                 const status = res.body!;
                 this.numberOfSubmissions = status.numberOfSubmissions;
                 this.numberOfAssessments = status.numberOfAssessments;
                 this.numberOfTutorAssessments = status.numberOfTutorAssessments;
                 this.numberOfComplaints = status.numberOfComplaints;
-=======
-                this.numberOfSubmissions = res.body.numberOfSubmissions;
-                this.numberOfAssessments = res.body.numberOfAssessments;
-                this.numberOfTutorAssessments = res.body.numberOfTutorAssessments;
-                this.numberOfComplaints = res.body.numberOfComplaints;
-                this.numberOfTutorComplaints = res.body.numberOfTutorComplaints;
->>>>>>> 6c9b4670
+                this.numberOfTutorComplaints = status.numberOfTutorComplaints;
 
                 if (this.numberOfSubmissions > 0) {
                     this.totalAssessmentPercentage = Math.round((this.numberOfAssessments / this.numberOfSubmissions) * 100);
