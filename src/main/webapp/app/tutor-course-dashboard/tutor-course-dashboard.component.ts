import { Component, OnInit } from '@angular/core';
<<<<<<< HEAD
import { partition } from 'lodash';
import { ActivatedRoute } from '@angular/router';
import { Location } from '@angular/common';
=======
import { ActivatedRoute, Router } from '@angular/router';
>>>>>>> 33a02bd4
import { Course, CourseService } from '../entities/course';
import { JhiAlertService } from 'ng-jhipster';
import { AccountService, User } from '../core';
import { HttpResponse } from '@angular/common/http';
import { Exercise, getIcon, getIconTooltip } from 'app/entities/exercise';
import { StatsForDashboard } from 'app/instructor-course-dashboard/stats-for-dashboard.model';

@Component({
    selector: 'jhi-courses',
    templateUrl: './tutor-course-dashboard.component.html',
    providers: [JhiAlertService, CourseService],
})
export class TutorCourseDashboardComponent implements OnInit {
    course: Course;
    courseId: number;
    unfinishedExercises: Exercise[] = [];
    finishedExercises: Exercise[] = [];
    exercises: Exercise[] = [];
    numberOfSubmissions = 0;
    numberOfAssessments = 0;
    numberOfTutorAssessments = 0;
    numberOfComplaints = 0;
    numberOfTutorComplaints = 0;
    numberOfMoreFeedbackRequests = 0;
    numberOfTutorMoreFeedbackRequests = 0;
    totalAssessmentPercentage = 0;
    showFinishedExercises = false;

    stats = new StatsForDashboard();

    getIcon = getIcon;
    getIconTooltip = getIconTooltip;

    exercisesSortingPredicate = 'assessmentDueDate';
    exercisesReverseOrder = false;

    tutor: User;

    constructor(
        private courseService: CourseService,
        private jhiAlertService: JhiAlertService,
        private accountService: AccountService,
        private route: ActivatedRoute,
        private router: Router,
    ) {}

    ngOnInit(): void {
        this.courseId = Number(this.route.snapshot.paramMap.get('courseId'));
        this.loadAll();
        this.accountService.identity().then(user => (this.tutor = user!));
    }

    loadAll() {
        this.courseService.getForTutors(this.courseId).subscribe(
            (res: HttpResponse<Course>) => {
                this.course = res.body!;
                this.course.isAtLeastTutor = this.accountService.isAtLeastTutorInCourse(this.course);
                this.course.isAtLeastInstructor = this.accountService.isAtLeastInstructorInCourse(this.course);

                if (this.course.exercises && this.course.exercises.length > 0) {
                    // TODO: I think we should use a different criterion how to filter finished exercises.
                    const [finishedExercises, unfinishedExercises] = partition(this.course.exercises, exercise => exercise.numberOfAssessments === exercise.numberOfParticipations);
                    this.finishedExercises = finishedExercises;
                    this.unfinishedExercises = unfinishedExercises;
                    // sort exercises by type to get a better overview in the dashboard
                    this.exercises = this.unfinishedExercises.sort((a, b) => (a.type > b.type ? 1 : b.type > a.type ? -1 : 0));
                }
            },
            (response: string) => this.onError(response),
        );

        this.courseService.getStatsForTutors(this.courseId).subscribe(
            (res: HttpResponse<StatsForDashboard>) => {
                this.stats = res.body!;
                this.numberOfSubmissions = this.stats.numberOfSubmissions;
                this.numberOfAssessments = this.stats.numberOfAssessments;
                this.numberOfComplaints = this.stats.numberOfComplaints;
                this.numberOfMoreFeedbackRequests = this.stats.numberOfMoreFeedbackRequests;
                const tutorLeaderboardEntry = this.stats.tutorLeaderboardEntries.find(entry => entry.userId === this.tutor.id);
                if (tutorLeaderboardEntry) {
                    this.numberOfTutorAssessments = tutorLeaderboardEntry.numberOfAssessments;
                    this.numberOfTutorComplaints = tutorLeaderboardEntry.numberOfAcceptedComplaints;
                    this.numberOfTutorMoreFeedbackRequests = tutorLeaderboardEntry.numberOfNotAnsweredMoreFeedbackRequests;
                } else {
                    this.numberOfTutorAssessments = 0;
                    this.numberOfTutorComplaints = 0;
                    this.numberOfTutorMoreFeedbackRequests = 0;
                }

                if (this.numberOfSubmissions > 0) {
                    this.totalAssessmentPercentage = Math.round((this.numberOfAssessments / this.numberOfSubmissions) * 100);
                }
            },
            (response: string) => this.onError(response),
        );
    }

    triggerFinishedExercises() {
        this.showFinishedExercises = !this.showFinishedExercises;

        if (this.showFinishedExercises) {
            this.exercises = this.unfinishedExercises.concat(this.finishedExercises);
        } else {
            this.exercises = this.unfinishedExercises;
        }
    }

    private onError(error: string) {
        console.error(error);
        this.jhiAlertService.error(error, null, undefined);
    }

    back() {
        this.router.navigate(['course']);
    }

    callback() {}
}<|MERGE_RESOLUTION|>--- conflicted
+++ resolved
@@ -1,11 +1,6 @@
 import { Component, OnInit } from '@angular/core';
-<<<<<<< HEAD
 import { partition } from 'lodash';
-import { ActivatedRoute } from '@angular/router';
-import { Location } from '@angular/common';
-=======
 import { ActivatedRoute, Router } from '@angular/router';
->>>>>>> 33a02bd4
 import { Course, CourseService } from '../entities/course';
 import { JhiAlertService } from 'ng-jhipster';
 import { AccountService, User } from '../core';
