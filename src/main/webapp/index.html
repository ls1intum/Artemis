--- conflicted
+++ resolved
@@ -11,25 +11,18 @@
     <!-- Place favicon.ico and apple-touch-icon.png in the root directory -->
     <!-- build:css content/css/vendor.css -->
     <!-- bower:css -->
-<<<<<<< HEAD
     <link rel="stylesheet" href="bower_components/font-awesome-animation/dist/font-awesome-animation.css">
     <link rel="stylesheet" href="bower_components/font-awesome-animation/dist/font-awesome-animation.min.css">
     <link rel="stylesheet" href="bower_components/angular-loading-bar/build/loading-bar.css">
     <link rel="stylesheet" href="bower_components/bootstrap-treeview/dist/bootstrap-treeview.min.css">
-=======
->>>>>>> b5bcc502
     <!-- endinject -->
     <link rel="stylesheet" href="content/css/vendor.css">
     <!-- endbuild -->
     <!-- build:css content/css/main.css -->
     <link rel="stylesheet" href="content/css/main.css">
     <!-- endbuild -->
-<<<<<<< HEAD
     <link rel="shortcut icon" href="content/images/logo_l1_weiss.png">
-=======
-    <link rel="shortcut icon" href="favicon.ico" />
     <link rel="manifest" href="manifest.webapp" />
->>>>>>> b5bcc502
 </head>
 <body ng-app="exerciseApplicationApp" ng-class="bodyClass" ng-strict-di>
     <!--[if lt IE 9]>
@@ -38,78 +31,11 @@
     <page-ribbon></page-ribbon>
 
     <div ui-view="navbar" ng-cloak></div>
-<<<<<<< HEAD
 
     <div ui-view="content" ng-class="contentContainerClass"></div>
     <div ui-view="footer"></div>
 
 
-=======
-    <div class="container">
-        <div class="well" ui-view="content">
-            <!-- inject:troubleshoot -->
-            <!-- This content is for troubleshooting purpose and will be removed by `gulp install` task -->
-            <h1>An error has occured :-(</h1>
-            <em>There was an error when generating this application with <a href="https://jhipster.github.io/">JHipster</a></em>
-            <p>If you are seeing this, it means something went wrong during the initial setup of the application.</p>
-            <h2>Usual error causes</h2>
-            <ol>
-                <li>You had a network error while running <code style="color:red">npm install</code> or <code style="color:red">bower install</code>. If you are behind a corporate proxy, it is likely that this error was caused by your proxy. Have a look at the JHipster error logs, you will probably have the cause of the error.</li>
-                <li>You installed a Node.js version that doesn't work with JHipster: please use an LTS (long-term support) version, as it's the only version we support.</li>
-            </ol>
-            <h2>Running JHipster again</h2>
-            <p>If you want to go fast, run <code style="color:red">jhipster --force</code> to regenerate application and run everything again.</p>
-            <p>If you want to have more control on what you generate, so you can debug your issue more easily, you should follow the following steps:</p>
-            <ol>
-                <li>Install npm dependencies with the command <code style="color:red">npm install</code></li>
-                <li>Install bower dependencies with the command <code style="color:red">bower install</code></li>
-                <li>Run the initial setup using gulp with the command <code style="color:red">gulp install</code></li>
-            </ol>
-            <p><em>Note:</em> if you are re-generating an existing JHipster application with some existing entities, use <code style="color:red">jhipster --force --with-entities</code> to regenerate your applications with its entities.</p>
-
-            <h2>Getting more help</h2>
-
-            <p>
-              <em>Please note that we all do this in the spirit of Open Source.</em> All discussions are public, so that everyone can participate and help each other.
-            </p>
-
-            <h3>If you have a question on how to use JHipster</h3>
-            <p>
-                Go to Stack Overflow with the <a href="http://stackoverflow.com/tags/jhipster" target="_blank">"jhipster"</a> tag.
-            </p>
-
-            <h3>If you have a bug or a feature request</h3>
-            <p>
-                First read our <a href="https://github.com/jhipster/generator-jhipster/blob/master/CONTRIBUTING.md" target="_blank">contributing guidelines</a>.
-            </p>
-            <p>
-            Then, fill a ticket on our <a href="https://github.com/jhipster/generator-jhipster/issues?state=open" target="_blank">bug tracker</a>, we'll be happy to resolve your issue!
-            </p>
-
-            <h3>If you want to chat with contributors and other users</h3>
-            <p>
-                Join our chat room on <a href="https://gitter.im/jhipster/generator-jhipster" target="_blank">Gitter.im</a>. Please note that this is a public chat room, and that we expect you to respect other people and write in a correct English language!
-            </p>
-            <!-- endinject -->
-        </div>
-
-        <div class="footer" ng-cloak>
-            <p data-translate="footer">This is your footer</p>
-        </div>
-    </div>
-    <noscript>
-        <h1>You must enable javascript to view this page.</h1>
-    </noscript>
-    <!-- uncomment this for adding service worker
-        <script>
-            if ('serviceWorker' in navigator) {
-                 navigator.serviceWorker
-                    .register('./sw.js')
-                    .then(function() { console.log('Service Worker Registered'); });
-            }
-        </script>
-    -->
->>>>>>> b5bcc502
     <!-- Google Analytics: uncomment and change UA-XXXXX-X to be your site's ID.
     <script>
         (function(b,o,i,l,e,r){b.GoogleAnalyticsObject=l;b[l]||(b[l]=
@@ -122,7 +48,6 @@
 
     <!-- build:js app/vendor.js -->
     <!-- bower:js -->
-<<<<<<< HEAD
     <script src="bower_components/jquery/dist/jquery.js"></script>
     <script src="bower_components/messageformat/messageformat.js"></script>
     <script src="bower_components/json3/lib/json3.js"></script>
@@ -167,14 +92,11 @@
     <script src="bower_components/bootstrap-treeview/dist/bootstrap-treeview.min.js"></script>
     <script src="bower_components/angular-ui-ace/ui-ace.js"></script>
     <script src="bower_components/angular-resizable/src/angular-resizable.js"></script>
-=======
->>>>>>> b5bcc502
     <!-- endinject -->
     <!-- endbuild -->
 
     <!-- build:js app/app.js  -->
     <!-- inject:js -->
-<<<<<<< HEAD
     <script src="app/app.module.js"></script>
     <script src="app/services/user/user.service.js"></script>
     <script src="app/services/profiles/profile.service.js"></script>
@@ -193,7 +115,6 @@
     <script src="app/services/auth/account.service.js"></script>
     <script src="app/layouts/navbar/navbar.controller.js"></script>
     <script src="app/layouts/navbar/active-menu.directive.js"></script>
-    <script src="app/layouts/navbar/active-link.directive.js"></script>
     <script src="app/layouts/error/error.state.js"></script>
     <script src="app/instructor-dashboard/instructor-dashboard-result-dialog.controller.js"></script>
     <script src="app/instructor-dashboard/instructor-dashboard.state.js"></script>
@@ -309,8 +230,22 @@
     <script src="app/admin/audits/audits.service.js"></script>
     <script src="app/admin/audits/audits.controller.js"></script>
     <script src="app/admin/admin.state.js"></script>
-=======
->>>>>>> b5bcc502
+    <script src="app/account/settings/settings.state.js"></script>
+    <script src="app/account/settings/settings.controller.js"></script>
+    <script src="app/account/sessions/sessions.state.js"></script>
+    <script src="app/account/sessions/sessions.controller.js"></script>
+    <script src="app/account/reset/request/reset.request.state.js"></script>
+    <script src="app/account/reset/request/reset.request.controller.js"></script>
+    <script src="app/account/reset/finish/reset.finish.state.js"></script>
+    <script src="app/account/reset/finish/reset.finish.controller.js"></script>
+    <script src="app/account/register/register.state.js"></script>
+    <script src="app/account/register/register.controller.js"></script>
+    <script src="app/account/password/password-strength-bar.directive.js"></script>
+    <script src="app/account/password/password.state.js"></script>
+    <script src="app/account/password/password.controller.js"></script>
+    <script src="app/account/activate/activate.state.js"></script>
+    <script src="app/account/activate/activate.controller.js"></script>
+    <script src="app/account/account.state.js"></script>
     <!-- endinject -->
     <!-- endbuild -->
 
