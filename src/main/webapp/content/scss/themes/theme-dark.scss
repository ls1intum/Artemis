/* stylelint-disable */
@use 'sass:meta';
@use 'generate-css-vars';

@import 'dark-variables';

html {
    @include generate-css-vars.generate('dark-variables');
}

@import '../global';

// Needed for highlighting code in the markdown editor
@import '~highlight.js/styles/monokai.css';

.blockquote {
    &-footer {
        color: $gray-600;
    }
}

.input-group-addon {
    color: $white;
}

.form-floating > label {
    color: $gray-700;
}

.nav-tabs,
.nav-pills {
    .nav-link,
    .nav-link.active,
    .nav-link.active:focus,
    .nav-link.active:hover,
    .nav-item.open .nav-link,
    .nav-item.open .nav-link:focus,
    .nav-item.open .nav-link:hover {
        color: $white;
    }
}

.pagination {
    a:hover {
        text-decoration: none;
    }
}

.alert {
    color: $white;

    a,
    .alert-link {
        color: $white;
        text-decoration: underline;
    }

    // Do defaults for all colors
    @each $color, $value in $theme-colors {
        $blackened: darken($value, 20%);
        &-#{$color} {
            background: $blackened;
            border-color: $value;
        }
    }

    // For some alerts, we specified own overrides
    $custom-alerts: 'info', 'danger', 'warning', 'success', 'neutral';
    @each $type in $custom-alerts {
        &-#{$type} {
            background: var(--artemis-alert-#{$type}-background);
            border-color: var(--artemis-alert-#{$type}-border);
            color: var(--artemis-alert-#{$type}-color);
        }
    }
}

.btn-outline-primary:not(.list-group-item) {
    color: $link-color;
}

.btn-outline-primary:not(.list-group-item):hover {
    color: white;
}

.btn-outline-secondary:not(.list-group-item) {
    color: $gray-400;
}

.btn-outline-secondary:not(.list-group-item):hover {
    color: white;
}

.btn-outline-dark:not(.list-group-item) {
    color: $gray-200;
    border-color: $gray-300;
}

.mat-form-field-outline {
    color: $border-color;
}

.form-control:disabled,
.form-control[readonly],
.form-select:disabled,
.form-select[readonly],
.form-check-input:disabled:not(:checked),
.form-check-input[readonly]:not(:checked) {
    background: $gray-700 !important;
    color: $gray-400;
}

.form-control,
.form-select {
    border-color: lighten($neutral-dark, 10%);
}

.form-select {
    background-image: url("data:image/svg+xml,%3csvg xmlns='http://www.w3.org/2000/svg' viewBox='0 0 16 16'%3e%3cpath fill='none' stroke='gray' stroke-linecap='round' stroke-linejoin='round' stroke-width='2' d='M2 5l6 6 6-6'/%3e%3c/svg%3e");
}

.text-lightgrey {
    color: $gray-400;
}

.text-primary {
    color: lighten($primary, 30) !important;
}

.owl-dt-control-button {
    color: white !important;

    .owl-dt-control-button-arrow {
        svg {
            fill: white !important;
        }
    }
}

.owl-dt-timer-content .owl-dt-timer-input {
    background: transparentize(#fff, 0.95) !important;
    color: white !important;
}

.owl-dt-calendar-table .owl-dt-calendar-cell-today:not(.owl-dt-calendar-cell-selected) {
    border-color: rgba(255, 255, 255, 0.2);
}

.owl-dt-container {
    background-color: lighten($neutral-dark, 5) !important;
}

.owl-dt-calendar-table {
    .owl-dt-calendar-header {
        color: $gray-300 !important;
    }

    .owl-dt-calendar-cell-content {
        color: white !important;
    }
}

.bg-light {
    background: transparentize(white, 0.95) !important;
}

.form-select option {
    background-color: $neutral-dark !important;
}

<<<<<<< HEAD
.ace-dracula {
    background-color: $neutral-dark !important;
}

.ace_gutter {
    background-color: #242724;
=======
.cdk-overlay-container .tag-option {
    background: mix($neutral-dark, $white, 90%);

    &:hover {
        background: mix($neutral-dark, $white, 80%);
    }
>>>>>>> 2dd51009
}

// ==================
// NGX CHARTS STYLING
// ==================
.ngx-charts text {
    fill: #a0aabe;
}
.ngx-charts .tooltip-anchor {
    fill: #fff;
}
.ngx-charts .gridline-path {
    stroke: #2f3646 !important;
}
.ngx-charts .refline-path {
    stroke: #455066;
}
.ngx-charts .reference-area {
    fill: #fff;
}
.ngx-charts .grid-panel.odd rect {
    fill: #ffffff0d;
}
.ngx-charts .number-card p {
    color: #f0f1f6;
}
.ngx-charts .gauge .background-arc path {
    fill: #2f3646;
}
.ngx-charts .gauge .gauge-tick path {
    stroke: #a0aabe;
}
.ngx-charts .gauge .gauge-tick text {
    fill: #a0aabe;
}
.ngx-charts .linear-gauge .background-bar path {
    fill: #2f3646;
}
.ngx-charts .linear-gauge .units {
    fill: #72809b;
}
.ngx-charts .timeline .brush-background {
    fill: #ffffff0d;
}
.ngx-charts .timeline .brush .selection {
    fill: #ffffff1a;
    stroke: #aaa;
}
.ngx-charts .polar-chart .polar-chart-background {
    fill: #1e222e;
}
.chart-legend .legend-labels {
    background: rgba(255, 255, 255, 0.05) !important;
}
.chart-legend .legend-item:hover {
    color: #fff;
}
.chart-legend .legend-label:hover,
.chart-legend .legend-label .legend-label-text {
    color: #fff !important;
}
.chart-legend .scale-legend-label,
.advanced-pie-legend {
    color: #a0aabe;
}
.advanced-pie-legend .legend-item:hover {
    color: #fff !important;
}
.number-card .number-card-label {
    font-size: 0.8em;
    color: #a0aabe;
}<|MERGE_RESOLUTION|>--- conflicted
+++ resolved
@@ -168,21 +168,20 @@
     background-color: $neutral-dark !important;
 }
 
-<<<<<<< HEAD
+.cdk-overlay-container .tag-option {
+    background: mix($neutral-dark, $white, 90%);
+
+    &:hover {
+        background: mix($neutral-dark, $white, 80%);
+    }
+}
+
 .ace-dracula {
     background-color: $neutral-dark !important;
 }
 
 .ace_gutter {
     background-color: #242724;
-=======
-.cdk-overlay-container .tag-option {
-    background: mix($neutral-dark, $white, 90%);
-
-    &:hover {
-        background: mix($neutral-dark, $white, 80%);
-    }
->>>>>>> 2dd51009
 }
 
 // ==================
