--- conflicted
+++ resolved
@@ -6,19 +6,6 @@
             "updated": "Exam updated"
         },
         "examManagement": {
-<<<<<<< HEAD
-            "title": "Exam Management"
-        },
-        "studentExams": {
-            "studentExams": "Student exams",
-            "generateStudentExams": "Generate student exams",
-            "searchForStudents": "Search for students by login or name (comma separated)",
-            "student": "Student",
-            "result": "Result",
-            "created": "Created",
-            "View": "View",
-            "assessment": "Assessment"
-=======
             "title": "Exam Management",
             "createExam": "Create a new exam",
             "editExam": "Edit an existing exam",
@@ -35,7 +22,16 @@
             "endText": "Exam end text",
             "confirmationStartText": "Exam start confirmation text",
             "confirmationEndText": "Exam end confirmation text"
->>>>>>> 106a07c0
+          },
+        "studentExams": {
+            "studentExams": "Student exams",
+            "generateStudentExams": "Generate student exams",
+            "searchForStudents": "Search for students by login or name (comma separated)",
+            "student": "Student",
+            "result": "Result",
+            "created": "Created",
+            "View": "View",
+            "assessment": "Assessment"
         }
     }
 }