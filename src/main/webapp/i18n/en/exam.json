{
    "artemisApp": {
        "exam": {
            "overview": {
                "start": "Start: {{start}}",
                "duration": "Duration: {{duration}} min",
                "maxPoints": "max. Points: {{points}}"
            },
            "examSummary": {
                "summaryCapital": "SUMMARY",
                "exportPDF": "Export PDF"
            },
            "title": "Exam",
            "startExam": "Start Exam",
            "summary": "Summary",
            "visible": "Visible",
            "startDate": "Start Date",
            "endDate": "End Date",
            "duration": "Duration",
            "nrOfStudents": "Registered Students",
            "created": "New exam created",
            "updated": "Exam updated",
<<<<<<< HEAD
            "exercise": "Exercise {{nr}}",
=======
            "consentText": "I hereby confirm with my full name, representing my signature, that I have read the conditions of participation and will adhere to them for the duration of the exam.",
            "falseName": "Entered name is incorrect. Please try again!",
>>>>>>> f984da57
            "validation": {
                "atLeastOneExercisePerExerciseGroup": "All exercise groups must have at least one exercise.",
                "numberOfExercisesInExamNotSet": "The number of exercises in the exam is not set.",
                "tooFewExerciseGroups": "The number of exercise groups is too small.",
                "tooManyMandatoryExerciseGroups": "The number of mandatory exercise groups is too large."
            }
        },
        "examParticipation": {
            "connected": "Connected. Your answers will be saved every 60s.",
            "disconnected": "You are disconnected. Please check your Internet connection. You can continue working, but you need to be connected in order to save changes!",
            "waitForStart": "Please wait until the exam \"{{ title }}\" begins.",
            "timeUntilPlannedStart": "Time until planned start:",
            "finishExam": "Finish exam",
            "progress": "Exercise {{ current }} of {{ all }}",
            "progressSmall": "{{ current }}/{{ all }}",
            "noExam": "Exam could not be loaded. Please contact your instructor.",
            "submitProgrammingExercise": "Continue",
            "submitOtherExercise": "Submit & continue"
        },
        "exerciseGroup": {
            "created": "New exercise group created",
            "updated": "Exercise group updated",
            "deleted": "Deleted exercise group with title {{ param }}"
        },
        "studentExams": {
            "title": "Student exams",
            "generateStudentExams": "Generate individual exams",
            "startExercises": "Prepare exercise start",
            "searchForStudents": "Search for students by login or name (comma separated)",
            "student": "Student",
            "result": "Result",
            "created": "Created",
            "view": "View",
            "assessment": "Assessment",
            "id": "ID",
            "exam": "Exam"
        },
        "examManagement": {
            "title": "Exam Management",
            "createExam": "Create a new exam",
            "editExam": "Edit an existing exam",
            "courseTitle": "Course Title",
            "examId": "Exam ID",
            "examTitle": "Exam Title",
            "visibleDate": "Visible from",
            "startDate": "Start of working time",
            "endDate": "End of working time",
            "maxPoints": "Maximum number of points in exam",
            "numberOfExercisesInExam": "Number of exercises in exam",
            "randomizeQuestionOrder": "Randomize order of exercise groups",
            "startText": "Exam start text",
            "endText": "Exam end text",
            "confirmationStartText": "Exam start confirmation text",
            "confirmationEndText": "Exam end confirmation text",
            "assessmentDashboard": "Assessment Dashboard",
            "studentExams": "Student Exams",
            "students": "Students",
            "examStudents": {
                "registeredStudents": "Registered students",
                "searchResults": "search results",
                "usersPerPage": "{{number}} students per page",
                "showAllUsers": "Show all students",
                "searchForUsers": "Register a student for this exam by searching for login or name",
                "searchNoResults": "No students found",
                "login": "Login",
                "name": "Name",
                "firstName": "First name",
                "lastName": "Last name",
                "email": "Email",
                "registrationNumber": "Matriculation number",
                "removeFromExam": {
                    "modalQuestion": "Are you sure you want to unregister the student with login <strong>{{ title }}</strong> from this exam?"
                },
                "importStudents": {
                    "buttonLabel": "Import students",
                    "dialogTitle": "Import students into:",
                    "introText": "This dialog can be used to import students into this exam.",
                    "csvFile": {
                        "label": "Select .csv file",
                        "tooltip": "Please select the .csv file containing the students for the import."
                    },
                    "studentsForImport": {
                        "label": "Students to import",
                        "tooltip": "These students will be imported when clicking on the \"Import\" button."
                    },
                    "numberOfStudents": "Number of students:",
                    "numberOfStudentsImported": "Imported:",
                    "numberOfStudentsNotImported": "Not found:",
                    "genericErrorMessage": "Import of students into exam failed!"
                }
            },
            "exerciseGroups": "Exercise Groups",
            "exerciseGroup": {
                "create": "Create new Exercise Group",
                "update": "Edit Exercise Group",
                "type": "Type",
                "title": "Title",
                "maxPoints": "Max points",
                "mandatory": "Mandatory",
                "optional": "Optional",
                "noExercises": "No exercises have been added yet.",
                "delete": {
                    "question": "Are you sure you want to delete the exercise group <strong>{{ title }}</strong>? All associated exercises are also deleted.",
                    "typeNameToConfirm": "Please type in the name of the exercise group to confirm."
                },
                "addTextExercise": "Add text exercise",
                "addFileUploadExercise": "Add file upload exercise",
                "addQuizExercise": "Add quiz",
                "addFileUploadExercise": "Add file upload exercise",
                "addProgrammingExercise": "Add programming exercise",
                "orderCouldNotBeSaved": "The order could not be saved"
            },
            "delete": {
                "question": "Are you sure you want to permanently delete the Exam <strong>{{ title }}</strong>? All associated elements will be deleted. This action can NOT be undone!",
                "typeNameToConfirm": "Please type in the name of the Exam to confirm."
            }
        },
        "studentExamDetail": {
            "studentExam": "Student exam ({{ examTitle }})",
            "exercises": "Exercises",
            "downloadPDF": " Download PDF",
            "student": "Student",
            "name": "Name: ",
            "login": "Login: ",
            "email": "Email: ",
            "matriculationNumber": "Matriculation number: ",
            "id": "ID",
            "type": "Type",
            "title": "Title",
            "result": "Result",
            "reviewer": "Reviewer",
            "openSubmission": "Open Submission",
            "openAssessment": " Open Assessment",
            "cancelAssessment": " Cancel Assessment"
        }
    }
}<|MERGE_RESOLUTION|>--- conflicted
+++ resolved
@@ -20,12 +20,9 @@
             "nrOfStudents": "Registered Students",
             "created": "New exam created",
             "updated": "Exam updated",
-<<<<<<< HEAD
             "exercise": "Exercise {{nr}}",
-=======
             "consentText": "I hereby confirm with my full name, representing my signature, that I have read the conditions of participation and will adhere to them for the duration of the exam.",
             "falseName": "Entered name is incorrect. Please try again!",
->>>>>>> f984da57
             "validation": {
                 "atLeastOneExercisePerExerciseGroup": "All exercise groups must have at least one exercise.",
                 "numberOfExercisesInExamNotSet": "The number of exercises in the exam is not set.",
