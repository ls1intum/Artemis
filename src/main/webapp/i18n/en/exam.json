{
    "artemisApp": {
        "exam": {
            "title": "Exam",
            "visible": "Visible",
            "startDate": "Start Date",
            "endDate": "End Date",
            "duration": "Duration",
            "nrOfStudents": "Registered Students",
            "created": "New exam created",
            "updated": "Exam updated"
        },
        "examManagement": {
            "title": "Exam Management",
            "createExam": "Create a new exam",
            "editExam": "Edit an existing exam",
            "courseTitle": "Course Title",
            "examId": "Exam ID",
            "examTitle": "Exam Title",
            "visibleDate": "Visible from",
            "startDate": "Start of working time",
            "endDate": "End of working time",
            "maxPoints": "Maximum number of points in exam",
            "numberOfExercisesInExam": "Number of exercise groups",
            "randomizeQuestionOrder": "Randomize order of exercise groups",
            "startText": "Exam start text",
            "endText": "Exam end text",
            "confirmationStartText": "Exam start confirmation text",
<<<<<<< HEAD
            "confirmationEndText": "Exam end confirmation text"
        },
        "studentExams": {
            "studentExams": "Student exams",
            "generateStudentExams": "Generate student exams",
            "searchForStudents": "Search for students by login or name (comma separated)",
            "student": "Student",
            "result": "Result",
            "created": "Created",
            "View": "View",
            "assessment": "Assessment"
=======
            "confirmationEndText": "Exam end confirmation text",
            "delete": {
                "question": "Are you sure you want to permanently delete the Exam <strong>{{ title }}</strong>? This action can NOT be undone!",
                "typeNameToConfirm": "Please type in the name of the Exam to confirm."
            },
            "exerciseGroups": "Exercise Groups",
            "assessmentDashboard": "Assessment Dashboard",
            "studentExams": "Student Exams",
            "students": "Students"
>>>>>>> fc8ba4be
        }
    }
}<|MERGE_RESOLUTION|>--- conflicted
+++ resolved
@@ -26,9 +26,16 @@
             "startText": "Exam start text",
             "endText": "Exam end text",
             "confirmationStartText": "Exam start confirmation text",
-<<<<<<< HEAD
-            "confirmationEndText": "Exam end confirmation text"
-        },
+            "confirmationEndText": "Exam end confirmation text",
+            "delete": {
+                "question": "Are you sure you want to permanently delete the Exam <strong>{{ title }}</strong>? This action can NOT be undone!",
+                "typeNameToConfirm": "Please type in the name of the Exam to confirm."
+            },
+            "exerciseGroups": "Exercise Groups",
+            "assessmentDashboard": "Assessment Dashboard",
+            "studentExams": "Student Exams",
+            "students": "Students"
+        }
         "studentExams": {
             "studentExams": "Student exams",
             "generateStudentExams": "Generate student exams",
@@ -38,17 +45,6 @@
             "created": "Created",
             "View": "View",
             "assessment": "Assessment"
-=======
-            "confirmationEndText": "Exam end confirmation text",
-            "delete": {
-                "question": "Are you sure you want to permanently delete the Exam <strong>{{ title }}</strong>? This action can NOT be undone!",
-                "typeNameToConfirm": "Please type in the name of the Exam to confirm."
-            },
-            "exerciseGroups": "Exercise Groups",
-            "assessmentDashboard": "Assessment Dashboard",
-            "studentExams": "Student Exams",
-            "students": "Students"
->>>>>>> fc8ba4be
-        }
+         },
     }
 }