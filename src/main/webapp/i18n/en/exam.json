{
    "artemisApp": {
        "exam": {
            "title": "Exam",
            "visible": "Visible",
            "startDate": "Start Date",
            "endDate": "End Date",
            "duration": "Duration",
            "nrOfStudents": "Registered Students",
            "created": "New exam created",
            "updated": "Exam updated"
        },
        "exerciseGroup": {
            "created": "New exercise group created",
            "updated": "Exercise group updated",
            "deleted": "Deleted exercise group with title {{ param }}"
        },
        "examManagement": {
            "title": "Exam Management",
            "createExam": "Create a new exam",
            "editExam": "Edit an existing exam",
            "courseTitle": "Course Title",
            "examId": "Exam ID",
            "examTitle": "Exam Title",
            "visibleDate": "Visible from",
            "startDate": "Start of working time",
            "endDate": "End of working time",
            "maxPoints": "Maximum number of points in exam",
            "numberOfExercisesInExam": "Number of exercise groups",
            "randomizeQuestionOrder": "Randomize order of exercise groups",
            "startText": "Exam start text",
            "endText": "Exam end text",
            "confirmationStartText": "Exam start confirmation text",
            "confirmationEndText": "Exam end confirmation text",
<<<<<<< HEAD
            "exerciseGroup": {
                "create": "Create new Exercise Group",
                "update": "Edit Exercise Group",
                "type": "Type",
                "title": "Title",
                "maxPoints": "Max points",
                "mandatory": "Mandatory",
                "optional": "Optional",
                "exerciseGroups": "Exercise Group",
                "noExercises": "No exercises have been added yet.",
                "delete": {
                    "question": "Are you sure you want to delete the exercise group <strong>{{ title }}</strong>? All associated exercises are also deleted.",
                    "typeNameToConfirm": "Please type in the name of the exercise group to confirm."
                },
                "addTextExercise": "Add text exercise"
            }
=======
            "delete": {
                "question": "Are you sure you want to permanently delete the Exam <strong>{{ title }}</strong>? This action can NOT be undone!",
                "typeNameToConfirm": "Please type in the name of the Exam to confirm."
            },
            "exerciseGroups": "Exercise Groups",
            "assessmentDashboard": "Assessment Dashboard",
            "studentExams": "Student Exams",
            "students": "Students"
>>>>>>> b23cc16d
        }
    }
}<|MERGE_RESOLUTION|>--- conflicted
+++ resolved
@@ -32,7 +32,10 @@
             "endText": "Exam end text",
             "confirmationStartText": "Exam start confirmation text",
             "confirmationEndText": "Exam end confirmation text",
-<<<<<<< HEAD
+            "assessmentDashboard": "Assessment Dashboard",
+            "studentExams": "Student Exams",
+            "students": "Students",
+            "exerciseGroups": "Exercise Groups",
             "exerciseGroup": {
                 "create": "Create new Exercise Group",
                 "update": "Edit Exercise Group",
@@ -41,24 +44,17 @@
                 "maxPoints": "Max points",
                 "mandatory": "Mandatory",
                 "optional": "Optional",
-                "exerciseGroups": "Exercise Group",
                 "noExercises": "No exercises have been added yet.",
                 "delete": {
                     "question": "Are you sure you want to delete the exercise group <strong>{{ title }}</strong>? All associated exercises are also deleted.",
                     "typeNameToConfirm": "Please type in the name of the exercise group to confirm."
                 },
                 "addTextExercise": "Add text exercise"
-            }
-=======
+            },
             "delete": {
                 "question": "Are you sure you want to permanently delete the Exam <strong>{{ title }}</strong>? This action can NOT be undone!",
                 "typeNameToConfirm": "Please type in the name of the Exam to confirm."
-            },
-            "exerciseGroups": "Exercise Groups",
-            "assessmentDashboard": "Assessment Dashboard",
-            "studentExams": "Student Exams",
-            "students": "Students"
->>>>>>> b23cc16d
+            }
         }
     }
 }