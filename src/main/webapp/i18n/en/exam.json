{
    "artemisApp": {
        "exam": {
            "overview": {
                "start": "Start: {{start}}",
                "duration": "Duration: {{duration}} min",
                "maxPoints": "max. Points: {{points}}"
            },
            "title": "Exam",
<<<<<<< HEAD
            "startExam": "Start Exam",
            "summary": "Summary",
=======
            "visible": "Visible",
            "startDate": "Start Date",
            "endDate": "End Date",
            "duration": "Duration",
            "nrOfStudents": "Registered Students",
>>>>>>> fc8ba4be
            "created": "New exam created",
            "updated": "Exam updated"
        },
        "examManagement": {
            "title": "Exam Management",
            "createExam": "Create a new exam",
            "editExam": "Edit an existing exam",
            "courseTitle": "Course Title",
            "examId": "Exam ID",
            "examTitle": "Exam Title",
            "visibleDate": "Visible from",
            "startDate": "Start of working time",
            "endDate": "End of working time",
            "maxPoints": "Maximum number of points in exam",
            "numberOfExercisesInExam": "Number of exercise groups",
            "randomizeQuestionOrder": "Randomize order of exercise groups",
            "startText": "Exam start text",
            "endText": "Exam end text",
            "confirmationStartText": "Exam start confirmation text",
            "confirmationEndText": "Exam end confirmation text",
            "delete": {
                "question": "Are you sure you want to permanently delete the Exam <strong>{{ title }}</strong>? This action can NOT be undone!",
                "typeNameToConfirm": "Please type in the name of the Exam to confirm."
            },
            "exerciseGroups": "Exercise Groups",
            "assessmentDashboard": "Assessment Dashboard",
            "studentExams": "Student Exams",
            "students": "Students"
        }
    }
}<|MERGE_RESOLUTION|>--- conflicted
+++ resolved
@@ -7,16 +7,13 @@
                 "maxPoints": "max. Points: {{points}}"
             },
             "title": "Exam",
-<<<<<<< HEAD
             "startExam": "Start Exam",
             "summary": "Summary",
-=======
             "visible": "Visible",
             "startDate": "Start Date",
             "endDate": "End Date",
             "duration": "Duration",
             "nrOfStudents": "Registered Students",
->>>>>>> fc8ba4be
             "created": "New exam created",
             "updated": "Exam updated"
         },
