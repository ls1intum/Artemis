{
    "artemisApp": {
        "exam": {
            "overview": {
                "start": "Start: {{start}}",
                "duration": "Duration: {{duration}} min",
                "maxPoints": "max. Points: {{points}}"
            },
            "examSummary": {
                "yourSubmissionTo": "Your submission to {{examTitle}} ({{studentName}})",
                "exportPDF": "Export PDF"
            },
            "title": "Exam",
            "startExam": "Start Exam",
            "summary": "Summary",
            "visible": "Visible",
            "startDate": "Start Date",
            "endDate": "End Date",
            "duration": "Duration",
            "nrOfStudents": "Registered Students",
            "created": "New exam created",
            "updated": "Exam updated",
            "exercise": "Exercise {{nr}}",
            "consentText": "I hereby confirm with my full name, representing my signature, that I have read the conditions of participation and will adhere to them for the duration of the exam.",
            "falseName": "Entered name is incorrect. Please try again!",
            "validation": {
                "startAndEndMustBeSet": "The start and end date must be set for the exam",
                "atLeastOneExercisePerExerciseGroup": "All exercise groups must have at least one exercise.",
                "numberOfExercisesInExamNotSet": "The number of exercises in the exam is not set.",
                "tooFewExerciseGroups": "The number of exercise groups is too small.",
                "tooManyMandatoryExerciseGroups": "The number of mandatory exercise groups is too large."
            }
        },
        "examParticipation": {
            "timer": "Time Left: ",
            "connected": "Your answers will be saved every 30s.",
            "ideConnected": "",
            "disconnected": "You are disconnected. Please check your Internet connection. You can continue working, but you need to be connected in order to save changes!",
            "disconnectedCodeEditorAndOfflineIDE": "You are disconnected. Please check your Internet connection. You can still work offline by cloning the repository.",
            "disconnectedCodeEditorNoOfflineIDE": "You are disconnected. Please reconnect in order to continue working in the online code editor.",
            "disconnectedNoCodeEditor": "You are disconnected. Please check your Internet connection.",
            "waitForStart": "Please wait until the exam \"{{ title }}\" begins.",
            "timeUntilPlannedStart": "Time until planned start:",
            "finishExam": "Finish exam",
            "progress": "Exercise {{ current }} of {{ all }}",
            "progressSmall": "{{ current }}/{{ all }}",
            "noStudentExam": "You are not registered for the exam {{ examTitle }}. Please contact your instructor.",
            "submitProgrammingExercise": "Continue",
            "submitOtherExercise": "Save & continue",
            "submitLastExercise": "Save",
            "greeting": "Hello {{ fullName }}, welcome to \"{{ title }}\"",
            "points": "points",
            "saveSubmissionError": "Your changes could not be saved! Please make sure that you are online and try saving again.",
            "pendingChanges": "All unsaved changes will be lost when leaving the exam! Are you sure that you want to continue?"
        },
        "exerciseGroup": {
            "created": "New exercise group created",
            "updated": "Exercise group updated",
            "deleted": "Deleted exercise group with title {{ param }}"
        },
        "studentExams": {
            "title": "Student exams",
            "generateStudentExams": "Generate individual exams",
            "generateMissingStudentExams": "Generate missing individual exams",
            "startExercises": "Prepare exercise start",
            "evaluateQuizExercises": "Evaluate quizzes",
            "searchForStudents": "Search for students by login or name (comma separated)",
            "student": "Student",
            "workingTime": "Working time",
            "result": "Result",
            "created": "Created",
            "view": "View",
            "assessment": "Assessment",
            "id": "ID",
            "exam": "Exam",
            "studentExamGenerationSuccess": "{{number}} student exams successfully generated!",
            "studentExamGenerationError": "There was an error during student exam generation:\n {{message}}",
            "missingStudentExamGenerationSuccess": "{{number}} missing student exams successfully generated!",
            "missingStudentExamGenerationError": "There was an error during the missing student exam generation:\n {{message}}",
            "startExerciseSuccess": "{{number}} exercises successfully prepared!",
            "startExerciseFailure": "There was an error during the preparation of the exercises:\n {{message}}",
<<<<<<< HEAD
            "studentExamGenerationModalText": "Some student exams already exist. If you continue, those individual exams will be deleted and new student exams generated.",
            "studentExamStatusSuccess": "All registered students have an individual exam",
            "studentExamStatusWarning": "Not all registered students have an individual exam",
            "studentExamStatusWarningTooltip": "Click on the button 'Generate missing individual exams' to create the missing student exams. Alternatively, click the button 'Generate individual exams' to delete and re-create exams for all students"
=======
            "evaluateQuizExerciseSuccess": "{{number}} quiz exercises successfully evaluated!",
            "evaluateQuizExerciseFailure": "There was an error during the evaluation of the quiz exercises:\n {{message}}"
>>>>>>> ca7ee6f2
        },
        "examManagement": {
            "title": "Exam Management",
            "createExam": "Create a new exam",
            "editExam": "Edit an existing exam",
            "courseTitle": "Course Title",
            "examId": "Exam ID",
            "examTitle": "Exam Title",
            "visibleDate": "Visible from",
            "startDate": "Start of working time",
            "endDate": "End of working time",
            "maxPoints": "Maximum number of points in exam",
            "numberOfExercisesInExam": "Number of exercises in exam",
            "randomizeQuestionOrder": "Randomize order of exercise groups",
            "startText": "Exam start text",
            "endText": "Exam end text",
            "confirmationStartText": "Exam start confirmation text",
            "confirmationEndText": "Exam end confirmation text",
            "assessmentDashboard": "Assessment Dashboard",
            "studentExams": "Student Exams",
            "students": "Students",
            "examStudents": {
                "registeredStudents": "Registered students",
                "searchResults": "search results",
                "usersPerPage": "{{number}} students per page",
                "showAllUsers": "Show all students",
                "searchForUsers": "Register a student for this exam by searching for login or name",
                "searchNoResults": "No students found",
                "login": "Login",
                "name": "Name",
                "firstName": "First name",
                "lastName": "Last name",
                "email": "Email",
                "registrationNumber": "Matriculation number",
                "removeFromExam": {
                    "modalQuestion": "Are you sure you want to unregister the student with login <strong>{{ title }}</strong> from this exam? His individual exam will be deleted.",
                    "deleteParticipationsAndSubmission": "Delete participations and submissions of this student in the associated exam?"
                },
                "importStudents": {
                    "buttonLabel": "Import students",
                    "dialogTitle": "Import students into:",
                    "introText": "This dialog can be used to import students into this exam.",
                    "csvFile": {
                        "label": "Select .csv file",
                        "tooltip": "Please select the .csv file containing the students for the import."
                    },
                    "studentsForImport": {
                        "label": "Students to import",
                        "tooltip": "These students will be imported when clicking on the \"Import\" button."
                    },
                    "numberOfStudents": "Number of students:",
                    "numberOfStudentsImported": "Imported:",
                    "numberOfStudentsNotImported": "Not found:",
                    "genericErrorMessage": "Import of students into exam failed!"
                }
            },
            "exerciseGroups": "Exercise Groups",
            "exerciseGroup": {
                "create": "Create new Exercise Group",
                "update": "Edit Exercise Group",
                "type": "Type",
                "title": "Title",
                "maxPoints": "Max points",
                "mandatory": "Mandatory",
                "optional": "Optional",
                "noExercises": "No exercises have been added yet.",
                "delete": {
                    "question": "Are you sure you want to delete the exercise group <strong>{{ title }}</strong>? All associated exercises are also deleted.",
                    "typeNameToConfirm": "Please type in the name of the exercise group to confirm."
                },
                "addTextExercise": "Add text exercise",
                "addQuizExercise": "Add quiz",
                "addFileUploadExercise": "Add file upload exercise",
                "addProgrammingExercise": "Add programming exercise",
                "orderCouldNotBeSaved": "The order could not be saved"
            },
            "delete": {
                "question": "Are you sure you want to permanently delete the Exam <strong>{{ title }}</strong>? All associated elements will be deleted. This action can NOT be undone!",
                "typeNameToConfirm": "Please type in the name of the Exam to confirm."
            }
        },
        "studentExamDetail": {
            "studentExam": "Student exam ({{ examTitle }})",
            "exercises": "Exercises",
            "downloadPDF": " Download PDF",
            "student": "Student",
            "name": "Name: ",
            "login": "Login: ",
            "email": "Email: ",
            "matriculationNumber": "Matriculation number: ",
            "id": "ID",
            "type": "Type",
            "title": "Title",
            "result": "Result",
            "reviewer": "Reviewer",
            "openSubmission": "Open Submission",
            "openAssessment": " Open Assessment",
            "cancelAssessment": " Cancel Assessment",
            "workingTimeCouldNotBeSaved": "The working time could not be saved.",
            "saveWorkingTimeSuccessful": "The working time was saved successfully."
        }
    }
}<|MERGE_RESOLUTION|>--- conflicted
+++ resolved
@@ -63,7 +63,6 @@
             "generateStudentExams": "Generate individual exams",
             "generateMissingStudentExams": "Generate missing individual exams",
             "startExercises": "Prepare exercise start",
-            "evaluateQuizExercises": "Evaluate quizzes",
             "searchForStudents": "Search for students by login or name (comma separated)",
             "student": "Student",
             "workingTime": "Working time",
@@ -79,15 +78,12 @@
             "missingStudentExamGenerationError": "There was an error during the missing student exam generation:\n {{message}}",
             "startExerciseSuccess": "{{number}} exercises successfully prepared!",
             "startExerciseFailure": "There was an error during the preparation of the exercises:\n {{message}}",
-<<<<<<< HEAD
             "studentExamGenerationModalText": "Some student exams already exist. If you continue, those individual exams will be deleted and new student exams generated.",
             "studentExamStatusSuccess": "All registered students have an individual exam",
             "studentExamStatusWarning": "Not all registered students have an individual exam",
-            "studentExamStatusWarningTooltip": "Click on the button 'Generate missing individual exams' to create the missing student exams. Alternatively, click the button 'Generate individual exams' to delete and re-create exams for all students"
-=======
+            "studentExamStatusWarningTooltip": "Click on the button 'Generate missing individual exams' to create the missing student exams. Alternatively, click the button 'Generate individual exams' to delete and re-create exams for all students",
             "evaluateQuizExerciseSuccess": "{{number}} quiz exercises successfully evaluated!",
             "evaluateQuizExerciseFailure": "There was an error during the evaluation of the quiz exercises:\n {{message}}"
->>>>>>> ca7ee6f2
         },
         "examManagement": {
             "title": "Exam Management",
@@ -123,8 +119,7 @@
                 "email": "Email",
                 "registrationNumber": "Matriculation number",
                 "removeFromExam": {
-                    "modalQuestion": "Are you sure you want to unregister the student with login <strong>{{ title }}</strong> from this exam? His individual exam will be deleted.",
-                    "deleteParticipationsAndSubmission": "Delete participations and submissions of this student in the associated exam?"
+                    "modalQuestion": "Are you sure you want to unregister the student with login <strong>{{ title }}</strong> from this exam?"
                 },
                 "importStudents": {
                     "buttonLabel": "Import students",
