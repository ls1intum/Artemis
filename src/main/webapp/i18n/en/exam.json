--- conflicted
+++ resolved
@@ -1,17 +1,14 @@
 {
     "artemisApp": {
         "exam": {
-            "title": "Exam",
-<<<<<<< HEAD
             "overview": {
                 "start": "Start: {{start}}",
                 "duration": "Duration: {{duration}} min",
                 "maxPoints": "max. Points: {{points}}"
-            }
-=======
+            },
+            "title": "Exam",
             "created": "New exam created",
             "updated": "Exam updated"
->>>>>>> 106a07c0
         },
         "examManagement": {
             "title": "Exam Management",
