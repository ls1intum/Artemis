--- conflicted
+++ resolved
@@ -14,6 +14,18 @@
             "created": "New exercise group created",
             "updated": "Exercise group updated",
             "deleted": "Deleted exercise group with title {{ param }}"
+        },
+        "studentExams": {
+            "title": "Student exams",
+            "generateStudentExams": "Generate student exams",
+            "searchForStudents": "Search for students by login or name (comma separated)",
+            "student": "Student",
+            "result": "Result",
+            "created": "Created",
+            "view": "View",
+            "assessment": "Assessment",
+            "id": "ID",
+            "exam": "Exam"
         },
         "examManagement": {
             "title": "Exam Management",
@@ -54,27 +66,7 @@
             "delete": {
                 "question": "Are you sure you want to permanently delete the Exam <strong>{{ title }}</strong>? This action can NOT be undone!",
                 "typeNameToConfirm": "Please type in the name of the Exam to confirm."
-<<<<<<< HEAD
-            },
-            "exerciseGroups": "Exercise Groups",
-            "assessmentDashboard": "Assessment Dashboard",
-            "studentExams": "Student Exams",
-            "students": "Students"
-        },
-        "studentExams": {
-            "title": "Student exams",
-            "generateStudentExams": "Generate student exams",
-            "searchForStudents": "Search for students by login or name (comma separated)",
-            "student": "Student",
-            "result": "Result",
-            "created": "Created",
-            "view": "View",
-            "assessment": "Assessment",
-            "id": "ID",
-            "exam": "Exam"
-=======
             }
->>>>>>> 8cafaa3f
         }
     }
 }