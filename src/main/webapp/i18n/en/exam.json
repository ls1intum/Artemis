--- conflicted
+++ resolved
@@ -49,13 +49,10 @@
             "submitOtherExercise": "Save & continue",
             "submitLastExercise": "Save",
             "greeting": "Hello {{ fullName }}, welcome to \"{{ title }}\"",
-<<<<<<< HEAD
             "preparingParticipation": "Preparing exercise. This may take a few seconds.",
             "generateParticipationFailed": "The preparation of the exercise failed.",
-            "generateParticipationRetry": "Retry"
-=======
+            "generateParticipationRetry": "Retry",
             "points": "points"
->>>>>>> 8275fdba
         },
         "exerciseGroup": {
             "created": "New exercise group created",
