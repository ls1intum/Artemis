--- conflicted
+++ resolved
@@ -12,7 +12,21 @@
         },
         "examManagement": {
             "title": "Exam Management",
-<<<<<<< HEAD
+            "createExam": "Create a new exam",
+            "editExam": "Edit an existing exam",
+            "courseTitle": "Course Title",
+            "examId": "Exam ID",
+            "examTitle": "Exam Title",
+            "visibleDate": "Visible from",
+            "startDate": "Start of working time",
+            "endDate": "End of working time",
+            "maxPoints": "Maximum number of points in exam",
+            "numberOfExercisesInExam": "Number of exercise groups",
+            "randomizeQuestionOrder": "Randomize order of exercise groups",
+            "startText": "Exam start text",
+            "endText": "Exam end text",
+            "confirmationStartText": "Exam start confirmation text",
+            "confirmationEndText": "Exam end confirmation text",
             "exerciseGroup": {
                 "create": "Create new Exercise Group",
                 "update": "Edit Exercise Group",
@@ -29,23 +43,6 @@
                 },
                 "addTextExercise": "Add text exercise"
             }
-=======
-            "createExam": "Create a new exam",
-            "editExam": "Edit an existing exam",
-            "courseTitle": "Course Title",
-            "examId": "Exam ID",
-            "examTitle": "Exam Title",
-            "visibleDate": "Visible from",
-            "startDate": "Start of working time",
-            "endDate": "End of working time",
-            "maxPoints": "Maximum number of points in exam",
-            "numberOfExercisesInExam": "Number of exercise groups",
-            "randomizeQuestionOrder": "Randomize order of exercise groups",
-            "startText": "Exam start text",
-            "endText": "Exam end text",
-            "confirmationStartText": "Exam start confirmation text",
-            "confirmationEndText": "Exam end confirmation text"
->>>>>>> 106a07c0
         }
     }
 }