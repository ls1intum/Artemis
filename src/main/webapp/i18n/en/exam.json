{
    "artemisApp": {
        "exam": {
            "overview": {
                "start": "Start: {{start}}",
                "duration": "Duration: {{duration}} min",
                "maxPoints": "max. Points: {{points}}"
            },
            "examSummary": {
                "summaryCapital": "SUMMARY",
                "exportPDF": "Export PDF"
            },
            "title": "Exam",
            "startExam": "Start Exam",
            "summary": "Summary",
            "visible": "Visible",
            "startDate": "Start Date",
            "endDate": "End Date",
            "duration": "Duration",
            "nrOfStudents": "Registered Students",
            "created": "New exam created",
            "updated": "Exam updated",
            "exercise": "Exercise {{nr}}",
            "consentText": "I hereby confirm with my full name, representing my signature, that I have read the conditions of participation and will adhere to them for the duration of the exam.",
            "falseName": "Entered name is incorrect. Please try again!",
            "validation": {
                "startAndEndMustBeSet": "The start and end date must be set for the exam",
                "atLeastOneExercisePerExerciseGroup": "All exercise groups must have at least one exercise.",
                "numberOfExercisesInExamNotSet": "The number of exercises in the exam is not set.",
                "tooFewExerciseGroups": "The number of exercise groups is too small.",
                "tooManyMandatoryExerciseGroups": "The number of mandatory exercise groups is too large."
            }
        },
        "examParticipation": {
            "timer": "Time Left: ",
            "connected": "Connected. Your answers will be saved every 60s.",
            "disconnected": "You are disconnected. Please check your Internet connection. You can continue working, but you need to be connected in order to save changes!",
            "waitForStart": "Please wait until the exam \"{{ title }}\" begins.",
            "timeUntilPlannedStart": "Time until planned start:",
            "finishExam": "Finish exam",
            "progress": "Exercise {{ current }} of {{ all }}",
            "progressSmall": "{{ current }}/{{ all }}",
            "noExam": "Exam could not be loaded. Please contact your instructor.",
            "submitProgrammingExercise": "Continue",
            "submitOtherExercise": "Submit & continue",
<<<<<<< HEAD
            "greeting": "Hello {{ fullName }}, welcome to \"{{ title }}\"",
            "preparingParticipation": "Preparing exercise. This may take a few seconds.",
            "generateParticipationFailed": "The preparation of the exercise failed.",
            "generateParticipationRetry": "Retry"
=======
            "submitLastExercise": "Save",
            "greeting": "Hello {{ fullName }}, welcome to \"{{ title }}\""
>>>>>>> b77989a2
        },
        "exerciseGroup": {
            "created": "New exercise group created",
            "updated": "Exercise group updated",
            "deleted": "Deleted exercise group with title {{ param }}"
        },
        "studentExams": {
            "title": "Student exams",
            "generateStudentExams": "Generate individual exams",
            "startExercises": "Prepare exercise start",
            "searchForStudents": "Search for students by login or name (comma separated)",
            "student": "Student",
            "workingTime": "Working time",
            "result": "Result",
            "created": "Created",
            "view": "View",
            "assessment": "Assessment",
            "id": "ID",
            "exam": "Exam",
            "studentExamGenerationSuccess": "{{number}} student exams successfully generated!",
            "studentExamGenerationError": "There was an error during student exam generation:\n {{message}}",
            "startExerciseSuccess": "{{number}} exercises successfully prepared!",
            "startExerciseFailure": "There was an error during the preparation of the exercises:\n {{message}}"
        },
        "examManagement": {
            "title": "Exam Management",
            "createExam": "Create a new exam",
            "editExam": "Edit an existing exam",
            "courseTitle": "Course Title",
            "examId": "Exam ID",
            "examTitle": "Exam Title",
            "visibleDate": "Visible from",
            "startDate": "Start of working time",
            "endDate": "End of working time",
            "maxPoints": "Maximum number of points in exam",
            "numberOfExercisesInExam": "Number of exercises in exam",
            "randomizeQuestionOrder": "Randomize order of exercise groups",
            "startText": "Exam start text",
            "endText": "Exam end text",
            "confirmationStartText": "Exam start confirmation text",
            "confirmationEndText": "Exam end confirmation text",
            "assessmentDashboard": "Assessment Dashboard",
            "studentExams": "Student Exams",
            "students": "Students",
            "examStudents": {
                "registeredStudents": "Registered students",
                "searchResults": "search results",
                "usersPerPage": "{{number}} students per page",
                "showAllUsers": "Show all students",
                "searchForUsers": "Register a student for this exam by searching for login or name",
                "searchNoResults": "No students found",
                "login": "Login",
                "name": "Name",
                "firstName": "First name",
                "lastName": "Last name",
                "email": "Email",
                "registrationNumber": "Matriculation number",
                "removeFromExam": {
                    "modalQuestion": "Are you sure you want to unregister the student with login <strong>{{ title }}</strong> from this exam?"
                },
                "importStudents": {
                    "buttonLabel": "Import students",
                    "dialogTitle": "Import students into:",
                    "introText": "This dialog can be used to import students into this exam.",
                    "csvFile": {
                        "label": "Select .csv file",
                        "tooltip": "Please select the .csv file containing the students for the import."
                    },
                    "studentsForImport": {
                        "label": "Students to import",
                        "tooltip": "These students will be imported when clicking on the \"Import\" button."
                    },
                    "numberOfStudents": "Number of students:",
                    "numberOfStudentsImported": "Imported:",
                    "numberOfStudentsNotImported": "Not found:",
                    "genericErrorMessage": "Import of students into exam failed!"
                }
            },
            "exerciseGroups": "Exercise Groups",
            "exerciseGroup": {
                "create": "Create new Exercise Group",
                "update": "Edit Exercise Group",
                "type": "Type",
                "title": "Title",
                "maxPoints": "Max points",
                "mandatory": "Mandatory",
                "optional": "Optional",
                "noExercises": "No exercises have been added yet.",
                "delete": {
                    "question": "Are you sure you want to delete the exercise group <strong>{{ title }}</strong>? All associated exercises are also deleted.",
                    "typeNameToConfirm": "Please type in the name of the exercise group to confirm."
                },
                "addTextExercise": "Add text exercise",
                "addQuizExercise": "Add quiz",
                "addProgrammingExercise": "Add programming exercise",
                "orderCouldNotBeSaved": "The order could not be saved"
            },
            "delete": {
                "question": "Are you sure you want to permanently delete the Exam <strong>{{ title }}</strong>? All associated elements will be deleted. This action can NOT be undone!",
                "typeNameToConfirm": "Please type in the name of the Exam to confirm."
            }
        },
        "studentExamDetail": {
            "studentExam": "Student exam ({{ examTitle }})",
            "exercises": "Exercises",
            "downloadPDF": " Download PDF",
            "student": "Student",
            "name": "Name: ",
            "login": "Login: ",
            "email": "Email: ",
            "matriculationNumber": "Matriculation number: ",
            "id": "ID",
            "type": "Type",
            "title": "Title",
            "result": "Result",
            "reviewer": "Reviewer",
            "openSubmission": "Open Submission",
            "openAssessment": " Open Assessment",
            "cancelAssessment": " Cancel Assessment"
        }
    }
}<|MERGE_RESOLUTION|>--- conflicted
+++ resolved
@@ -43,15 +43,11 @@
             "noExam": "Exam could not be loaded. Please contact your instructor.",
             "submitProgrammingExercise": "Continue",
             "submitOtherExercise": "Submit & continue",
-<<<<<<< HEAD
+            "submitLastExercise": "Save",
             "greeting": "Hello {{ fullName }}, welcome to \"{{ title }}\"",
             "preparingParticipation": "Preparing exercise. This may take a few seconds.",
             "generateParticipationFailed": "The preparation of the exercise failed.",
             "generateParticipationRetry": "Retry"
-=======
-            "submitLastExercise": "Save",
-            "greeting": "Hello {{ fullName }}, welcome to \"{{ title }}\""
->>>>>>> b77989a2
         },
         "exerciseGroup": {
             "created": "New exercise group created",
@@ -146,6 +142,7 @@
                 },
                 "addTextExercise": "Add text exercise",
                 "addQuizExercise": "Add quiz",
+                "addFileUploadExercise": "Add file upload exercise",
                 "addProgrammingExercise": "Add programming exercise",
                 "orderCouldNotBeSaved": "The order could not be saved"
             },
