{
    "artemisApp": {
        "exam": {
            "title": "Exam",
<<<<<<< HEAD
            "overview": {
                "start": "Start: {{start}}",
                "duration": "Duration: {{duration}} min",
                "maxPoints": "max. Points: {{points}}"
            },
            "startExam": "Start Exam",
            "summary": "Summary"
=======
            "created": "New exam created",
            "updated": "Exam updated"
>>>>>>> 106a07c0
        },
        "examManagement": {
            "title": "Exam Management",
            "createExam": "Create a new exam",
            "editExam": "Edit an existing exam",
            "courseTitle": "Course Title",
            "examId": "Exam ID",
            "examTitle": "Exam Title",
            "visibleDate": "Visible from",
            "startDate": "Start of working time",
            "endDate": "End of working time",
            "maxPoints": "Maximum number of points in exam",
            "numberOfExercisesInExam": "Number of exercise groups",
            "randomizeQuestionOrder": "Randomize order of exercise groups",
            "startText": "Exam start text",
            "endText": "Exam end text",
            "confirmationStartText": "Exam start confirmation text",
            "confirmationEndText": "Exam end confirmation text"
        }
    }
}<|MERGE_RESOLUTION|>--- conflicted
+++ resolved
@@ -1,19 +1,17 @@
 {
     "artemisApp": {
-        "exam": {
-            "title": "Exam",
-<<<<<<< HEAD
+        "exam": {           
             "overview": {
                 "start": "Start: {{start}}",
                 "duration": "Duration: {{duration}} min",
                 "maxPoints": "max. Points: {{points}}"
             },
+            "title": "Exam",
             "startExam": "Start Exam",
             "summary": "Summary"
-=======
             "created": "New exam created",
             "updated": "Exam updated"
->>>>>>> 106a07c0
+
         },
         "examManagement": {
             "title": "Exam Management",
