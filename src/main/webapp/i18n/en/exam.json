{
    "artemisApp": {
        "exam": {
            "overview": {
                "start": "Start: {{start}}",
                "duration": "Duration: {{duration}} min",
                "maxPoints": "max. Points: {{points}}"
            },
            "title": "Exam",
            "startExam": "Start Exam",
            "summary": "Summary",
            "visible": "Visible",
            "startDate": "Start Date",
            "endDate": "End Date",
            "duration": "Duration",
            "nrOfStudents": "Registered Students",
            "created": "New exam created",
            "updated": "Exam updated",
            "validation": {
                "atLeastOneExercisePerExerciseGroup": "All exercise groups must have at least one exercise.",
                "numberOfExercisesInExamNotSet": "The number of exercises in the exam is not set.",
                "tooFewExerciseGroups": "The number of exercise groups is too small.",
                "tooManyMandatoryExerciseGroups": "The number of mandatory exercise groups is too large."
            }
        },
        "examParticipation": {
            "connected": "Connected. Your answers will be saved every 60s.",
            "disconnected": "Not connected. Go online to save your changes to the server, but you can continue working!"
        },
        "exerciseGroup": {
            "created": "New exercise group created",
            "updated": "Exercise group updated",
            "deleted": "Deleted exercise group with title {{ param }}"
        },
        "studentExams": {
            "title": "Student exams",
            "generateStudentExams": "Generate individual exams",
            "startExercises": "Prepare exercise start",
            "searchForStudents": "Search for students by login or name (comma separated)",
            "student": "Student",
            "result": "Result",
            "created": "Created",
            "view": "View",
            "assessment": "Assessment",
            "id": "ID",
            "exam": "Exam"
        },
        "examManagement": {
            "title": "Exam Management",
            "createExam": "Create a new exam",
            "editExam": "Edit an existing exam",
            "courseTitle": "Course Title",
            "examId": "Exam ID",
            "examTitle": "Exam Title",
            "visibleDate": "Visible from",
            "startDate": "Start of working time",
            "endDate": "End of working time",
            "maxPoints": "Maximum number of points in exam",
            "numberOfExercisesInExam": "Number of exercises in exam",
            "randomizeQuestionOrder": "Randomize order of exercise groups",
            "startText": "Exam start text",
            "endText": "Exam end text",
            "confirmationStartText": "Exam start confirmation text",
            "confirmationEndText": "Exam end confirmation text",
            "assessmentDashboard": "Assessment Dashboard",
            "studentExams": "Student Exams",
            "students": "Students",
            "examStudents": {
                "registeredStudents": "Registered students",
                "searchResults": "search results",
                "usersPerPage": "{{number}} students per page",
                "showAllUsers": "Show all students",
                "searchForUsers": "Register a student for this exam by searching for login or name",
                "searchNoResults": "No students found",
                "login": "Login",
                "name": "Name",
                "firstName": "First name",
                "lastName": "Last name",
                "email": "Email",
                "registrationNumber": "Matriculation number",
                "removeFromExam": {
                    "modalQuestion": "Are you sure you want to unregister the student with login <strong>{{ title }}</strong> from this exam?"
                },
                "importStudents": {
                    "buttonLabel": "Import students",
                    "dialogTitle": "Import students into:",
                    "introText": "This dialog can be used to import students into this exam.",
                    "csvFile": {
                        "label": "Select .csv file",
                        "tooltip": "Please select the .csv file containing the students for the import."
                    },
                    "studentsForImport": {
                        "label": "Students to import",
                        "tooltip": "These students will be imported when clicking on the \"Import\" button."
                    },
                    "numberOfStudents": "Number of students:",
                    "numberOfStudentsImported": "Imported:",
                    "numberOfStudentsNotImported": "Not found:",
                    "genericErrorMessage": "Import of students into exam failed!"
                }
            },
            "exerciseGroups": "Exercise Groups",
            "exerciseGroup": {
                "create": "Create new Exercise Group",
                "update": "Edit Exercise Group",
                "type": "Type",
                "title": "Title",
                "maxPoints": "Max points",
                "mandatory": "Mandatory",
                "optional": "Optional",
                "noExercises": "No exercises have been added yet.",
                "delete": {
                    "question": "Are you sure you want to delete the exercise group <strong>{{ title }}</strong>? All associated exercises are also deleted.",
                    "typeNameToConfirm": "Please type in the name of the exercise group to confirm."
                },
                "addTextExercise": "Add text exercise",
                "addFileUploadExercise": "Add file upload exercise",
<<<<<<< HEAD
                "addProgrammingExercise": "Add programming exercise",
                "orderCouldNotBeSaved": "The order could not be saved"
=======
                "addQuizExercise": "Add quiz",
                "addFileUploadExercise": "Add file upload exercise",
                "addProgrammingExercise": "Add programming exercise"
>>>>>>> 951dbe27
            },
            "delete": {
                "question": "Are you sure you want to permanently delete the Exam <strong>{{ title }}</strong>? All associated elements will be deleted. This action can NOT be undone!",
                "typeNameToConfirm": "Please type in the name of the Exam to confirm."
            }
        },
        "studentExamDetail": {
            "studentExam": "Student exam ({{ courseTitle }})",
            "exercises": "Exercises",
            "downloadPDF": " Download PDF",
            "student": "Student",
            "name": "Name: ",
            "login": "Login: ",
            "email": "Email: ",
            "matriculationNumber": "Matriculation number: ",
            "id": "ID",
            "type": "Type",
            "title": "Title",
            "result": "Result",
            "reviewer": "Reviewer",
            "openSubmission": "Open Submission",
            "openAssessment": " Open Assessment",
            "cancelAssessment": " Cancel Assessment"
        }
    }
}<|MERGE_RESOLUTION|>--- conflicted
+++ resolved
@@ -115,14 +115,10 @@
                 },
                 "addTextExercise": "Add text exercise",
                 "addFileUploadExercise": "Add file upload exercise",
-<<<<<<< HEAD
+                "addQuizExercise": "Add quiz",
+                "addFileUploadExercise": "Add file upload exercise",
                 "addProgrammingExercise": "Add programming exercise",
                 "orderCouldNotBeSaved": "The order could not be saved"
-=======
-                "addQuizExercise": "Add quiz",
-                "addFileUploadExercise": "Add file upload exercise",
-                "addProgrammingExercise": "Add programming exercise"
->>>>>>> 951dbe27
             },
             "delete": {
                 "question": "Are you sure you want to permanently delete the Exam <strong>{{ title }}</strong>? All associated elements will be deleted. This action can NOT be undone!",
