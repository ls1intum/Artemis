--- conflicted
+++ resolved
@@ -49,11 +49,8 @@
             "submitOtherExercise": "Save & continue",
             "submitLastExercise": "Save",
             "greeting": "Hello {{ fullName }}, welcome to \"{{ title }}\"",
-<<<<<<< HEAD
+            "saveSubmissionError": "Your changes could not be saved! Please make sure that you are online and try saving again.",
             "pendingChanges": "All unsaved changes will be lost when leaving the exam! Are you sure to continue?"
-=======
-            "saveSubmissionError": "Your changes could not be saved! Please make sure that you are online and try saving again."
->>>>>>> 8b90c662
         },
         "exerciseGroup": {
             "created": "New exercise group created",
