--- conflicted
+++ resolved
@@ -8,17 +8,11 @@
                 "overview": {
                     "title": "Learning path competencies",
                     "showCompetenciesGraphButton": "Competency graph",
-<<<<<<< HEAD
                     "emptyLearningObjectsLabel": "This competency doesn't contain any learning objects yet!",
                     "nextLearningObjectOnPathLabel": "Next",
                     "unreleasedLearningObjectLabel": "Unreleased learning unit"
-                }
-=======
-                    "emptyLearningObjectsLabel": "This competency doesn't contain any learning units yet!",
-                    "nextLearningObjectOnPathLabel": "Next"
                 },
                 "recapLabel": "Recap learning units"
->>>>>>> 8cc18bb9
             },
             "competencyGraphModal": {
                 "title": "Learning path competency relations"
