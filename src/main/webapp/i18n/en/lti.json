{
    "artemisApp": {
        "lti": {
            "initializationError": "Your user initialization process was started but your LTI account was possible created with issues. Please ask your instructor for help if you didn't receive your Artemis password yet.",
            "initialization": {
                "header": "LTI User Initialization",
                "body": {
                    "welcome": "Welcome to Artemis! We have automatically created an account for you.",
                    "passwordLabel": "Your password",
                    "passwordHint": "Make sure to remember your password as you will need it to log in manually or connect with our services for programming exercises.<br>If you forget your password or want to change it, you can reset it on the login page. You can also change your password now:",
                    "passwordChange": "Change password",
                    "confirm": "Confirm"
                }
            },
            "startExercise": "<strong>Welcome to Artemis!</strong> Click the button <i>Start Exercise</i>!",
            "ltiSuccessLoginRequired": "Successfully launched LTI exercise. Please login as user {{user}}.",
            "lti": "LTI",
            "configurationForExercise": "LTI configuration for exercise {{ title }}",
            "ltiKey": "LTI Key",
            "ltiSecret": "LTI Secret",
            "ltiLaunchUrl": "LTI Launch URL",
            "ltiLaunchTarget": "LTI Launch Target",
            "scored": "Scored",
            "requestUsername": "Request user's username",
            "requestEmail": "Request user's email",
            "customParameters": "Custom Parameters",
            "requireExistingUser": "Require existing user",
            "lookupByEmail": "Lookup user by email",
            "launchTargetTooltip": "The recommended launch target is 'New Window' for the best user experience",
            "requestUserEmailTooltip": "The user's email must be sent as it is required by Artemis to create or find the user",
            "requireExistingUserTooltip": "If selected, launching the exercise requires an existing user on Artemis. If deselected, a user will be created on first launch if it does not yet exist",
            "lookupUserByEmailTooltip": "If selected, Artemis will try to find an existing user with the provided email"
        },
        "lti13": {
            "launch": {
<<<<<<< HEAD
                "title": "Launch exercise"
            },
            "dynamicRegistration": {
                "title": "Dynamic Registration",
                "registering": "Registering",
                "registeredSuccessfully": "Registered course successfully",
                "registerFailed": "Error during dynamic registration"
=======
                "title": "Launch exercise",
                "launching": "Launching...",
                "launchFailed": "Could not launch exercise. Please try again later or contact the administrator."
>>>>>>> a73a0552
            }
        }
    }
}<|MERGE_RESOLUTION|>--- conflicted
+++ resolved
@@ -33,19 +33,15 @@
         },
         "lti13": {
             "launch": {
-<<<<<<< HEAD
-                "title": "Launch exercise"
+                "title": "Launch exercise",
+                "launching": "Launching...",
+                "launchFailed": "Could not launch exercise. Please try again later or contact the administrator."
             },
             "dynamicRegistration": {
                 "title": "Dynamic Registration",
                 "registering": "Registering",
                 "registeredSuccessfully": "Registered course successfully",
                 "registerFailed": "Error during dynamic registration"
-=======
-                "title": "Launch exercise",
-                "launching": "Launching...",
-                "launchFailed": "Could not launch exercise. Please try again later or contact the administrator."
->>>>>>> a73a0552
             }
         }
     }
