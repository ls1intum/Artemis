--- conflicted
+++ resolved
@@ -85,13 +85,6 @@
                 "registeredSuccessfully": "Registered course successfully",
                 "registerFailed": "Error during dynamic registration"
             },
-<<<<<<< HEAD
-            "missingConfigurationWarning": "Missing values in the LTI1.3 configuration. Launches will not work.",
-            "externalToolSettings": "External Tool Settings",
-            "externalToolSettingsTooltip": "An External Tool is required for exercise linking and participation, allowing seamless integration with external resources and activities",
-            "editExternalToolSettingsTooltip": "Please select an External Tool for this course to enable successful LTI communication. Once a pre-configured External Tool is chosen, this online course will become available for exercise linking and participation.",
-            "selectExternalTool": "Select an External Tool"
-=======
             "deepLinking": {
                 "title": "Deep Linking",
                 "linking": "Linking",
@@ -102,8 +95,11 @@
             },
             "missingConfigurationWarning": "Missing values in the LTI1.3 configuration. Launches will not work.",
             "selectContentFromCourse": "Select content from course {{ title }}",
-            "selectContentTooltip": "Simply select your preferred exercise and then click the Import button to integrate it into the platform."
->>>>>>> 38b35084
+            "selectContentTooltip": "Simply select your preferred exercise and then click the Import button to integrate it into the platform.",
+            "externalToolSettings": "External Tool Settings",
+            "externalToolSettingsTooltip": "An External Tool is required for exercise linking and participation, allowing seamless integration with external resources and activities",
+            "editExternalToolSettingsTooltip": "Please select an External Tool for this course to enable successful LTI communication. Once a pre-configured External Tool is chosen, this online course will become available for exercise linking and participation.",
+            "selectExternalTool": "Select an External Tool"
         }
     }
 }