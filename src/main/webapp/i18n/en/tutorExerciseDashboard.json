{
    "artemisApp": {
        "tutorExerciseDashboard": {
            "home": {
                "title": "Tutor Exercise Dashboard"
            },
            "participation": {
                "instructionsReviewed": "You reviewed the instructions, you can now read the example submissions"
            },
            "pageHeader": "Tutor Exercise Dashboard for exercise",
            "yourStatus": "Your status",
            "youAssessedSoFar": "You assessed {{numberOfTutorAssessments}} submissions so far",
            "needToReadGradingInstructions": "You need to read the grading instructions before starting assessing",
            "readGradingInstructions": "Read grading instructions",
            "startYourParticipation": "Start your participation to the exercise",
            "gradingInstructions": "Grading instructions",
            "problemStatement": "Problem statement",
            "exampleSolution": "Example solution",
            "close": "Close",
            "readAndUnderstood": "I read and understood the instructions",
            "totalExampleSubmissions": "There are {{total}} example submissions: {{toReview}} to review and {{toAssess}} to assess.",
            "reviewSubmissions": "Review submissions",
            "start": "Start",
            "continue": "Continue",
            "reviewingExampleSubmissions": "reviewing example submissions",
            "reviewExampleSubmission": "Review example submissions",
            "tutorialSubmissions": "Tutorial submission",
            "assessingExampleSubmission": "assessing example submission",
            "assessExampleSubmission": "Assess example submission",
            "studentsSubmissions": "Student's submissions",
            "submissionDate": "Submission date",
            "result": "Result",
            "status": "Status",
            "score": "Score",
            "action": "Action",
            "continueAssessment": "Continue assessment",
            "openAssessment": "Open assessment",
            "startAssessment": "Start new assessment",
            "new": "NEW",
            "noSubmissions": "There are currently no submissions for you to grade",
            "complaints": "Complaints",
            "noComplaints": "There are no complaints at this moment.",
            "evaluateComplaint": "Evaluate the complaint",
            "showComplaint": "Show the complaint",
            "numberOfUnassessedSubmissions": "Unassessed submissions",
            "exerciseInformation": "Exercise information",
            "numberOfTotalSubmissions": "Total submissions",
            "numberOfAssessedSubmissions": "Assessed submissions",
            "numberOfSubmissionsAssessedByYou": "Submissions assessed by you",
<<<<<<< HEAD
            "language": "Language",
            "languages": {
                "ENGLISH": "English",
                "GERMAN": "German",
                "UNKNOWN": "Unknown"
            }
=======
            "nextAssessment": "Assess next submission"
>>>>>>> 7b4ef637
        }
    }
}<|MERGE_RESOLUTION|>--- conflicted
+++ resolved
@@ -47,16 +47,13 @@
             "numberOfTotalSubmissions": "Total submissions",
             "numberOfAssessedSubmissions": "Assessed submissions",
             "numberOfSubmissionsAssessedByYou": "Submissions assessed by you",
-<<<<<<< HEAD
+            "nextAssessment": "Assess next submission",
             "language": "Language",
             "languages": {
                 "ENGLISH": "English",
                 "GERMAN": "German",
                 "UNKNOWN": "Unknown"
             }
-=======
-            "nextAssessment": "Assess next submission"
->>>>>>> 7b4ef637
         }
     }
 }