--- conflicted
+++ resolved
@@ -29,13 +29,8 @@
             "saveExampleAssessment": "Save Example Assessment",
             "showExampleSubmission": "Show Submission",
             "showExampleAssessment": "Show Assessment",
-<<<<<<< HEAD
-            "exampleSubmissionsRequireExercise": "To create an example submission, you first need to finish creating the modeling exercise. You will be redirected automatically.",
-            "exampleSubmissionForModelingExercise": "Example Submission for Modeling Exercise {{ exerciseTitle }}",
-=======
             "exampleSubmissionsRequireExercise": "To create an example submission, you first need to finish creating the modelling exercise. You will be redirected automatically.",
             "exampleSubmissionForModelingExercise": "Example Submission for Modelling Exercise {{ exerciseTitle }}",
->>>>>>> 87fa4817
             "usedForTutorial": "Used for Tutorial",
             "apollonConversion": {
                 "error": "Apollon conversion is not available"
