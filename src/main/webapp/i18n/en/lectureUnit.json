{
    "artemisApp": {
        "lectureUnit": {
            "deleted": "Lecture unit deleted",
            "home": {
                "title": "Lecture Units"
            },
            "unitCreationCard": {
                "title": "Add a new Lecture Unit",
                "text": "Text",
                "exercise": "Exercise",
                "video": "Video",
                "online": "Online",
                "attachmentVideo": "File/Video"
            },
            "releaseDate": "Release Date",
            "details": {
                "title": "Properties",
                "releaseDateNotSet": "No release date set!",
                "releaseDateSet": "Release date: ",
                "attachmentVersion": "Attachment version: "
            },
            "completedTooltip": "Click to mark this lecture unit as uncompleted",
            "uncompletedTooltip": "Click to mark this lecture unit as completed"
        },
        "textUnit": {
            "created": "New text unit created",
            "updated": "Text unit updated",
            "tooltip": "This is a text unit",
            "isolated": "View Isolated",
            "originalVersion": "Original Version",
            "notReleasedTooltip": "Text only visible to teaching assistants and instructors. Release date:",
            "markdownHelp": "You can enter Markdown here. More information: ",
            "cachedMarkdown": "Artemis found some unsaved markdown in the local storage. Do you want to load it? Save Date:",
            "createTextUnit": {
                "title": "Create Text Unit",
                "name": "Name",
                "content": "Content",
                "namePlaceHolder": "Give the text unit a name",
                "nameRequiredValidationError": "Name is required.",
                "nameMaxLengthValidationError": "Name can be max 255 characters long."
            },
            "editTextUnit": {
                "title": "Edit Text Unit"
            },
            "delete": {
                "question": "Do you really want to delete the text unit <strong>{{ title }}</strong>? You can not undo this action!",
                "typeNameToConfirm": "Please enter the name of the text unit for confirmation.",
                "buttonText": "Delete"
            }
        },
        "onlineUnit": {
            "created": "New online unit created",
            "updated": "Online unit updated",
            "tooltip": "This is an online unit",
            "description": "Description",
            "notReleasedTooltip": "Online unit only visible to teaching assistants and instructors. Release date:",
            "doOpen": "Open link",
            "createOnlineUnit": {
                "title": "Create Online Unit",
                "name": "Name",
                "namePlaceHolder": "Give the online unit a name",
                "description": "Description",
                "descriptionPlaceHolder": "Give the online unit a description",
                "nameRequiredValidationError": "Name is required.",
                "nameMaxLengthValidationError": "Name can be max 255 characters long.",
                "descriptionMaxLengthValidationError": "Description can be max 1000 characters long.",
                "source": "Online Resource URL",
                "sourcePlaceHolder": "Enter an URL to an external online resource",
                "sourceRequiredValidationError": "Link is required",
                "sourceURLValidationError": "Not a valid URL",
                "urlHelperPlaceholder": "Name and description will be loaded from the metadata of the link"
            },
            "editOnlineUnit": {
                "title": "Edit Online Unit"
            },
            "delete": {
                "question": "Do you really want to delete the online unit <strong>{{ title }}</strong>? You can not undo this action!",
                "typeNameToConfirm": "Please enter the name of the online unit for confirmation.",
                "buttonText": "Delete"
            }
        },
        "attachmentVideoUnit": {
            "created": "New attachment unit created",
            "updated": "Attachment unit updated",
            "notReleasedTooltip": "Attachment only visible to teaching assistants and instructors. Release date:",
            "transcriptionInvalidJson": "The transcription JSON is invalid and was ignored.",
            "createAttachmentVideoUnits": {
                "informativeText": {
                    "firstLine": "Artemis searches for the Outline (slide with title 'Outline' and bullet points with unit headings) to split the PDF into units.",
                    "secondLine": "Artemis expects a repetition of the Outline slide at the start of every unit.",
                    "note": "Note: You will have the option to edit the information before finally submitting the attachment units."
                },
                "noFile": "There is no file for the automatic unit processing. Please go back and try again.",
                "noUnitDetected": "No unit was detected and could not split automatically. Please add information for each unit!",
                "pageTitle": "Process units",
                "addUnit": "Add unit",
                "lectureFileToolTip": "Please select to enable the automatic separation of lecture units.",
                "processUnits": "Process units",
                "processAutomatically": "Automatic unit processing",
                "removeSlides": "Remove slides",
                "removeSlidesInfo": {
                    "firstLine": "All slides that contain any of the following key phrases will be removed from all units.",
                    "secondLine": "Multiple key phrases are comma-separated, key phrases are not case-sensitive.",
                    "thirdLine": "The following slides will be removed:"
                },
                "timeout": "Timed out during automatic unit processing. Please try again.",
                "removeSlidesPlaceholder": "Example: 'Break, Solution slides'",
                "validation": {
                    "invalidPages": "The start page or end page of {{ unitName }} are set incorrectly.",
                    "empty": {
                        "unitName": "Unit name can not be empty.",
                        "startPage": "Start page can not be empty.",
                        "endPage": "End page can not be empty."
                    },
                    "endPageLower": "End page can not be smaller than 1.",
                    "startPageBigger": "Start page can not be bigger than {{ max }}.",
                    "startPage": "Start page must be bigger or equal to 1.",
                    "endPage": "End page must be less or equal to {{ max }}."
                },
                "split": {
                    "empty": "",
                    "unit": "Lecture Units",
                    "unitName": "Unit Name",
                    "releaseDate": "Release Date",
                    "startPage": "Start Page",
                    "endPage": "End Page"
                },
                "processTimeInfo": "The processing of the lecture units can take a few seconds. Please be patient."
            },
            "createAttachmentVideoUnit": {
                "title": "Create Attachment Unit",
                "name": "Name",
                "namePlaceHolder": "Give the unit a name",
                "description": "Description",
                "updateNotificationText": "Update Notification Text",
                "updateNotificationTextPlaceholder": "Optional notification text for students about changes.",
                "updateNotificationTextMaxLengthValidationError": "The notification text can be max 1000 characters long.",
                "descriptionPlaceHolder": "Give the unit a description",
                "nameRequiredValidationError": "Name is required.",
                "nameMaxLengthValidationError": "Name can be max 255 characters long.",
                "descriptionMaxLengthValidationError": "Description can be max 1000 characters long.",
                "file": "File",
                "version": "Version",
                "fileRequiredValidationError": "You must select a file to upload.",
                "chooseFile": "Choose File",
                "fileTooBig": "File is too big! The maximum file size is 20 MB.",
                "fileLimitation": "(max. size 20 MB)",
                "fileLimitationTooltip": "Supported types: {{ extensions }}",
                "source": "Embeddable Video URL",
                "sourcePlaceHolder": "Enter an URL to an embeddable video",
                "sourceRequiredValidationError": "Video URL is required",
                "sourceURLValidationError": "Not a valid URL",
                "urlVideoHelper": "Transform into embeddable format ",
                "urlHelperPlaceholder": "You can enter a Video URL here and use the arrow to create the correct embeddable URL from it",
                "urlHelperValidationError": "Automatic embed link generation is not possible for this URL",
                "videoTranscription": "Video Transcription",
                "videoTranscriptionPlaceholder": "Insert the transcription of the video here.",
                "generateTranscriptLabel": "Generate transcript after saving"
            },
            "editAttachmentVideoUnit": {
                "title": "Edit Attachment Unit"
            },
            "tooltip": "This is a lecture attachment",
            "uploadDate": "Upload Date",
            "version": "Version",
            "FileName": "Filename",
            "description": "Description",
            "download": "Download attachment",
            "delete": {
                "question": "Do you really want to delete the attachment unit <strong>{{ title }}</strong>? The attachment will also be removed! You can not undo this action!",
                "typeNameToConfirm": "Please enter the name of the attachment/video unit for confirmation.",
                "buttonText": "Delete"
            },
            "transcription": {
                "started": "Transcript generation started.",
                "error": "Failed to start transcript generation.",
<<<<<<< HEAD
                "pendingWarning": "Transcription in progress ({{ status }})",
=======
                "pendingWarning": "A transcription is currently being processed for this video. Please wait for it to complete before generating a new one",
>>>>>>> ed2bf95a
                "overwriteWarning": "Generating a new transcript will overwrite the existing transcription for this video.",
                "statusProcessing": "Please check the status of the transcription later",
                "statusFailed": "Transcription generation failed for this video. You can try generating it again.",
                "editStatusProcessing": "A transcription is currently being generated for this video.",
<<<<<<< HEAD
                "editStatusFailed": "The previous transcription generation failed for this video.",
                "ongoingStatus": "Transcription in progress ({{ status }})",
                "cancelButton": "Cancel Transcription",
                "cancelSuccess": "Transcription cancelled successfully.",
                "cancelError": "Failed to cancel transcription. Please try again.",
                "cancelledDueToVideoChange": "Previous transcription cancelled due to video URL change."
=======
                "editStatusFailed": "The previous transcription generation failed for this video."
            },
            "videoPlayer": {
                "transcript": "Transcript",
                "searchPlaceholder": "Search transcript...",
                "clearSearch": "Clear search",
                "previousResult": "Previous result",
                "nextResult": "Next result",
                "noResults": "No results",
                "noMatchingTranscript": "No matching transcript found",
                "loading": "Loading..."
>>>>>>> ed2bf95a
            }
        },
        "exerciseUnit": {
            "created": "Exercise connected with lecture",
            "createExerciseUnit": {
                "title": "Exercise Unit",
                "headline": "Connect an Exercise with the Lecture",
                "description": "Select all the Exercises to connect with the Lecture."
            },
            "delete": {
                "question": "Do you really want to unlink the exercise <strong>{{ title }}</strong>? The exercise will be kept! You can not undo this action!",
                "typeNameToConfirm": "Please enter the name of the exercise for confirmation.",
                "buttonText": "Unlink"
            }
        }
    }
}<|MERGE_RESOLUTION|>--- conflicted
+++ resolved
@@ -175,24 +175,17 @@
             "transcription": {
                 "started": "Transcript generation started.",
                 "error": "Failed to start transcript generation.",
-<<<<<<< HEAD
-                "pendingWarning": "Transcription in progress ({{ status }})",
-=======
                 "pendingWarning": "A transcription is currently being processed for this video. Please wait for it to complete before generating a new one",
->>>>>>> ed2bf95a
                 "overwriteWarning": "Generating a new transcript will overwrite the existing transcription for this video.",
                 "statusProcessing": "Please check the status of the transcription later",
                 "statusFailed": "Transcription generation failed for this video. You can try generating it again.",
                 "editStatusProcessing": "A transcription is currently being generated for this video.",
-<<<<<<< HEAD
                 "editStatusFailed": "The previous transcription generation failed for this video.",
                 "ongoingStatus": "Transcription in progress ({{ status }})",
                 "cancelButton": "Cancel Transcription",
                 "cancelSuccess": "Transcription cancelled successfully.",
                 "cancelError": "Failed to cancel transcription. Please try again.",
                 "cancelledDueToVideoChange": "Previous transcription cancelled due to video URL change."
-=======
-                "editStatusFailed": "The previous transcription generation failed for this video."
             },
             "videoPlayer": {
                 "transcript": "Transcript",
@@ -203,7 +196,6 @@
                 "noResults": "No results",
                 "noMatchingTranscript": "No matching transcript found",
                 "loading": "Loading..."
->>>>>>> ed2bf95a
             }
         },
         "exerciseUnit": {
