--- conflicted
+++ resolved
@@ -174,7 +174,6 @@
             },
             "transcription": {
                 "started": "Transcript generation started.",
-<<<<<<< HEAD
                 "error": "Failed to start transcript generation.",
                 "pendingWarning": "A transcription is currently being processed for this video. Please wait for it to complete before generating a new one",
                 "overwriteWarning": "Generating a new transcript will overwrite the existing transcription for this video.",
@@ -182,8 +181,6 @@
                 "statusFailed": "Transcription generation failed for this video. You can try generating it again.",
                 "editStatusProcessing": "A transcription is currently being generated for this video.",
                 "editStatusFailed": "The previous transcription generation failed for this video."
-=======
-                "error": "Failed to start transcript generation."
             },
             "videoPlayer": {
                 "transcript": "Transcript",
@@ -194,7 +191,6 @@
                 "noResults": "No results",
                 "noMatchingTranscript": "No matching transcript found",
                 "loading": "Loading..."
->>>>>>> 28f10a2c
             }
         },
         "exerciseUnit": {
