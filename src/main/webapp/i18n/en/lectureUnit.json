{
    "artemisApp": {
        "lectureUnit": {
            "deleted": "Lecture unit deleted",
            "home": {
                "title": "Lecture Units"
            },
            "unitCreationCard": {
                "title": "Add a new Lecture Unit",
                "text": "Text",
                "exercise": "Exercise",
                "video": "Video",
                "online": "Online",
                "attachmentVideo": "File/Video"
            },
            "releaseDate": "Release Date",
            "details": {
                "title": "Properties",
                "releaseDateNotSet": "No release date set!",
                "releaseDateSet": "Release date: ",
                "attachmentVersion": "Attachment version: "
            },
            "completedTooltip": "Click to mark this lecture unit as uncompleted",
            "uncompletedTooltip": "Click to mark this lecture unit as completed"
        },
        "textUnit": {
            "created": "New text unit created",
            "updated": "Text unit updated",
            "tooltip": "This is a text unit",
            "isolated": "View Isolated",
            "originalVersion": "Original Version",
            "notReleasedTooltip": "Text only visible to teaching assistants and instructors. Release date:",
            "markdownHelp": "You can enter Markdown here. More information: ",
            "cachedMarkdown": "Artemis found some unsaved markdown in the local storage. Do you want to load it? Save Date:",
            "createTextUnit": {
                "title": "Create Text Unit",
                "name": "Name",
                "content": "Content",
                "namePlaceHolder": "Give the text unit a name",
                "nameRequiredValidationError": "Name is required.",
                "nameMaxLengthValidationError": "Name can be max 255 characters long."
            },
            "editTextUnit": {
                "title": "Edit Text Unit"
            },
            "delete": {
                "question": "Do you really want to delete the text unit <strong>{{ title }}</strong>? You can not undo this action!",
                "typeNameToConfirm": "Please enter the name of the text unit for confirmation.",
                "buttonText": "Delete"
            }
        },
        "onlineUnit": {
            "created": "New online unit created",
            "updated": "Online unit updated",
            "tooltip": "This is an online unit",
            "description": "Description",
            "notReleasedTooltip": "Online unit only visible to teaching assistants and instructors. Release date:",
            "doOpen": "Open link",
            "createOnlineUnit": {
                "title": "Create Online Unit",
                "name": "Name",
                "namePlaceHolder": "Give the online unit a name",
                "description": "Description",
                "descriptionPlaceHolder": "Give the online unit a description",
                "nameRequiredValidationError": "Name is required.",
                "nameMaxLengthValidationError": "Name can be max 255 characters long.",
                "descriptionMaxLengthValidationError": "Description can be max 1000 characters long.",
                "source": "Online Resource URL",
                "sourcePlaceHolder": "Enter an URL to an external online resource",
                "sourceRequiredValidationError": "Link is required",
                "sourceURLValidationError": "Not a valid URL",
                "urlHelperPlaceholder": "Name and description will be loaded from the metadata of the link"
            },
            "editOnlineUnit": {
                "title": "Edit Online Unit"
            },
            "delete": {
                "question": "Do you really want to delete the online unit <strong>{{ title }}</strong>? You can not undo this action!",
                "typeNameToConfirm": "Please enter the name of the online unit for confirmation.",
                "buttonText": "Delete"
            }
        },
        "attachmentVideoUnit": {
            "created": "New attachment unit created",
            "updated": "Attachment unit updated",
            "notReleasedTooltip": "Attachment only visible to teaching assistants and instructors. Release date:",
            "transcriptionInvalidJson": "The transcription JSON is invalid and was ignored.",
            "createAttachmentVideoUnits": {
                "informativeText": {
                    "firstLine": "Artemis searches for the Outline (slide with title 'Outline' and bullet points with unit headings) to split the PDF into units.",
                    "secondLine": "Artemis expects a repetition of the Outline slide at the start of every unit.",
                    "note": "Note: You will have the option to edit the information before finally submitting the attachment units."
                },
                "noFile": "There is no file for the automatic unit processing. Please go back and try again.",
                "noUnitDetected": "No unit was detected and could not split automatically. Please add information for each unit!",
                "pageTitle": "Process units",
                "addUnit": "Add unit",
                "lectureFileToolTip": "Please select to enable the automatic separation of lecture units.",
                "processUnits": "Process units",
                "processAutomatically": "Automatic unit processing",
                "removeSlides": "Remove slides",
                "removeSlidesInfo": {
                    "firstLine": "All slides that contain any of the following key phrases will be removed from all units.",
                    "secondLine": "Multiple key phrases are comma-separated, key phrases are not case-sensitive.",
                    "thirdLine": "The following slides will be removed:"
                },
                "timeout": "Timed out during automatic unit processing. Please try again.",
                "removeSlidesPlaceholder": "Example: 'Break, Solution slides'",
                "validation": {
                    "invalidPages": "The start page or end page of {{ unitName }} are set incorrectly.",
                    "empty": {
                        "unitName": "Unit name can not be empty.",
                        "startPage": "Start page can not be empty.",
                        "endPage": "End page can not be empty."
                    },
                    "endPageLower": "End page can not be smaller than 1.",
                    "startPageBigger": "Start page can not be bigger than {{ max }}.",
                    "startPage": "Start page must be bigger or equal to 1.",
                    "endPage": "End page must be less or equal to {{ max }}."
                },
                "split": {
                    "empty": "",
                    "unit": "Lecture Units",
                    "unitName": "Unit Name",
                    "releaseDate": "Release Date",
                    "startPage": "Start Page",
                    "endPage": "End Page"
                },
                "processTimeInfo": "The processing of the lecture units can take a few seconds. Please be patient."
            },
            "createAttachmentVideoUnit": {
                "title": "Create Attachment Unit",
                "name": "Name",
                "namePlaceHolder": "Give the unit a name",
                "description": "Description",
                "updateNotificationText": "Update Notification Text",
                "updateNotificationTextPlaceholder": "Optional notification text for students about changes.",
                "updateNotificationTextMaxLengthValidationError": "The notification text can be max 1000 characters long.",
                "descriptionPlaceHolder": "Give the unit a description",
                "nameRequiredValidationError": "Name is required.",
                "nameMaxLengthValidationError": "Name can be max 255 characters long.",
                "descriptionMaxLengthValidationError": "Description can be max 1000 characters long.",
                "file": "File",
                "version": "Version",
                "fileRequiredValidationError": "You must select a file to upload.",
                "chooseFile": "Choose File",
                "fileTooBig": "File is too big! The maximum file size is 20 MB.",
                "fileLimitation": "(max. size 20 MB)",
                "fileLimitationTooltip": "Supported types: {{ extensions }}",
                "source": "Embeddable Video URL",
                "sourcePlaceHolder": "Enter an URL to an embeddable video",
                "sourceRequiredValidationError": "Video URL is required",
                "sourceURLValidationError": "Not a valid URL",
                "urlVideoHelper": "Transform into embeddable format ",
                "urlHelperPlaceholder": "You can enter a Video URL here and use the arrow to create the correct embeddable URL from it",
                "urlHelperValidationError": "Automatic embed link generation is not possible for this URL",
<<<<<<< HEAD
                "generateTranscriptLabel": "Generate transcript after saving"
=======
                "videoTranscription": "Video Transcription",
                "videoTranscriptionPlaceholder": "Insert the transcription of the video here."
>>>>>>> e08b55b7
            },
            "editAttachmentVideoUnit": {
                "title": "Edit Attachment Unit"
            },
            "tooltip": "This is a lecture attachment",
            "uploadDate": "Upload Date",
            "version": "Version",
            "FileName": "Filename",
            "description": "Description",
            "download": "Download attachment",
            "delete": {
                "question": "Do you really want to delete the attachment unit <strong>{{ title }}</strong>? The attachment will also be removed! You can not undo this action!",
                "typeNameToConfirm": "Please enter the name of the attachment/video unit for confirmation.",
                "buttonText": "Delete"
            }
        },
        "exerciseUnit": {
            "created": "Exercise connected with lecture",
            "createExerciseUnit": {
                "title": "Exercise Unit",
                "headline": "Connect an Exercise with the Lecture",
                "description": "Select all the Exercises to connect with the Lecture."
            },
            "delete": {
                "question": "Do you really want to unlink the exercise <strong>{{ title }}</strong>? The exercise will be kept! You can not undo this action!",
                "typeNameToConfirm": "Please enter the name of the exercise for confirmation.",
                "buttonText": "Unlink"
            }
        }
    }
}<|MERGE_RESOLUTION|>--- conflicted
+++ resolved
@@ -153,13 +153,10 @@
                 "sourceURLValidationError": "Not a valid URL",
                 "urlVideoHelper": "Transform into embeddable format ",
                 "urlHelperPlaceholder": "You can enter a Video URL here and use the arrow to create the correct embeddable URL from it",
+                "videoTranscription": "Video Transcription",
+                "videoTranscriptionPlaceholder": "Insert the transcription of the video here.",
                 "urlHelperValidationError": "Automatic embed link generation is not possible for this URL",
-<<<<<<< HEAD
                 "generateTranscriptLabel": "Generate transcript after saving"
-=======
-                "videoTranscription": "Video Transcription",
-                "videoTranscriptionPlaceholder": "Insert the transcription of the video here."
->>>>>>> e08b55b7
             },
             "editAttachmentVideoUnit": {
                 "title": "Edit Attachment Unit"
