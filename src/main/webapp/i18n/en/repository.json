--- conflicted
+++ resolved
@@ -30,12 +30,9 @@
                 "authMechanism": "Access Type",
                 "commitHash": "Commit Hash",
                 "timeStamp": "Timestamp",
-<<<<<<< HEAD
                 "error": "VCS Access log could not be retrieved",
                 "numberOfPages": "There are {{ count }} pages",
                 "onePage": "There is only one page"
-=======
-                "error": "VCS Access log could not be retrieved"
             },
             "userRepository": {
                 "title": "Assignment-Repository"
@@ -51,7 +48,6 @@
             },
             "auxiliaryRepository": {
                 "title": "Auxiliary-Repository"
->>>>>>> 1229f34c
             }
         }
     }
