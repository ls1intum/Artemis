--- conflicted
+++ resolved
@@ -38,16 +38,13 @@
                 "schedule": "Schedule",
                 "sessions": "Sessions",
                 "nextSession": "Next Session",
-<<<<<<< HEAD
+                "channel": "Channel",
+                "channelWithName": "Channel: {{ channel }}",
+                "channelReverse": "Channel of the tutorial group {{ title }}",
                 "utilization": "Utilization",
                 "utilizationHelp": "Average attendance divided by capacity",
                 "averageAttendance": "Average Attendance",
                 "averageAttendanceHelp": "Average attendance in the last three sessions. If no attendance is entered, the corresponding session is ignored and the calculation is performed with two or one session."
-=======
-                "channel": "Channel",
-                "channelWithName": "Channel: {{ channel }}",
-                "channelReverse": "Channel of the tutorial group {{ title }}"
->>>>>>> ec039b14
             },
             "tutorialGroupSchedule": {
                 "dayOfWeek": "Day of Week",
