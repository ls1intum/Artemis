--- conflicted
+++ resolved
@@ -252,8 +252,8 @@
                 }
             },
             "registeredStudents": {
-<<<<<<< HEAD
-                "title": "Registered Students"
+                "title": "Registered Students",
+                "capacityWarning": "The capacity of this tutorial group of {{ capacity }} has been reached. Are you sure you want to register more students?"
             },
             "createTutorialSession": {
                 "title": "Add Session to tutorial group "
@@ -267,10 +267,6 @@
             },
             "editTutorialGroupsConfiguration": {
                 "title": "Edit global Tutorial Groups Configuration"
-=======
-                "title": "Registered Students",
-                "capacityWarning": "The capacity of this tutorial group of {{ capacity }} has been reached. Are you sure you want to register more students?"
->>>>>>> f25f2409
             }
         }
     }
