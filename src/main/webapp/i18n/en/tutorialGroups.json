{
    "artemisApp": {
        "errors": {
            "scheduleOverlapsWithSession": "The schedule overlaps with the following sessions: {{ sessions }}"
        },
        "tutorialGroup": {
            "deleted": "Tutorial group deleted"
        },
        "tutorialGroups": {
            "tutorialGroupsButton": "Tutorial Groups"
        },
        "createSession": {
            "createSessionButton": "Create Session",
            "title": "Create Individual Session"
        },
        "editSession": {
            "title": "Edit Individual Session"
        },
        "deleteSession": {
            "question": "Are you sure that you want to delete the tutorial group session: {{ title }}?"
        },
        "cancelSession": {
            "title": "Cancel Session",
            "question": "Do you really want to cancel the session {{label}}?",
            "explanation": "Give a reason for cancelling the session:",
            "maxLengthValidationError": "Reason can be max {{ max }} characters long!"
        },
        "activateSession": {
            "title": "Activate cancelled session",
            "question": "Do you really want to activate the cancelled session {{label}}?"
        },
        "editTutorialFreeDay": {
            "title": "Edit Tutorial Free Day"
        },
        "tutorialFreeDays": {
            "title": "Add Tutorial Free Days",
            "noReason": "No reason given",
            "form": {
                "dateLabel": "Date",
                "requiredDateWarning": "Date is required!",
                "dateValidationError": "Date is not valid!",
                "reasonLabel": "Reason",
                "reasonPlaceholder": "Reason why no tutorial group is  happening on that day",
                "maxLengthValidationError": "Reason can be max {{ max }} characters long!"
            },
            "create": {
                "title": "Add Tutorial Free Day",
                "button": "Add Tutorial Free Day"
            }
        },
        "createConfiguration": {
            "title": "Create Tutorial Groups Configuration",
            "editButton": "Edit Tutorial Groups Configuration",
            "explanation": "Before you can start creating tutorial groups, you must specify some properties that concern all tutorial groups. This can also be changed later.",
            "timeZoneInput": {
                "label": "Timezone",
                "changeWarning": "You have changed the timezone. All individually created sessions and tutorial free days will be deleted. Only schedules sessions will be recreated in the new time zone. Are you absolutely sure you want to do this?",
                "placeholder": "Select a time zone",
                "explanation": "The time zone in which the tutorial groups occur. This will be used to interpret the start and end times of the tutorial groups. You can search for a time zone by typing into the field.",
                "requiredValidationError": "You need to select a time zone!"
            },
            "periodInput": {
                "label": "Tutorial Group Period",
                "explanation": "The period in which the tutorial groups occur in the semester. This will be used to create the individual sessions.",
                "requiredValidationError": "You need to select a period!",
                "parseError": "Period must be in the format 'YYYY-MM-DD - YYYY-MM-DD'",
                "invalidRange": "Period must be a valid date range"
            }
        },
        "editConfiguration": {
            "title": "Edit Tutorial Groups Configuration"
        },
        "manageTutorialGroups": {
            "title": "Tutorial Groups Management",
            "tableCaption": "Tutorial Groups defined for this course",
            "createButton": "Create Tutorial Group",
            "columns": {
                "id": "ID",
                "title": "Title",
                "teachingAssistant": "Tutor",
                "capacity": "Capacity",
                "registeredStudents": "Registered Students",
                "isOnline": "Online/Offline",
                "online": "Online",
                "offline": "Offline",
                "language": "Language",
                "campus": "Campus",
<<<<<<< HEAD
                "schedule": {
                    "weekDay": "Weekday",
                    "time": "Time",
                    "periodWarning": "Note: The period you selected differs from the period of the tutorial group configuration!"
                }
=======
                "additionalInformation": "Additional Information"
>>>>>>> eb67cf62
            },
            "deleteButton": {
                "question": "Are you sure to delete the Tutorial Group with title {{ title }}?",
                "typeNameToConfirm": "Please enter the title of the tutorial group to confirm."
            }
        },
        "createTutorialGroup": {
            "title": "Create Tutorial Group"
        },
        "editTutorialGroup": {
            "title": "Edit Tutorial Group"
        },
        "registeredStudents": {
            "title": "Registered Students"
        },
<<<<<<< HEAD
        "manageTutorialFreeDays": {
            "title": "Manage Tutorial Free Days",
            "createButton": "Create Tutorial Free Day",
            "columns": {
                "id": "ID",
                "date": "Date",
                "reason": "Reason"
            },
            "deleteButton": {
                "question": "Are you sure that you want to delete the Tutorial Group Free Period on {{ title }}?"
            }
        },
        "manageSessions": {
            "title": "Manage Sessions",
            "timeZone": "Everything displayed in the time zone {{ timeZone }}",
            "tableCaption": "Sessions of the tutorial group {{ title }}",
            "createButton": "Create Additional Session",
            "cancelButton": "Cancel Session",
            "activateButton": "Activate Session",
            "columns": {
                "id": "ID",
                "date": "Date",
                "followsSchedule": "Follows Schedule",
                "isCancelled": "Cancelled",
                "actions": "Actions"
            },
            "legend": {
                "legend": "Legend",
                "cancelled": "Cancelled Session",
                "individual": "Individual Session"
            },
            "deleteButton": {
                "question": "Are you sure to delete the session with title {{ title }}?",
                "typeNameToConfirm": "Please enter the title of the session to confirm."
            }
        },
        "sessionForm": {
            "startInput": {
                "label": "Start of the session"
            },
            "endInput": {
                "label": "End of the session"
            }
=======
        "tutorialGroupDetail": {
            "title": "Tutorial Group Detail",
            "course": "Course",
            "teachingAssistantNotSet": "Tutor not set",
            "capacityNotSet": "Capacity not set",
            "campusNotSet": "Campus not set",
            "additionalInformationNotSet": "No additional Information set"
>>>>>>> eb67cf62
        },
        "tutorialGroupForm": {
            "titleInput": {
                "label": "Title",
                "placeholder": "Group 1: Monday {{ from }} - {{ to }}",
                "requiredValidationError": "Title is required!",
                "maxLengthValidationError": "Title can be max {{ max }} characters long!"
            },
            "teachingAssistantInput": {
                "label": "Tutor",
                "placeholder": "Select a tutor that will be responsible for this group.",
                "loadingText": "Loading tutors...",
                "notFoundText": "No tutors found.",
                "requiredValidationError": "A tutorial groups needs a tutor assigned!",
                "taHelp": "You can search by typing into the field."
            },
            "campusInput": {
                "label": "Campus",
                "placeholder": "Select a campus where this group meets.",
                "loadingText": "Loading campus...",
                "notFoundText": "No campus found.",
                "campusHelp": "You can search for a campus used in other tutorial groups by typing into the field.",
                "maxLengthValidationError": "Campus is limited to {{ max }} characters!"
            },
            "additionalInformationInput": {
                "label": "Additional Information",
                "placeholder": "Additional information about the tutorial group.",
                "maxLengthValidationError": "Additional information is limited to {{ max }} characters!"
            },
            "capacityInput": {
                "label": "Capacity",
                "unit": "Students",
                "minValidationError": "Capacity must be at least 1!"
            },
            "languageInput": {
                "label": "Language",
                "placeholder": "Select a Language",
                "english": "English",
                "german": "German"
            },
            "isOnlineInput": {
                "label": "Does this tutorial group meet online of offline?"
            }
        },
        "scheduleForm": {
            "configureRecurringSchedule": "Configure recurring session schedule?",
            "scheduleChangeWarning": "You changed the schedule. All sessions belonging to the old schedule will be deleted as a consequence. Are you sure you want to do this?",
            "sessionCreationInfo": "The schedule contains the following sessions:",
            "title": "Schedule",
            "repetitionFrequency": {
                "label": "Session repeats every: ",
                "weeks": "Weeks",
                "requiredValidationError": "You need to select a repetition frequency!",
                "minValidationError": "Repetition frequency must be at least {{min}}!",
                "maxValidationError": "Repetition frequency must be at most {{max}}!"
            },
            "locationInput": {
                "labelOnline": "Meeting Link",
                "labelOffline": "Meeting Place",
                "placeholderOnline": "How can the students join the online meeting?",
                "placeholderOffline": "How can the students find the room?",
                "maxLengthValidationError": "Location is limited to {{ max }} characters!",
                "requiredValidationError": "You need to enter a location!"
            },
            "weekDay": {
                "label": "Weekday on which the tutorial group meets",
                "monday": "Monday",
                "tuesday": "Tuesday",
                "wednesday": "Wednesday",
                "thursday": "Thursday",
                "friday": "Friday",
                "saturday": "Saturday",
                "sunday": "Sunday"
            },
            "timeInput": {
                "from": "Session starts at",
                "to": "Session ends at",
                "invalidTimeRange": "Time range must be a valid time range!"
            },
            "periodInput": {
                "label": "Period in which the tutorial group meets: "
            }
        }
    }
}<|MERGE_RESOLUTION|>--- conflicted
+++ resolved
@@ -85,15 +85,12 @@
                 "offline": "Offline",
                 "language": "Language",
                 "campus": "Campus",
-<<<<<<< HEAD
                 "schedule": {
                     "weekDay": "Weekday",
                     "time": "Time",
                     "periodWarning": "Note: The period you selected differs from the period of the tutorial group configuration!"
-                }
-=======
+                },
                 "additionalInformation": "Additional Information"
->>>>>>> eb67cf62
             },
             "deleteButton": {
                 "question": "Are you sure to delete the Tutorial Group with title {{ title }}?",
@@ -109,7 +106,6 @@
         "registeredStudents": {
             "title": "Registered Students"
         },
-<<<<<<< HEAD
         "manageTutorialFreeDays": {
             "title": "Manage Tutorial Free Days",
             "createButton": "Create Tutorial Free Day",
@@ -153,7 +149,7 @@
             "endInput": {
                 "label": "End of the session"
             }
-=======
+        },
         "tutorialGroupDetail": {
             "title": "Tutorial Group Detail",
             "course": "Course",
@@ -161,7 +157,6 @@
             "capacityNotSet": "Capacity not set",
             "campusNotSet": "Campus not set",
             "additionalInformationNotSet": "No additional Information set"
->>>>>>> eb67cf62
         },
         "tutorialGroupForm": {
             "titleInput": {
