{
    "artemisApp": {
        "exercise": {
            "home": {
                "title": "Exercises",
                "createLabel": "Create a new Exercise",
                "createOrEditLabel": "Create or edit an Exercise"
            },
            "addCriterion": "Add a Grading Criterion",
            "resultCount": "{{resultsLength}} results",
            "resultsPerPage": "{{number}} results per page",
            "showAllResults": "Show all results",
            "searchForStudents": "Search for students by login or name (comma separated)",
            "searchForTeams": "Search for teams by (short) name or for students by login/name (comma separated)",
            "created": "A new Exercise is created with identifier {{ param }}",
            "updated": "An Exercise is updated with identifier {{ param }}",
            "deleted": "An Exercise is deleted with identifier {{ param }}",
            "delete": {
                "question": "Are you sure you want to permanently delete the exercise <strong>{{ title }}</strong>? This action can NOT be undone!",
                "typeNameToConfirm": "Please type in the name of the Exercise to confirm."
            },
            "reset": {
                "question": "Are you sure you want to reset the exercise <strong>{{ title }}</strong>? This action can NOT be undone!"
            },
            "detail": {
                "title": "Exercise"
            },
            "import": {
                "attention": "Attention! ",
                "markdownWarning": "You can edit the problem statement after importing the exercise.",
                "loading": "Loading...",
                "table": {
                    "title": "Title",
                    "language": "Programming Language",
                    "course": "Course",
                    "examQuestion": "Exam Question",
                    "doImport": "Import"
                }
            },
            "exercise": "Exercise",
            "results": "Results",
            "actions": "Actions",
            "notStarted": "You have not started this exercise yet.",
            "problemStatement": "Problem Statement",
            "sampleSolution": "Example Solution",
            "gradingInstructions": "Grading Instructions",
            "structuredGradingInstructions": "Structured Grading Instructions",
            "addGradingCriterion": "Add Grading Criterion",
            "deleteGradingCriterion": "Delete This Criterion",
            "usageCount": "Max Count in Score",
            "usageCountHint": "This number specifies how often points for this instruction will be added to the final score",
            "DragDropInstruction": "Drag & Drop instruction to feedback element",
            "gradingScale": "Grading Scale",
            "instructionDescription": "Instruction Description",
            "credits": "Credits",
            "feedback": "Feedback",
            "title": "Title",
            "shortName": "Short Name",
            "releaseDate": "Release Date",
            "dueDate": "Due Date",
            "dueDateError": "Due Date must be after Release Date. Please check your selection again",
            "assessmentDueDate": "Assessment Due Date",
            "assessmentDueDateError": "Assessment Due Date must be after Release and Due Date. Please check your selection again",
            "dateNotSet": "No date set",
            "points": "Points",
            "pointsError": "Must be a number between 1 and 9999.",
            "bonusPoints": "Bonus points",
            "bonusPointsError": "Must be a number between 0 and 9999.",
            "includedInOverallScoreCourseLabel": "Should this exercise be included in the course score calculation?",
            "includedInOverallScoreExamLabel": "Should this exercise be included in the exam score calculation?",
            "includedInOverallScore": "Included in Score",
            "includedCompletely": "Included",
            "includedCompletelyTooltip": "All points and bonus points earned in this exercise count towards your course/exam score!",
            "includedAsBonus": "Bonus",
            "includedAsBonusTooltip": "All points earned in this exercise count towards your course/exam score as bonus points!",
            "notIncluded": "Optional",
            "notIncludedTooltip": "No points earned in this exercise count towards your course/exam score!",
            "yes": "Yes",
            "bonus": "Bonus",
            "no": "No",
            "difficulty": "Difficulty",
            "noLevel": "No Level",
            "easy": "Easy",
            "medium": "Medium",
            "hard": "Hard",
            "mode": "Mode",
            "modeTooltip": "The solving mode of an exercise determines whether students work alone or in teams. NOTE: This cannot be changed later on!",
            "modes": {
                "individual": "Individual",
                "team": "Team"
            },
            "teamAssignmentConfig": {
                "teamSize": "Team Size",
                "teamSizeTooltip": "Recommendation for tutors regarding the minimum and maximum number of students per team.",
                "participants": "Participants"
            },
            "categories": "Categories",
            "noCategory": "No Category",
            "participations": "Participations",
            "submissions": "Submissions",
            "teams": "Teams",
            "exportNames": "Export Names",
            "exportResults": "Export Results",
            "exportResultsEmptyError": "{{ exercise }}: No results found",
            "refresh": "Refresh",
            "course": "Course",
            "type": "Type",
            "mcqType": "Multiple Choice Question",
            "dndType": "Drag and Drop Question",
            "welcome": "<strong>Welcome to Artemis!</strong> We have automatically created an account for you. Click the button <i>Start Exercise</i>!",
            "personalRepositoryClone": "Your personal repository has been set up. Click the button <i>Clone repository</i>!",
            "personalRepositoryOnline": "Your personal repository has been set up. Click the button <i>Open code editor</i>!",
            "startError": "<strong>Uh oh! Something went wrong... Please try again to start the exercise in a few minutes.</strong>",
            "studentName": "Student Name",
            "studentId": "Login",
            "teamName": "Team Name",
            "teamShortName": "Short Name",
            "completionDate": "Completion Date",
            "lastResult": "Last Result",
            "submissionCount": "Submissions",
            "score": "Points",
            "duration": "Duration",
            "showBuildFailed": "Show Build Failed",
            "showFailed": "Show Latest Submission without Result",
            "showNoSubmissions": "Show No Submissions",
            "showUnsuccessful": "Show Unsuccessful",
            "showSuccessful": "Show Successful",
            "showManual": "Show Manual",
            "showAutomatic": "Show Automatic",
            "showAll": "Show All",
            "tagPlaceholder": "+Category",
            "tagSecondaryPlaceholder": "Enter a new category",
            "isProgramming": "This is a programming exercise",
            "isModeling": "This is a modeling exercise",
            "isQuiz": "This is a quiz exercise",
            "isText": "This is a text exercise",
            "isFileUpload": "This is a file upload exercise",
            "notificationText": "Optional: Notification about changes",
            "submissionSuccessful": "The submission was successful",
            "submissionUnsuccessful": "The submission was unsuccessful",
            "lateSubmissionReceived": "Artemis received a late submission, please wait for the result and then scroll down to the result history to see more details.",
            "lateSubmissionResultReceived": "Artemis received an ungraded result for a late submission, please scroll down to see the score in the result history.",
            "resultCreationSuccessful": "The result was created successfully",
            "resultCreationUnsuccessful": "The result was created unsuccessfully",
            "presentationScoreEnabled": {
                "title": "Presentation",
                "description": "If the presentation score is enabled, tutors can enter points for students on the \"Participations\" page of the exercise."
            },
            "errors": {
                "exerciseNotFound": "This exercise was not found"
            },
            "form": {
                "title": {
                    "pattern": "The title must only consist of alphanumeric characters and '_', '-' or whitespaces!"
                },
                "shortName": {
                    "pattern": "The short name must begin with a letter and must not contain any special characters!",
                    "minlength": "The short name must be at least 3 characters long!"
                },
                "packageName": {
                    "pattern": {
                        "JAVA": "The package name must consist of one or more valid Java identifiers separated by '.', e.g. \"net.java\"!",
                        "KOTLIN": "The package name must consist of one or more valid Kotlin identifiers separated by '.', e.g. \"net.kotlin\"!",
                        "SWIFT": "The package name must consist of one or more valid Swift identifiers without any separator, e.g. \"SwiftEx\"!"
                    }
                },
                "points": {
                    "customMin": "The points must be at least 1.",
                    "customMax": "The points must be at max 9999."
                },
                "bonusPoints": {
                    "customMin": "The points must be at least 0.",
                    "customMax": "The points must be at max 9999."
                },
                "maxPenalty": {
                    "pattern": "The maximum penalty must be between 0 and 100 percent!"
                }
            },
            "exam": "Exam",
            "isTeamExercise": "This is a team exercise.",
<<<<<<< HEAD
            "isUsedForTutorial": "Tutor needs to review"
=======
            "update": {
                "warning": {
                    "warning": "Warning!",
                    "confirm": "Confirm changes",
                    "problems": "The following problems may occur:",
                    "instructionDeleted": "Grading Instruction deleted:",
                    "scoringChange": "Scoring changed:",
                    "results": "The existing results must be recalculated!",
                    "confirmtext": "Do you really want to perform these changes?"
                }
            }
>>>>>>> 2215288c
        },
        "exerciseLtiConfiguration": {
            "lti": "LTI",
            "configurationForExercise": "LTI configuration for exercise {{ title }}"
        }
    }
}<|MERGE_RESOLUTION|>--- conflicted
+++ resolved
@@ -178,9 +178,6 @@
             },
             "exam": "Exam",
             "isTeamExercise": "This is a team exercise.",
-<<<<<<< HEAD
-            "isUsedForTutorial": "Tutor needs to review"
-=======
             "update": {
                 "warning": {
                     "warning": "Warning!",
@@ -191,8 +188,8 @@
                     "results": "The existing results must be recalculated!",
                     "confirmtext": "Do you really want to perform these changes?"
                 }
-            }
->>>>>>> 2215288c
+            },
+            "isUsedForTutorial": "Tutor needs to review"
         },
         "exerciseLtiConfiguration": {
             "lti": "LTI",
