--- conflicted
+++ resolved
@@ -142,11 +142,7 @@
                     "pattern": "The maximum score must be between 1 and 9999!"
                 },
                 "maxPenalty": {
-<<<<<<< HEAD
-                    "pattern": "The maximum penalty must be between 0 and 100!"
-=======
                     "pattern": "The maximum penalty must be between 0 and 100 percent!"
->>>>>>> c83e59f4
                 }
             },
             "exam": "Exam"
