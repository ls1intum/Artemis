--- conflicted
+++ resolved
@@ -168,11 +168,7 @@
             "resumeProgrammingExercise": "The exercise has been resumed. You can now continue working on the exercise!",
             "feedbackRequestSent": "Your feedback request has been sent.",
             "feedbackRequestAlreadySent": "Your feedback request has already been sent.",
-<<<<<<< HEAD
-            "submissionExists": "You have to submit your work at least once.",
-=======
             "noSubmissionExists": "You have to submit your work at least once.",
->>>>>>> dabd8727
             "lockRepositoryWarning": "Your repository will be locked. You can only continue working after you receive an answer.",
             "feedbackRequestAfterDueDate": "You cannot submit feedback requests after the due date.",
             "maxAthenaResultsReached": "You have reached the maximum number of AI feedback requests.",
