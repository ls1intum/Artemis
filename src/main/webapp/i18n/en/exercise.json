--- conflicted
+++ resolved
@@ -8,12 +8,8 @@
             },
             "resultCount": "{{resultsLength}} results",
             "resultsPerPage": "{{number}} results per page",
-<<<<<<< HEAD
             "showAllResults": "Show all results",
-            "searchForStudents": "Search for Students by login or name (comma separated)",
-=======
             "searchForStudents": "Search for students by login or name (comma separated)",
->>>>>>> 855d0bbc
             "created": "A new Exercise is created with identifier {{ param }}",
             "updated": "An Exercise is updated with identifier {{ param }}",
             "deleted": "An Exercise is deleted with identifier {{ param }}",
