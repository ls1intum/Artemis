{
    "artemisApp": {
        "complaint": {
            "title": "Complaint",
            "info": "The complaint limit refers to open and rejected complaints. If your complaint is accepted it will not count towards your total number of complaints.",
            "description": "You can submit up to {{ maxComplaintNumber }} complaints in total in this course.",
            "descriptionExtended": "Every student is allowed to submit up to {{ maxComplaintNumber }} complaints in total in this course. You still have <strong style=color:red;>{{ allowedComplaints }}</strong> complaints left.",
            "beDescriptive": "Please describe in detail why the assessment is wrong. Your request will then be evaluated by a second reviewer.",
            "alreadySubmitted": "You have already submitted a complaint on",
            "submit": "Submit a complaint",
            "created": "Your complaint has been submitted!",
            "moreInfo": "Complain",
            "complaintNotAllowedTooltip": "Currently not allowed: complaint limit reached or assessment is older than one week",
            "responseExists": "Response to your complaint of",
            "hint": "Scroll down to review the complaint",
            "accepted": "Accepted",
            "acceptedLong": "Complaint was accepted",
            "rejected": "Rejected",
            "rejectedLong": "Complaint was rejected",
            "tooManyComplaints": "Complaint limit reached. You cannot have more than {{ maxComplaintNumber }} open or rejected complaints at the same time.",
            "complaintAlreadyHandled": "The complaint has been resolved",
            "complaintResponse": {
                "title": "Complaint's response",
                "created": "Response to complaint has been submitted",
                "updateAssessment": "Update assessment",
                "updateAssessmentTooltip": "Send complaint response and update assessment",
                "rejectComplaint": "Reject complaint",
                "rejectComplaintTooltip": "Send complaint response and reject complaint"
            },
            "listOfComplaints": {
                "exercise": "Exercise",
                "submissionId": "Submission ID",
                "reviewerLogin": "Reviewer's Login",
                "reviewerName": "Reviewer's Name",
                "studentLogin": "Student's Login",
                "studentName": "Student's Name",
                "actions": "Actions",
<<<<<<< HEAD
                "title": "List of complaints"
            },
            "review": "Review Complaint"
        },
        "moreFeedback": {
            "title": "More feedback request",
            "description": "If something is not clear enough, or you need more explanations, request the tutor to give you more feedback",
            "beDescriptive": "Please describe in detail what is unclear for you in the assessment. Your request will then be evaluated by the same reviewer.",
            "button": "Request more feedback",
            "info": "Submitting feedback request will not affect number of maximum complaints, but your score will remain unchanged.",
            "review": "Review More Feedback Request",
            "alreadyHandled": "The request has been resolved",
            "alreadySubmitted": "You have already requested more feedback on",
            "acceptedLong": "Request was accepted",
            "responseExists": "Response to your request of",
            "response": {
                "title": "Request's response",
                "created": "Response to more feedback request has been submitted",
                "sendResponseTooltip": "Send response to more feedback request",
                "provideFeedback": "Provide more feedback"
            },
            "hint": "Scroll down to review More Feedback Request"
=======
                "title": "List of complaints",
                "status": "Status",
                "noReply": "No reply yet",
                "accepted": "Accepted",
                "rejected": "Rejected",
                "showAddressedComplaints": "Show addressed complaints",
                "noComplaintsToShow": "There are no complaints to show at the moment"
            }
>>>>>>> 584bfdcf
        }
    }
}<|MERGE_RESOLUTION|>--- conflicted
+++ resolved
@@ -35,8 +35,13 @@
                 "studentLogin": "Student's Login",
                 "studentName": "Student's Name",
                 "actions": "Actions",
-<<<<<<< HEAD
-                "title": "List of complaints"
+                "title": "List of complaints",
+                "status": "Status",
+                "noReply": "No reply yet",
+                "accepted": "Accepted",
+                "rejected": "Rejected",
+                "showAddressedComplaints": "Show addressed complaints",
+                "noComplaintsToShow": "There are no complaints to show at the moment"
             },
             "review": "Review Complaint"
         },
@@ -58,16 +63,6 @@
                 "provideFeedback": "Provide more feedback"
             },
             "hint": "Scroll down to review More Feedback Request"
-=======
-                "title": "List of complaints",
-                "status": "Status",
-                "noReply": "No reply yet",
-                "accepted": "Accepted",
-                "rejected": "Rejected",
-                "showAddressedComplaints": "Show addressed complaints",
-                "noComplaintsToShow": "There are no complaints to show at the moment"
-            }
->>>>>>> 584bfdcf
         }
     }
 }