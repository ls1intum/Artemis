--- conflicted
+++ resolved
@@ -26,11 +26,7 @@
                     "columns": {
                         "assessment": {
                             "label": "Assessment",
-<<<<<<< HEAD
-                            "tooltip": "Assessment can only take place after the submission has been finished."
-=======
                             "tooltip": "Assessment can only be done after a successful submission and exercise due date."
->>>>>>> 3bea16e2
                         },
                         "participationId": {
                             "label": "Participation ID"
