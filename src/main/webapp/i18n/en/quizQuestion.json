{
    "arTeMiSApp": {
        "quizQuestion": {
            "home": {
                "title": "Questions",
                "createLabel": "Create a new Question",
                "createOrEditLabel": "Create or edit a Question"
            },
            "created": "A new Question is created with identifier {{ param }}",
            "updated": "A Question is updated with identifier {{ param }}",
            "deleted": "A Question is deleted with identifier {{ param }}",
            "delete": {
                "question": "Are you sure you want to delete Question {{ id }}?"
            },
            "detail": {
                "title": "Question"
            },
            "title": "Title",
            "text": "Text",
            "hint": "Hint",
            "explanation": "Explanation",
            "score": "Score",
            "scoringType": "Scoring Type",
            "randomizeOrder": "Randomize Order",
            "questionStatistic": "Question Statistic",
            "exercise": "Exercise",
            "yourScore": "Your Score",
            "invalid": "Invalid",
            "invalidText": "This question is invalid and will be assess as complete correct",
<<<<<<< HEAD
            "showSampleSolution": "Show Sample Solution",
            "hideSampleSolution": "Hide Sample Solution",
            "allOptions": "Please choose all correct answer options"
=======
            "retry": " Retry",
            "loading": "Please wait until the picture is loaded",
            "failed": "Sorry the image could not be loaded. Please try again"
>>>>>>> 2c78fc3d
        }
    }
}<|MERGE_RESOLUTION|>--- conflicted
+++ resolved
@@ -27,15 +27,12 @@
             "yourScore": "Your Score",
             "invalid": "Invalid",
             "invalidText": "This question is invalid and will be assess as complete correct",
-<<<<<<< HEAD
+            "retry": " Retry",
+            "loading": "Please wait until the picture is loaded",
+            "failed": "Sorry the image could not be loaded. Please try again",
             "showSampleSolution": "Show Sample Solution",
             "hideSampleSolution": "Hide Sample Solution",
             "allOptions": "Please choose all correct answer options"
-=======
-            "retry": " Retry",
-            "loading": "Please wait until the picture is loaded",
-            "failed": "Sorry the image could not be loaded. Please try again"
->>>>>>> 2c78fc3d
         }
     }
 }