{
    "artemisApp": {
        "exerciseChatbot": {
            "welcome": "Welcome",
            "popUpMessage": "By choosing to continue, you agree that your interactions with IrisBot will be processed by Microsoft and OpenAI, with data transfer occurring outside of our university data center. If you do not agree with these terms, please select 'Decline'. To acknowledge this and begin your chat with IrisBot, press 'Accept'.",
            "inputMessage": "Write a message...",
            "accept": "Accept",
            "decline": "Decline",
            "unreadMessages": "Unread messages",
            "buttonTooltip": "Start chatting with Iris!",
<<<<<<< HEAD
            "errors": {
                "invalidSessionState": "Iris session state is invalid. It is impossible to send messages in this state.",
                "historyLoadFailed": "Could not fetch messages.",
                "sessionLoadFailed": "Could not fetch session details.",
                "sessionCreationFailed": "Could not create a new session.",
                "sendMessageFailed": "Something went wrong while sending the message. Please try again later!",
                "rateMessageFailed": "Could not rate message. Please try again later.",
                "irisDisabled": "Iris has been disabled for this exercise.",
                "timeout": "The Artemis server has not sent a response yet. Please don't reload the page."
            }
=======
            "firstMessage": "Hi, I'm Iris! I can help you with your programming exercise. You can learn more about me here."
>>>>>>> f663625d
        }
    }
}<|MERGE_RESOLUTION|>--- conflicted
+++ resolved
@@ -8,7 +8,6 @@
             "decline": "Decline",
             "unreadMessages": "Unread messages",
             "buttonTooltip": "Start chatting with Iris!",
-<<<<<<< HEAD
             "errors": {
                 "invalidSessionState": "Iris session state is invalid. It is impossible to send messages in this state.",
                 "historyLoadFailed": "Could not fetch messages.",
@@ -19,9 +18,7 @@
                 "irisDisabled": "Iris has been disabled for this exercise.",
                 "timeout": "The Artemis server has not sent a response yet. Please don't reload the page."
             }
-=======
             "firstMessage": "Hi, I'm Iris! I can help you with your programming exercise. You can learn more about me here."
->>>>>>> f663625d
         }
     }
 }