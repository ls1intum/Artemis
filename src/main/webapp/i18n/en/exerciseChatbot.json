--- conflicted
+++ resolved
@@ -5,8 +5,6 @@
             "inputMessage": "Write a message...",
             "accept": "Accept",
             "decline": "Decline",
-<<<<<<< HEAD
-            "buttonTooltip": "Start chatting with Iris!",
             "title": "Iris: The Chatbot Powered by a Large Language Model for Artemis",
             "subtext": "Iris is specifically designed to offer comprehensive support for your programming exercises. It leverages its advanced language understanding capabilities to address your inquiries and provide guidance throughout your learning process.",
             "f1": "The interactions conducted with Iris will be subject to processing by Microsoft and OpenAI, entailing the transfer of data beyond the confines of our university's data center.",
@@ -18,10 +16,8 @@
             "f7": "The widget is designed with draggable functionality, allowing users to move it freely to different positions on the page.",
             "f8": "The widget supports resizing, enabling users to adjust its dimensions by expanding or shrinking its borders.",
             "f9": "The widget offers a full-screen feature, accessible by clicking on the button adjacent to the 'X' button. This expands the widget to occupy the entire page, resembling a full-page display. To revert back to its previous size, you can click the button again, returning the widget to its original dimensions."
-=======
             "unreadMessages": "Unread messages",
             "buttonTooltip": "Start chatting with Iris!"
->>>>>>> 4acaf405
         }
     }
 }