{
    "artemisApp": {
        "quizExercise" : {
            "home": {
                "title": "Quiz Exercises",
                "createLabel": "Create a new Quiz Exercise",
                "createOrEditLabel": "Create or edit a Quiz Exercise"
            },
            "created": "A new Quiz Exercise is created with identifier {{ param }}",
            "updated": "A Quiz Exercise is updated with identifier {{ param }}",
            "deleted": "A Quiz Exercise is deleted with identifier {{ param }}",
            "delete": {
                "question": "Are you sure you want to delete Quiz Exercise {{ id }}?"
            },
            "edit": {
                "title": "Edit Quiz Exercise for {{ param }}",
                "addQuestion": "Add Question",
                "invalidInput": "Invalid Input!",
                "pendingChanges": "Unsaved Changes",
                "saving": "Saving…",
                "saved": "Saved!"
            },
            "new": {
                "title": "New Quiz Exercise for {{ param }}"
            },
            "description": "Description",
            "explanation": "Explanation",
            "randomizeQuestionOrder": "Randomize Question Order",
            "allowedNumberOfAttempts": "Allowed Number Of Attempts",
            "isVisibleBeforeStart": "Is Visible Before Start",
            "isOpenForPractice": "Is Open For Practice",
            "isPlannedToStart": "Is Planned To Start",
            "duration": "Duration",
            "minutes": "minutes",
            "seconds": "seconds",
            "minutesShort": "min",
            "secondsShort": "s",
            "questions": "Questions",
            "multipleChoiceQuestion": "Multiple-Choice Question",
            "dragAndDropQuestion": "Drag-And-Drop Question",
            "status": "Status",
            "startTime": "Start Time",
            "quizPointStatistic": "Quiz Point Statistic",
            "quiz": "Quiz",
            "totalPoints": "Total Points",
            "totalScore": "Result",
            "remainingTime": "Remaining Time",
            "quizInstructions": {
                "default": "Mark the correct answers for each question and click the \"Submit\" button, when you're done.",
                "wait": "Please wait until the quiz has ended to see your results.",
                "result": "You have finished the quiz with {{userScore}} out of {{maxScore}} points ({{percentage}} %)."
            },
            "lastSaved": "Saved",
            "submitted": "Submitted",
            "statistics": "Statistics",
            "statisticsNotPublished": "The instructor has not published any statistics.",
            "successfullySubmittedText": "Your answers have been successfully submitted!<br><br>The results will appear when the quiz has ended.",
<<<<<<< HEAD
            "re-evaluate": {
                "title": "Re-evaluate Quiz Exercise for {{ param }}",
                "resetQuiz": "Reset Quiz Exercise",
                "setQuestionInvalid": "Set question invalid",
                "questionIsInvalid": "Question is invalid",
                "setAnswerInvalid": "Set answer invalid",
                "answerIsInvalid": "Answer is invalid",
                "warning": {
                    "warning": "Warning!",
                    "confirm": "Confirm changes",
                    "problems": "The following problems may occur:",
                    "answer_deleted": "Answer option deleted:",
                    "answer_invalid": "Answer option set invalid:",
                    "answer_correctness": "Solution of an answer option changed:",
                    "question_deleted": "Question deleted:",
                    "question_invalid": "Question set invalid:",
                    "scoring_change": "Scoring changed:",
                    "no_changes": "No changes, which affect the existing results",
                    "statistic": "The existing statistics must be recalculated!",
                    "results": "The existing results must be recalculated!",
                    "resulttext":{
                        "answer_deleted": "The answer option will be removed from all results",
                        "answer_invalid": "All participants receive the points for the invalid answer",
                        "question_deleted": "The question will be removed from all results",
                        "question_invalid": "All participants receive the points for the invalid question",
                        "scoring_change": "The scores will be recalculated. A participant could also lose points"
                    },
                    "confirmtext": "Do you really want to perform these changes?",
                    "succesfully_confirm": "Changes successfully adopted!"
                }
=======
            "invalidReasons" : {
                "quizTitle": "Quiz: Title is missing.",
                "quizDuration": "Quiz: Duration is missing or invalid.",
                "questionTitle": "Question {{index}}: Title is missing.",
                "questionCorrectAnswerOption": "Question {{index}}: No correct answer option.",
                "questionCorrectMapping": "Question {{index}}: No correct mapping."
>>>>>>> 88107870
            }
        }
    }
}<|MERGE_RESOLUTION|>--- conflicted
+++ resolved
@@ -55,7 +55,6 @@
             "statistics": "Statistics",
             "statisticsNotPublished": "The instructor has not published any statistics.",
             "successfullySubmittedText": "Your answers have been successfully submitted!<br><br>The results will appear when the quiz has ended.",
-<<<<<<< HEAD
             "re-evaluate": {
                 "title": "Re-evaluate Quiz Exercise for {{ param }}",
                 "resetQuiz": "Reset Quiz Exercise",
@@ -85,15 +84,13 @@
                     },
                     "confirmtext": "Do you really want to perform these changes?",
                     "succesfully_confirm": "Changes successfully adopted!"
-                }
-=======
+                },
             "invalidReasons" : {
                 "quizTitle": "Quiz: Title is missing.",
                 "quizDuration": "Quiz: Duration is missing or invalid.",
                 "questionTitle": "Question {{index}}: Title is missing.",
                 "questionCorrectAnswerOption": "Question {{index}}: No correct answer option.",
                 "questionCorrectMapping": "Question {{index}}: No correct mapping."
->>>>>>> 88107870
             }
         }
     }
