{
    "artemisApp": {
        "gradingSystem": {
<<<<<<< HEAD
            "title": "Grade key",
            "titleCourse": "Grade Key for Course",
            "titleExam": "Grade Key for Exam",
            "defaultButton": "Generate Default Grade key",
=======
            "title": "Grade Key",
            "titleCourse": "Grade Key for Course",
            "titleExam": "Grade Key for Exam",
            "defaultButton": "Generate Default Grade Key",
>>>>>>> de381aaf
            "gradeType": {
                "title": "Grade Type",
                "grade": "Grade",
                "bonus": "Bonus"
            },
            "inclusivity": {
                "title": "Inclusivity",
                "lower": "Lower Bound Inclusive",
                "upper": "Upper Bound Inclusive"
            },
            "firstPassingGrade": "First Passing Grade",
            "min": "Min %",
            "max": "Max %",
            "gradeName": "Grade Name",
            "bonusPoints": "Bonus Points",
            "delete": "Delete",
            "deleteQuestion": "Do you really wish to delete the grade key?",
            "add": "Add Grade Step",
            "save": "Save",
            "info": {
                "title": "Grade Key Help",
                "general": {
                    "title": "General Information",
                    "explanation": "A grade key consists of grade steps that cover all possible percentages from 0 to 100. All adjacent grade steps should overlap on their boundaries (Example: grade steps (60, 70) and (70, 80) overlap at 70%). Which grade step includes that boundary is determined by the \"Lower Bound Inclusivity\". All grade steps also have either a name (1.0, Ausreichend, A,...) or a bonus point count (5, 10,..) depending on the \"Grade Type\""
                },
                "gradeType": {
                    "title": "Grade Type",
                    "explanation": "A grade key can either map directly to grades or to bonus points for the course or the final exam"
                },
                "inclusivity": {
                    "title": "Inclusivity",
                    "explanation": "Determines whether a grade step's Min % boundary gets included and Max % boundary gets excluded or vice versa (Exception - 0% and 100% always get included in the first and respectively last grade step). Example: 60% score will be mapped to a grade step with range 60% - 70% if lower bound inclusivity is set but not if upper bound inclusivity is set (in this case it would be mapped to the previous grade step)"
                },
                "firstPassingGrade": {
                    "title": "First Passing Grade",
                    "explanation": "Sets the first passing grade for a grade key. Every grade with higher percentages will be considered passing as well"
                }
            },
            "error": {
                "empty": "Grade steps are empty!",
                "emptyFields": "All grade step fields must be filled out!",
                "invalidMinMaxPercentages": "The grade step percentages must be all between 0 and 100 (both inclusive) and the Min % must not be greater than the Max %!",
                "invalidBonusPoints": "The bonus points must be at least 0!",
                "invalidAdjacency": "The Max % of all grade steps (excluding the last one), must be equal to the Min % of their subsequent grade step!",
                "invalidFirstAndLastStep": "The Min % of the first grade step must be 0 and the Max % of the last grade step must be 100!"
            }
        },
        "gradingScale": {
            "created": "Grade key has been created",
            "updated": "Grade key has been updated",
            "deleted": "Grade key has been deleted"
        }
    }
}<|MERGE_RESOLUTION|>--- conflicted
+++ resolved
@@ -1,17 +1,10 @@
 {
     "artemisApp": {
         "gradingSystem": {
-<<<<<<< HEAD
-            "title": "Grade key",
-            "titleCourse": "Grade Key for Course",
-            "titleExam": "Grade Key for Exam",
-            "defaultButton": "Generate Default Grade key",
-=======
             "title": "Grade Key",
             "titleCourse": "Grade Key for Course",
             "titleExam": "Grade Key for Exam",
             "defaultButton": "Generate Default Grade Key",
->>>>>>> de381aaf
             "gradeType": {
                 "title": "Grade Type",
                 "grade": "Grade",
