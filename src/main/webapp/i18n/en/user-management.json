--- conflicted
+++ resolved
@@ -1,8 +1,46 @@
 {
-<<<<<<< HEAD
     "artemisApp": {
         "userManagement": {
-            "home": {
+            "filter": {
+            "modal": {
+                "open": "Filter ({{ num }})",
+                "title": "Filter User",
+                "close": "Close"
+            },
+            "authority": {
+                "title": "Role ({{ num }})",
+                "tooltip": "Filter the users according to their permissions",
+                "admin": "Admin",
+                "instructor": "Instructor",
+                "editor": "Editor",
+                "ta": "Tutor",
+                "user": "Student",
+                "without": "No Role",
+                "withoutTooltip": "Select all users without any role"
+            },
+            "origin": {
+                "title": "Origin ({{ num }})",
+                "tooltip": "Filters the users based on their administrative location",
+                "internal": "Internal",
+                "external": "External"
+            },
+            "status": {
+                "title": "Status ({{ num }})",
+                "tooltip": "Filter the users based on their account status",
+                "activated": "Activated",
+                "deactivated": "Deactivated"
+            },
+            "course": {
+                "title": "Course ({{ num }})",
+                "tooltip": "Filters the users according to their course affiliation",
+                "without": "No Course",
+                "withoutTooltip": "Select all users without any course"
+            },
+            "apply": "Apply",
+            "all": "All",
+            "none": "None"
+        },
+        "home": {
                 "title": "Users",
                 "createLabel": "Create a new user",
                 "createOrEditLabel": "Create or edit a user"
@@ -43,87 +81,5 @@
             "searchError": "Search term must be empty or contain at least 3 characters.",
             "jenkinsChange": "Changing the user's login is not supported for your current setup (Jenkins). You may have to manually update the user's login in Jenkins.\nYou changed the user <i>{{ oldLogin }}</i> to <i>{{ newLogin }}</i>."
         }
-=======
-    "userManagement": {
-        "filter": {
-            "modal": {
-                "open": "Filter ({{ num }})",
-                "title": "Filter User",
-                "close": "Close"
-            },
-            "authority": {
-                "title": "Role ({{ num }})",
-                "tooltip": "Filter the users according to their permissions",
-                "admin": "Admin",
-                "instructor": "Instructor",
-                "editor": "Editor",
-                "ta": "Tutor",
-                "user": "Student",
-                "without": "No Role",
-                "withoutTooltip": "Select all users without any role"
-            },
-            "origin": {
-                "title": "Origin ({{ num }})",
-                "tooltip": "Filters the users based on their administrative location",
-                "internal": "Internal",
-                "external": "External"
-            },
-            "status": {
-                "title": "Status ({{ num }})",
-                "tooltip": "Filter the users based on their account status",
-                "activated": "Activated",
-                "deactivated": "Deactivated"
-            },
-            "course": {
-                "title": "Course ({{ num }})",
-                "tooltip": "Filters the users according to their course affiliation",
-                "without": "No Course",
-                "withoutTooltip": "Select all users without any course"
-            },
-            "apply": "Apply",
-            "all": "All",
-            "none": "None"
-        },
-        "home": {
-            "title": "Users",
-            "createLabel": "Create a new user",
-            "createOrEditLabel": "Create or edit a user"
-        },
-        "created": "Created new user with identifier {{ param }}",
-        "updated": "Updated User with identifier {{ param }}",
-        "deleted": "Deleted User with identifier {{ param }}",
-        "delete": {
-            "question": "Are you sure you want to delete user <strong>{{ title }}</strong>?"
-        },
-        "detail": {
-            "title": "User"
-        },
-        "login": "Login",
-        "firstName": "First name",
-        "lastName": "Last name",
-        "name": "Name",
-        "randomPassword": "Random password",
-        "keepPassword": "Keep old password",
-        "inputConstraints": "This field must contain {{min}} to {{max}} characters!",
-        "groups": "Groups",
-        "addGroup": "+ Group",
-        "enterGroup": "Enter a group",
-        "organizations": "User organizations",
-        "email": "Email",
-        "registrationNumber": "Registration Number",
-        "activated": "Activated",
-        "deactivated": "Deactivated",
-        "profiles": "Profiles",
-        "langKey": "Language",
-        "createdBy": "Created by",
-        "createdDate": "Created date",
-        "lastModifiedBy": "Modified by",
-        "lastModifiedDate": "Modified date",
-        "searchForUser": "Search for User: ",
-        "search": "Search",
-        "loading": "Loading...",
-        "searchError": "Search term must be empty or contain at least 3 characters.",
-        "jenkinsChange": "Changing the user's login is not supported for your current setup (Jenkins). You may have to manually update the user's login in Jenkins.\nYou changed the user <i>{{ oldLogin }}</i> to <i>{{ newLogin }}</i>."
->>>>>>> dd525569
     }
 }