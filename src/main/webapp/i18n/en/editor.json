--- conflicted
+++ resolved
@@ -53,7 +53,9 @@
                 "checkoutFailed": "The checkout of your git repository failed. Please try again shortly or contact your tutor.",
                 "fileExists": "File/Directory name already exists. Please choose a different name.",
                 "unsupportedFile": "File with this extension not supported.",
-                "fileOperationFailed": "File operation could not be executed. Please try again later."
+                "fileOperationFailed": "File operation could not be executed. Please try again later.",
+                "participationCouldNotBeDeleted": "Participation could not be deleted and might now be corrupted .",
+                "participationCouldNotBeCreated": "Participation could not be created."
             },
             "testStatusLabels": {
                 "noResult": "No results",
@@ -61,17 +63,6 @@
                 "testFailing": "Test failing",
                 "totalTestsPassing": "{{totalTests}} tests passing",
                 "totalTestsFailing": "{{failedTests}} of {{totalTests}} tests failing"
-<<<<<<< HEAD
-            },
-            "fileBrowser": {
-                "createTitle": "Create new file",
-                "folder": "Folder",
-                "folderPlaceholder": "leave empty for root folder",
-                "filename": "Filename (including extension)",
-                "create": "Create file",
-                "deleteTitle": "Delete file",
-                "deleteFileConfirm": "Are you sure you want to delete the file <strong>{{filename}}</strong>?",
-                "delete": "Delete file"
             },
             "repoSelect": {
                 "assignmentRepo": "Assignment Repository",
@@ -86,8 +77,6 @@
                 "templateWarning": "The Template Repository does already fulfill one or more test cases. This could indicate an issue in the Template Repository.",
                 "templateSuccess": "The Template Repository fulfills no test case.",
                 "templateInfo": "No result found for the Template Repository."
-=======
->>>>>>> 0b79563d
             }
         }
     }
