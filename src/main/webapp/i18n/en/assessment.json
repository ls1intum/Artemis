{
    "artemisApp": {
        "assessment": {
            "assessment": "Assessment",
            "assessmentIllegalSubmission": "Warning: You are viewing an illegal submission.",
            "testRunAssessment": "Test Run Assessment",
            "additionalFeedback": "Additional feedback",
            "feedback": "Feedback",
            "automaticGenerated": "Automatically generated feedback",
            "error": {
                "assessmentDueDateOver": "The assessment due date of this exercise has passed."
            },
            "assessmentLocked": "Assessment locked by: {{otherUser}}",
            "assessmentLockedComplaintView": "Original Assessor: {{otherUser}}",
            "assessmentLockedCurrentUser": "You have the lock for this assessment",
            "assessmentReadOnlyUnhandledComplaint": "There is a complaint for this assessment. Another tutor must respond.",
            "moreFeedbackRequest": "You must respond to the feedback request.",
            "assessmentReadOnlyHandledComplaint": "The complaint about your assessment has been resolved.",
            "assessmentDueDateIsOver": "Assessment Due Date has passed, the assessment will be published immediately after submitting.",
            "diffView": {
                "differenceActivate": "Activate Diff View",
                "differenceDeactivate": "Deactivate Diff View",
                "highlightAssessmentDiffTooltipOn": "Highlight the correction round in which the feedback was created or modified",
                "highlightAssessmentDiffTooltipOff": "Deactivate highlighting of correction rounds",
                "correctionRoundDiffFirst": "First correction round",
                "correctionRoundDiffSecond": "Second correction round"
            },
            "button": {
                "overrideAssessment": "Override Assessment",
                "nextSubmission": "Assess Next Submission",
                "resolveConflict": "Resolve Conflicts"
            },
            "detail": {
                "feedback": "Feedback",
                "scoreFor": "Assessment for",
                "tutorComment": "Tutor Comment:"
            },
            "messages": {
                "confirmCancel": "Are you sure you want to cancel the assessment? Your current assessment progress will be deleted and the submission will be available for assessment to other tutors again.",
                "loadSubmissionFailed": "Retrieving requested submission failed.",
                "submitSuccessful": "Your assessment was submitted successfully!",
                "saveSuccessful": "Your assessment was saved successfully!",
                "saveFailed": "Saving your assessment failed!",
                "updateAfterComplaintSuccessful": "The assessment was updated successfully.",
                "updateAfterComplaintFailed": "Updating the assessment failed."
            },
            "dashboard": {
<<<<<<< HEAD
                "warning": "Warning: the submission period is not over yet and students are still allowed to submit their solutions. Please do not start with the assessment yet!",
=======
                "warning": "Warning: The due date is not over yet and students can still submit their solutions. Please do not start the assessment yet.",
>>>>>>> d6bca142
                "empty": "No Submissions for this exercise!",
                "loading": "Loading...",
                "columns": {
                    "submissionDate": "Submission date",
                    "result": "Latest Result",
                    "submissionCount": "Submissions",
                    "score": "Points",
                    "duration": "Duration",
                    "assessmentType": "Assessment Type",
                    "student": "Student",
                    "assessor": "Reviewer",
                    "assessors": "Reviewers",
                    "action": "Assessment Actions",
                    "assessmentFirst": "Correction Round 1",
                    "assessmentSecond": "Correction Round 2"
                },
                "minutes": "minutes",
                "actions": {
                    "open": "Open assessment",
                    "cancel": "Cancel assessment",
                    "assess": "Assess Submission",
                    "continue": "Continue assessment"
                },
                "filters": {
                    "showAll": "Show all",
                    "showLocked": "Show locked"
                },
                "bonusPointExplanation": "In this exercise there are {{maxPoints}} points and {{maxBonusPoints}} bonus points, so students can achieve a maximum of {{maxPointsWithBonus}} points, which would correspond to a score of {{maxPercentage}}%."
            },
            "locks": {
                "home": {
                    "title": "Locked Assessments"
                },
                "title": "Assessments locked by you",
                "titleAll": "All locked assessments",
                "exercise": "Exercise",
                "type": "Type",
                "empty": "No assessments locked by you!"
            }
        }
    }
}<|MERGE_RESOLUTION|>--- conflicted
+++ resolved
@@ -45,11 +45,7 @@
                 "updateAfterComplaintFailed": "Updating the assessment failed."
             },
             "dashboard": {
-<<<<<<< HEAD
-                "warning": "Warning: the submission period is not over yet and students are still allowed to submit their solutions. Please do not start with the assessment yet!",
-=======
-                "warning": "Warning: The due date is not over yet and students can still submit their solutions. Please do not start the assessment yet.",
->>>>>>> d6bca142
+                "warning": "Warning: The submission period is not over yet and students are still allowed to submit their solutions. Please do not start with the assessment yet!",
                 "empty": "No Submissions for this exercise!",
                 "loading": "Loading...",
                 "columns": {
