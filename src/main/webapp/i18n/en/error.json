{
    "error": {
        "title": "Error page!",
        "http": {
            "400": "Bad request.",
            "403": "You are not authorized to access this page.",
            "404": "The page does not exist.",
            "405": "The HTTP verb you used is not supported for this URL.",
            "500": "Internal server error."
        },
        "concurrencyFailure": "Another user modified this data at the same time as you. Your changes were rejected.",
        "validation": "Validation error on the server.",
        "resultStringNull": "Error! Result Text is required.",
        "scoreNull": "Error! Score is required.",
        "scoreAndSuccessfulNotMatching": "Error! Only result with score 100% can be successful.",
        "feedbackTextOrDetailTextNull": "Error! In case feedback is present, feedback text and detail text are mandatory.",
<<<<<<< HEAD
        "groupNotFound": "The group you entered was not found."
=======
        "quizAlreadyVisible": "The quiz is already visible.",
        "quizAlreadyStarted": "The quiz has already been started.",
        "quizNotEndedYet": "The quiz has not ended yet.",
        "quizAlreadyOpenForPractice": "The quiz is alreay open for practice.",
        "unknownAction": "This action cannot be performed."
>>>>>>> cc77b1ae
    }
}<|MERGE_RESOLUTION|>--- conflicted
+++ resolved
@@ -14,14 +14,11 @@
         "scoreNull": "Error! Score is required.",
         "scoreAndSuccessfulNotMatching": "Error! Only result with score 100% can be successful.",
         "feedbackTextOrDetailTextNull": "Error! In case feedback is present, feedback text and detail text are mandatory.",
-<<<<<<< HEAD
-        "groupNotFound": "The group you entered was not found."
-=======
         "quizAlreadyVisible": "The quiz is already visible.",
         "quizAlreadyStarted": "The quiz has already been started.",
         "quizNotEndedYet": "The quiz has not ended yet.",
         "quizAlreadyOpenForPractice": "The quiz is alreay open for practice.",
-        "unknownAction": "This action cannot be performed."
->>>>>>> cc77b1ae
+        "unknownAction": "This action cannot be performed.",
+        "groupNotFound": "The group you entered was not found."
     }
 }