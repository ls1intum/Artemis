{
    "artemisApp": {
        "lecture": {
            "home": {
                "title": "Lectures",
                "createLabel": "Create Lecture",
                "editLabel": "Edit Lecture",
                "filterLabel": "Filter",
                "filterOptions": {
                    "filterPast": "Past",
                    "filterCurrent": "Current",
                    "filterFuture": "Future",
                    "filterUnspecifiedDates": "Unspecified Date(s)"
                },
                "createOrEditLabel": "Create or Edit Lecture",
                "ingestLecturesInPyrisLabel": "Send Lectures to Iris"
            },
            "created": "Created new lecture with identifier {{ param }}",
            "updated": "Updated lecture with identifier {{ param }}",
            "deleted": "Deleted lecture with identifier {{ param }}",
            "delete": {
                "question": "Are you sure you want to permanently delete the lecture <strong>{{ title }}</strong>? This action can NOT be undone!",
                "typeNameToConfirm": "Please type in the name of the lecture to confirm."
            },
            "title": "Title",
            "channelName": "Channel Name",
            "description": "Description",
            "startDate": "Start Date",
            "endDate": "End Date",
            "visibleDate": "Visible from",
            "course": "Course",
            "ingestionState": "Ingestion State",
            "detail": {
                "title": "Lecture",
                "sections": {
                    "general": "General Information"
                }
            },
            "attachments": {
                "title": "Attachments of lecture",
                "name": "Name",
                "type": "Type",
                "link": "Link",
                "file": "File",
                "releaseDate": "Release date",
                "uploadDate": "Upload date",
                "version": "Version",
                "uploading": "Uploading...",
                "isBeingEdited": "Is currently being edited...",
                "isDownloading": "Is downloading...",
                "attachments": "Attachments",
                "newAttachment": "New Attachment",
                "editAttachment": "Edit Attachment",
                "notificationText": "Notification Text",
                "notificationPlaceholder": "What did you change?",
                "chooseFile": "Choose File",
                "error": "The file {{ fileName }} is too large. The maximum file size is 20MB.",
                "fileLimitation": "(max. size 20 MB)",
                "fileLimitationTooltip": "Supported types: {{ extensions }}"
            },
            "import": {
                "table": {
                    "TITLE": "Title",
                    "COURSE_TITLE": "Course",
                    "SEMESTER": "Semester",
                    "doImport": "Import"
                },
                "search": "Search for lecture:",
                "loading": "Loading...",
                "label": "Import Lecture"
            },
            "wizardMode": {
                "steps": {
                    "titleStepTitle": "Title",
                    "titleStepMessage": "Add a title and meaningful description to the lecture.",
                    "periodStepTitle": "Period",
                    "periodStepMessage": "Specify the begin and end dates of the lecture.",
                    "attachmentsStepTitle": "Attachments",
                    "attachmentsStepMessage": "Upload attachments to this lecture.",
                    "unitsStepTitle": "Units",
                    "unitsStepMessage": "Add content to the lecture by creating different kinds of lecture units."
                },
                "newLectureUnit": "New Lecture Unit",
                "editLectureUnit": "Edit Lecture Unit",
                "newExercise": "Create new exercise",
                "competencyTitle": "Title",
                "competencyConnectedUnits": "Connected Units",
                "competencyNoConnectedUnits": "No connected units"
            },
            "dismissChangesModal": {
                "title": "Discard unsaved lecture changes",
                "message": "Are you sure you want to discard your unsaved changes?",
<<<<<<< HEAD
                "sectionsThatContainUnsavedChanges": "The following sections contain unsaved changes:",
                "sectionThatContainsUnsavedChanges": "The following section contains unsaved changes:"
=======
                "sectionsThatContainUnsavedChangesSingular": "The following section contains unsaved changes:",
                "sectionsThatContainUnsavedChangesPlural": "The following sections contain unsaved changes:"
>>>>>>> d10a20cd
            }
        },
        "attachment": {
            "deleteQuestion": "Do you really want to delete the attachment?",
            "created": "Created new attachment with identifier {{ param }}",
            "updated": "Updated attachment with identifier {{ param }}",
            "deleted": "Deleted attachment with identifier {{ param }}",
            "pdfPreview": {
                "title": "Attachment",
                "attachmentIDError": "Invalid Attachment or Attachment ID.",
                "attachmentUnitIDError": "Invalid Attachment Unit or Attachment Unit ID.",
                "removePageButton": "Remove Pages",
                "appendPDFButton": "Append PDF",
                "attachmentUpdateSuccess": "Attachment updated successfully.",
                "attachmentUpdateError": "Failed to update attachment: {{error}}",
                "mergeFailedError": "Failed to merge files: {{error}}",
                "pageDeleteError": "Failed to delete pages: {{error}}",
                "fileSizeError": "The file size exceeds the limit of 20MB.",
                "deletePagesQuestion": "Are you sure you want to delete the selected pages?",
                "deleteAllPagesQuestion": "Are you sure you want to delete all pages? This will result in the deletion of the attachment."
            }
        }
    }
}<|MERGE_RESOLUTION|>--- conflicted
+++ resolved
@@ -90,13 +90,8 @@
             "dismissChangesModal": {
                 "title": "Discard unsaved lecture changes",
                 "message": "Are you sure you want to discard your unsaved changes?",
-<<<<<<< HEAD
-                "sectionsThatContainUnsavedChanges": "The following sections contain unsaved changes:",
-                "sectionThatContainsUnsavedChanges": "The following section contains unsaved changes:"
-=======
                 "sectionsThatContainUnsavedChangesSingular": "The following section contains unsaved changes:",
                 "sectionsThatContainUnsavedChangesPlural": "The following sections contain unsaved changes:"
->>>>>>> d10a20cd
             }
         },
         "attachment": {
