--- conflicted
+++ resolved
@@ -113,16 +113,7 @@
                 "pageDeleteError": "Failed to delete pages: {{error}}",
                 "fileSizeError": "The file size exceeds the limit of 20MB.",
                 "deletePagesQuestion": "Are you sure you want to delete the selected pages?",
-<<<<<<< HEAD
-                "deleteAllPagesQuestion": "Are you sure you want to delete all pages? This will result in the deletion of the attachment.",
-                "hiddenAttachmentCreateSuccess": "Attachment with hidden pages created successfully.",
-                "hiddenAttachmentCreateError": "Failed to create attachment with hidden pages: {{error}}",
-                "hiddenAttachmentUpdateSuccess": "Attachment with hidden pages updated successfully.",
-                "hiddenAttachmentUpdateError": "Failed to update attachment with hidden pages: {{error}}",
-                "hiddenAttachmentRetrievalError": "Failed to retrieve attachment with hidden pages: {{error}}"
-=======
                 "deleteAllPagesQuestion": "Are you sure you want to delete all pages? This will result in the deletion of the attachment."
->>>>>>> 37d1d0c4
             }
         }
     }
