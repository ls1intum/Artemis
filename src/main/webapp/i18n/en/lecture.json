--- conflicted
+++ resolved
@@ -96,13 +96,9 @@
             "pdfPreview": {
                 "title": "Attachment",
                 "attachmentIDError": "Invalid Attachment or Attachment ID.",
-<<<<<<< HEAD
                 "attachmentVideoUnitIDError": "Invalid Attachment Unit or Attachment Unit ID.",
-=======
-                "attachmentUnitIDError": "Invalid Attachment Unit or Attachment Unit ID.",
                 "noPDFAvailable": "No PDF available",
                 "cancelButton": "Cancel",
->>>>>>> 334068be
                 "removePageButton": "Remove Pages",
                 "hidePageButton": "Hide Pages",
                 "showPageButton": "Show Pages",
