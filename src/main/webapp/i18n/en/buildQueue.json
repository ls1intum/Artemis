--- conflicted
+++ resolved
@@ -20,14 +20,11 @@
                 "priority": "Priority",
                 "buildCompletionDate": "Build Completion Date",
                 "buildDuration": "Build Duration",
-                "status": "Status",
-<<<<<<< HEAD
                 "completion": "Completion",
                 "start": "Start",
-                "duration": "Duration"
-=======
+                "duration": "Duration",
+                "status": "Status",
                 "buildLogs": "Build Logs"
->>>>>>> 899166dd
             },
             "cancelAll": "Cancel All"
         }
