{
    "artemisApp": {
        "iris": {
            "settings": {
                "success": "Successfully saved Iris settings",
                "error": {
                    "save": "Error while saving Iris settings",
                    "noSettings": "Unable to load settings. Please contact your administrator if this problem persists."
                },
                "button": {
                    "reload": "Reload Settings",
                    "save": "Save Settings",
                    "textExercise": {
                        "title": "Iris",
                        "tooltip": "Edit the Iris settings for this text exercise"
                    },
                    "programmingExercise": {
                        "title": "Iris",
                        "tooltip": "Edit the Iris settings for this programming exercise"
                    },
                    "course": {
                        "title": "Iris",
                        "tooltip": "Edit the Iris settings for this course"
                    }
                },
                "subSettings": {
                    "chatSettings": "Chat Settings",
                    "textExerciseChatSettings": "Text Exercise Chat Settings",
                    "courseChatSettings": "Course Chat Settings",
                    "lectureIngestionSettings": {
                        "title": "Lecture Ingestion Settings",
                        "autoIngestOnAttachmentUpload": "Send Lectures To Pyris Automatically"
                    },
<<<<<<< HEAD
                    "faqIngestionSettings": {
                        "title": "FAQ Ingestion Settings",
                        "autoIngest": "Send FAQs To Pyris Automatically"
                    },
                    "hestiaSettings": "Hestia Settings",
=======
>>>>>>> 1798b257
                    "competencyGenerationSettings": "Competency Generation Settings",
                    "proactivityBuildFailedEventEnabled": {
                        "label": "Monitor submission build failures",
                        "tooltip": "When enabled, Iris will proactively send help messages if a submission build fails."
                    },
                    "proactivityProgressStalledEventEnabled": {
                        "label": "Monitor exercise performance progress",
                        "tooltip": "When enabled, Iris will proactively send help messages if the student's exercise performance does not improve."
                    },
                    "proactivitySettings": {
                        "title": "Proactivity Settings",
                        "tooltip": "Enable options below to allow Iris to proactively reach out to students when specific conditions are met.",
                        "parentDisabled": "Iris won't send proactive messages for this option because either the option itself or Iris are disabled in the current or parent settings."
                    },
                    "enabled-disabled": "Enabled/Disabled",
                    "enabledForCategories": "Automatically enable for categories",
                    "variants": {
                        "title": "Variants",
                        "allowedVariants": {
                            "title": "Allowed Variants",
                            "inheritSwitch": "Inherit Allowed Variants"
                        },
                        "selectedVariant": {
                            "title": "Selected Variant",
                            "inherit": "Inherit"
                        }
                    },
                    "rateLimit": "Rate Limit",
                    "rateLimitTooltip": "The maximum number of answers a user can receive from the LLM in a given time period.",
                    "rateLimitTimeframeHours": "Rate Limit Timeframe (Hours)",
                    "rateLimitTimeframeHoursTooltip": "The time period in which the rate limit applies in hours.",
                    "template": {
                        "title": "Template",
                        "inherit": "Inherit Template"
                    },
                    "enabled": {
                        "on": "Enabled",
                        "off": "Disabled",
                        "chat": "Iris Chat"
                    },
                    "disabled": {
                        "course": "IRIS is disabled in course IRIS settings",
                        "global": "IRIS is disabled in global IRIS settings"
                    }
                },
                "title": {
                    "breadcrumb": "Iris Settings",
                    "global": "Global Iris Settings",
                    "course": "Course Iris Settings",
                    "exercise": "Exercise Iris Settings"
                }
            },
            "error": {
                "forbidden": "Artemis is not configured to use Iris. (Invalid token)",
                "internalPyrisError": "An internal error when communicating with the LLM occurred. Error message is: {{ pyrisErrorMessage }}.",
                "invalidTemplate": "The template is invalid. Error message is: {{ pyrisErrorMessage }}.",
                "noVariantAvailable": "Variant {{ variant }} is not available to use. Please contact your administrator if this problem persists.",
                "noResponse": "No response from Iris was received.",
                "parseResponse": "An error occurred while parsing the response from Iris. Cause: {{ cause }}"
            },
            "chat": {
                "helpOffer": "How can I help you today?"
            },
            "chatBubble": {
                "seeFull": "See full message"
            },
            "ingestionStates": {
                "loading": "Loading",
                "notStarted": "Not started",
                "inProgress": "In progress",
                "done": "Done",
                "error": "Error",
                "partiallyIngested": "Partially ingested"
            },
            "ingestionAlert": {
                "lectureUnitSuccess": "Lecture unit ingestion in Pyris started successfully",
                "lectureUnitError": "Error while sending lecture unit to Pyris",
                "lectureSuccess": "Lecture ingestion in Pyris started successfully",
                "lectureError": "Error while sending lecture to Pyris",
                "allLecturesSuccess": "All lectures ingestion in Pyris started successfully",
                "allFaqsSuccess": "All faqs ingestion in Pyris started successfully",
                "allLecturesError": "Error while sending all lectures to Pyris",
                "allFaqsError": "Error while sending all lectures to Pyris",
                "lectureNotFound": "Could not send lecture to Iris, no lecture found with the provided id.",
                "pyrisUnavailable": "Pyris is currently unavailable.",
                "pyrisError": "An error occurred while getting ingestion state from Pyris."
            }
        }
    }
}<|MERGE_RESOLUTION|>--- conflicted
+++ resolved
@@ -31,14 +31,10 @@
                         "title": "Lecture Ingestion Settings",
                         "autoIngestOnAttachmentUpload": "Send Lectures To Pyris Automatically"
                     },
-<<<<<<< HEAD
                     "faqIngestionSettings": {
                         "title": "FAQ Ingestion Settings",
                         "autoIngest": "Send FAQs To Pyris Automatically"
                     },
-                    "hestiaSettings": "Hestia Settings",
-=======
->>>>>>> 1798b257
                     "competencyGenerationSettings": "Competency Generation Settings",
                     "proactivityBuildFailedEventEnabled": {
                         "label": "Monitor submission build failures",
@@ -118,10 +114,10 @@
                 "lectureUnitError": "Error while sending lecture unit to Pyris",
                 "lectureSuccess": "Lecture ingestion in Pyris started successfully",
                 "lectureError": "Error while sending lecture to Pyris",
-                "allLecturesSuccess": "All lectures ingestion in Pyris started successfully",
-                "allFaqsSuccess": "All faqs ingestion in Pyris started successfully",
+                "allLecturesSuccess": "All lecture ingestion in Pyris started successfully",
+                "allFaqsSuccess": "All faq ingestion in Pyris started successfully",
                 "allLecturesError": "Error while sending all lectures to Pyris",
-                "allFaqsError": "Error while sending all lectures to Pyris",
+                "allFaqsError": "Error while sending all faqs to Pyris",
                 "lectureNotFound": "Could not send lecture to Iris, no lecture found with the provided id.",
                 "pyrisUnavailable": "Pyris is currently unavailable.",
                 "pyrisError": "An error occurred while getting ingestion state from Pyris."
