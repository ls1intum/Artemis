{
    "artemisApp": {
        "learnerProfile": {
            "initialValueHint": "The initial value, which is used by the system to calculate the statistic.",
            "currentValueHint": "The current value. Calculated using the initial value and your interactions with artemis.",
            "courseLearnerProfile": {
                "title": "Course Learner Profile",
                "selectCourse": "Select Course...",
                "description": "Here, you are able to view and update your course specific learner profile. These settings are used to calculate your learning progress and to better personalize your learning experience.",
                "initialState": "Initial State",
                "currentState": "Current State",
<<<<<<< HEAD
                "aimForGradeOrBonus": "Aim for grade or additional knowledge",
                "timeInvestment": "Time investment",
                "repetitionIntensity": "Repetition Intensity",
                "proficiency": "Proficiency",
                "profileSaved": "Profile saved"
=======
                "aimForGradeOrBonus": {
                    "label": "Aim for grade or additional knowledge",
                    "description": "Choose the option that best describes your goal for this course."
                },
                "timeInvestment": {
                    "label": "Time investment",
                    "description": "Choose how much time you are willing to invest in this course."
                },
                "repetitionIntensity": {
                    "label": "Repetition Intensity",
                    "description": "Choose how much you are willing to repeat the course content."
                },
                "profileSaved": "Learner profile saved",
                "invalidRange": "Values must be between 1 and 5",
                "level": {
                    "veryLow": "Very Low",
                    "low": "Low",
                    "medium": "Medium",
                    "high": "High",
                    "veryHigh": "Very High"
                }
>>>>>>> d93ef0ec
            }
        }
    }
}<|MERGE_RESOLUTION|>--- conflicted
+++ resolved
@@ -9,13 +9,6 @@
                 "description": "Here, you are able to view and update your course specific learner profile. These settings are used to calculate your learning progress and to better personalize your learning experience.",
                 "initialState": "Initial State",
                 "currentState": "Current State",
-<<<<<<< HEAD
-                "aimForGradeOrBonus": "Aim for grade or additional knowledge",
-                "timeInvestment": "Time investment",
-                "repetitionIntensity": "Repetition Intensity",
-                "proficiency": "Proficiency",
-                "profileSaved": "Profile saved"
-=======
                 "aimForGradeOrBonus": {
                     "label": "Aim for grade or additional knowledge",
                     "description": "Choose the option that best describes your goal for this course."
@@ -28,6 +21,10 @@
                     "label": "Repetition Intensity",
                     "description": "Choose how much you are willing to repeat the course content."
                 },
+                "proficiency": {
+                    "label": "Proficiency",
+                    "description": "Artemis' estimation of your proficiency in this course."
+                },
                 "profileSaved": "Learner profile saved",
                 "invalidRange": "Values must be between 1 and 5",
                 "level": {
@@ -37,7 +34,6 @@
                     "high": "High",
                     "veryHigh": "Very High"
                 }
->>>>>>> d93ef0ec
             }
         }
     }
