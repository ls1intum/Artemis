--- conflicted
+++ resolved
@@ -19,18 +19,7 @@
                     "label": "Repetition Intensity",
                     "description": "Choose how much you are willing to repeat the course content."
                 },
-<<<<<<< HEAD
-                "profileSaved": "Course learner profile saved",
-                "proficiency": {
-                    "label": "Proficiency",
-                    "description": "Artemis' estimation of your proficiency in this course.",
-                    "minLabel": "Beginner",
-                    "maxLabel": "Expert",
-                    "tooltip": "The initial value of the calculation is displayed by the grey dot. If you disagree with Artemis' calculation, you can manually set it with the blue button."
-                },
-=======
                 "profileSaved": "Learner profile saved",
->>>>>>> 71fd8921
                 "invalidRange": "Values must be between 1 and 5",
                 "level": {
                     "veryLow": "Very Low",
