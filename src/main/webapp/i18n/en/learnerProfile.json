--- conflicted
+++ resolved
@@ -19,9 +19,7 @@
                     "label": "Repetition Intensity",
                     "description": "Choose how much you are willing to repeat the course content."
                 },
-<<<<<<< HEAD
                 "profileSaved": "Course learner profile saved",
-=======
                 "proficiency": {
                     "label": "Proficiency",
                     "description": "Artemis' estimation of your proficiency in this course.",
@@ -29,8 +27,6 @@
                     "maxLabel": "Expert",
                     "tooltip": "The initial value of the calculation is displayed by the grey dot. If you disagree with Artemis' calculation, you can manually set it with the blue button."
                 },
-                "profileSaved": "Learner profile saved",
->>>>>>> 3a1a4136
                 "invalidRange": "Values must be between 1 and 5",
                 "level": {
                     "veryLow": "Very Low",
