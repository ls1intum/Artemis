--- conflicted
+++ resolved
@@ -47,9 +47,10 @@
                     "friendly": "Friendly"
                 },
                 "profileSaved": "Feedback learner profile saved",
-<<<<<<< HEAD
-                "invalidRange": "Values must be between 1 and 3",
-                "error": "Feedback learner profile could not be saved"
+                "invalidRange": "Values must be true or false",
+                "error": "Feedback learner profile could not be saved",
+                "setPreferencesButton": "Set your feedback preferences",
+                "replayOnboardingButton": "Replay onboarding"
             },
             "insightsLearnerProfile": {
                 "title": "Insights from our system",
@@ -58,12 +59,6 @@
                     "description": "Here, you can find insights that Iris has generated in the form of memories. These memories are based on your interactions with Iris. Iris uses these memories to provide you with personalized feedback and support.",
                     "memirisEnabledToggle": "Enable memory creation and usage"
                 }
-            }
-=======
-                "invalidRange": "Values must be true or false",
-                "error": "Feedback learner profile could not be saved",
-                "setPreferencesButton": "Set your feedback preferences",
-                "replayOnboardingButton": "Replay onboarding"
             },
             "onboardingModal": {
                 "title": "Which feedback feels better?",
@@ -92,7 +87,6 @@
                 }
             },
             "loadFailed": "Learner profile could not be loaded"
->>>>>>> 59bddda2
         }
     }
 }