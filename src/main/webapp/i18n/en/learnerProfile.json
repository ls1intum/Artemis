--- conflicted
+++ resolved
@@ -77,12 +77,8 @@
                     "next": "Next",
                     "finish": "Finish"
                 }
-<<<<<<< HEAD
-            }
-=======
             },
             "loadFailed": "Learner profile could not be loaded"
->>>>>>> 6b53b178
         }
     }
 }