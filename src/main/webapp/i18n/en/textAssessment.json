{
    "artemisApp": {
        "textAssessment": {
            "title": "Assessment Editor for Text Exercises",
            "loading": "Please wait while Artemis finds the submission!",
            "heading": {
                "assessment": "Assessment Editor for Text Exercise {{exerciseTitle}}",
                "exampleAssessment": "Example Assessment Editor for Text Exercise {{exerciseTitle}}"
            },
            "assessor": "Reviewer",
            "save": "Save Assessment",
            "saveSuccessful": "Your assessment was saved successfully!",
            "submit": "Submit Assessment",
            "submitSuccessful": "Your assessment was submitted successfully!",
            "override": "Override Assessment",
            "resultDismissed": "Your assessment was rejected because another tutor has already graded this submission.",
            "exampleSubmissisonInstruction": "Create an example submission",
            "error": {
                "invalidAssessments": "Your assessments are not valid!",
                "invalidScoreMustBeNumber": "The points field must be a number and can not be empty!",
                "invalidNeedScoreOrFeedback": "Each Feedback item must have at least points or feedback text.",
                "feedbackReferenceTooLong": "Please select a text block shorter than 2000 characters."
            },
            "assessInstruction": "Please highlight the text block you want to assess and click the \"Assess\" button.",
            "predefineTextBlocks": "Add Text Blocks automatically",
            "automatic": "Automatic",
            "automaticGenerated": "Automatically generated feedback",
            "lock": "You now have the lock on this submission. Only you can assess this submission. Please assess this submission before opening other submissions.",
            "submissionLocked": "submission locked",
            "studentSubmission": "Student submission",
            "instructions": "&nbsp; Instructions &nbsp;",
            "detail": {
                "credits": {
                    "one": "{{credits}} credit",
                    "many": "{{credits}} credits"
                }
            },
            "editor": {
                "assess": "Assess"
            },
            "dashboard": {
                "heading": "Submissions and assessments of text exercise \"{{exerciseTitle}}\""
            },
            "notFound": "We couldn't find any unassessed text submissions. Please return to the dashboard.",
            "updateAfterComplaintSuccessful": "The Assessment was updated successfully.",
            "updateAfterComplaintFailed": "Updating the Assessment failed.",
            "cancel": "Cancel assessment",
            "confirmCancel": "Are you sure you want to cancel the assessment? Your current assessment progress will be deleted and the submission will be available for assessment to other tutors again.",
            "feedbackEditor": {
                "dismissFeedback": "Do you want to delete this feedback?",
                "dismissFeedbackConfirmation": "Please confirm that you want to delete this feedback!",
<<<<<<< HEAD
                "feedbackCommentPlaceholder": "Enter your feedback comment here..",
                "impactWarning": "This feedback might affect <strong style=\"color:blue\">{{affectedSubmissionsCount}}</strong> other similar submission/s.",
                "impactWarningTooltip": "The number of times that your feedback will be reused as an automatic suggestion in other submissions that were found to have a similar text block."
=======
                "feedbackCommentPlaceholder": "Enter your feedback comment here..."
>>>>>>> 6e0bd0f8
            },
            "assessmentInstruction": "Please hover over and click on the text block you want to assess.<br>Hold <code>alt</code>/<code>option</code> while selecting a piece of text to assess custom blocks.",
            "conflict": {
                "assessor": "Assessor: You",
                "otherAssessor": "Assessor: {{otherUser}}",
                "conflictingAssessments": "{{number}} conflicts",
                "discard": "Discard Conflict",
                "notFound": "We couldn't find any conflicts for the selected feedback, please go back.",
                "overrideAssessment": "Override Left Assessment",
                "solveFeedbackConflictSuccessful": "Feedback conflict solved successfully.",
                "type": {
                    "INCONSISTENT_COMMENT": "INCONSISTENT COMMENT",
                    "INCONSISTENT_SCORE": "INCONSISTENT POINTS",
                    "INCONSISTENT_FEEDBACK": "INCONSISTENT FEEDBACK"
                }
            }
        }
    }
}<|MERGE_RESOLUTION|>--- conflicted
+++ resolved
@@ -49,13 +49,9 @@
             "feedbackEditor": {
                 "dismissFeedback": "Do you want to delete this feedback?",
                 "dismissFeedbackConfirmation": "Please confirm that you want to delete this feedback!",
-<<<<<<< HEAD
                 "feedbackCommentPlaceholder": "Enter your feedback comment here..",
                 "impactWarning": "This feedback might affect <strong style=\"color:blue\">{{affectedSubmissionsCount}}</strong> other similar submission/s.",
                 "impactWarningTooltip": "The number of times that your feedback will be reused as an automatic suggestion in other submissions that were found to have a similar text block."
-=======
-                "feedbackCommentPlaceholder": "Enter your feedback comment here..."
->>>>>>> 6e0bd0f8
             },
             "assessmentInstruction": "Please hover over and click on the text block you want to assess.<br>Hold <code>alt</code>/<code>option</code> while selecting a piece of text to assess custom blocks.",
             "conflict": {
