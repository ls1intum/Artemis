{
    "artemisApp": {
        "userSettings": {
            "settings": "Settings",
            "saveChanges": "Save Changes",
            "saveSettingsSuccessAlert": "Your Settings have been successfully saved.",
            "userSettings": "User Settings",
            "accountInformation": "Account Information",
            "notificationSettings": "Notifications",
            "notificationSettingsFilterInfo": "These settings also filter the notification sidebar",
            "accountInformationPage": {
                "fullName": "Full Name",
                "login": "Login",
                "email": "Email",
                "joinedArtemis": "Joined Artemis on"
            },
            "categories": {
                "NOTIFICATION_SETTINGS": "Notification Settings"
            },
            "settingGroupNames": {
                "exerciseNotifications": "Exercise Notifications",
                "lectureNotifications": "Lecture Notifications",
                "courseWideDiscussionNotifications": "Course-wide Discussion Notifications",
                "instructorExclusiveNotifications": "Instructor Exclusive Notifications"
            },
            "settingNames": {
<<<<<<< HEAD
                "exerciseCreatedOrStarted": "Exercise Created or Started",
                "exerciseOpenForPractice": "Exercise Open for Practice",
=======
                "exerciseReleased": "Exercise released",
                "exerciseOpenForPractice": "Exercise open for Practice",
                "newPostForExercises": "New Post for Exercises",
                "newReplyForExercises": "New Reply for Exercises",
>>>>>>> 781daf8d
                "attachmentChanges": "Attachment Changes",
                "newExercisePost": "New Exercise Post",
                "newReplyForExercisePost": "New Reply for Exercise Post",
                "newLecturePost": "New Lecture Post",
                "newReplyForLecturePost": "New Reply for Lecture Post",
                "newCoursePost": "New Course Post",
                "newReplyForCoursePost": "New Reply for Course Post",
                "courseAndExamArchivingStarted": "Course & Exam Archiving Started"
            },
            "settingDescriptions": {
                "exerciseReleasedDescription": "Get notified when a new exercise has been released",
                "exerciseOpenForPracticeDescription": "Get notified when an exercise has been opened for practice (e.g. Quiz)",
                "attachmentChangesDescription": "Receive a notification when an attachment was changed",
                "newExercisePostDescription": "Get notified when a new exercise post has been created",
                "newReplyForExercisePostDescription": "Get notified when a new reply for an exercise post has been created",
                "newLecturePostDescription": "Get notified when a new lecture post has been created",
                "newReplyForLecturePostDescription": "Get notified when a new reply for a lecture post has been created",
                "newCoursePostDescription": "Receive a notification when a new course-wide post has been created",
                "newReplyForCoursePostDescription": "Receive a notification when a new reply for a course-wide post has been created",
                "courseAndExamArchivingStartedDescription": "Receive a notification when the process of archiving a course or exam has been started"
            }
        }
    }
}<|MERGE_RESOLUTION|>--- conflicted
+++ resolved
@@ -24,15 +24,8 @@
                 "instructorExclusiveNotifications": "Instructor Exclusive Notifications"
             },
             "settingNames": {
-<<<<<<< HEAD
-                "exerciseCreatedOrStarted": "Exercise Created or Started",
+                "exerciseCreatedOrStarted": "Exercise released",
                 "exerciseOpenForPractice": "Exercise Open for Practice",
-=======
-                "exerciseReleased": "Exercise released",
-                "exerciseOpenForPractice": "Exercise open for Practice",
-                "newPostForExercises": "New Post for Exercises",
-                "newReplyForExercises": "New Reply for Exercises",
->>>>>>> 781daf8d
                 "attachmentChanges": "Attachment Changes",
                 "newExercisePost": "New Exercise Post",
                 "newReplyForExercisePost": "New Reply for Exercise Post",
