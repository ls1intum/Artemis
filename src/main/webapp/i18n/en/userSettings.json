--- conflicted
+++ resolved
@@ -21,10 +21,7 @@
                 "exerciseNotifications": "Exercise Notifications",
                 "lectureNotifications": "Lecture Notifications",
                 "courseWideDiscussionNotifications": "Course-wide Discussion Notifications",
-<<<<<<< HEAD
-=======
                 "editorNotifications": "Editor Notifications",
->>>>>>> bbf2646a
                 "instructorNotifications": "Instructor Notifications"
             },
             "settingNames": {
@@ -39,11 +36,8 @@
                 "newReplyForCoursePost": "New Reply for Course Post",
                 "newAnnouncementPost": "New Announcement",
                 "courseAndExamArchivingStarted": "Course & Exam Archiving Started",
-<<<<<<< HEAD
                 "fileSubmissionSuccessful": "File Submission Successful"
-=======
                 "programmingTestCasesChanged": "Changed Test Cases for Programming Exercises"
->>>>>>> bbf2646a
             },
             "settingDescriptions": {
                 "exerciseReleasedDescription": "Get notified when a new exercise has been released",
@@ -57,11 +51,8 @@
                 "newReplyForCoursePostDescription": "Receive a notification when a new reply for a course-wide post has been created",
                 "newAnnouncementPostDescription": "Receive a notification when a new announcement has been created",
                 "courseAndExamArchivingStartedDescription": "Receive a notification when the process of archiving a course or exam has been started",
-<<<<<<< HEAD
                 "fileSubmissionSuccessfulDescription": "Receive a notification after you successfully submitted a file upload exercise"
-=======
                 "programmingTestCasesChangedDescription": "Get notified if test cases for a programming exercises have been changed"
->>>>>>> bbf2646a
             }
         }
     }
