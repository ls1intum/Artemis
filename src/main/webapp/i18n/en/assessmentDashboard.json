--- conflicted
+++ resolved
@@ -38,7 +38,6 @@
                 "courseInformation": "Exercise table displays all exercises in this course. In order to see all exercises, including the finished ones, just tick the checkbox below. You can click <strong>Exercise Dashboard</strong> to view the exercise details and student submissions.",
                 "examInformation": "Exercise table displays all exercises in this exam. In order to see all exercises, including the finished ones, just tick the checkbox below. You can click <strong>Exercise Dashboard</strong> to view the exercise details and student submissions."
             },
-<<<<<<< HEAD
             "tutorPerformanceIssues": {
                 "title": "Issues with tutor performance",
                 "tutor": "Tutor {{ tutorName }} has performance issues",
@@ -52,7 +51,7 @@
                 "complaints": {
                     "above": "{{tutorName}} has received {{numberOfTutorItems}} complaints, having a complaint ratio of {{averageTutorValue}}% which is above {{threshold}}%."
                 }
-=======
+            },
             "tutorLeaderboard": {
                 "courseTitle": "Tutor Course Leaderboard",
                 "examTitle": "Tutor Exam Leaderboard",
@@ -66,7 +65,6 @@
                 "points": "Points",
                 "averageScore": "Average score",
                 "averageRating": "Average rating"
->>>>>>> ab1368d7
             }
         }
     }
