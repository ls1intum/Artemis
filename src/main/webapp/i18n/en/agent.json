--- conflicted
+++ resolved
@@ -10,7 +10,6 @@
                 "messageTooLong": "Message is too long. Please shorten your message.",
                 "you": "You",
                 "aiAssistant": "AI Assistant",
-<<<<<<< HEAD
                 "planApproval": "I approve the plan",
                 "competencyProcessFailure": "Failed to process some competencies. Please try again.",
                 "success": {
@@ -20,9 +19,7 @@
                     "updatedSingle": "Competency updated successfully!",
                     "createdSingle": "Competency created successfully!"
                 }
-=======
                 "authentication": "You must be authenticated to use agent chat"
->>>>>>> 873bdff6
             }
         }
     }
