--- conflicted
+++ resolved
@@ -30,7 +30,6 @@
             "exampleSubmissionsRequireExercise": "To create an example submission, you first need to finish creating the text exercise. You will be redirected automatically.",
             "saveSuccessful": "Your answer was saved successfully!",
             "error": "An error occurred. Please try again later.",
-<<<<<<< HEAD
             "tutorEffortStatistics": {
                 "title": "Tutor Effort Statistics",
                 "numberOfSubmissionsAssessed": "Number of total submissions involved",
@@ -40,7 +39,7 @@
                 "minutes": "Minutes",
                 "tutors": "Tutors",
                 "numberOfTutorsInvolved": "Number of tutors involved"
-=======
+            },
             "clusterStatistics": {
                 "title": "Cluster Statistics",
                 "description": "A text cluster represents a group of text blocks from student submissions that are identified to be similar.<br/> Once there is tutor feedback on a text block, this feedback is propagated to all other text blocks in that cluster.<br/> The following table shows an overview of all generated text clusters for this exercise.<br/> You can see how many of the automatic feedback suggestions were reused within a cluster. You can also disable a cluster, for example, if a low usage rate of automatic feedback indicates that clustering has not resulted in reusable feedback being suggested during text exercise assessment.",
@@ -51,7 +50,6 @@
                 "disable": "Disable",
                 "enable": "Enable",
                 "noClustersFound": "No text clusters found for this exercise"
->>>>>>> 1800df3a
             }
         }
     }
