{
    "artemisApp": {
        "competency": {
            "created": "Competency created",
            "deleted": "Competency deleted",
            "updated": "Competency updated",
            "competencyButton": "Competencies",
            "title": "Title",
            "description": "Description",
            "taxonomy": "Taxonomy",
            "softDueDate": "Recommended until",
            "masteryThreshold": "Mastery threshold",
            "optional": "Optional",
            "optionalDescription": "Optional competencies are not required to complete the learning path. They can provide additional practice or may cover material that exceeds the courses requirements.",
            "course": "Course",
            "progress": "Progress",
            "progressDescription": "The progress is influenced by the percentage of completed lecture units and your score in the exercises.",
            "mastery": "Mastery",
            "masteryDescription": "A weighted metric of your progress, which shows your overall advancement towards competency mastery.",
            "masteredStudents": "Mastered students",
            "mastered": "Mastered",
            "competencies": "Competencies",
            "confidenceReasons": {
                "NO_REASON": "The confidence is roughly the same as the mastery",
                "RECENT_SCORES_LOWER": "Since your recent scores are lower than your average in the competency, the mastery is lower than the progress",
                "RECENT_SCORES_HIGHER": "Since your recent scores are higher than your average in the competency, the mastery is higher than the progress",
                "MORE_EASY_POINTS": "Since you mostly scored your points in easy exercises, the mastery is lower than the progress",
                "MORE_HARD_POINTS": "Since you mostly scored your points in hard exercises, the mastery is higher than the progress",
                "QUICKLY_SOLVED_EXERCISES": "Since you solved some exercises quickly, the mastery is higher than the progress"
            },
            "taxonomies": {
                "REMEMBER": "Remember",
                "UNDERSTAND": "Understand",
                "APPLY": "Apply",
                "ANALYZE": "Analyze",
                "EVALUATE": "Evaluate",
                "CREATE": "Create",
                "none": "No Taxonomy"
            },
            "keywords": {
                "REMEMBER": "define, duplicate, list, note, repeat, recognize, reproduce, name",
                "UNDERSTAND": "classify, describe, discuss, explain, identify, locate, recognize, report, restate, select, translate",
                "APPLY": "execute, implement, solve, use, demonstrate, illustrate, operate, schedule, show, sketch",
                "ANALYZE": "differentiate, examine, experiment, question, relate, test, break down, contrast, distinguish",
                "EVALUATE": "appraise, argue, choose, defend, judge, select, support, value, critique",
                "CREATE": "design, formulate, hypothesize, invent, plan, propose, write, assemble, construct, develop"
            },
            "table": {
                "panelHeader": "Your advancement"
            },
            "manageCompetencies": {
                "title": "Competency Management",
                "importButton": "Import competencies",
                "importFromCoursesButton": "Import from other courses",
                "importAllButton": "Import all competencies of a course",
                "importStandardizedButton": "Import standardized competencies",
                "createButton": "Create competency",
                "generateButton": "Generate Competencies",
                "empty": "No competencies exist for this course",
                "deleteRelationModalTitle": "Confirm Delete",
                "deleteRelationModalText": "Are you sure you want to delete the relation between \"{{titleTail}}\" and \"{{titleHead}}\"?"
            },
            "import": {
                "title": "Import Competencies",
                "searchTableHeader": "Search Competencies",
                "searchTableEmpty": "Found no competencies matching your search",
                "selectedTableHeader": "Selected Competencies",
                "selectedTableEmpty": "No competencies selected to import",
                "importRelations": "Import Relations?",
                "search": {
                    "title": "Competency Search",
                    "labelCompetencyTitle": "Competency Title",
                    "labelCompetencyDescription": "Competency Description",
                    "labelCourseTitle": "Course title",
                    "labelCourseSemester": "Semester",
                    "showAdvancedSearch": "Show advanced search",
                    "hideAdvancedSearch": "Hide advanced search"
                },
                "table": {
                    "TITLE": "Title",
                    "DESCRIPTION": "Description",
                    "COURSE_TITLE": "Course Title",
                    "SEMESTER": "Semester"
                },
                "success": "Imported {{ numCompetencies }} competencies."
            },
            "generate": {
                "title": "Generate Competency Recommendations",
                "listTitle": "Competency Recommendations",
                "viewedLabel": "Viewed",
                "deleteModalTitle": "Confirm Delete",
                "deleteModalText": "Are you sure you want to delete \"{{title}}\"?",
                "saveModalTitle": "Confirm Save",
                "saveModalText": "You have not viewed all recommendations, do you still want to continue?",
                "errorWarning": "You may not save because some competencies are invalid",
                "loading": "Generating competency recommendations... This might take a while.",
                "courseDescription": {
                    "title": "Enter a Course Description",
                    "placeholder": "Please enter a course description",
                    "requiredValidationError": "Course description must not be empty",
                    "minlengthValidationError": "Course description must be at least {{min}} characters long",
                    "maxlengthValidationError": "Course description is limited to {{max}} characters",
                    "regenerate": "Generate again",
                    "regenerateTooltip": "Generate additional Competency Recommendations",
                    "infoTooltip": "Enter a course description, focusing on the theoretical/practical content and learning objectives. Iris will then use it to generate recommendations for competencies you could add to your course.",
                    "success": "Generated {{ noOfCompetencies }} competency recommendations.",
                    "warning": "No competency recommendations could be generated. Try using a more detailed course description. If the issue persists, contact the administrators."
                }
            },
            "importAll": {
                "title": "Import all Competencies from another course",
                "search": "Search for a course:",
                "table": {
                    "TITLE": "Title",
                    "SEMESTER": "Semester",
                    "SHORT_NAME": "Short Name",
                    "doImport": "Select"
                },
                "success": "Imported {{ noOfCompetencies }} competencies from course \"{{ courseTitle }}\".",
                "warning": "No competencies were found for course \"{{ courseTitle }}\"."
            },
            "createCompetency": {
                "title": "Create a new competency",
                "titlePlaceholder": "Give the competency a title",
                "titleRequiredValidationError": "A competency needs to have a title",
                "titleMaxLengthValidationError": "A competency title is limited to {{max}} characters",
                "titleUniqueValidationError": "There already exists a competency/prerequisite with this title in the course",
                "descriptionMaxLengthValidationError": "A competency description is limited to {{max}} characters",
                "softDueDate": "Recommended date of completion",
                "softDueDateHint": "Guide students by selecting when you expect them to have mastered this competency. This is not a hard deadline.",
                "suggestedTaxonomy": "Suggested",
                "averageStudentScore": "Average student score",
                "connectWithLectureUnits": "Link the competency with lecture units",
                "selectLecture": "Select a Lecture",
                "noLectures": "This course has no lectures",
                "dropdown": "{{lectureTitle}} ({{ noOfConnectedUnits }} unit(s) linked)",
                "lectureUnitTable": {
                    "type": "Type",
                    "name": "Lecture Unit",
                    "releaseDate": "Release Date",
                    "lecture": "Lecture",
                    "scoreAchievedByStudent": "Your score",
                    "averageScoreAchievedByStudent": "Average score of participant",
                    "totalPointsAchievable": "Achievable points",
                    "noOfParticipants": "Number of participants",
                    "participationRate": "Participation Rate"
                }
            },
            "editCompetency": {
                "title": "Edit a competency"
            },
            "link": {
                "title": "Linked Competencies",
                "lectureUnit": "Optionally link this lecture unit to one or more competencies.",
                "exercise": "Optionally link this exercise to one or more competencies."
            },
            "competencyCard": {
                "connectedLectureUnits": "Linked Lecture Units",
                "connectedLectureUnitsExplanation": "The following lecture units are linked to this competency:",
                "ringsTooltip": "Your route to competency mastery. (Red = Mastery, Green = Progress)",
                "ringsTooltipHideProgress": "You have not yet rated your mastery of this competency, please rate it to see your progress.",
                "exerciseNote": "Please note that we take always the last submission into account for exercise units. Even submissions after the due date. This means for example that you can improve your progress by re-trying a quiz as often as you like. It is therefore normal, that the score here might differ from the score you officially achieved in an exercise.",
                "delete": {
                    "question": "Do you really want to delete the competency <strong>{{ title }}</strong>? You can not undo this action!",
                    "typeNameToConfirm": "Please enter the name of the competency for confirmation.",
                    "buttonText": "Delete"
                },
                "remove": "Remove",
                "achieved": "achieved",
                "progressUnavailable": "Progress calculation is currently only available for competencies linked to lecture units.",
                "noUnitsConnected": "This competency is not linked to any lecture units",
                "progressExplanation": "Progress: You achieved currently <strong>{{ progress }}%</strong> of <strong>{{ points }}</strong> points",
                "progressCourseExplanation": "Average Course Progress: The course achieved currently on average <strong>{{ progress }}%</strong> of <strong>{{ points }}</strong> points",
                "softDueDate": "Recommended"
            },
            "competencyPopover": {
                "connectedCompetencies": "Linked Competencies",
                "explanation": "This lecture unit helps you to achieve the following competencies: ",
                "noCompetencies": "No competencies are linked with this lecture unit! "
            },
            "relation": {
                "competencyRelations": "Competency Relations",
                "tailCompetency": "Tail Competency",
                "relationType": "Relation Type",
                "headCompetency": "Head Competency",
                "createRelation": "Create Relation",
                "createsCircularRelation": "You can not create circular relations between competencies.",
                "selfRelation": "You can not create a relation between a competency and itself.",
                "relationAlreadyExists": "This relation already exists.",
                "type": {
                    "RELATES": "Relates",
                    "ASSUMES": "Assumes",
                    "EXTENDS": "Extends",
                    "MATCHES": "Matches"
                }
            }
        },
        "courseCompetency": {
            "title": "Title",
            "course": "Course",
            "description": "Description",
            "taxonomy": "Taxonomy",
            "softDueDate": "Recommended until"
        },
        "prerequisite": {
            "title": "Prerequisites",
            "empty": "No prerequisites exist for this course",
            "manage": {
<<<<<<< HEAD
                "createButton": "Create prerequisite",
=======
>>>>>>> a8d23ed4
                "importButton": "Import prerequisites",
                "importFromCoursesButton": "Import from other courses",
                "deleted": "Prerequisite deleted",
                "delete": {
                    "question": "Do you really want to delete the prerequisite <strong>{{ title }}</strong>? You can not undo this action!",
                    "typeNameToConfirm": "Please enter the name of the prerequisite for confirmation."
                }
            },
            "import": {
                "title": "Import Prerequisites",
                "success": "Imported {{ numPrerequisites }} prerequisites.",
                "selectedTableHeader": "Selected Prerequisites",
                "selectedTableEmpty": "No competencies selected to import as prerequisites"
<<<<<<< HEAD
            },
            "create": {
                "title": "Create a new Prerequisite",
                "titlePlaceholder": "Give the prerequisite a title",
                "softDueDateTooltip": "Guide students by selecting when you expect them to have mastered this prerequisite. This is not a hard deadline.",
                "suggestedTaxonomy": "Suggested",
                "error": {
                    "titleRequired": "A prerequisite needs to have a title",
                    "titleMaxLength": "The title of a prerequisite is limited to {{max}} characters",
                    "descriptionMaxLength": "The description of a prerequisite is limited to {{max}} characters",
                    "titleUnique": "There already exists a competency/prerequisite with this title in the course"
                }
            },
            "edit": {
                "title": "Edit a Prerequisite"
=======
>>>>>>> a8d23ed4
            }
        },
        "learningPath": {
            "learningPathButton": "Learning Paths",
            "breadcrumbs": {
                "lectureUnit": "Lecture Unit",
                "exercise": "Exercise"
            },
            "manageLearningPaths": {
                "title": "Learning Path Management",
                "health": {
                    "missing": {
                        "title": "Missing Learning Paths",
                        "body": "Some students have not generated their learning paths yet. This is not critical. Their learning paths will be created once they request their learning path for the first time.",
                        "action": "Generate",
                        "hint": "Generate missing Learning Paths"
                    },
                    "noCompetencies": {
                        "title": "No Competencies",
                        "body": "You have not created competencies yet. Learning paths are composed of the competencies students have to fulfill. Go to the competency management tab to create new competencies or import existing ones.",
                        "action": "Competency Management",
                        "hint": "Go to competency management"
                    },
                    "noRelations": {
                        "title": "No Relations",
                        "body": "You have not configured relations between competencies. Learning paths use this information about the structure of the learning materials to reliably provide high quality recommendations to students. Go to the competency management tab to configure competency relations.",
                        "action": "Competency Management",
                        "hint": "Go to competency management"
                    }
                },
                "isDisabled": "Learning Paths are currently disabled for this course.",
                "enable": "Enable Learning Paths",
                "enableHint": "The creation of learning paths for every student may take a moment.",
                "search": "Search:",
                "table": {
                    "name": "Name",
                    "login": "Login",
                    "progress": "Progress"
                }
            },
            "sideBar": {
                "hide": "Hide Learning Path",
                "show": "Show Learning Path",
                "header": "Learning Path"
            },
            "participate": {
                "viewProgress": "View current progress details",
                "noTaskSelected": "Currently you have no lecture unit or exercise selected.",
                "prevHint": "Go to previous recommendation",
                "nextHint": "Go to next recommendation"
            },
            "graph": {
                "progressNav": {
                    "header": "Learning Path",
                    "refresh": "Refresh",
                    "center": "Center view"
                },
                "legend": {
                    "competencyEnd": {
                        "title": "Competency end",
                        "tooltip": "This is the end of a competency. The nodes between the competency start and end help you to master this competency."
                    },
                    "matchStart": {
                        "title": "Branch",
                        "tooltip": "It's up to you with which competency you're going to continue. The competencies have been defined as equivalent by your instructor, i.e. mastering one of the competencies is sufficient."
                    },
                    "matchEnd": {
                        "title": "Convergence",
                        "tooltip": "Here the different competencies join again. The competencies have been defined as equivalent by your instructor, i.e. mastering one of the competencies is sufficient."
                    },
                    "learningObject": {
                        "title": "Pending lecture unit / exercise",
                        "tooltip": "A lecture unit or exercise that has not been sufficiently solved."
                    },
                    "completedLearningObject": {
                        "title": "Completed lecture unit / exercise",
                        "tooltip": "A lecture unit or exercise that has been sufficiently solved."
                    }
                }
            }
        }
    }
}<|MERGE_RESOLUTION|>--- conflicted
+++ resolved
@@ -206,10 +206,7 @@
             "title": "Prerequisites",
             "empty": "No prerequisites exist for this course",
             "manage": {
-<<<<<<< HEAD
                 "createButton": "Create prerequisite",
-=======
->>>>>>> a8d23ed4
                 "importButton": "Import prerequisites",
                 "importFromCoursesButton": "Import from other courses",
                 "deleted": "Prerequisite deleted",
@@ -223,7 +220,6 @@
                 "success": "Imported {{ numPrerequisites }} prerequisites.",
                 "selectedTableHeader": "Selected Prerequisites",
                 "selectedTableEmpty": "No competencies selected to import as prerequisites"
-<<<<<<< HEAD
             },
             "create": {
                 "title": "Create a new Prerequisite",
@@ -239,8 +235,6 @@
             },
             "edit": {
                 "title": "Edit a Prerequisite"
-=======
->>>>>>> a8d23ed4
             }
         },
         "learningPath": {
