{
    "global": {
        "title": "Artemis",
        "browsehappy": "You are using an <strong>outdated</strong> browser. Please <a href=\"https://browsehappy.com/?locale=en\">update your browser</a> to improve your experience.",
        "generic": {
            "yes": "Yes",
            "no": "No",
            "you": "You",
            "emptyList": "No items available",
            "unset": "Unset",
            "create": "Create",
            "start": "Start",
            "edit": "Edit",
            "copy": "Copy",
            "copied": "Copied",
            "new": "New"
        },
        "importTable": {
            "searchPlaceholder": "Search"
        },
        "menu": {
            "home": "Home",
            "overview": "Course Overview",
            "courses": "Courses",
            "course": "Course Management",
            "jhipster-needle-menu-add-element": "JHipster will add additional menu entries here (do not translate!)",
            "entities": {
                "main": "Entities",
                "course": "Course",
                "exercise": "Exercise",
                "textExercise": "Text Exercise",
                "fileUploadExercise": "File Upload Exercise",
                "programmingExercise": "Programming Exercise",
                "modelingExercise": "Modeling Exercise",
                "quizExercise": "Quiz Exercise",
                "lecture": "Lecture",
                "competency": "Competency",
                "ltiOutcomeUrl": "Lti Outcome Url",
                "submittedAnswer": "Submitted Answer",
                "quizQuestion": "Question",
                "multipleChoiceQuestion": "Multiple Choice Question",
                "answerOption": "Answer Option",
                "multipleChoiceSubmittedAnswer": "Multiple Choice Submitted Answer",
                "dragAndDropQuestion": "Drag And Drop Question",
                "dropLocation": "Drop Location",
                "dragItem": "Drag Item",
                "participation": "Participation",
                "exerciseResult": "Exercise Result",
                "feedback": "Feedback",
                "submission": "Submission",
                "modelingSubmission": "Modeling Submission",
                "quizSubmission": "Quiz Submission",
                "programmingSubmission": "Programming Submission",
                "textSubmission": "Text Submission",
                "fileUploadSubmission": "File Upload Submission",
                "dragAndDropSubmittedAnswer": "Drag And Drop Submitted Answer",
                "dragAndDropAssignment": "Drag And Drop Assignment",
                "quizStatistic": "Statistic",
                "quizPointStatistic": "Quiz Point Statistic",
                "quizQuestionStatistic": "Question Statistic",
                "multipleChoiceQuestionStatistic": "Multiple Choice Question Statistic",
                "dragAndDropQuestionStatistic": "Drag And Drop Question Statistic",
                "quizStatisticCounter": "Statistic Counter",
                "pointCounter": "Point Counter",
                "answerCounter": "Answer Counter",
                "dropLocationCounter": "Drop Location Counter",
                "apollonDiagram": "Apollon Diagram",
                "dragAndDropMapping": "Drag And Drop Mapping",
                "shortAnswerQuestionStatistic": "Short Answer Question Statistic",
                "shortAnswerSpotCounter": "Short Answer Spot Counter",
                "shortAnswerQuestion": "Short Answer Question",
                "shortAnswerSpot": "Short Answer Spot",
                "shortAnswerSolution": "Short Answer Solution",
                "shortAnswerSubmittedAnswer": "Short Answer Submitted Answer",
                "shortAnswerSubmittedText": "Short Answer Submitted Text",
                "shortAnswerMapping": "Short Answer Mapping",
                "programmingExerciseTestCase": "Programming Exercise Test Case",
                "exerciseHint": "Exercise Hint",
                "jhipster-needle-menu-add-entry": "JHipster will add additional entities here (do not translate!)",
                "metis": {
                    "post": "Post",
                    "answerPost": "Reply"
                },
                "messages": {
                    "conversation": "Conversation",
                    "conversationParticipant": "Conversation Details"
                }
            },
            "account": {
                "main": "Account",
                "profile": "Profile",
                "settings": "Settings",
                "password": "Password",
                "sessions": "Sessions",
                "login": "Sign in",
                "logout": "Sign out",
                "register": "Register"
            },
            "admin": {
                "main": "Server Administration",
                "upcomingExamsAndExercises": "Upcoming exams & exercises",
                "userManagement": "User management",
                "organizationManagement": "Organization management",
                "systemNotifications": "System notifications",
                "featureToggles": "Feature Toggles",
                "statistics": "User statistics",
                "metrics": "Metrics",
                "health": "Health",
                "configuration": "Configuration",
                "logs": "Logs",
                "audits": "Audits",
                "apidocs": "API",
                "privacyStatement": "Privacy Statement",
                "imprint": "Imprint",
                "database": "Database",
                "iris": "Iris Settings",
                "jhipster-needle-menu-add-admin-element": "JHipster will add additional menu entries here (do not translate!)",
                "lti": "LTI Configuration",
                "standardizedCompetencies": "Standardized Competencies"
            },
            "language": "Language",
            "settings": "Settings",
            "guidedTutorial": "Guided tutorial",
            "startTutorial": "Start tutorial",
            "restartTutorial": "Restart tutorial",
            "continueTutorial": "Continue tutorial"
        },
        "form": {
            "username": "Login or email",
            "firstname": "First name",
            "firstname.placeholder": "First name",
            "lastname": "Last name",
            "lastname.placeholder": "Last name",
            "username.placeholder": "Login or email",
            "username.tumPlaceholder": "e.g. go42tum / example@tum.de",
            "currentpassword": "Current password",
            "currentpassword.placeholder": "Current password",
            "newpassword": "New password",
            "newpassword.placeholder": "New password",
            "confirmpassword": "New password confirmation",
            "confirmpassword.placeholder": "Confirm the new password",
            "email": "Email",
            "email.placeholder": "Your email",
            "email.pattern": "Please use an email with the following pattern:",
            "cancel": "Cancel",
            "confirm": "Confirm",
            "refresh": "Refresh",
            "invalidInput": "Invalid Input"
        },
        "messages": {
            "info": {
                "authenticated": {
                    "prefix": "If you want to ",
                    "link": "sign in",
                    "suffix": ", you can try the default accounts:<br>- Administrator (login=\"admin\" and password=\"admin\") <br>- User (login=\"user\" and password=\"user\")."
                },
                "register": {
                    "noaccount": "Don't have an account yet?",
                    "link": "Register a new account"
                }
            },
            "error": {
                "dontmatch": "The password and its confirmation do not match!"
            },
            "validate": {
                "oldpassword": {
                    "required": "Please enter your current password."
                },
                "newpassword": {
                    "required": "Your new password is required.",
                    "minlength": "Your password is required to be at least {{min}} characters.",
                    "maxlength": "Your password cannot be longer than {{max}} characters.",
                    "strength": "Password strength:"
                },
                "confirmpassword": {
                    "required": "Your confirmation password is required.",
                    "minlength": "Your confirmation password is required to be at least {{min}} characters.",
                    "maxlength": "Your confirmation password cannot be longer than {{max}} characters."
                },
                "email": {
                    "required": "Your email is required.",
                    "invalid": "Your email is invalid.",
                    "minlength": "Your email is required to be at least 5 characters.",
                    "maxlength": "Your email cannot be longer than 100 characters.",
                    "pattern": "Your email does not follow the required pattern."
                }
            }
        },
        "field": {
            "id": "ID"
        },
        "ribbon": {
            "dev": "Development",
            "test": "Test Server"
        },
        "item-count": "Showing {{first}} - {{second}} of {{total}} items."
    },
    "entity": {
        "action": {
            "add": "Add",
            "addblob": "Add blob",
            "addimage": "Add image",
            "back": "Back",
            "cancel": "Cancel",
            "units": "Units",
            "dashboard": "Dashboard",
            "exportRepos": "Download Repositories",
            "delete": "Delete",
            "noButtonTextDelete": "",
            "unlink": "Unlink",
            "confirm": "Confirm",
            "download": "Download",
            "edit": "Edit",
            "connect": "Connect",
            "editSelected": "Edit selected",
            "editInEditor": "Edit in editor",
            "editBuildPlan": "Edit build plan",
            "editInOrion": "Edit in your IDE",
            "editEntity": "Edit {{entity}}",
            "exampleSubmissions": "Example submissions",
            "generate": "Generate",
            "open": "Open",
            "save": "Save",
            "saving": "Saving...",
            "view": "View",
            "preview": "Preview",
            "visual": "Visual",
            "cleanup": "Cleanup",
            "remove": "Remove",
            "purge": "Purge",
            "archive": "Archive",
            "submit": "Submit",
            "submitTooltip": "You can submit multiple times until the exercise due date. Your last submission will count towards your score.",
            "submitNoDueDateTooltip": "You can submit multiple times. Your last submission will count towards your score.",
            "submitDueDateMissedTooltip": "The due date has passed. Your submissions will not be graded!",
            "dueDateMissedTooltip": "The due date has passed. You may no longer submit any solutions!",
            "submitDueDateMissed": "Submit (due date missed)",
            "submitSuccessfulAlert": "Your submission was successful! You can change your submission or wait for your feedback.",
            "submitDueDateMissedAlert": "Your submission was successful! You can change your submission or wait for your feedback. As you missed the due date, your score will not be counted.",
            "retry": "Retry",
            "reset": "Reset",
            "re-evaluate": "Re-evaluate",
            "close": "Close",
            "finish": "Finish",
            "import": "Import",
            "to-import": "Import",
            "export": "Export",
            "lecture": "Lectures",
            "attachments": "Attachments",
            "saveAttachment": "Save attachment",
            "addAttachment": "Add attachment",
            "assessmentDashboard": "Assessment",
            "instructorDashboard": "Instructor Dashboard",
            "exerciseDashboard": "Exercise Dashboard",
            "newResult": "New Result",
            "updateResult": "Update Result",
            "viewResult": "View Result",
            "cleanupBuildPlan": "Clean up Build Plan",
            "exercise": "Exercises",
            "scores": "Scores",
            "exams": "Exams",
            "hints": "Hints",
            "addExternalSubmission": "Add External Submission",
            "addAuxiliaryRepository": "Add Auxiliary Repository",
            "toggleToUnsubmitted": "Change Student Exam to Unsubmitted",
            "toggleToSubmitted": "Change Student Exam to Submitted",
            "endNow": "End Now",
            "ldap": "Sync from LDAP",
            "notUndoable": "This action cannot be undone!",
            "discardChanges": "Discard changes",
            "goBack": "Go back",
            "search": "Search",
            "select": "Select",
            "sendToIris": "Send To Iris",
            "faq": "FAQ"
        },
        "detail": {
            "field": "Field",
            "value": "Value"
        },
        "delete": {
            "title": "Confirm delete operation"
        },
        "unlink": {
            "title": "Confirm unlink operation"
        },
        "reset": {
            "title": "Confirm reset operation"
        },
        "noButtonTextDelete": {
            "title": "Confirm delete operation"
        },
        "endNow": {
            "title": "Confirm end now operation"
        },
        "cleanup": {
            "title": "Confirm cleanup operation"
        },
        "remove": {
            "title": "Confirm remove operation"
        },
        "archive": {
            "title": "Confirm archive operation"
        },
        "exportRepos": {
            "title": "Export Repositories"
        },
        "resetProgrammingExercise": {
            "title": "Reset Programming Exercise"
        },
        "validation": {
            "required": "This field is required.",
            "minlength": "This field is required to be at least {{ min }} characters.",
            "maxlength": "This field cannot be longer than {{ max }} characters.",
            "min": "This field must be at least {{ min }}.",
            "max": "This field cannot be more than {{ max }}.",
            "minbytes": "This field must be at least {{ min }} bytes.",
            "maxbytes": "This field cannot be more than {{ max }} bytes.",
            "pattern": "This field must fulfill the pattern {{ pattern }}.",
            "number": "This field must be a number.",
            "datetimelocal": "This field must be a date and time.",
            "patternLogin": "This field may only contain letters, digits and e-mail addresses.",
            "invalidPattern": "This field contains an invalid e-mail pattern."
        },
        "timeZoneWarning": "You are currently in the {{ timeZone }} time zone.",
        "dateMissingOrNotValid": "'{{labelName}}' is missing/invalid",
        "startDateError": "'Start of working time' should be between 'Visible from' and 'End of working time'",
        "endDateError": "'End of working time' should be later than 'Start of working time'",
        "warningError": "'Visible from' is set too early. We recommend setting it within 4 hours before the 'Start of working time'.",
        "warningToolTip": "Setting the date too early may cause confusion and lead to premature access to exam materials. It is recommended to make the exam visible only a few hours before the start time."
    },
    "aboutUs": "About",
    "contact": "Contact us",
    "bug": "Report a bug",
    "feature": "Request a feature",
    "releases": "Releases",
    "releaseNotes": "Release notes",
    "feedback": "Feedback",
    "justNow": "just now",
    "pendingChanges": "WARNING: You have unsaved changes. Press Cancel to go back and save these changes, or OK to lose these changes.",
    "overview": {
        "title": "Course overview",
        "aboutUs": "About",
        "course": "Course details",
        "lectures": "Lectures",
        "competencies": "Competencies",
        "learningPath": "Learning Path",
        "tutorialGroups": "Tutorial Groups",
        "dashboard": "Dashboard",
        "exercise": "Exercise details",
        "exercises": "Exercises",
        "statistics": "Course statistics",
        "exams": "Exams",
        "communication": "Communication",
<<<<<<< HEAD
        "archive": "Course archive"
=======
        "faq": "FAQ"
>>>>>>> 21753bc0
    },
    "connectionStatus": {
        "connected": "Connected",
        "disconnected": "Disconnected"
    },
    "loading": "Loading...",
    "completed": "Completed"
}<|MERGE_RESOLUTION|>--- conflicted
+++ resolved
@@ -352,11 +352,8 @@
         "statistics": "Course statistics",
         "exams": "Exams",
         "communication": "Communication",
-<<<<<<< HEAD
-        "archive": "Course archive"
-=======
+        "archive": "Course archive",
         "faq": "FAQ"
->>>>>>> 21753bc0
     },
     "connectionStatus": {
         "connected": "Connected",
