--- conflicted
+++ resolved
@@ -308,15 +308,11 @@
         "invalid.auxiliary.repository.checkout.directory": "At least one Auxiliary Repository checkout directory is invalid or duplicated. Please make sure all checkout directories are appropriate and do not contain duplications.",
         "invalid.auxiliary.repository.description": "The description of at least one Auxiliary Repository is too long!",
         "invalid.testcases.weights": "Before deactivating manual feedback, please give at least one test case a weight greater than zero.",
-<<<<<<< HEAD
         "invalid.page.request": "The page request seems to be invalid. Please make sure that enough number of {{entityName}} entities exist, so that the request page can be created.",
-        "unexpectedError": "An unexpected error occurred: {{error}}"
-=======
         "unexpectedError": "An unexpected error occurred: {{error}}",
         "manualCodeHintOperation": "This endpoint does not allow to change code hints manually.",
         "exerciseNotDefined": "The exercise is not defined.",
         "solutionEntryError": "An error occurred while retrieving the extracted tasks from the problem statement."
->>>>>>> b01799aa
     },
     "aboutUs": "About us",
     "contact": "Contact us",
