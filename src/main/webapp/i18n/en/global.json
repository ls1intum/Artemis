{
    "global": {
        "title": "Artemis",
        "browsehappy": "You are using an <strong>outdated</strong> browser. Please <a href=\"http://browsehappy.com/?locale=en\">upgrade your browser</a> to improve your experience.",
        "generic": {
            "yes": "Yes",
            "no": "No",
            "emptyList": "No items available",
            "unset": "Unset",
            "create": "Create",
            "edit": "Edit"
        },
        "menu": {
            "home": "Home",
            "overview": "Course Overview",
            "courses": "Courses",
            "course": "Course Management",
            "jhipster-needle-menu-add-element": "JHipster will add additional menu entries here (do not translate!)",
            "entities": {
                "main": "Entities",
                "course": "Course",
                "exercise": "Exercise",
                "textExercise": "Text Exercise",
                "fileUploadExercise": "File Upload Exercise",
                "programmingExercise": "Programming Exercise",
                "modelingExercise": "Modeling Exercise",
                "quizExercise": "Quiz Exercise",
                "lecture": "Lecture",
                "ltiOutcomeUrl": "Lti Outcome Url",
                "submittedAnswer": "Submitted Answer",
                "quizQuestion": "Question",
                "multipleChoiceQuestion": "Multiple Choice Question",
                "answerOption": "Answer Option",
                "multipleChoiceSubmittedAnswer": "Multiple Choice Submitted Answer",
                "dragAndDropQuestion": "Drag And Drop Question",
                "dropLocation": "Drop Location",
                "dragItem": "Drag Item",
                "participation": "Participation",
                "ltiUserId": "Lti User Id",
                "exerciseResult": "Exercise Result",
                "feedback": "Feedback",
                "submission": "Submission",
                "modelingSubmission": "Modeling Submission",
                "quizSubmission": "Quiz Submission",
                "programmingSubmission": "Programming Submission",
                "textSubmission": "Text Submission",
                "fileUploadSubmission": "File Upload Submission",
                "dragAndDropSubmittedAnswer": "Drag And Drop Submitted Answer",
                "dragAndDropAssignment": "Drag And Drop Assignment",
                "quizStatistic": "Statistic",
                "quizPointStatistic": "Quiz Point Statistic",
                "quizQuestionStatistic": "Question Statistic",
                "multipleChoiceQuestionStatistic": "Multiple Choice Question Statistic",
                "dragAndDropQuestionStatistic": "Drag And Drop Question Statistic",
                "quizStatisticCounter": "Statistic Counter",
                "pointCounter": "Point Counter",
                "answerCounter": "Answer Counter",
                "dropLocationCounter": "Drop Location Counter",
                "apollonDiagram": "Apollon Diagram",
                "dragAndDropMapping": "Drag And Drop Mapping",
                "shortAnswerQuestionStatistic": "Short Answer Question Statistic",
                "shortAnswerSpotCounter": "Short Answer Spot Counter",
                "shortAnswerQuestion": "Short Answer Question",
                "shortAnswerSpot": "Short Answer Spot",
                "shortAnswerSolution": "Short Answer Solution",
                "shortAnswerSubmittedAnswer": "Short Answer Submitted Answer",
                "shortAnswerSubmittedText": "Short Answer Submitted Text",
                "shortAnswerMapping": "Short Answer Mapping",
                "programmingExerciseTestCase": "Programming Exercise Test Case",
                "exerciseHint": "Exercise Hint",
                "jhipster-needle-menu-add-entry": "JHipster will add additional entities here (do not translate!)"
            },
            "account": {
                "main": "Account",
                "profile": "Profile",
                "settings": "Settings",
                "password": "Password",
                "sessions": "Sessions",
                "login": "Sign in",
                "logout": "Sign out",
                "register": "Register"
            },
            "admin": {
                "main": "Server Administration",
                "upcomingExamsAndExercises": "Upcoming exams & exercises",
                "userManagement": "User management",
                "organizationManagement": "Organization management",
                "systemNotifications": "System notifications",
                "featureToggles": "Feature Toggles",
                "statistics": "User statistics",
                "metrics": "Metrics",
                "health": "Health",
                "configuration": "Configuration",
                "logs": "Logs",
                "audits": "Audits",
                "apidocs": "API",
                "database": "Database",
                "jhipster-needle-menu-add-admin-element": "JHipster will add additional menu entries here (do not translate!)"
            },
            "language": "Language",
            "guidedTutorial": "Guided tutorial",
            "startTutorial": "Start tutorial",
            "restartTutorial": "Restart tutorial",
            "continueTutorial": "Continue tutorial"
        },
        "form": {
            "username": "Username",
            "firstname": "First name",
            "firstname.placeholder": "Your first name",
            "lastname": "Last name",
            "lastname.placeholder": "Your last name",
            "username.placeholder": "Your Username",
            "currentpassword": "Current password",
            "currentpassword.placeholder": "Current password",
            "newpassword": "New password",
            "newpassword.placeholder": "New password",
            "confirmpassword": "New password confirmation",
            "confirmpassword.placeholder": "Confirm the new password",
            "email": "Email",
            "email.placeholder": "Your email",
            "email.pattern": "Please use an email with the following pattern:",
            "cancel": "Cancel",
            "confirm": "Confirm"
        },
        "messages": {
            "info": {
                "authenticated": {
                    "prefix": "If you want to ",
                    "link": "sign in",
                    "suffix": ", you can try the default accounts:<br>- Administrator (login=\"admin\" and password=\"admin\") <br>- User (login=\"user\" and password=\"user\")."
                },
                "register": {
                    "noaccount": "You don't have an account yet?",
                    "link": "Register a new account"
                }
            },
            "error": {
                "dontmatch": "The password and its confirmation do not match!"
            },
            "validate": {
                "oldpassword": {
                    "required": "Please enter your current password."
                },
                "newpassword": {
                    "required": "Your new password is required.",
                    "minlength": "Your password is required to be at least 8 characters.",
                    "maxlength": "Your password cannot be longer than 100 characters.",
                    "strength": "Password strength:"
                },
                "confirmpassword": {
                    "required": "Your confirmation password is required.",
                    "minlength": "Your confirmation password is required to be at least 8 characters.",
                    "maxlength": "Your confirmation password cannot be longer than 100 characters."
                },
                "email": {
                    "required": "Your email is required.",
                    "invalid": "Your email is invalid.",
                    "minlength": "Your email is required to be at least 5 characters.",
                    "maxlength": "Your email cannot be longer than 100 characters.",
                    "pattern": "Your email does not follow the required pattern."
                }
            }
        },
        "field": {
            "id": "ID"
        },
        "ribbon": {
            "dev": "Development",
            "test": "Test Server"
        },
        "item-count": "Showing {{first}} - {{second}} of {{total}} items."
    },
    "entity": {
        "action": {
            "add": "Add",
            "addblob": "Add blob",
            "addimage": "Add image",
            "back": "Back",
            "cancel": "Cancel",
            "units": "Units",
            "dashboard": "Dashboard",
            "exportRepos": "Download Repositories",
            "delete": "Delete",
            "noButtonTextDelete": "",
            "unlink": "Unlink",
            "confirm": "Confirm",
            "download": "Download",
            "edit": "Edit",
            "editSelected": "Edit selected",
            "editInEditor": "Edit in editor",
            "editInIntelliJ": "Edit in IntelliJ",
            "editEntity": "Edit {{entity}}",
            "exampleSubmissions": "Example submissions",
            "generate": "Generate",
            "open": "Open",
            "save": "Save",
            "saving": "Saving...",
            "view": "View",
            "preview": "Preview",
            "cleanup": "Cleanup",
            "remove": "Remove",
            "purge": "Purge",
            "archive": "Archive",
            "submit": "Submit",
            "submitTooltip": "You can submit multiple times until the exercise deadline. Your last submission will count towards your score.",
            "submitNoDeadlineTooltip": "You can submit multiple times. Your last submission will count towards your score.",
            "submitDeadlineMissedTooltip": "The deadline has expired. Your submissions will not get graded!",
            "deadlineMissedTooltip": "The deadline has expired. You can no longer submit any solutions!",
            "submitDeadlineMissed": "Submit (deadline missed)",
            "submitSuccessfulAlert": "Your submission was successful! You can change your submission or wait for your feedback.",
            "submitDeadlineMissedAlert": "Your submission was successful! You can change your submission or wait for your feedback. As you missed the deadline the score will not be counted.",
            "retry": "Retry",
            "reset": "Reset",
            "re-evaluate": "Re-evaluate",
            "close": "Close",
            "finish": "Finish",
            "import": "Import",
            "to-import": "Import",
            "export": "Export",
            "lecture": "Lectures",
            "attachments": "Attachments",
            "saveAttachment": "Save attachment",
            "addAttachment": "Add attachment",
            "assessmentDashboard": "Assessment Dashboard",
            "instructorDashboard": "Instructor Dashboard",
            "exerciseDashboard": "Exercise Dashboard",
            "newResult": "New Result",
            "updateResult": "Update Result",
            "viewResult": "View Result",
            "cleanupBuildPlan": "Cleanup Build Plan",
            "registerForCourse": "Register For Course",
            "exercise": "Exercises",
            "scores": "Scores",
            "exams": "Exams",
            "manageHints": "Manage Hints",
            "addExternalSubmission": "Add External Submission",
            "addAuxiliaryRepository": "Add Auxiliary Repository",
            "questionsAndAnswers": "Q&A",
            "toggleToUnsubmitted": "Change Student Exam to Unsubmitted",
            "toggleToSubmitted": "Change Student Exam to Submitted"
        },
        "detail": {
            "field": "Field",
            "value": "Value"
        },
        "delete": {
            "title": "Confirm delete operation"
        },
        "unlink": {
            "title": "Confirm unlink operation"
        },
        "reset": {
            "title": "Confirm reset operation"
        },
        "noButtonTextDelete": {
            "title": "Confirm delete operation"
        },
        "cleanup": {
            "title": "Confirm cleanup operation"
        },
        "remove": {
            "title": "Confirm remove operation"
        },
        "archive": {
            "title": "Confirm archive operation"
        },
        "exportRepos": {
            "title": "Confirm download of repos"
        },
        "validation": {
            "required": "This field is required.",
            "minlength": "This field is required to be at least {{ min }} characters.",
            "maxlength": "This field cannot be longer than {{ max }} characters.",
            "min": "This field should be at least {{ min }}.",
            "max": "This field cannot be more than {{ max }}.",
            "minbytes": "This field should be at least {{ min }} bytes.",
            "maxbytes": "This field cannot be more than {{ max }} bytes.",
            "pattern": "This field should follow pattern for {{ pattern }}.",
            "number": "This field should be a number.",
            "datetimelocal": "This field should be a date and time.",
            "patternLogin": "This field can only contain letters, digits and e-mail addresses."
        }
    },
    "error": {
        "internalServerError": "Internal server error",
        "server.not.reachable": "Server not reachable",
        "url.not.found": "Not found",
        "NotNull": "Field {{ fieldName }} cannot be empty!",
        "Size": "Field {{ fieldName }} does not meet min/max size requirements!",
        "userexists": "Login name already used!",
        "emailexists": "Email is already in use!",
        "idexists": "A new {{ entityName }} cannot already have an ID",
        "missingname": "A new {{entityName}} needs a name",
        "invalid.template.build.plan.id": "The Template Build Plan ID seems to be invalid. Please make sure it exists and is accessible for Artemis.",
        "invalid.solution.build.plan.id": "The Solution Build Plan ID seems to be invalid. Please make sure it exists and is accessible for Artemis.",
        "invalid.template.repository.url": "The Template Repository URL seems to be invalid. Please make sure it exists and is accessible for Artemis.",
        "invalid.solution.repository.url": "The Solution Repository URL seems to be invalid. Please make sure it exists and is accessible for Artemis.",
        "invalid.auxiliary.repository.id": "The Auxiliary Repository ID seems to be set. Please make sure it does not exist, because it is set by Artemis.",
<<<<<<< HEAD
        "invalid.auxiliary.repository.name": "At least one Auxiliary Repository Name is invalid or duplicated. Please make sure all Names are appropriate and do not contain duplications.",
        "invalid.auxiliary.repository.checkout.directory": "At least one Auxiliary Repository Checkout Directory is invalid or duplicated. Please make sure all Checkout Directories are appropriate and do not contain duplications.",
        "invalid.auxiliary.repository.description": "The Description of at least one Auxiliary Repository is too long!",
=======
        "invalid.auxiliary.repository.name": "At least one Auxiliary Repository name is invalid or duplicated. Please make sure all names are appropriate and do not contain duplications.",
        "invalid.auxiliary.repository.checkout.directory": "At least one Auxiliary Repository checkout directory is invalid or duplicated. Please make sure all checkout directories are appropriate and do not contain duplications.",
        "invalid.auxiliary.repository.description": "The description of at least one Auxiliary Repository is too long!",
>>>>>>> f7d4291d
        "unexpectedError": "An unexpected error occurred: {{error}}"
    },
    "aboutUs": "About us",
    "contact": "Contact us",
    "bug": "Report a bug",
    "feature": "Request a feature",
    "releaseNotes": "Release Notes",
    "justNow": "just now",
    "pendingChanges": "WARNING: You have unsaved changes. Press Cancel to go back and save these changes, or OK to lose these changes.",
    "overview": {
        "title": "Course overview",
        "aboutUs": "About us",
        "course": "Course details",
        "lectures": "Lectures",
        "exercise": "Exercise details",
        "statistics": "Course statistics",
        "exams": "Exams"
    },
    "connectionStatus": {
        "connected": "Connected",
        "disconnected": "Disconnected"
    },
    "loading": "Loading...",
    "completed": "Completed"
}<|MERGE_RESOLUTION|>--- conflicted
+++ resolved
@@ -296,15 +296,9 @@
         "invalid.template.repository.url": "The Template Repository URL seems to be invalid. Please make sure it exists and is accessible for Artemis.",
         "invalid.solution.repository.url": "The Solution Repository URL seems to be invalid. Please make sure it exists and is accessible for Artemis.",
         "invalid.auxiliary.repository.id": "The Auxiliary Repository ID seems to be set. Please make sure it does not exist, because it is set by Artemis.",
-<<<<<<< HEAD
-        "invalid.auxiliary.repository.name": "At least one Auxiliary Repository Name is invalid or duplicated. Please make sure all Names are appropriate and do not contain duplications.",
-        "invalid.auxiliary.repository.checkout.directory": "At least one Auxiliary Repository Checkout Directory is invalid or duplicated. Please make sure all Checkout Directories are appropriate and do not contain duplications.",
-        "invalid.auxiliary.repository.description": "The Description of at least one Auxiliary Repository is too long!",
-=======
         "invalid.auxiliary.repository.name": "At least one Auxiliary Repository name is invalid or duplicated. Please make sure all names are appropriate and do not contain duplications.",
         "invalid.auxiliary.repository.checkout.directory": "At least one Auxiliary Repository checkout directory is invalid or duplicated. Please make sure all checkout directories are appropriate and do not contain duplications.",
         "invalid.auxiliary.repository.description": "The description of at least one Auxiliary Repository is too long!",
->>>>>>> f7d4291d
         "unexpectedError": "An unexpected error occurred: {{error}}"
     },
     "aboutUs": "About us",
