{
    "global": {
        "title": "Artemis",
        "browsehappy": "You are using an <strong>outdated</strong> browser. Please <a href=\"http://browsehappy.com/?locale=en\">upgrade your browser</a> to improve your experience.",
        "generic": {
            "emptyList": "No items available"
        },
        "menu": {
            "home": "Home",
            "overview": "Overview",
            "courses": "Courses",
            "course": "Course Administration",
            "jhipster-needle-menu-add-element": "JHipster will add additional menu entries here (do not translate!)",
            "entities": {
                "main": "Entities",
                "course": "Course",
                "exercise": "Exercise",
                "textExercise": "Text Exercise",
                "fileUploadExercise": "File Upload Exercise",
                "programmingExercise": "Programming Exercise",
                "modelingExercise": "Modeling Exercise",
                "quizExercise": "Quiz Exercise",
                "lecture": "Lecture",
                "ltiOutcomeUrl": "Lti Outcome Url",
                "submittedAnswer": "Submitted Answer",
                "quizQuestion": "Question",
                "multipleChoiceQuestion": "Multiple Choice Question",
                "answerOption": "Answer Option",
                "multipleChoiceSubmittedAnswer": "Multiple Choice Submitted Answer",
                "dragAndDropQuestion": "Drag And Drop Question",
                "dropLocation": "Drop Location",
                "dragItem": "Drag Item",
                "participation": "Participation",
                "ltiUserId": "Lti User Id",
                "exerciseResult": "Exercise Result",
                "feedback": "Feedback",
                "submission": "Submission",
                "modelingSubmission": "Modeling Submission",
                "quizSubmission": "Quiz Submission",
                "programmingSubmission": "Programming Submission",
                "textSubmission": "Text Submission",
                "fileUploadSubmission": "File Upload Submission",
                "dragAndDropSubmittedAnswer": "Drag And Drop Submitted Answer",
                "dragAndDropAssignment": "Drag And Drop Assignment",
                "quizStatistic": "Statistic",
                "quizPointStatistic": "Quiz Point Statistic",
                "quizQuestionStatistic": "Question Statistic",
                "multipleChoiceQuestionStatistic": "Multiple Choice Question Statistic",
                "dragAndDropQuestionStatistic": "Drag And Drop Question Statistic",
                "quizStatisticCounter": "Statistic Counter",
                "pointCounter": "Point Counter",
                "answerCounter": "Answer Counter",
                "dropLocationCounter": "Drop Location Counter",
                "apollonDiagram": "Apollon Diagram",
                "programmingSubmission": "Programming Submission",
                "dragAndDropMapping": "Drag And Drop Mapping",
                "textExercise": "Text Exercise",
                "fileUploadExercise": "File Upload Exercise",
                "textSubmission": "Text Submission",
                "fileUploadSubmission": "File Upload Submission",
                "shortAnswerQuestionStatistic": "Short Answer Question Statistic",
                "shortAnswerSpotCounter": "Short Answer Spot Counter",
                "shortAnswerQuestion": "Short Answer Question",
                "shortAnswerSpot": "Short Answer Spot",
                "shortAnswerSolution": "Short Answer Solution",
                "shortAnswerSubmittedAnswer": "Short Answer Submitted Answer",
                "shortAnswerSubmittedText": "Short Answer Submitted Text",
                "shortAnswerMapping": "Short Answer Mapping",
                "programmingExerciseTestCase": "Programming Exercise Test Case",
                "jhipster-needle-menu-add-entry": "JHipster will add additional entities here (do not translate!)"
            },
            "account": {
                "main": "Account",
                "profile": "Profile",
                "settings": "Settings",
                "password": "Password",
                "sessions": "Sessions",
                "login": "Sign in",
                "logout": "Sign out",
                "register": "Register"
            },
            "admin": {
                "main": "Server Administration",
                "userManagement": "User management",
                "notificationManagement": "Notification management",
                "tracker": "User tracker",
                "metrics": "Metrics",
                "health": "Health",
                "configuration": "Configuration",
                "logs": "Logs",
                "audits": "Audits",
                "apidocs": "API",
                "database": "Database",
                "jhipster-needle-menu-add-admin-element": "JHipster will add additional menu entries here (do not translate!)"
            },
            "language": "Language",
<<<<<<< HEAD
            "guidedtour": "Guided tour",
            "starttour": "Start tour",
            "noNotifications": "No notifications available"
=======
            "noNotifications": "No new notifications available",
            "showAllNotifications": "Show all notifications"
>>>>>>> eb89cabb
        },
        "form": {
            "username": "Username",
            "username.placeholder": "Your Username",
            "currentpassword": "Current password",
            "currentpassword.placeholder": "Current password",
            "newpassword": "New password",
            "newpassword.placeholder": "New password",
            "confirmpassword": "New password confirmation",
            "confirmpassword.placeholder": "Confirm the new password",
            "email": "Email",
            "email.placeholder": "Your email"
        },
        "messages": {
            "info": {
                "authenticated": {
                    "prefix": "If you want to ",
                    "link": "sign in",
                    "suffix": ", you can try the default accounts:<br>- Administrator (login=\"admin\" and password=\"admin\") <br>- User (login=\"user\" and password=\"user\")."
                },
                "register": {
                    "noaccount": "You don't have an account yet?",
                    "link": "Register a new account"
                }
            },
            "error": {
                "dontmatch": "The password and its confirmation do not match!"
            },
            "validate": {
                "newpassword": {
                    "required": "Your password is required.",
                    "minlength": "Your password is required to be at least 4 characters.",
                    "maxlength": "Your password cannot be longer than 50 characters.",
                    "strength": "Password strength:"
                },
                "confirmpassword": {
                    "required": "Your confirmation password is required.",
                    "minlength": "Your confirmation password is required to be at least 4 characters.",
                    "maxlength": "Your confirmation password cannot be longer than 50 characters."
                },
                "email": {
                    "required": "Your email is required.",
                    "invalid": "Your email is invalid.",
                    "minlength": "Your email is required to be at least 5 characters.",
                    "maxlength": "Your email cannot be longer than 50 characters."
                }
            }
        },
        "field": {
            "id": "ID"
        },
        "ribbon": {
            "dev": "Development",
            "test": "Test Server"
        },
        "item-count": "Showing {{first}} - {{second}} of {{total}} items."
    },
    "entity": {
        "action": {
            "add": "Add",
            "addblob": "Add blob",
            "addimage": "Add image",
            "back": "Back",
            "cancel": "Cancel",
            "dashboard": "Dashboard",
            "exportRepos": "Download Repositories",
            "delete": "Delete",
            "confirm": "Confirm",
            "download": "Download",
            "edit": "Edit",
            "editInEditor": "Edit in editor",
            "editEntity": "Edit {{entity}}",
            "editLink": "Edit Link",
            "open": "Open",
            "save": "Save",
            "saving": "Saving...",
            "view": "View",
            "preview": "Preview",
            "cleanup": "Cleanup",
            "archive": "Archive",
            "submit": "Submit",
            "submitDeadlineMissed": "Submit (deadline missed)",
            "retry": "Retry",
            "reset": "Reset",
            "re-evaluate": "Re-evaluate",
            "close": "Close",
            "import": "Import",
            "export": "Export",
            "lecture": "Lecture",
            "attachments": "Attachments",
            "saveAttachment": "Save attachment",
            "addAttachment": "Add attachment",
            "tutorCourseDashboard": "Tutor Course Dashboard",
            "exerciseDashboard": "Exercise Dashboard",
            "newResult": "New Result",
            "cleanupBuildPlan": "Cleanup Build Plan",
            "registerForCourse": "Register For Course",
            "exercise": "Exercise",
            "scores": "Scores"
        },
        "detail": {
            "field": "Field",
            "value": "Value"
        },
        "delete": {
            "title": "Confirm delete operation"
        },
        "reset": {
            "title": "Confirm reset operation"
        },
        "cleanup": {
            "title": "Confirm cleanup operation"
        },
        "archive": {
            "title": "Confirm archive operation"
        },
        "exportRepos": {
            "title": "Confirm download of repos"
        },
        "validation": {
            "required": "This field is required.",
            "minlength": "This field is required to be at least {{ min }} characters.",
            "maxlength": "This field cannot be longer than {{ max }} characters.",
            "min": "This field should be at least {{ min }}.",
            "max": "This field cannot be more than {{ max }}.",
            "minbytes": "This field should be at least {{ min }} bytes.",
            "maxbytes": "This field cannot be more than {{ max }} bytes.",
            "pattern": "This field should follow pattern for {{ pattern }}.",
            "number": "This field should be a number.",
            "datetimelocal": "This field should be a date and time.",
            "patternLogin": "This field can only contain letters, digits and e-mail addresses."
        }
    },
    "error": {
        "internalServerError": "Internal server error",
        "server.not.reachable": "Server not reachable",
        "url.not.found": "Not found",
        "NotNull": "Field {{ fieldName }} cannot be empty!",
        "Size": "Field {{ fieldName }} does not meet min/max size requirements!",
        "userexists": "Login name already used!",
        "emailexists": "Email is already in use!",
        "idexists": "A new {{ entityName }} cannot already have an ID",
        "invalid.template.build.plan.id": "The Template Build Plan ID seems to be invalid. Please make sure it exists and is accessible for ArTEMiS.",
        "invalid.solution.build.plan.id": "The Solution Build Plan ID seems to be invalid. Please make sure it exists and is accessible for ArTEMiS.",
        "invalid.template.repository.url": "The Template Repository URL seems to be invalid. Please make sure it exists and is accessible for ArTEMiS.",
        "invalid.solution.repository.url": "The Solution Repository URL seems to be invalid. Please make sure it exists and is accessible for ArTEMiS."
    },
    "contact": "Contact us",
    "bug": "Report a bug",
    "feature": "Request a feature",
    "releaseNotes": "Release Notes",
    "justNow": "just now",
    "pendingChanges": "WARNING: You have unsaved changes. Press Cancel to go back and save these changes, or OK to lose these changes.",
    "overview": {
        "title": "Course overview",
        "course": "Course details",
        "lectures": "Lectures",
        "exercise": "Exercise details",
        "statistics": "Course statistics"
    }
}<|MERGE_RESOLUTION|>--- conflicted
+++ resolved
@@ -94,14 +94,10 @@
                 "jhipster-needle-menu-add-admin-element": "JHipster will add additional menu entries here (do not translate!)"
             },
             "language": "Language",
-<<<<<<< HEAD
             "guidedtour": "Guided tour",
             "starttour": "Start tour",
-            "noNotifications": "No notifications available"
-=======
-            "noNotifications": "No new notifications available",
+            "noNotifications": "No notifications available",
             "showAllNotifications": "Show all notifications"
->>>>>>> eb89cabb
         },
         "form": {
             "username": "Username",
