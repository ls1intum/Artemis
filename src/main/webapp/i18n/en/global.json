--- conflicted
+++ resolved
@@ -9,14 +9,10 @@
             "emptyList": "No items available",
             "unset": "Unset",
             "create": "Create",
-<<<<<<< HEAD
+            "start": "Start",
             "edit": "Edit",
             "copy": "Copy",
             "copied": "Copied"
-=======
-            "start": "Start",
-            "edit": "Edit"
->>>>>>> 5c13e2e1
         },
         "menu": {
             "home": "Home",
