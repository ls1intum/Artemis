--- conflicted
+++ resolved
@@ -4,11 +4,7 @@
             "commands": {
                 "katex": "Formula",
                 "fullscreen": "Fullscreen",
-<<<<<<< HEAD
-                "rephrase": "Rephrase"
-=======
                 "rewrite": "Rewrite"
->>>>>>> f1c27a8a
             },
             "fileUpload": "Attach files by dragging & dropping or selecting them.",
             "guide": "Styling with Markdown is possible",
@@ -18,9 +14,6 @@
                 "imageNotFound": "Referenced image was not found"
             },
             "slideWithNumber": "Slide {{ number }}",
-<<<<<<< HEAD
-            "artemisIntelligence": "Artemis Intelligence"
-=======
             "artemisIntelligence": {
                 "tooltip": "Artemis Intelligence",
                 "commands": {
@@ -32,7 +25,6 @@
                     }
                 }
             }
->>>>>>> f1c27a8a
         }
     }
 }