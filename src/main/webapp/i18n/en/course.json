--- conflicted
+++ resolved
@@ -87,25 +87,6 @@
                 "title": "Online Course",
                 "description": "Activate this checkbox for external online courses (e.g. on edX) so that students can use this Artemis course (via the LTI interface). This also allows automatic account creation if enabled by the Artemis system administrator."
             },
-<<<<<<< HEAD
-=======
-            "onlineCourseConfiguration": {
-                "title": "Online Course Configuration",
-                "ltiKey": "LTI Key",
-                "ltiSecret": "LTI Secret",
-                "userPrefix": "User Prefix",
-                "registrationId": "Registration ID",
-                "clientId": "Client ID",
-                "authorizationUri": "Authorization URI",
-                "tokenUri": "Token URI",
-                "jwkSetUri": "JWKSet URI",
-                "form": {
-                    "userPrefix": {
-                        "forbidden": "User prefix cannot contain special characters."
-                    }
-                }
-            },
->>>>>>> aff7159a
             "registrationEnabled": {
                 "title": "Student Course Registration Enabled",
                 "description": "Activate this checkbox to allow students to register independently in the course if it is active (between start and end of the course). You can optionally enter a message that students have to confirm during registration."
