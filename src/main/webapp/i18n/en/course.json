{
    "artemisApp": {
        "course": {
            "home": {
                "title": "Courses",
                "createLabel": "Create new course",
                "editLabel": "Edit course",
                "createOrEditLabel": "Create or edit a course"
            },
            "created": "A new course was created with title {{ param }}",
            "updated": "A Course was updated with title {{ param }}",
            "deleted": "A Course was deleted with title {{ param }}",
            "delete": {
                "question": "Are you sure you want to permanently delete the course <strong>{{ title }}</strong>? All associated elements will be deleted, including the exams, exercises, repositories and build plans. This action can NOT be undone!",
                "typeNameToConfirm": "Please type in the name of the course to confirm."
            },
            "detail": {
                "title": "Course"
            },
            "showActive": "Show only active courses",
            "totalScore": "Total Score:",
            "title": "Title",
            "color": "Color",
            "courseIcon": "Course Icon",
            "shortName": "Short Name",
            "maxComplaints": {
                "title": "Maximum amount of complaints per student",
                "description": "Set the maximum amount of complaints allowed per student. If a complaint is rejected, it counts towards the allowed quota. If a complaint is accepted, the student gets to keep it. The scope of this limit are individual exercises."
            },
            "maxTeamComplaints": {
                "title": "Maximum amount of complaints per team",
                "description": "Set the maximum amount of complaints allowed per team. If a complaint is rejected, it counts towards the allowed quota. If a complaint is accepted, the team gets to keep it. The scope of this limit are team exercises."
            },
            "maxComplaintTimeDays": {
                "title": "Deadline for complaints in days after result date",
                "description": "This number refers to days after the result is available (assessment due date or result date, depending on which one is later). Students will not be able to complain anymore after this deadline."
            },
            "studentQuestionsEnabled": {
                "title": "Enable questions and answers by students",
                "description": "Enable Questions and Answers section on lecture and exercise page."
            },
            "complaintsEnabled": {
                "title": "Enable complaints",
                "description": "Enabling this allows students to complain about results."
            },
            "requestMoreFeedbackEnabled": {
                "title": "Enable more feedback requests",
                "description": "This option allows students to request more feedback without using a complaint. Asking for further feedback will not count towards the number of complaints, but it will also not allow a modification of the assessment. By default, this option is enabled, but it can be disabled if a correction of the assessment must always be possible."
            },
            "maxRequestMoreFeedbackTimeDays": {
                "title": "Deadline for more feedback requests in days after result date",
                "description": "This number refers to days after the result is available (assessment due date or result date, depending on which one is later). Students will not be able to request more feedback after this deadline."
            },
            "customizeGroupNames": {
                "title": "Customize group names",
                "description": "Make sure that the groups exist in the external user management if you enable this option. The groups are not created automatically then."
            },
            "studentGroupName": "Students",
            "teachingAssistantGroupName": "Tutors",
            "instructorGroupName": "Instructors",
            "description": "Course Description",
            "startDate": "Start",
            "endDate": "End",
            "semester": "Semester",
            "testCourse": {
                "title": "Test Course",
                "description": "Activate this checkbox for courses used for testing.",
                "plural": "Test Courses"
            },
            "accessGroups": "Access Groups",
            "onlineCourse": {
                "title": "Online Course",
                "description": "Activate this checkbox for external online courses (e.g. on edX) so that students can use this Artemis course (via the LTI interface). This also allows automatic account creation if enabled by the Artemis system administrator."
            },
            "registrationEnabled": {
                "title": "Student Course Registration Enabled",
                "description": "Activate this checkbox to allow students to register independently in the course if it is active (between start and end of the course). You can optionally enter a message that students have to confirm during registration."
            },
            "registrationConfirmationMessage": "Registration Confirmation Message",
            "exercises": "Exercises",
            "programmingExercises": "Programming Exercises",
            "quizExercises": "Quiz Exercises",
            "modelingExercises": "Modeling Exercises",
            "textExercises": "Text Exercises",
            "upload": "Upload",
            "uploading": "Uploading...",
            "fileUploadExercises": "File Upload Exercises",
            "students": "Students",
            "participations": "Participations",
            "tutors": "Tutors",
            "instructors": "Instructors",
            "student": "Student",
            "tutor": "Tutor",
            "instructor": "Instructor",
            "form": {
                "shortname": {
                    "minlength": "Short Name must have a length of 3 or more characters.",
                    "forbidden": "Short Name must start with a letter and cannot contain special characters."
                }
            },
            "courseDashboard": "Course Dashboard",
            "instructorDashboard": "Instructor Course Dashboard",
            "presentationScoreEnabled": {
                "title": "Presentation Score",
                "description": "Activate this checkbox to define the amount of presentations a student has to hold to receive the grade bonus for the course. Afterwards you can define for every created exercise, if this feature should be activated."
            },
            "presentationScore": "Required Presentation Score for Bonus",
            "courseGroup": {
                "outOf": "out of",
                "usersPerPage": "{{number}} users per page",
                "showAllUsers": "Show all users",
                "searchForUsers": "Add a user to this course group by searching for login or name",
                "searchNoResults": "No users found",
                "login": "Login",
                "name": "Name",
                "email": "Email",
                "removeFromGroup": {
                    "modalQuestion": "Are you sure you want to remove the user with login <strong>{{ title }}</strong> from this course group?"
                }
            },
<<<<<<< HEAD
=======
            "averageScore": "Average Score",
            "releasedSoon": "Released Soon",
            "currentWorking": "Currently In Progress",
            "inAssessment": "Currently In Assessment",
            "pastExercises": "Past Exercises",
            "noExercises": "No active exercises to display",
            "assessmentProgress": "Assessments",
            "releaseDate": "Release",
            "dueDate": "Due",
            "assessmentDueDate": "Assessment Due",
            "archive": {
                "archiveCourse": "Archive Course",
                "archiveCourseSuccess": "The course has been archived!",
                "archiveCourseError": "Failed to archive the course",
                "archiveDownloadError": "There was a problem downloading the archive",
                "downloadCourseArchive": "Download Archive",
                "popup": {
                    "title": "Confirm Archive Course Operation",
                    "question": "Are you sure you want to archive the course <strong>{{ title }}</strong>?",
                    "statement1": "The process will compress all student code repositories, file upload exercises, modeling exercises, and text exercises in the course and in all its exams.",
                    "statement2": "<strong class='text-danger'>This process can take several hours depending on the number of students and programming exercises and will take up many server resources. Please start this process only once when the server load is low (e.g. early in the morning)</strong>",
                    "footerStatement": "You will receive a notification when the process is finished. Then you can download the archive as zip file on this page."
                }
            },
>>>>>>> 9179a4cf
            "cleanup": {
                "title": "Cleanup",
                "question": "Are you sure you want to clean up the course <strong>{{ title }}</strong>? This will delete all student programming exercise repositories for course <strong>exercises</strong> and <strong>exams</strong>. This action can <strong class='text-danger'>NOT</strong> be undone!"
            }
        },
        "courseStatistics": {
            "amountOfStudents": "# of students",
            "activeStudents": "Active students"
        }
    }
}<|MERGE_RESOLUTION|>--- conflicted
+++ resolved
@@ -118,8 +118,6 @@
                     "modalQuestion": "Are you sure you want to remove the user with login <strong>{{ title }}</strong> from this course group?"
                 }
             },
-<<<<<<< HEAD
-=======
             "averageScore": "Average Score",
             "releasedSoon": "Released Soon",
             "currentWorking": "Currently In Progress",
@@ -130,21 +128,6 @@
             "releaseDate": "Release",
             "dueDate": "Due",
             "assessmentDueDate": "Assessment Due",
-            "archive": {
-                "archiveCourse": "Archive Course",
-                "archiveCourseSuccess": "The course has been archived!",
-                "archiveCourseError": "Failed to archive the course",
-                "archiveDownloadError": "There was a problem downloading the archive",
-                "downloadCourseArchive": "Download Archive",
-                "popup": {
-                    "title": "Confirm Archive Course Operation",
-                    "question": "Are you sure you want to archive the course <strong>{{ title }}</strong>?",
-                    "statement1": "The process will compress all student code repositories, file upload exercises, modeling exercises, and text exercises in the course and in all its exams.",
-                    "statement2": "<strong class='text-danger'>This process can take several hours depending on the number of students and programming exercises and will take up many server resources. Please start this process only once when the server load is low (e.g. early in the morning)</strong>",
-                    "footerStatement": "You will receive a notification when the process is finished. Then you can download the archive as zip file on this page."
-                }
-            },
->>>>>>> 9179a4cf
             "cleanup": {
                 "title": "Cleanup",
                 "question": "Are you sure you want to clean up the course <strong>{{ title }}</strong>? This will delete all student programming exercise repositories for course <strong>exercises</strong> and <strong>exams</strong>. This action can <strong class='text-danger'>NOT</strong> be undone!"
