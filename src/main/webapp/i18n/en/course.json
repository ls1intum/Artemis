{
    "artemisApp": {
        "course": {
            "home": {
                "title": "Courses",
                "createLabel": "Create new course",
                "editLabel": "Edit course",
                "createOrEditLabel": "Create or edit a course"
            },
            "created": "Created new course with title {{ param }}",
            "updated": "Updated Course with title {{ param }}",
            "deleted": "Deleted Course with title {{ param }}",
            "delete": {
                "question": "Are you sure you want to permanently delete the course <strong>{{ title }}</strong>? All associated elements will be deleted, including exams, exercises, repositories and build plans. This action can NOT be undone!",
                "typeNameToConfirm": "Please type in the name of the course to confirm.",
                "icon": "Remove Icon"
            },
            "showActive": "Show only active courses",
            "totalScore": "Total Score:",
            "title": "Title",
            "color": "Color",
            "courseIcon": "Course Icon",
            "shortName": "Short Name",
            "maxComplaints": {
                "title": "Maximum number of complaints per student",
                "description": "Set the maximum number of complaints allowed per student. Accepted complaints do not count toward this quota. This limit applies only to individual exercises."
            },
            "maxTeamComplaints": {
                "title": "Maximum number of complaints per team",
                "description": "Set the maximum number of complaints allowed per team. Accepted complaints do not count toward this quota. This limit applies only to team exercises."
            },
            "maxComplaintTimeDays": {
                "title": "Complaint deadline in days after result date",
                "description": "This number refers to days after the result is available (assessment due date or result date, depending on which one is later). Students will not be able to submit any more complaints after this deadline."
            },
            "maxComplaintTextLimit": {
                "title": "Maximum number of characters per complaint",
                "description": "This value indicates the maximum number of characters a student may use per complaint."
            },
            "maxComplaintResponseTextLimit": {
                "title": "Maximum number of characters per complaint response",
                "description": "This value indicates the maximum number of characters that may be used for the response per complaint."
            },
            "postsEnabled": {
                "title": "Enable communication features",
                "description": "Enable course communication overview and communication section on lecture and exercise pages."
            },
            "complaintsEnabled": {
                "title": "Enable complaints",
                "description": "Enabling this allows students to complain about assessments."
            },
            "requestMoreFeedbackEnabled": {
                "title": "Enable more feedback requests",
                "description": "This option allows students to request more feedback without complaining. Asking for further feedback will not count towards the number of complaints, but it will also not allow modification of the assessment. By default, this option is enabled, but it can be disabled if assessment corrections must always be possible."
            },
            "maxRequestMoreFeedbackTimeDays": {
                "title": "More feedback request deadline in days after result date",
                "description": "This number refers to days after the result is available (assessment due date or result date, depending on which one is later). Students will not be able to request more feedback after this deadline."
            },
            "customizeGroupNames": {
                "title": "Customize group names",
                "description": "Make sure that the groups exist in the external user management if you enable this option. The groups are not created automatically then."
            },
            "studentGroupName": "Students",
            "teachingAssistantGroupName": "Tutors",
            "editorGroupName": "Editors",
            "instructorGroupName": "Instructors",
            "description": "Course Description",
            "organizations": "Course Organizations",
            "startDate": "Start",
            "endDate": "End",
            "semester": "Semester",
            "maxPoints": {
                "title": "Maximum number of points for course",
                "warning": "Updating this field will update the grading key for the course if such exists, such that the points values for the grade steps still match the percentages, adjusted for the new maximum points value"
            },
            "accuracyOfScores": "Amount of decimal places used for calculating the scores",
            "defaultProgrammingLanguage": "Default Programming Language",
            "gradingSystem": "Grading Key",
            "testCourse": {
                "title": "Test Course",
                "description": "Activate this checkbox for courses used for testing.",
                "plural": "Test Courses"
            },
            "accessGroups": "Access Groups",
            "onlineCourse": {
                "title": "Online Course",
                "description": "Activate this checkbox for external online courses (e.g. on edX) so that students can use this Artemis course (via the LTI interface). This also allows automatic account creation if enabled by the Artemis system administrator."
            },
            "onlineCourseConfiguration": {
                "title": "Online Course Configuration",
                "ltiKey": "LTI Key",
                "ltiSecret": "LTI Secret",
                "userPrefix": "User Prefix",
<<<<<<< HEAD
                "requireExistingUser": "Require existing user",
=======
>>>>>>> 83526545
                "registrationId": "Registration ID",
                "clientId": "Client ID",
                "authorizationUri": "Authorization URI",
                "tokenUri": "Token URI",
                "jwkSetUri": "JWKSet URI",
                "form": {
                    "userPrefix": {
                        "forbidden": "User prefix cannot contain special characters."
                    }
                }
            },
            "registrationEnabled": {
                "title": "Student Course Registration Enabled",
                "description": "Activate this checkbox to allow students to register independently in the course if it is active (between start and end of the course). You can optionally enter a message that students have to confirm during registration."
            },
            "registrationConfirmationMessage": "Registration Confirmation Message",
            "exercises": "Exercises",
            "programmingExercises": "Programming Exercises",
            "quizExercises": "Quiz Exercises",
            "modelingExercises": "Modeling Exercises",
            "textExercises": "Text Exercises",
            "upload": "Upload",
            "uploading": "Uploading...",
            "fileUploadExercises": "File Upload Exercises",
            "exercise": {
                "search": {
                    "searchButton": "Search",
                    "resetButton": "Reset",
                    "toggleButton": {
                        "true": "Hide Advanced Search",
                        "false": "Show Advanced Search"
                    },
                    "cardTitle": "Search Exercises",
                    "labelExerciseName": "Search by exercise name",
                    "fieldExerciseName": "Exercise name",
                    "labelExerciseCategory": "Category",
                    "fieldExerciseCategory": "Category",
                    "labelExerciseType": "Exercise Type",
                    "noResults": "No exercises matching this search query were found",
                    "type": {
                        "all": "All Exercises",
                        "programming": "Programming Exercises",
                        "quiz": "Quiz Exercises",
                        "modeling": "Modeling Exercises",
                        "text": "Text Exercises",
                        "file-upload": "File Upload Exercises"
                    }
                }
            },
            "students": "Students",
            "participations": "Participation",
            "tutors": "Tutors",
            "editors": "Editors",
            "instructors": "Instructors",
            "student": "Student",
            "tutor": "Tutor",
            "editor": "Editor",
            "instructor": "Instructor",
            "form": {
                "shortname": {
                    "minlength": "Short Name must contain at least 3 characters.",
                    "forbidden": "Short Name must start with a letter and cannot contain special characters."
                },
                "startDate": {
                    "invalid": "Must be before the end date of the course"
                },
                "endDate": {
                    "invalid": "Must be after the start date of the course"
                }
            },
            "courseDashboard": "Course Dashboard",
            "instructorDashboard": "Instructor Course Dashboard",
            "presentationScoreEnabled": {
                "title": "Presentation Score",
                "description": "Activate this checkbox to define the number of presentations a student has to hold to receive the grade bonus for the course. Afterwards you can define for every created exercise whether this feature should be activated."
            },
            "presentationScore": "Required Presentation Score for Bonus",
            "courseGroup": {
                "outOf": "out of",
                "usersPerPage": "{{number}} users per page",
                "showAllUsers": "Show all users",
                "searchForUsers": "Add a user to this group by searching for login or name",
                "searchNoResults": "No users found",
                "login": "Login",
                "registrationNumber": "Registration Number",
                "name": "Name",
                "email": "Email",
                "removeFromGroup": {
                    "modalQuestion": "Are you sure you want to remove the user with login <strong>{{ title }}</strong> from this course group?"
                }
            },
            "averageScore": "Average Score",
            "releasedSoon": "Released Soon",
            "currentWorking": "Currently In Progress",
            "inAssessment": "Currently In Assessment",
            "pastExercises": "Past Exercises ({{ amount }} of {{ total }})",
            "noExercises": "No active exercises to display",
            "assessmentProgress": "Assessments",
            "releaseDate": "Release",
            "dueDate": "Due",
            "assessmentDueDate": "Assessment Due",
            "cleanup": {
                "title": "Cleanup",
                "question": "Are you sure you want to clean up the course <strong>{{ title }}</strong>? This will delete all student programming exercise repositories for course <strong>exercises</strong> and <strong>exams</strong>. This action can <strong class='text-danger'>NOT</strong> be undone!"
            },
            "detail": {
                "title": "Course Details:",
                "assessmentsTitle": "Total Assessments",
                "complaintsTitle": "Total Complaints",
                "moreFeedbackTitle": "More Feedback Requests",
                "averageStudentScoreTitle": "Average Student Score"
            },
            "activeStudents": "Active students: {{ students }}",
            "notStartedYet": "The course has not officially started yet. Official course start:"
        },
        "courseStatistics": {
            "statistics": "Statistics",
            "course": "Course",
            "courseAverage": "Course average",
            "exerciseAverage": "exercise average",
            "amountOfStudents": "# of students",
            "activeStudents": "Active students",
            "activeStudentsExplanation": "Active students are students that submitted at least once in the corresponding week.",
            "average": "Average: ",
            "meanReferenceLineCheckboxLabel": "Show mean as reference line",
            "exerciseType": "Exercise type",
            "programming": "Programming",
            "quiz": "Quiz",
            "modeling": "Modeling",
            "text": "Text",
            "file-upload": "File Upload",
            "chartLegend": {
                "lowest": "Lowest performing third",
                "average": "Average performing third",
                "best": "Best performing third"
            },
            "calendarWeek": "Calendar Week",
            "scopeButton": {
                "recentWeekButton": "Recent activity",
                "recentWeekTooltip": "Includes the activity of the last 17 weeks. If the course started less than 17 weeks ago, the data starts at its start date.",
                "lifetimeOverviewButtonLabel": "Lifetime overview",
                "lifetimeOverviewTooltip": "Shows the period starting from the course start date until the current date. If the course is already finished, the data ends at its end date."
            }
        }
    }
}<|MERGE_RESOLUTION|>--- conflicted
+++ resolved
@@ -92,10 +92,7 @@
                 "ltiKey": "LTI Key",
                 "ltiSecret": "LTI Secret",
                 "userPrefix": "User Prefix",
-<<<<<<< HEAD
                 "requireExistingUser": "Require existing user",
-=======
->>>>>>> 83526545
                 "registrationId": "Registration ID",
                 "clientId": "Client ID",
                 "authorizationUri": "Authorization URI",
