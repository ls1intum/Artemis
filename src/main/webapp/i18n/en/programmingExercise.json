{
    "artemisApp": {
        "programmingExercise": {
            "home": {
                "title": "Programming Exercises",
                "createLabel": "Create new Programming Exercise",
                "editLabel": "Edit Programming Exercise",
                "importLabel": "Import new Programming Exercise",
                "linkLabel": "Link new Programming Exercise",
                "editLinkLabel": "Edit linked Programming Exercise",
                "generateLabel": "Generate new Programming Exercise",
                "createOrEditLabel": "Create or edit a Programming Exercise"
            },
            "created": "A new Programming Exercise was created with title {{ param }}",
            "updated": "A Programming Exercise was updated with title {{ param }}",
            "deleted": "A Programming Exercise was deleted with title {{ param }}",
            "delete": {
                "question": "Are you sure you want to delete the Programming Exercise <strong>{{ title }}</strong>?",
                "studentReposBuildPlans": "Additionally delete all student repositories and student build plans (Be careful: this can NOT be undone!). Before you activate this option, we recommend that you archive the exercise first!",
                "baseReposBuildPlans": "Additionally delete template, solution and test repos and build plans (Be careful: this can NOT be undone!). Before you activate this option, we recommend that you backup these build plans and repos first!"
            },
            "detail": {
                "title": "Programming Exercise"
            },
            "noReleaseDateWarning": "You have not defined a release date for this exercise, this means that it would be published immediately and visible to the students.",
            "unsavedChangesLanguageChange": "The problem statement still contains unsaved changes. Do you really want to change the programming language?",
            "templateRepositoryUrl": "Template Repository Url",
            "testRepositoryUrl": "Test Repository Url (optional)",
            "solutionRepositoryUrl": "Solution Repository Url (optional)",
            "templateBuildPlanId": "Template Build Plan Id",
            "solutionBuildPlanId": "Solution Build Plan Id (optional)",
            "repositories": "Repositories",
            "buildplans": "Build Plans",
            "publishBuildPlanUrl": "Publish Build Plan",
            "allowOnlineEditor": "Allow Online Editor",
            "sequentialTestRuns": {
                "title": "Sequential Test Runs",
                "description": "Activate to first run structural and then behavior test. This feature can help students to better concentrate on the immediate challenge at hand. If activated, you will be provided with more information in a readme file within the test repository. ATTENTION: Can not be changed after creation!"
            },
            "programmingLanguage": "Programming Language",
            "packageName": "Package Name",
            "templateResult": "Template Result",
            "solutionResult": "Solution Result",
            "structureTestOracle": "Update Structure Test Oracle",
            "structureTestOracleWarning": "This action extracts all structural tests from the test repository and saves them in the test.json file. ATTENTION: This way all uncommitted changes from the online-editor will be lost!",
            "squashTemplateCommits": "Squash Template Commits",
            "squashTemplateCommitsWarning": "This action squashes all commits in the template repository into one commit. ATTENTION: This way all uncommitted changes from the online-editor will be lost!",
            "squashTemplateCommitsError": "Template repository commits could not be squashed.",
            "squashTemplateCommitsSuccess": "Template repository commits have been successfully squashed.",
            "editable": {
                "unsaved": "Unsaved.",
                "unsavedTooltip": "There are unsaved changes in the problem statement.",
                "saving": "Saving...",
                "savingTooltip": "Saving your unsaved changes in the problem statement.",
                "saved": "Saved.",
                "savedTooltip": "The problem statement is saved."
            },
            "problemStatement": {
                "title": "Problem Statement",
                "taskCommand": "[task] Task",
                "testCaseCommand": "Insert Test Case",
                "exerciseHintCommand": "Add task specific hint"
            },
            "status": {
                "solutionFailsTest": "The Solution Repository does not fulfill one or more test cases. This could indicate an issue with the Solution Repository or the test cases.",
                "templateFulfillsTest": "The Template Repository already fulfills one or more test cases. This could indicate an issue with the Template Repository or the test cases."
            },
            "testCaseAnalysis": {
                "invalidTestCases": "There are {{number}} test cases that were found in the problem statement markdown, but are not valid test cases in the test repository of this exercise:",
                "missingTestCases": "There are {{number}} test cases that are valid test cases in your test repository but were not found in the markdown of the problem statement:",
                "issues": "Test case issues.",
                "ok": "Test cases ok.",
                "invalidTestCase": "The test case '{{id}}' could not be found in the test repository."
            },
            "hintsAnalysis": {
                "invalidHints": "There are {{number}} hints that were found in the problem statement markdown but can't be found in the database or are not assigned to this programming exercise:",
                "issues": "Hints issues.",
                "ok": "Hints ok.",
                "invalidHint": "The hint with id '{{id}}' could not be found in the database for this programming exercise."
            },
            "manageTestCases": {
                "title": "Manage Test Cases",
                "hideInactive": "Hide inactive test cases",
                "showInactive": "Show inactivate test cases",
                "resetWeights": "Reset weights",
                "weightsReset": "The weights were reset successfully.",
                "weightsResetFailed": "The weights could not be reset.",
                "saveWeights": "Save weights",
                "weightsUpdated": "The weights were updated successfully.",
                "weightCouldNotBeUpdated": "The weights for the following test cases could not be updated: {{testCases}}.",
                "saveTestCases": "Save test cases",
                "testCasesUpdated": "The test cases were updated successfully.",
                "testCasesCouldNotBeUpdated": "The following test cases could not be updated: {{testCases}}.",
                "noUnsavedChanges": "No unsaved changes",
                "unsavedChanges": "Unsaved changes",
                "updatedTestCasesShort": "Updated test cases",
                "updatedTestCases": "Warning: You have updated the exercise's test cases, but you have not triggered all student submissions with the new test case settings. Newly created results will be graded with the new test case settings, existing results will not be changed. If you don't trigger all student submissions, the results across your students might therefore be inconsistent. You can still trigger the student submissions at a later point. Do you really want to leave the area?",
                "updatedTestCasesTooltip": "You have updated the test cases, this does not have direct implications on the student results though. Newly created results will be graded with the new test case settings, existing results will not be changed. If you don't trigger all student submissions after the test case updates, the results across your students might be inconsistent. With the button 'Trigger all' you can trigger the submissions of all students with the updated test case settings.",
                "noUpdatedTestCases": "No updated test cases",
                "runAfterDueDateDisabled": "You can't set a test case to be run after the due date, because no build and test date is defined for this exercise. Click on the button to set this date in the edit page.",
                "notReleased": "Not released",
                "notReleasedTooltip": "The programming exercise is not yet released or is relased but does not yet have student results. Therefore you can change the test cases without having to trigger existing student submissions with the updated settings."
            },
            "export": {
                "downloadAllStudents": "Or download the repositories of all students",
                "filterLateSubmissions": "Filter late submissions",
                "filterLateSubmissionsDate": "Date for filter late submissions (defaults to exercise due date if not set)",
                "addStudentName": "Add student name to project (allows to import multiple projects into Eclipse at the same time)",
                "squashAfterInstructor": "Squash all student changes into one commit (to simplify the review)",
                "normalizeCodeStyle": "Normalize code style (line endings, encoding)",
                "successMessage": "Export of repos was successful. The exported zip file with all repositories is currently being downloaded."
            },
            "resubmitOnFailedSubmission": "The result for the last submission of this participation could not be generated. Click the button to submit again. This will trigger a new build run that tests the last submission.",
            "resubmit": "Resubmit the last submission. This will execute a build run on the participation's repository without making a commit.",
<<<<<<< HEAD
            "resubmitUnsuccessful": "Resubmitting the last submission failed. Please contact your teaching assistant.",
=======
            "resubmitSingle": "Trigger build for participation",
            "resubmitConfirmManualResultOverride": "The last result of this participation is manual, which means the submission was assessed by a teaching assistant. If you trigger the build for this submission again, the manual result will no longer be the latest result that is shown primarily to the student.",
            "resubmitAllConfirmAfterDeadline": "The deadline has passed, some of the student submissions might have received manual results created by teaching assistants. Newly generated automatic results would replace the manual results as the latest result for the participation. ",
>>>>>>> 1962378b
            "resubmitAll": "Trigger all",
            "resubmitAllTooltip": "Trigger the last submission of all participations again. The results will be rated.",
            "resubmitAllDialog": "WARNING: Triggering all participations again is a very expensive operation. This action will start a CI build for every participation in this exercise. This means that all results of the students will be calculated again and overridden with a newly generated result based on their last commit!",
            "resubmitFailed": "Trigger failed",
            "resubmitFailedTooltip": "Trigger the last submission of all failed participations again. Failed submissions don't have a result for their latest submission. This can e.g. happen due to communication errors between the CI system and Artemis. The created results will be rated.",
            "buildingSubmissions": "Building submissions: {{number}}",
            "failedSubmissions": "Failed submissions: {{number}}",
            "resultETA": "Result ETA: {{eta}}",
            "resultETATooltip": "Shows how long an average submission has to wait for its result. Depends on the utilization of the build system.",
            "titleTooltip": "The title of the exercise can always be changed after creating it. It will be part of the project name of the for the exercise created project on the VCS server",
            "shortNameTooltip": "The short name of the exercise can NOT be edited after creating the exercise! Together with the course short name, it is used as a unique identifier for the exercise in all parts of Artemis (incl. repositories and build plans)",
            "categoriesTooltip": "You can define up to two categories per exercise (Enter category and press ENTER). You are free in defining them, though it might be best to use them consistently. They will be visible to students",
            "timeline": {
                "manualReview": "Manual Review",
                "automaticTests": "Automatic Tests",
                "afterDueDate": "Run Tests once after Due Date",
                "timelineLabel": "Timeline of the whole programming exercise",
                "timelineTooltip": "The whole lifecycle of the programming exercise. You can specify different critical dates and decide when which kind of tests should be run on all submissions",
                "automaticTestsMandatoryTooltip": "Every commit of a participant triggers all in the test repository committed tests. Exempt are tests, which are specified to be run after the due date.",
                "automaticTestsAfterDueDateTooltip": "As soon as the specified after due date passes, all submissions will get tested again using ALL in the test repository committed tests (Including tests specified to be run after the due date)",
                "manualReviewTooltip": "After all tests have been run, the tutors and instructors have to review all submissions manually one last time",
                "releaseDateTooltip": "The release date of the exercise. Students will only be able to participate in the exercise starting from the specified date",
                "dueDateTooltip": "The deadline on which submitting and committing new code will be deactivated for all students",
                "afterDueDateTooltip": "Activate this setting to build & test all student submissions on the selected date. This date must be set after the due date. The created results from the students' submission will be rated even though the due date has passed.",
                "alertNewDueDate": "The due date has been set to the release date!",
                "alertNewAfterDueDate": "The after due date has been set to the release date!",
                "notSet": "not set"
            },
            "import": {
                "attention": "Attention! ",
                "markdownWarning": "You can edit the problem statement after importing the exercise.",
                "loading": "Loading...",
                "table": {
                    "title": "Title",
                    "language": "Programming Language",
                    "course": "Course",
                    "doImport": "Import"
                }
            },
            "repositoryIsLocked": {
                "title": "Your Repository is locked.",
                "tooltip": "The due date has passed, your repository is locked. You can still read the code but not make any changes to it."
            },
            "preview": {
                "label": "Preview",
                "tooltip": "For every programming exercises, repositories and build plans will be generated. Here you can find their generated names based on the short name of the exercise (and course)",
                "repositories": "Repositories",
                "buildPlans": "Build Plans",
                "templateRepoTooltip": "The repository, which contains the template of the exercise",
                "solutionRepoTooltip": "The repository, which contains the solution of the exercise",
                "testRepoTooltip": "The repository, which contains all tests",
                "templateBuildPlanTooltip": "The build plan of the template. Runs all tests on the template of the exercise. Used as a reference, for which all tests have to fail",
                "solutionBuildPlanTooltip": "The build plan of the solution. Runs all tests on the solution of the exercise. Used as a reference, for which all tests have to succeed"
            }
        },
        "error": {
            "noparticipations": "No existing user was specified or no submission exists."
        }
    }
}<|MERGE_RESOLUTION|>--- conflicted
+++ resolved
@@ -112,13 +112,10 @@
             },
             "resubmitOnFailedSubmission": "The result for the last submission of this participation could not be generated. Click the button to submit again. This will trigger a new build run that tests the last submission.",
             "resubmit": "Resubmit the last submission. This will execute a build run on the participation's repository without making a commit.",
-<<<<<<< HEAD
-            "resubmitUnsuccessful": "Resubmitting the last submission failed. Please contact your teaching assistant.",
-=======
             "resubmitSingle": "Trigger build for participation",
             "resubmitConfirmManualResultOverride": "The last result of this participation is manual, which means the submission was assessed by a teaching assistant. If you trigger the build for this submission again, the manual result will no longer be the latest result that is shown primarily to the student.",
             "resubmitAllConfirmAfterDeadline": "The deadline has passed, some of the student submissions might have received manual results created by teaching assistants. Newly generated automatic results would replace the manual results as the latest result for the participation. ",
->>>>>>> 1962378b
+            "resubmitUnsuccessful": "Resubmitting the last submission failed. Please contact your teaching assistant.",
             "resubmitAll": "Trigger all",
             "resubmitAllTooltip": "Trigger the last submission of all participations again. The results will be rated.",
             "resubmitAllDialog": "WARNING: Triggering all participations again is a very expensive operation. This action will start a CI build for every participation in this exercise. This means that all results of the students will be calculated again and overridden with a newly generated result based on their last commit!",
