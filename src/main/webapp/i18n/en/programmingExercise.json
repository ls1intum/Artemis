{
    "artemisApp": {
        "programmingExercise": {
            "home": {
                "title": "Programming Exercises",
                "createLabel": "Create new Programming Exercise",
                "editLabel": "Edit Programming Exercise",
                "importLabel": "Import Programming Exercise",
                "linkLabel": "Link new Programming Exercise",
                "generateLabel": "Generate new Programming Exercise",
                "createOrEditLabel": "Create or edit a Programming Exercise"
            },
            "created": "A new Programming Exercise was created with title {{ param }}",
            "updated": "A Programming Exercise was updated with title {{ param }}",
            "deleted": "A Programming Exercise was deleted with title {{ param }}",
            "delete": {
                "question": "Are you sure you want to delete the Programming Exercise <strong>{{ title }}</strong>?",
                "studentReposBuildPlans": "Additionally delete all student repositories and student build plans (Be careful: this can NOT be undone!). Before you activate this option, we recommend that you archive the exercise first!",
                "studentRepos": "Additionally delete all student repositories (Be careful: this can NOT be undone!). Before you activate this option, we recommend that you archive the exercise first!",
                "baseReposBuildPlans": "Additionally delete template, solution and test repos and build plans (Be careful: this can NOT be undone!). Before you activate this option, we recommend that you backup these build plans and repos first!"
            },
            "cleanup": {
                "successMessage": "Cleanup was successful. All build plans have been deleted. Students can resume their participation.",
                "successMessageWithRepositories": "Cleanup was successful. All build plans and repositories have been deleted. All participations have been marked as Finished."
            },
            "reset": {
                "question": "Are you sure you want to reset the exercise <strong>{{ title }}</strong>? This action can NOT be undone! <br> This means that all participations, existing results, student repositories and student build plans will be deleted."
            },
            "detail": {
                "title": "Programming Exercise"
            },
            "noReleaseDateWarning": "You have not defined a release date for this exercise, this means that it would be published immediately and visible to the students.",
            "unsavedChangesLanguageChange": "The problem statement still contains unsaved changes. Do you really want to change the programming language?",
            "templateRepositoryUrl": "Template Repository Url",
            "testRepositoryUrl": "Test Repository Url",
            "solutionRepositoryUrl": "Solution Repository Url",
            "templateBuildPlanId": "Template Build Plan Id",
            "solutionBuildPlanId": "Solution Build Plan Id",
            "repositories": "Repositories",
            "buildplans": "Build Plans",
            "publishBuildPlanUrl": "Publish Build Plan",
            "allowOnlineEditor": "Allow Online Editor",
            "onlineEditor": "Online Editor",
            "allowOfflineIde": "Allow Offline IDE",
            "offlineIde": "Offline IDE",
            "participationMode": "Participation Mode",
            "noVersionControlAndContinuousIntegrationAvailable": "Setup without connection to the VCS and CI",
            "sequentialTestRuns": {
                "title": "Sequential Test Runs",
                "description": "Activate to first run structural and then behavior test. This feature can help students to better concentrate on the immediate challenge at hand. If activated, you will be provided with more information in a readme file within the test repository. ATTENTION: Can not be changed after creation!"
            },
            "enableStaticCodeAnalysis": {
                "title": "Enable Static Code Analysis",
<<<<<<< HEAD
                "description": "This option enables the execution of static code analysis. On activation, the maximum score penalty for found issues can be defined. Additional options are available on the grading page. This option can't be changed after the creation of the exercise."
            },
            "maxStaticCodeAnalysisPenalty": "Max Static Code Analysis Penalty",
=======
                "description": "This option enables the execution of static code analysis. Additional options are available on the grading page. This option can't be changed after the creation of the exercise."
            },
            "maxStaticCodeAnalysisPenalty": {
                "title": "Max Static Code Analysis Penalty",
                "description": "You can choose a value between 0 and 100 percent or leave the field empty. If the maximum penalty is 20% for a 10 point exercise, a maximum of two points can be deducted because of issues found by static code analysis. If the field is left empty, no penalty limit will be enforced."
            },
>>>>>>> ff3694ef
            "programmingLanguage": "Programming Language",
            "packageName": "Package Name",
            "templateResult": "Template Result",
            "solutionResult": "Solution Result",
            "structureTestOracle": "Update Structure Test Oracle",
            "structureTestOracleWarning": "This action extracts all structural tests from the test repository and saves them in the test.json file. ATTENTION: This way all uncommitted changes from the online-editor will be lost!",
            "combineTemplateCommits": "Combine Template Commits",
            "checkPlagiarism": "Check Plagiarism",
            "checkPlagiarismSuccess": "Plagiarism check finished. Results are included in the zip file.",
            "combineTemplateCommitsWarning": "This action combines all commits in the template repository into one commit. ATTENTION: This way all uncommitted changes from the online-editor will be lost!",
            "combineTemplateCommitsError": "Template repository commits could not be combined.",
            "combineTemplateCommitsSuccess": "Template repository commits have been successfully combined.",
            "editable": {
                "unsaved": "Unsaved.",
                "unsavedTooltip": "There are unsaved changes in the problem statement.",
                "saving": "Saving...",
                "savingTooltip": "Saving your unsaved changes in the problem statement.",
                "saved": "Saved.",
                "savedTooltip": "The problem statement is saved."
            },
            "problemStatement": {
                "title": "Problem Statement",
                "taskCommand": "[task] Task",
                "testCaseCommand": "Insert Test Case",
                "exerciseHintCommand": "Add task specific hint"
            },
            "status": {
                "solutionFailsTest": "The Solution Repository does not fulfill one or more test cases. This could indicate an issue with the Solution Repository or the test cases.",
                "templateFulfillsTest": "The Template Repository already fulfills one or more test cases. This could indicate an issue with the Template Repository or the test cases."
            },
            "testCaseAnalysis": {
                "invalidTestCases": "There are {{number}} test cases that were found in the problem statement markdown, but are not valid test cases in the test repository of this exercise:",
                "missingTestCases": "There are {{number}} test cases that are valid test cases in your test repository but were not found in the markdown of the problem statement:",
                "issues": "Test case issues.",
                "ok": "Test cases ok.",
                "invalidTestCase": "The test case '{{id}}' could not be found in the test repository."
            },
            "hintsAnalysis": {
                "invalidHints": "There are {{number}} hints that were found in the problem statement markdown but can't be found in the database or are not assigned to this programming exercise:",
                "issues": "Hints issues.",
                "ok": "Hints ok.",
                "invalidHint": "The hint with id '{{id}}' could not be found in the database for this programming exercise."
            },
<<<<<<< HEAD
            "manageTestCases": {
                "showInactive": "Show inactivate test cases",
                "testCasesUpdated": "The test cases were updated successfully.",
                "testCasesCouldNotBeUpdated": "The following test cases could not be updated: {{testCases}}.",
                "runAfterDueDateDisabled": "You can't set a test case to be run after the due date, because no build and test date is defined for this exercise. Click on the button to set this date in the edit page."
            },
=======
>>>>>>> ff3694ef
            "configureGrading": {
                "title": "Configure Grading",
                "save": "Save",
                "reset": "Reset",
                "status": {
                    "unsavedChanges": "Unsaved changes",
                    "unsavedTestCaseChanges": "Unsaved test cases",
                    "unsavedCategoryChanges": "Unsaved categories",
                    "noUnsavedChanges": "No unsaved changes"
                },
                "testCases": {
                    "resetSuccessful": "The tests were reset successfully.",
<<<<<<< HEAD
                    "resetFailed": "The tests could not be reset."
                },
                "categories": {
                    "notGraded": "Not graded.",
                    "noFeedback": "No visible feedback."
=======
                    "resetFailed": "The tests could not be reset.",
                    "updated": "The test cases were updated successfully.",
                    "couldNotBeUpdated": "The following test cases could not be updated: {{testCases}}.",
                    "runAfterDueDateDisabled": "You can't set a test case to be run after the due date, because no build and test date is defined for this exercise. Click on the button to set this date in the edit page.",
                    "showInactive": "Show inactivate test cases"
                },
                "categories": {
                    "notGraded": "Not graded.",
                    "noFeedback": "No visible feedback.",
                    "updated": "The categories were updated successfully.",
                    "couldNotBeUpdated": "The following categories could not be updated: {{categories}}."
>>>>>>> ff3694ef
                },
                "updatedGradingConfigShort": "Updated grading",
                "updatedGradingConfig": "Warning: You have updated the exercise's grading configuration, but you have not triggered all student submissions with the new grading. Newly created results will be graded with the new configuration, existing results will not be changed. If you don't trigger all student submissions, the results across your students might therefore be inconsistent. You can still trigger the student submissions at a later point. Do you really want to leave the area?",
                "updatedGradingConfigTooltip": "You have updated the grading configuration, this does not have direct implications on the student results though. Newly created results will be graded with the new configuration, existing results will not be changed. If you don't trigger all student submissions after the grading updates, the results across your students might be inconsistent. With the button 'Trigger all' you can trigger the submissions of all students with the updated grading configuration.",
                "noUpdatedGradingConfig": "No updated grading",
                "notReleased": "Not released",
                "notReleasedTooltip": "The programming exercise is not yet released or is relased but does not yet have student results. Therefore you can change the grading without having to trigger existing student submissions with the updated settings."
            },
            "export": {
                "downloadAllStudents": "Or download the repositories of all students",
                "downloadAllTeams": "Or download the repositories of all teams",
                "filterLateSubmissions": "Filter late submissions",
                "filterLateSubmissionsDate": "Date for filter late submissions (defaults to exercise due date if not set)",
                "addStudentName": "Add student name to project (allows to import multiple projects into Eclipse at the same time)",
                "addTeamName": "Add team name to project (allows to import multiple projects into Eclipse at the same time)",
                "combineStudentCommits": "Combine all student changes into one commit (to simplify the review)",
                "normalizeCodeStyle": "Normalize code style (line endings, encoding)",
                "successMessage": "Export of repos was successful. The exported zip file with all repositories is currently being downloaded."
            },
            "resubmitOnFailedSubmission": "The result for the last submission of this participation could not be generated. Click the button to submit again. This will trigger a new build run that tests the last submission.",
            "resubmit": "Resubmit the last submission. This will execute a build run on the participation's repository without making a commit.",
            "resubmitSingle": "Trigger build for participation",
            "resubmitConfirmManualResultOverride": "The last result of this participation is manual, which means the submission was assessed by a teaching assistant. If you trigger the build for this submission again, the manual result will no longer be the latest result that is shown primarily to the student.",
            "resubmitAllConfirmAfterDeadline": "The deadline has passed, some of the student submissions might have received manual results created by teaching assistants. Newly generated automatic results would replace the manual results as the latest result for the participation. ",
            "resubmitUnsuccessful": "Resubmitting the last submission failed. Please contact your teaching assistant.",
            "resubmitAll": "Trigger all",
            "resubmitAllTooltip": "Trigger the last submission of all participations again. The results will be rated.",
            "resubmitAllDialog": "WARNING: Triggering all participations again is a very expensive operation. This action will start a CI build for every participation in this exercise. This means that all results of the students will be calculated again and overridden with a newly generated result based on their last commit!",
            "resubmitFailed": "Trigger failed",
            "resubmitFailedTooltip": "Trigger the last submission of all failed participations again. Failed submissions don't have a result for their latest submission. This can e.g. happen due to communication errors between the CI system and Artemis. The created results will be rated.",
            "buildingSubmissions": "Building submissions: {{number}}",
            "failedSubmissions": "Failed submissions: {{number}}",
            "resultETA": "Result ETA: {{eta}}",
            "resultETATooltip": "Shows how long an average submission has to wait for its result. Depends on the utilization of the build system.",
            "titleTooltip": "The title of the exercise can always be changed after creating it. It will be part of the project name of the for the exercise created project on the VCS server",
            "shortNameTooltip": "The short name of the exercise can NOT be edited after creating the exercise! Together with the course short name, it is used as a unique identifier for the exercise in all parts of Artemis (incl. repositories and build plans)",
            "categoriesTooltip": "You can define up to two categories per exercise (Enter category and press ENTER). You are free in defining them, though it might be best to use them consistently. They will be visible to students",
            "timeline": {
                "manualReview": "Manual Review",
                "automaticTests": "Automatic Tests",
                "afterDueDate": "Run Tests once after Due Date",
                "timelineLabel": "Timeline of the whole programming exercise",
                "timelineTooltip": "The whole lifecycle of the programming exercise. You can specify different critical dates and decide when which kind of tests should be run on all submissions",
                "automaticTestsMandatoryTooltip": "Every commit of a participant triggers all in the test repository committed tests. Exempt are tests, which are specified to be run after the due date.",
                "automaticTestsAfterDueDateTooltip": "As soon as the specified after due date passes, all submissions will get tested again using ALL in the test repository committed tests (Including tests specified to be run after the due date)",
                "manualReviewTooltip": "After all tests have been run, the tutors and instructors have to review all submissions manually one last time",
                "releaseDateTooltip": "The release date of the exercise. Students will only be able to participate in the exercise starting from the specified date",
                "dueDateTooltip": "The deadline on which submitting and committing new code will be deactivated for all students",
                "afterDueDateTooltip": "Activate this setting to build & test all student submissions on the selected date. This date must be set after the due date. The created results from the students' submission will be rated even though the due date has passed.",
                "alertNewDueDate": "The due date has been set to the release date!",
                "alertNewAfterDueDate": "The after due date has been set to the release date!",
                "assessmentDueDate": "Assessment Due Date",
                "assessmentDueDateTooltip": "The deadline for manual reviews. As soon as the specified date passes, all manual assessments will be released to students!",
                "notSet": "not set"
            },
            "repositoryIsLocked": {
                "title": "Your Repository is locked.",
                "tooltip": "The due date has passed, your repository is locked. You can still read the code but not make any changes to it."
            },
            "preview": {
                "label": "Preview",
                "tooltip": "For every programming exercises, repositories and build plans will be generated. Here you can find their generated names based on the short name of the exercise (and course)",
                "repositories": "Repositories",
                "buildPlans": "Build Plans",
                "templateRepoTooltip": "The repository, which contains the template of the exercise",
                "solutionRepoTooltip": "The repository, which contains the solution of the exercise",
                "testRepoTooltip": "The repository, which contains all tests",
                "templateBuildPlanTooltip": "The build plan of the template. Runs all tests on the template of the exercise. Used as a reference, for which all tests have to fail",
                "solutionBuildPlanTooltip": "The build plan of the solution. Runs all tests on the solution of the exercise. Used as a reference, for which all tests have to succeed"
            },
            "intellij": {
                "openEditor": "Open Editor"
            },
            "reEvaluate": "Re-evaluate all",
            "reEvaluateTooltip": "Re-evaluate the latest automatic results of all participations. Manual results are not affected.",
            "reEvaluateSuccessful": "{{number}} automatic results were successfully updated, including the template and solution.",
            "reEvaluateFailed": "The re-evaulation failed: {{message}}"
        },
        "error": {
            "noparticipations": "No existing user was specified or no submission exists."
        }
    }
}<|MERGE_RESOLUTION|>--- conflicted
+++ resolved
@@ -51,18 +51,12 @@
             },
             "enableStaticCodeAnalysis": {
                 "title": "Enable Static Code Analysis",
-<<<<<<< HEAD
-                "description": "This option enables the execution of static code analysis. On activation, the maximum score penalty for found issues can be defined. Additional options are available on the grading page. This option can't be changed after the creation of the exercise."
-            },
-            "maxStaticCodeAnalysisPenalty": "Max Static Code Analysis Penalty",
-=======
                 "description": "This option enables the execution of static code analysis. Additional options are available on the grading page. This option can't be changed after the creation of the exercise."
             },
             "maxStaticCodeAnalysisPenalty": {
                 "title": "Max Static Code Analysis Penalty",
                 "description": "You can choose a value between 0 and 100 percent or leave the field empty. If the maximum penalty is 20% for a 10 point exercise, a maximum of two points can be deducted because of issues found by static code analysis. If the field is left empty, no penalty limit will be enforced."
             },
->>>>>>> ff3694ef
             "programmingLanguage": "Programming Language",
             "packageName": "Package Name",
             "templateResult": "Template Result",
@@ -106,15 +100,6 @@
                 "ok": "Hints ok.",
                 "invalidHint": "The hint with id '{{id}}' could not be found in the database for this programming exercise."
             },
-<<<<<<< HEAD
-            "manageTestCases": {
-                "showInactive": "Show inactivate test cases",
-                "testCasesUpdated": "The test cases were updated successfully.",
-                "testCasesCouldNotBeUpdated": "The following test cases could not be updated: {{testCases}}.",
-                "runAfterDueDateDisabled": "You can't set a test case to be run after the due date, because no build and test date is defined for this exercise. Click on the button to set this date in the edit page."
-            },
-=======
->>>>>>> ff3694ef
             "configureGrading": {
                 "title": "Configure Grading",
                 "save": "Save",
@@ -127,13 +112,6 @@
                 },
                 "testCases": {
                     "resetSuccessful": "The tests were reset successfully.",
-<<<<<<< HEAD
-                    "resetFailed": "The tests could not be reset."
-                },
-                "categories": {
-                    "notGraded": "Not graded.",
-                    "noFeedback": "No visible feedback."
-=======
                     "resetFailed": "The tests could not be reset.",
                     "updated": "The test cases were updated successfully.",
                     "couldNotBeUpdated": "The following test cases could not be updated: {{testCases}}.",
@@ -145,7 +123,6 @@
                     "noFeedback": "No visible feedback.",
                     "updated": "The categories were updated successfully.",
                     "couldNotBeUpdated": "The following categories could not be updated: {{categories}}."
->>>>>>> ff3694ef
                 },
                 "updatedGradingConfigShort": "Updated grading",
                 "updatedGradingConfig": "Warning: You have updated the exercise's grading configuration, but you have not triggered all student submissions with the new grading. Newly created results will be graded with the new configuration, existing results will not be changed. If you don't trigger all student submissions, the results across your students might therefore be inconsistent. You can still trigger the student submissions at a later point. Do you really want to leave the area?",
