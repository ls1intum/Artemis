--- conflicted
+++ resolved
@@ -138,7 +138,10 @@
                     "doImport": "Import"
                 }
             },
-<<<<<<< HEAD
+            "repositoryIsLocked": {
+                "title": "Your Repository is locked.",
+                "tooltip": "The due date has passed, your repository is locked. You can still read the code but not make any changes to it."
+            },
             "preview": {
                 "label": "Preview",
                 "tooltip": "For every programming exercises, repositories and build plans will be generated. Here you can find their generated names based on the short name of the exercise (and course)",
@@ -149,11 +152,6 @@
                 "testRepoTooltip": "The repository, which contains all tests",
                 "templateBuildPlanTooltip": "The build plan of the template. Runs all tests on the template of the exercise. Used as a reference, for which all tests have to fail",
                 "solutionBuildPlanTooltip": "The build plan of the solution. Runs all tests on the solution of the exercise. Used as a reference, for which all tests have to succeed"
-=======
-            "repositoryIsLocked": {
-                "title": "Your Repository is locked.",
-                "tooltip": "The due date has passed, your repository is locked. You can still read the code but not make any changes to it."
->>>>>>> 1652f5da
             }
         }
     }
