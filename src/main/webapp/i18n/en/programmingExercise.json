--- conflicted
+++ resolved
@@ -32,44 +32,10 @@
             "packageName": "Package Name",
             "templateResult": "Template Result",
             "solutionResult": "Solution Result",
-<<<<<<< HEAD
             "structureTestOracle": "Update Structure Test Oracle",
             "problemStatement": {
                 "taskCommand": "[task] Task"
             }
-        },
-        "editor": {
-            "title": "Code Editor for Exercise:",
-            "instructions": "&nbsp; Instructions &nbsp;",
-            "unsavedChanges": "There are unsaved changes.",
-            "savingChanges": "Saving changes.",
-            "savingFile": "Saving file.",
-            "changesSaved": "All changes saved.",
-            "failedToSave": "Failed to save file.",
-            "changesUndefined": "Fetching submission status.",
-            "changesError": "Submission status could not be retrieved.",
-            "changesSubmitted": "All changes submitted.",
-            "unsubmittedChanges": "There are unsubmitted changes.",
-            "submittingChanges": "Submitting changes.",
-            "preparingForSubmit": "Preparing for submit.",
-            "submit": "Submit",
-            "buildOutput": "&nbsp; Build Output",
-            "building": "Building...",
-            "buildFailed": "Build Failed",
-            "noBuildOutput": "No build results available",
-            "selectFile": "Select a file to get started!",
-            "downloadBuildResult": "Download Build Result",
-            "saving": "Saving",
-            "saveFiles": "Save",
-            "errors": {
-                "participationNotFound": "Your participation could not be found. Please try again shortly or contact your tutor.",
-                "saveFailed": "One or more files could not be updated. Please try again shortly or contact your tutor.",
-                "noPermissions": "You don't have the necessary permissions.",
-                "checkoutFailed": "The checkout of your git repository failed. Please try again shortly or contact your tutor."
-            }
-=======
-            "structureTestOracle": "Update Structure Test Oracle"
->>>>>>> 0b79563d
         }
     }
 }