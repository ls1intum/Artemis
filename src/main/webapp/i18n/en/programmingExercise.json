--- conflicted
+++ resolved
@@ -293,10 +293,15 @@
                 "repositoryName": "Repository Name",
                 "checkoutDirectory": "Checkout Directory",
                 "invalidRepositoryName": "A repository with that name already exists in this exercise!",
-<<<<<<< HEAD
-                "invalidDirectoryName": "An existing repository is already checked out into that directory!",
-                "noModificationPossibleWarning": "It will not be possible to modify these details (repository name, checkout directory, description) after generating the auxiliary repository!",
-                "warning": "Auxiliary repositories that are added or changed after the creation of the exercise need to be manually added to the VCS and the build plan!"
+                "duplicateRepositoryNames": "Multiple auxiliary repositories must not share the same name!",
+                "duplicateDirectoryNames": "Multiple auxiliary repositories must not share the same checkout directory!",
+                "warning": "Auxiliary repositories can be edited and removed. Changes do not cascade to the VCS and CIS and must be carried out manually.",
+                "repositoryNameRequired": {
+                    "pattern": "Auxiliary repositories might not be named 'exercise', 'solution', 'tests', or 'auxiliary'. Names might not contain special characters other than '-' and '_'."
+                },
+                "invalidDirectoryName": {
+                    "pattern": "Checkout directory paths must only contain words, '_', '-', and '/' characters, but must not start nor end with a '/' character."
+                }
             },
             "submissionPolicy": {
                 "title": "Submission Policy",
@@ -353,16 +358,6 @@
                 "submissionLimitWarning": {
                     "pattern": "The submission limit must be and integer between 1 and 500!",
                     "required": "The submission limit must be set!"
-=======
-                "duplicateRepositoryNames": "Multiple auxiliary repositories must not share the same name!",
-                "duplicateDirectoryNames": "Multiple auxiliary repositories must not share the same checkout directory!",
-                "warning": "Auxiliary repositories can be edited and removed. Changes do not cascade to the VCS and CIS and must be carried out manually.",
-                "repositoryNameRequired": {
-                    "pattern": "Auxiliary repositories might not be named 'exercise', 'solution', 'tests', or 'auxiliary'. Names might not contain special characters other than '-' and '_'."
-                },
-                "invalidDirectoryName": {
-                    "pattern": "Checkout directory paths must only contain words, '_', '-', and '/' characters, but must not start nor end with a '/' character."
->>>>>>> d363107e
                 }
             }
         },
