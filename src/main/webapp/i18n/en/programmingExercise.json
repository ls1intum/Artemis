--- conflicted
+++ resolved
@@ -33,16 +33,14 @@
             "templateResult": "Template Result",
             "solutionResult": "Solution Result",
             "structureTestOracle": "Update Structure Test Oracle",
-<<<<<<< HEAD
             "problemStatement": {
                 "title": "Problem Statement",
                 "taskCommand": "[task] Task",
                 "testCaseCommand": "Insert Test Case"
-=======
+            },
             "status": {
                 "solutionFailsTest": "The Solution Repository does not fulfill one or more test cases. This could indicate an issue with the Solution Repository or the test cases.",
                 "templateFulfillsTest": "The Template Repository already fulfills one or more test cases. This could indicate an issue with the Template Repository or the test cases."
->>>>>>> fc263c87
             }
         }
     }
