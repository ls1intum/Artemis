{
    "artemisApp": {
        "programmingExercise": {
            "home": {
                "title": "Programming Exercises",
                "createLabel": "Create new Programming Exercise",
                "editLabel": "Edit Programming Exercise",
                "importLabel": "Import Programming Exercise",
                "linkLabel": "Link new Programming Exercise",
                "generateLabel": "Generate new Programming Exercise",
                "createOrEditLabel": "Create or edit a Programming Exercise"
            },
            "created": "A new Programming Exercise was created with title {{ param }}",
            "updated": "A Programming Exercise was updated with title {{ param }}",
            "deleted": "A Programming Exercise was deleted with title {{ param }}",
            "delete": {
                "question": "Are you sure you want to delete the Programming Exercise <strong>{{ title }}</strong>?",
                "studentReposBuildPlans": "Additionally delete all student repositories and student build plans (Be careful: this can NOT be undone!). Before you activate this option, we recommend that you archive the exercise first!",
                "studentRepos": "Additionally delete all student repositories (Be careful: this can NOT be undone!). Before you activate this option, we recommend that you archive the exercise first!",
                "baseReposBuildPlans": "Additionally delete template, solution, test and auxiliary repos and build plans (Be careful: this can NOT be undone!). Before you activate this option, we recommend that you backup these build plans and repos first!"
            },
            "cleanup": {
                "successMessage": "Cleanup was successful. All build plans have been deleted. Students can resume their participation.",
                "successMessageWithRepositories": "Cleanup was successful. All build plans and repositories have been deleted. All participations have been marked as Finished."
            },
            "reset": {
                "question": "Are you sure you want to reset the exercise <strong>{{ title }}</strong>? This action can NOT be undone! <br> This means that all participations, existing results, student repositories and student build plans will be deleted."
            },
            "detail": {
                "title": "Programming Exercise",
                "showTemplateSubmissions": "Show Template Submissions",
                "showSolutionSubmissions": "Show Solution Submissions"
            },
            "noReleaseDateWarning": "You have not defined a release date for this exercise, this means that it would be published immediately and visible to the students.",
            "unsavedChangesLanguageChange": "The problem statement still contains unsaved changes. Do you really want to change the programming language?",
            "unsavedChangesProjectTypeChange": "The problem statement still contains unsaved changes. Do you really want to change the project type?",
            "templateRepositoryUrl": "Template Repository Url",
            "testRepositoryUrl": "Test Repository Url",
            "solutionRepositoryUrl": "Solution Repository Url",
            "auxiliaryRepositories": "Auxiliary Repositories",
<<<<<<< HEAD
            "noCheckoutDirectorySet": "No Checkout Directory was set.",
=======
            "noCheckoutDirectorySet": "No checkout directory was set.",
>>>>>>> f7d4291d
            "noCheckoutDirectorySetTooltip": "Since no checkout directory was specified, the repository was not automatically added to a build plan.",
            "templateBuildPlanId": "Template Build Plan Id",
            "solutionBuildPlanId": "Solution Build Plan Id",
            "repositories": "Repositories",
            "buildplans": "Build Plans",
            "publishBuildPlanUrl": "Publish Build Plan",
            "allowOnlineEditor": {
                "title": "Allow Online Editor",
                "alert": "At least one option (Offline IDE or Online Editor) must be selected"
            },
            "onlineEditor": "Online Editor",
            "allowOfflineIde": {
                "title": "Allow Offline IDE",
                "alert": "At least one option (Offline IDE or Online Editor) must be selected"
            },
            "offlineIde": "Offline IDE",
            "showTestNamesToStudents": "Show Test Names to Students",
            "showTestNamesToStudentsTooltip": "Activate this option to show the names of the automated test cases to the students. Leave the option disabled to make no visual distinction between manual and automated feedback for the students.",
            "participationMode": "Participation Mode",
            "noVersionControlAndContinuousIntegrationAvailable": "Setup without connection to the VCS and CI",
            "sequentialTestRuns": {
                "title": "Sequential Test Runs",
                "description": "Activate to first run structural and then behavior test. Does not support static code analysis. This feature can help students to better concentrate on the immediate challenge at hand. If activated, you will be provided with more information in a readme file within the test repository. ATTENTION: Can not be changed after creation!"
            },
            "checkoutSolutionRepository": {
                "title": "Check out repository of sample solution",
                "description": "Activate this option to checkout the solution repository into the 'solution' path. This is useful to compare the student's submission with the sample solution."
            },
            "enableStaticCodeAnalysis": {
                "title": "Enable Static Code Analysis",
                "description": "This option enables the execution of static code analysis. Sequential test runs are not supported. Additional options are available on the grading page. This option can be changed on import if the recreate build plans and update template files option is active."
            },
            "maxStaticCodeAnalysisPenalty": {
                "title": "Max Static Code Analysis Penalty",
                "description": "You can choose a value between 0 and 100 percent or leave the field empty. If the maximum penalty is 20% for a 10 point exercise, a maximum of two points can be deducted because of issues found by static code analysis. If the field is left empty, no penalty limit will be enforced."
            },
            "recreateBuildPlans": {
                "title": "Recreate Build Plans",
<<<<<<< HEAD
                "warning": "Build Plans will be recreated. All previous changes will be overwritten!",
=======
                "warning": "Build plans will be recreated. All previous changes will be overwritten!",
>>>>>>> f7d4291d
                "description": "Activate this option to create new build plans instead of copying them from the imported exercise. Newly created build plans support the latest features of the Artemis exercise templates by default."
            },
            "updateTemplate": {
                "title": "Update Template",
                "description": "Activate this option to update the template files in the repositories. This can be useful if the imported exercise is old and contains outdated dependencies. For Java, Artemis replaces JUnit4 by Ares (which includes JUnit5) and updates the dependencies and plugins with the versions found in the latest template. Afterwards you might need to adapt the test cases."
            },
            "programmingLanguage": "Programming Language",
            "projectType": "Project Type",
            "packageName": "Package Name",
            "templateResult": "Template Result",
            "solutionResult": "Solution Result",
            "structureTestOracle": "Update Structure Test Oracle",
            "structureTestOracleWarning": "This action extracts all structural tests from the test repository and saves them in the test.json file. ATTENTION: This way all uncommitted changes from the online-editor will be lost!",
            "combineTemplateCommits": "Combine Template Commits",
            "checkPlagiarism": "Check Plagiarism",
            "checkPlagiarismSuccess": "Plagiarism check finished. Results are included in the zip file.",
            "combineTemplateCommitsWarning": "This action combines all commits in the template repository into one commit. ATTENTION: This way all uncommitted changes from the online-editor will be lost!",
            "combineTemplateCommitsError": "Template repository commits could not be combined.",
            "combineTemplateCommitsSuccess": "Template repository commits have been successfully combined.",
            "editable": {
                "unsaved": "Unsaved.",
                "unsavedTooltip": "There are unsaved changes in the problem statement.",
                "saving": "Saving...",
                "savingTooltip": "Saving your unsaved changes in the problem statement.",
                "saved": "Saved.",
                "savedTooltip": "The problem statement is saved."
            },
            "problemStatement": {
                "title": "Problem Statement",
                "taskCommand": "[task] Task",
                "testCaseCommand": "Insert Test Case",
                "exerciseHintCommand": "Add task specific hint"
            },
            "status": {
                "solutionFailsTest": "The Solution Repository does not fulfill one or more test cases. This could indicate an issue with the Solution Repository or the test cases.",
                "templateFulfillsTest": "The Template Repository already fulfills one or more test cases. This could indicate an issue with the Template Repository or the test cases."
            },
            "testCaseAnalysis": {
                "invalidTestCases": "There are {{number}} test cases that were found in the problem statement markdown, but are not valid test cases in the test repository of this exercise:",
                "missingTestCases": "There are {{number}} test cases that are valid test cases in your test repository but were not found in the markdown of the problem statement:",
                "issues": "Test case issues.",
                "ok": "Test cases ok.",
                "invalidTestCase": "The test case '{{id}}' could not be found in the test repository."
            },
            "hintsAnalysis": {
                "invalidHints": "There are {{number}} hints that were found in the problem statement markdown but can't be found in the database or are not assigned to this programming exercise:",
                "issues": "Hints issues.",
                "ok": "Hints ok.",
                "invalidHint": "The hint with id '{{id}}' could not be found in the database for this programming exercise."
            },
            "configureGrading": {
                "title": "Configure Grading",
                "shortTitle": "Grading",
                "save": "Save",
                "reset": "Reset",
                "status": {
                    "unsavedChanges": "Unsaved changes",
                    "unsavedTestCaseChanges": "Unsaved test cases",
                    "unsavedCategoryChanges": "Unsaved categories",
                    "noUnsavedChanges": "No unsaved changes"
                },
                "testCases": {
                    "title": "Test Cases",
                    "resetSuccessful": "The tests were reset successfully.",
                    "resetFailed": "The tests could not be reset.",
                    "updated": "The test cases were updated successfully.",
                    "couldNotBeUpdated": "The following test cases could not be updated: {{testCases}}.",
                    "weightSumError": "The sum of all test case weights is 0 or below. Please adjust at least one test case weight to be greater than 0",
                    "showInactive": "Show inactive test cases",
                    "settingNull": "Test case {{testCase}} must not have settings that are empty.",
                    "settingNegative": "Test case {{testCase}} must not have settings set to negative values."
                },
                "categories": {
                    "title": "Code Analysis Categories",
                    "notGraded": "Not graded.",
                    "noFeedback": "No visible feedback.",
                    "updated": "The categories were updated successfully.",
                    "couldNotBeUpdated": "The following categories could not be updated: {{categories}}.",
                    "resetSuccessful": "The categories were reset successfully.",
                    "resetFailed": "The categories could not be reset."
                },
                "charts": {
                    "title": "Charts",
                    "preview": "Preview",
                    "testCaseWeights": {
                        "title": "Weight Distribution",
                        "description": "The distribution of test case weights in the exercise. This shows how much impact any test case has on the overall score of a student. The first bar accounts just for the weight, and the second bar also includes the bonus points given for a test-case.<br/>Hover over a colored block to see more details."
                    },
                    "testCasePoints": {
                        "title": "Total Points",
                        "description": "The percentage of points given to students according to a specific test case. 100% in the chart represents full scores (100%) of <b>all</b> students. This chart only shows the positive points achieved by passing test-cases and hides potential negative points of code quality penalties.<br/>Hover over a colored block to see more details."
                    },
                    "categoryDistribution": {
                        "title": "Category Distribution",
                        "description": "The distribution of categories across the metrices 'Penalty', 'Issues' and 'Points'. This shows how much each category accounts for in each of the three metrics.<br/>The <b>Penalty</b> bar shows the distribution of penalties across the categories.<br/>The <b>Issues</b> bar shows how much issues are detected in each respective category.<br/>The <b>Points</b> bar indicates how much points are actually deducted from the student scores based of the category, which results from the first two bars. Hover over a colored block to see the category details."
                    }
                },
                "help": {
                    "state": "Determines whether issues in this category should be shown to the students and used for grading.",
                    "penalty": "Penalty points given on each detected issue of this category.",
                    "maxPenalty": "Maximum applied penalty across all issues of this category for one student.",
                    "detectedIssues": "Shows the number of students for each amount of detected issues in a category, starting at 1 issue. The bars turn red when surpassing the threshold defined by the maxPenalty of the respective category.",
                    "weight": "The weight of a test-case determine the points a student receives for passing the test-case. The points of a test-case are proportional to its weight and calculated as a fraction of the total exercise points.",
                    "bonusMultiplier": "This multiplies the points given for passing a test-case without affecting the fractions of other test-cases. Multipliers greater than 1 can produce student scores greater than 100%.",
                    "bonusPoints": "Bonus points added on top of the regular points for passing a test-case. Setting bonus points can produce student scores greater than 100%.",
                    "visibility": "Feedback and points for test cases marked as ‘After Due Date’ only become visible to students after it has passed. Tests with visibility ‘Never’ do not influence the student score."
                },
                "updatedGradingConfigShort": "Updated grading",
                "updatedGradingConfig": "Warning: You have updated the exercise's grading configuration, but you have not triggered all student submissions with the new grading. Newly created results will be graded with the new configuration, existing results will not be changed. If you don't trigger all student submissions, the results across your students might therefore be inconsistent. You can still trigger the student submissions at a later point. Do you really want to leave the area?",
                "updatedGradingConfigTooltip": "You have updated the grading configuration, this does not have direct implications on the student results though. Newly created results will be graded with the new configuration, existing results will not be changed. If you don't trigger all student submissions after the grading updates, the results across your students might be inconsistent. With the button 'Trigger all' you can trigger the submissions of all students with the updated grading configuration.",
                "noUpdatedGradingConfig": "No updated grading",
                "notReleased": "Not released",
                "notReleasedTooltip": "The programming exercise is not yet released or is relased but does not yet have student results. Therefore you can change the grading without having to trigger existing student submissions with the updated settings."
            },
            "export": {
                "downloadRepo": "Download Repo",
                "downloadExercise": "Download Exercise",
                "downloadAllStudents": "Or download the repositories of all students",
                "downloadAllTeams": "Or download the repositories of all teams",
                "filterLateSubmissions": "Filter late submissions",
                "filterLateSubmissionsDate": "Date for filter late submissions (defaults to exercise due date if not set)",
                "addStudentName": "Add student name to project (allows to import multiple projects into Eclipse at the same time)",
                "addTeamName": "Add team name to project (allows to import multiple projects into Eclipse at the same time)",
                "addTeamOrStudentName": "Add team/student name to project (allows to import multiple projects into Eclipse at the same time)",
                "combineStudentCommits": "Combine all student changes into one commit (to simplify the review)",
                "anonymizeStudentCommits": "Anonymize all of the student's commits",
                "normalizeCodeStyle": "Normalize code style (line endings, encoding)",
                "successMessageRepos": "Export of repos was successful. The exported zip file with all repositories is currently being downloaded.",
                "successMessageExercise": "Export of exercise was successful. The exported zip file with all exercise material is currently being downloaded."
            },
            "resubmitOnFailedSubmission": "The result for the last submission of this participation could not be generated. Click the button to submit again. This will trigger a new build run that tests the last submission.",
            "resubmit": "Resubmit the last submission. This will execute a build run on the participation's repository without making a commit.",
            "resubmitSingle": "Trigger build for participation",
            "resubmitConfirmManualResultOverride": "The last result of this participation is manual, which means the submission was assessed by a teaching assistant. If you trigger the build for this submission again, the manual result will no longer be the latest result that is shown primarily to the student.",
            "resubmitAllConfirmAfterDeadline": "The deadline has passed, some of the student submissions might have received manual results created by teaching assistants. Newly generated automatic results would replace the manual results as the latest result for the participation. ",
            "resubmitUnsuccessful": "Resubmitting the last submission failed. Please contact your teaching assistant.",
            "resubmitAll": "Trigger all",
            "resubmitAllTooltip": "Trigger the last submission of all participations again. The results will be rated.",
            "resubmitAllDialog": "WARNING: Triggering all participations again is a very expensive operation. This action will start a CI build for every participation in this exercise. This means that all results of the students will be calculated again and overridden with a newly generated result based on their last commit!",
            "resubmitFailed": "Trigger failed",
            "resubmitFailedTooltip": "Trigger the last submission of all failed participations again. Failed submissions don't have a result for their latest submission. This can e.g. happen due to communication errors between the CI system and Artemis. The created results will be rated.",
            "buildingSubmissions": "Building submissions: {{number}}",
            "failedSubmissions": "Failed submissions: {{number}}",
            "resultETA": "Result ETA: {{eta}}",
            "resultETATooltip": "Shows how long an average submission has to wait for its result. Depends on the utilization of the build system.",
            "titleTooltip": "The title of the exercise can always be changed after creating it. It will be part of the project name of the for the exercise created project on the VCS server",
            "shortNameTooltip": "The short name of the exercise can NOT be edited after creating the exercise! Together with the course short name, it is used as a unique identifier for the exercise in all parts of Artemis (incl. repositories and build plans)",
            "categoriesTooltip": "You can define up to two categories per exercise (Enter category and press ENTER). You are free in defining them, though it might be best to use them consistently. They will be visible to students",
            "timeline": {
                "manualReview": "Manual Review",
                "automaticTests": "Automatic Tests",
                "afterDueDate": "Run Tests once after Due Date",
                "timelineLabel": "Timeline of the whole programming exercise",
                "timelineTooltip": "The whole lifecycle of the programming exercise. You can specify different critical dates and decide when which kind of tests should be run on all submissions",
                "automaticTestsMandatoryTooltip": "Every commit of a participant triggers all in the test repository committed tests. Exempt are tests, which are specified to be run after the due date.",
                "automaticTestsAfterDueDateTooltip": "As soon as the specified after due date passes, all submissions will get tested again using ALL in the test repository committed tests (Including tests specified to be run after the due date)",
                "manualReviewTooltip": "After all tests have been run, the tutors and instructors have to review all submissions manually one last time",
                "releaseDateTooltip": "The release date of the exercise. Students will only be able to participate in the exercise starting from the specified date",
                "dueDateTooltip": "The deadline on which submitting and committing new code will be deactivated for all students",
                "afterDueDateTooltip": "Activate this setting to build & test all student submissions on the selected date. This date must be set after the due date. The created results from the students' submission will be rated even though the due date has passed.",
                "alertNewDueDate": "The due date has been set to the release date!",
                "alertNewAfterDueDate": "The after due date has been set to the release date!",
                "assessmentDueDate": "Assessment Due Date",
                "assessmentDueDateTooltip": "The deadline for manual reviews. As soon as the specified date passes, all manual assessments will be released to students!",
                "notSet": "not set"
            },
            "repositoryIsLocked": {
                "title": "Your Repository is locked.",
                "tooltip": "The due date has passed, your repository is locked. You can still read the code but not make any changes to it."
            },
            "preview": {
                "label": "Preview",
                "tooltip": "For every programming exercises, repositories and build plans will be generated. Here you can find their generated names based on the short name of the exercise (and course)",
                "repositories": "Repositories",
                "buildPlans": "Build Plans",
                "templateRepoTooltip": "The repository, which contains the template of the exercise",
                "solutionRepoTooltip": "The repository, which contains the solution of the exercise",
                "testRepoTooltip": "The repository, which contains all tests",
                "auxiliaryRepoTooltip": "{{description}}",
                "templateBuildPlanTooltip": "The build plan of the template. Runs all tests on the template of the exercise. Used as a reference, for which all tests have to fail",
                "solutionBuildPlanTooltip": "The build plan of the solution. Runs all tests on the solution of the exercise. Used as a reference, for which all tests have to succeed"
            },
            "intellij": {
                "openEditor": "Open Editor"
            },
            "reEvaluate": "Re-evaluate all",
            "reEvaluateTooltip": "Re-evaluate the latest automatic results of all participations. Manual results are not affected.",
            "reEvaluateSuccessful": "{{number}} automatic results were successfully updated, including the template and solution.",
            "reEvaluateFailed": "The re-evaluation failed: {{message}}",
            "editSelectedModal": {
                "currentlyEdited": "You are editing the following exercises:",
                "errorReadButton": "Ok",
                "errorOccurred": "The following exercises could not be updated:"
            },
            "unlockAllRepositories": "Unlock all repositories",
            "lockAllRepositories": "Lock all repositories",
            "unlockAllRepositoriesModalText": "All repositories will be unlocked immediately! Students can push changes again, even if the exercise is already over!\n\nThis operation is performed automatically once students start to work on the exercise. Therefore, use this option only if the automatic unlocking was not performed correctly or if the repositories were locked by mistake!",
            "lockAllRepositoriesModalText": "All repositories will be locked immediately! Students will not be able to push even if the assignment is still running!\n\nThe operation will be performed automatically at the due date of the exercise if 'Run Tests once after Due Date' or 'Manual Review' is enabled. Therefore, use this option only if automatic locking was not performed correctly or if the repositories were unlocked by mistake!",
            "unlockAllRepositoriesSuccess": "The repositories are now being unlocked. Please be patient for a while. You will soon receive a notification whether the operation was successful.",
            "lockAllRepositoriesSuccess": "The repositories are now being locked. Please be patient for a while. You will soon receive a notification whether the operation was successful.",
            "auxiliaryRepository": {
                "addAuxiliaryRepository": "Add Auxiliary Repository",
                "repositoryName": "Repository Name",
                "checkoutDirectory": "Checkout Directory",
                "repositoryNameRequired": "The repository name is required.",
                "invalidRepositoryName": "The repository name does already exist for this exercise!",
                "invalidDirectoryName": "An existing repository is already checked out into this directory!",
<<<<<<< HEAD
                "noModificationPossibleWarning": "It is not possible to modify the entered details (repository name, checkout directory, description) after the generation of the auxiliary repository.",
                "warning": "Auxiliary Repositories that are added after the creation of the exercise need to be manually added to the VCS and the buildplan!",
                "auxiliaryRepositoryCreationNotAutomatic": "The auxiliary repository {{auxRepoName}} needs to be manually created and added to the buildplan!"
=======
                "noModificationPossibleWarning": "It is not possible to modify the entered details (repository name, checkout directory, description) after the generation of the auxiliary repository!",
                "warning": "Auxiliary repositories that are added after the creation of the exercise need to be manually added to the VCS and the build plan!"
>>>>>>> f7d4291d
            }
        },
        "error": {
            "noparticipations": "No existing user was specified or no submission exists."
        }
    }
}<|MERGE_RESOLUTION|>--- conflicted
+++ resolved
@@ -38,11 +38,7 @@
             "testRepositoryUrl": "Test Repository Url",
             "solutionRepositoryUrl": "Solution Repository Url",
             "auxiliaryRepositories": "Auxiliary Repositories",
-<<<<<<< HEAD
-            "noCheckoutDirectorySet": "No Checkout Directory was set.",
-=======
             "noCheckoutDirectorySet": "No checkout directory was set.",
->>>>>>> f7d4291d
             "noCheckoutDirectorySetTooltip": "Since no checkout directory was specified, the repository was not automatically added to a build plan.",
             "templateBuildPlanId": "Template Build Plan Id",
             "solutionBuildPlanId": "Solution Build Plan Id",
@@ -81,11 +77,7 @@
             },
             "recreateBuildPlans": {
                 "title": "Recreate Build Plans",
-<<<<<<< HEAD
-                "warning": "Build Plans will be recreated. All previous changes will be overwritten!",
-=======
                 "warning": "Build plans will be recreated. All previous changes will be overwritten!",
->>>>>>> f7d4291d
                 "description": "Activate this option to create new build plans instead of copying them from the imported exercise. Newly created build plans support the latest features of the Artemis exercise templates by default."
             },
             "updateTemplate": {
@@ -293,14 +285,8 @@
                 "repositoryNameRequired": "The repository name is required.",
                 "invalidRepositoryName": "The repository name does already exist for this exercise!",
                 "invalidDirectoryName": "An existing repository is already checked out into this directory!",
-<<<<<<< HEAD
-                "noModificationPossibleWarning": "It is not possible to modify the entered details (repository name, checkout directory, description) after the generation of the auxiliary repository.",
-                "warning": "Auxiliary Repositories that are added after the creation of the exercise need to be manually added to the VCS and the buildplan!",
-                "auxiliaryRepositoryCreationNotAutomatic": "The auxiliary repository {{auxRepoName}} needs to be manually created and added to the buildplan!"
-=======
                 "noModificationPossibleWarning": "It is not possible to modify the entered details (repository name, checkout directory, description) after the generation of the auxiliary repository!",
                 "warning": "Auxiliary repositories that are added after the creation of the exercise need to be manually added to the VCS and the build plan!"
->>>>>>> f7d4291d
             }
         },
         "error": {
