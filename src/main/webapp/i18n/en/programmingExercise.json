--- conflicted
+++ resolved
@@ -17,11 +17,7 @@
                 "question": "Are you sure you want to delete the Programming Exercise <strong>{{ title }}</strong>?",
                 "studentReposBuildPlans": "Additionally delete all student repositories and student build plans (Be careful: this can NOT be undone!). Before you activate this option, we recommend that you archive the exercise first!",
                 "studentRepos": "Additionally delete all student repositories (Be careful: this can NOT be undone!). Before you activate this option, we recommend that you archive the exercise first!",
-<<<<<<< HEAD
-                "baseReposBuildPlans": "Additionally delete template, solution and test repos and build plans (Be careful: this can NOT be undone!). Before you activate this option, we recommend that you back up these build plans and repos first!"
-=======
-                "baseReposBuildPlans": "Additionally delete template, solution, test and auxiliary repos and build plans (Be careful: this can NOT be undone!). Before you activate this option, we recommend that you backup these build plans and repos first!"
->>>>>>> d6bca142
+                "baseReposBuildPlans": "Additionally delete template, solution, test, and auxiliary repos and build plans (Be careful: this can NOT be undone!). Before you activate this option, we recommend that you back up these build plans and repos first!"
             },
             "cleanup": {
                 "successMessage": "Cleanup was successful. All build plans have been deleted. Students may resume participating.",
@@ -257,20 +253,12 @@
                 "tooltip": "For every programming exercise, repositories and build plans will be generated. Here you can find their generated names based on the short name of the exercise (and course)",
                 "repositories": "Repositories",
                 "buildPlans": "Build Plans",
-<<<<<<< HEAD
                 "templateRepoTooltip": "The repository which contains the template of the exercise",
                 "solutionRepoTooltip": "The repository which contains the solution to the exercise",
                 "testRepoTooltip": "The repository which contains all tests",
+                "auxiliaryRepoTooltip": "{{description}}",
                 "templateBuildPlanTooltip": "The build plan of the template. Runs all tests on the exercise template. Used as a reference in which all tests must fail",
                 "solutionBuildPlanTooltip": "The build plan of the solution. Runs all tests on the exercise solution. Used as a reference in which all tests must succeed"
-=======
-                "templateRepoTooltip": "The repository, which contains the template of the exercise",
-                "solutionRepoTooltip": "The repository, which contains the solution of the exercise",
-                "testRepoTooltip": "The repository, which contains all tests",
-                "auxiliaryRepoTooltip": "{{description}}",
-                "templateBuildPlanTooltip": "The build plan of the template. Runs all tests on the template of the exercise. Used as a reference, for which all tests have to fail",
-                "solutionBuildPlanTooltip": "The build plan of the solution. Runs all tests on the solution of the exercise. Used as a reference, for which all tests have to succeed"
->>>>>>> d6bca142
             },
             "intellij": {
                 "openEditor": "Open Editor"
@@ -287,25 +275,19 @@
             "unlockAllRepositories": "Unlock all repositories",
             "lockAllRepositories": "Lock all repositories",
             "unlockAllRepositoriesModalText": "All repositories will be unlocked immediately! Students can push changes again, even if the exercise is already over!\n\nThis operation is performed automatically once students start to work on the exercise. Therefore, use this option only if the automatic unlocking was not performed correctly or if the repositories were locked by mistake!",
-<<<<<<< HEAD
             "lockAllRepositoriesModalText": "All repositories will be locked immediately! Students will not be able to push even if the assignment is still running!\n\nThe operation will be performed automatically on the exercise due date if 'Run Tests after Due Date' or 'Manual Review' is enabled. Therefore, use this option only if automatic locking was not performed correctly or if the repositories were unlocked by mistake!",
             "unlockAllRepositoriesSuccess": "The repositories are now being unlocked. Please be patient for a while. You will soon be notified whether the operation was successful.",
-            "lockAllRepositoriesSuccess": "The repositories are now being locked. Please be patient for a while. You will soon be notified whether the operation was successful."
-=======
-            "lockAllRepositoriesModalText": "All repositories will be locked immediately! Students will not be able to push even if the assignment is still running!\n\nThe operation will be performed automatically at the due date of the exercise if 'Run Tests once after Due Date' or 'Manual Review' is enabled. Therefore, use this option only if automatic locking was not performed correctly or if the repositories were unlocked by mistake!",
-            "unlockAllRepositoriesSuccess": "The repositories are now being unlocked. Please be patient for a while. You will soon receive a notification whether the operation was successful.",
-            "lockAllRepositoriesSuccess": "The repositories are now being locked. Please be patient for a while. You will soon receive a notification whether the operation was successful.",
+            "lockAllRepositoriesSuccess": "The repositories are now being locked. Please be patient for a while. You will soon be notified whether the operation was successful.",
             "auxiliaryRepository": {
                 "addAuxiliaryRepository": "Add Auxiliary Repository",
                 "repositoryName": "Repository Name",
                 "checkoutDirectory": "Checkout Directory",
                 "repositoryNameRequired": "The repository name is required.",
-                "invalidRepositoryName": "The repository name does already exist for this exercise!",
-                "invalidDirectoryName": "An existing repository is already checked out into this directory!",
-                "noModificationPossibleWarning": "It is not possible to modify the entered details (repository name, checkout directory, description) after the generation of the auxiliary repository!",
+                "invalidRepositoryName": "A repository with that name already exists in this exercise!",
+                "invalidDirectoryName": "An existing repository is already checked out into that directory!",
+                "noModificationPossibleWarning": "It will not be possible to modify these details (repository name, checkout directory, description) after generating the auxiliary repository!",
                 "warning": "Auxiliary repositories that are added after the creation of the exercise need to be manually added to the VCS and the build plan!"
             }
->>>>>>> d6bca142
         },
         "error": {
             "noparticipations": "No existing user was specified or no submission exists."
