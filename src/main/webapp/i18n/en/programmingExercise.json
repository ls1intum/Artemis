{
    "artemisApp": {
        "programmingExercise": {
            "home": {
                "title": "Programming Exercises",
                "createLabel": "Create Programming Exercise",
                "editLabel": "Edit Programming Exercise",
                "importLabel": "Import Programming Exercise",
                "linkLabel": "Link new Programming Exercise",
                "switchToGuidedModeLabel": "Switch to guided mode",
                "switchToTraditionalModeLabel": "Switch to normal mode",
                "nextStepLabel": "Next"
            },
            "created": "Created new Programming Exercise with title {{ param }}",
            "updated": "Updated Programming Exercise with title {{ param }}",
            "deleted": "Deleted Programming Exercise with title {{ param }}",
            "delete": {
                "question": "Are you sure you want to delete the Programming Exercise <strong>{{ title }}</strong>?",
                "studentReposBuildPlans": "Additionally delete all student repositories and student build plans (Be careful: this can NOT be undone!). Before you activate this option, we recommend that you archive the exercise first!",
                "studentRepos": "Additionally delete all student repositories (Be careful: this can NOT be undone!). Before you activate this option, we recommend that you archive the exercise first!",
                "baseReposBuildPlans": "Additionally delete template, solution, test, and auxiliary repos and build plans (Be careful: this can NOT be undone!). Before you activate this option, we recommend that you back up these build plans and repos first!"
            },
            "cleanup": {
                "successMessage": "Cleanup was successful. All build plans were deleted. Students can resume their participation.",
                "successMessageWithRepositories": "Cleanup was successful. All build plans and repositories were deleted. All participations are marked as completed.",
                "successMessageCleanup": "Cleanup was successful. All student repositories were deleted."
            },
            "reset": {
                "pleaseSelectOperations": "Please select the operations you want to perform on <strong>{{ title }}</strong>:",
                "deleteBuildPlans": {
                    "title": "Delete student build plans (on {{ ciPlatform }}).",
                    "info": "The build plans will be automatically recreated when students submit again."
                },
                "deleteRepositories": {
                    "title": "Delete student repositories (on {{ vcPlatform }}).",
                    "warning": "Before you activate this option, we recommend that you archive the exercise first."
                },
                "deleteParticipationsSubmissionsAndResults": "Delete all student participations, submissions and results (on Artemis).",
                "artefactsWarning": "Deleting student participations, submissions, and results without removing the associated repositories and build plans may lead to undeleted artifacts on {{ vcPlatform }} and {{ ciPlatform }}. Please carefully review if this is the desired action before proceeding.",
                "recreateBuildPlans": "Recreate the exercise build plans (BASE and SOLUTION) again from the latest exercise template, overwriting any previous changes.",
                "question": "<strong>Warning:</strong> This action can <strong>NOT</strong> be undone!<br>To confirm your selection, please type in the name of the exercise: <strong>{{ title }}</strong>",
                "successMessage": "Reset operation was successful.",
                "errorMessage": "Reset operation failed."
            },
            "detail": {
                "title": "Programming Exercise",
                "showTemplateSubmissions": "Show Template Submissions",
                "showSolutionSubmissions": "Show Solution Submissions"
            },
            "importFromFile": {
                "title": "Import Programming Exercise from File",
                "description": "The file must be a zip file containing the exercise configuration in JSON format at the root level and a zip file for each of the repositories (template, solution, tests). You can get such a file by exporting a programming exercise.",
                "uploadForImport": "Upload Programming Exercise for Import",
                "fileTooBigError": "The file {{ fileName }} is too large. The maximum file size is 20 MB.",
                "fileTypeNotSupportedError": "The file type is not supported. Please select a file with the extension .zip.",
                "noExerciseDetailsJsonAtRootLevel": "The zip file does not contain a .json file at the root level with the exercise details.",
                "notSupportedProgrammingLanguage": "The programming language {{ programmingLanguage }} is not yet supported for the import from file.",
                "GccNotSupportedForC": "The project type is not yet supported for the import from file."
            },
            "wizardMode": {
                "steps": {
                    "generalInfoStepTitle": "Information",
                    "difficultyStepTitle": "Mode",
                    "languageStepTitle": "Language",
                    "gradingStepTitle": "Grading",
                    "problemStepTitle": "Problem",
                    "infrastructureStepTitle": "Infrastructure"
                },
                "detailedSteps": {
                    "generalInfoStepTitle": "General Information",
                    "generalInfoStepMessage": "Input essential information that forms the foundation of your programming exercise",
                    "difficultyStepTitle": "Mode",
                    "difficultyStepMessage": "Configure the settings related to the execution and collaboration aspects of the programming exercise",
                    "languageStepTitle": "Programming Language",
                    "languageStepMessage": "Set the specific details related to the programming language used in the exercise as well as features directly related to it",
                    "problemStepTitle": "Problem Statement",
                    "problemStepMessage": "Create a comprehensive problem statement for the new exercise, including detailed tasks that clearly outline the required actions and expectations for students.",
                    "gradingStepTitle": "Grading",
                    "gradingStepMessage": "Specify how this exercise is graded and how its outcome contributes to the overall course score."
                },
                "gradingLabels": {
                    "points": "There is a total of {maxPoints} points to achieve in this {exerciseType}.",
                    "noBonus": "There is no bonus to achieve.",
                    "bonus": "{bonusPoints} bonus points can be achieved.",
                    "assessment": "This exercise will be assessed {assessmentType}.",
                    "lockedSubmission": "The repositories will be locked after {submissionLimit} submissions.",
                    "penaltySubmission": "There will be a penalty of {exceedingPenalty} points for every submission after {submissionLimit} submissions.",
                    "unrestrictedSubmission": "There is no limit for the amount of allowed submissions.",
                    "staticAnalysisEnabled": "Static code analysis is enabled for this exercise and there is a maximum penalty of {maxPenalty} points from static code analysis.",
                    "staticAnalysisDisabled": "Static code analysis is disabled for this exercise.",
                    "normalExercise": "exercise",
                    "bonusExercise": "bonus exercise",
                    "assessmentAutomatic": "automatically",
                    "assessmentSemiautomatic": "semi-automatically"
                }
            },
            "noReleaseDateWarning": "You have not defined a release date for this exercise, this means that it will be immediately published and made visible to the students. But they can only participate after the currently defined start date.",
            "noReleaseAndStartDateWarning": "You have not defined a release and start date for this exercise, this means that it will be immediately published and students cam participate in the exercise.",
            "unsavedChangesLanguageChange": "The problem statement still contains unsaved changes. Do you really want to change the programming language?",
            "unsavedChangesProjectTypeChange": "The problem statement still contains unsaved changes. Do you really want to change the project type?",
            "templateRepositoryUrl": "Template Repository Url",
            "testRepositoryUrl": "Test Repository Url",
            "solutionRepositoryUrl": "Solution Repository Url",
            "auxiliaryRepositories": "Auxiliary Repositories",
            "noCheckoutDirectorySet": "No checkout directory was set.",
            "noCheckoutDirectorySetTooltip": "Since no checkout directory was specified, the repository was not automatically added to a build plan.",
            "templateBuildPlanId": "Template Build Plan Id",
            "solutionBuildPlanId": "Solution Build Plan Id",
            "repositories": "Repositories",
            "buildplans": "Build Plans",
            "buildplan": "Build Plan",
            "buildPlanEditor": "Build Plan Editor",
            "buildPlanFetchError": "Could not find a build plan for this exercise. This is expected for older exercises. Edit the build plan in the CI system or reset the build plan in Artemis to create a new one that is editable here.",
            "publishBuildPlanUrl": "Publish Build Plan",
            "allowOnlineEditor": {
                "title": "Allow Online Editor",
                "alert": "At least one option (Offline IDE or Online Editor) must be selected"
            },
            "onlineEditor": "Online Editor",
            "allowOfflineIde": {
                "title": "Allow Offline IDE",
                "alert": "At least one option (Offline IDE or Online Editor) must be selected"
            },
            "offlineIde": "Offline IDE",
            "showTestNamesToStudents": "Show Test Names to Students",
            "showTestNamesToStudentsTooltip": "Activate this option to show the names of the automated test cases to the students. Leave the option disabled to make no visual distinction between manual and automated feedback for the students.",
            "participationMode": "Participation Mode",
            "noVersionControlAndContinuousIntegrationAvailable": "Setup without connection to the VCS and CI",
            "sequentialTestRuns": {
                "title": "Sequential Test Runs",
                "description": "Activate to run structural tests first, and then behavior tests afterwards. Does not support static code analysis. This feature can help students to better concentrate on the immediate challenge at hand. If activated, you will be provided with more information in a readme file within the test repository. ATTENTION: Can not be changed after creation!"
            },
            "checkoutSolutionRepository": {
                "title": "Check out repository of sample solution",
                "description": "Activate this option to checkout the solution repository into the 'solution' path. This is useful for comparing the student's submission with the sample solution."
            },
            "enableStaticCodeAnalysis": {
                "title": "Enable Static Code Analysis",
                "description": "This option enables the execution of static code analysis. Sequential test runs are not supported. Additional options are available on the grading page. This option can be changed on import if the recreate build plans and update template files option is active."
            },
            "maxStaticCodeAnalysisPenalty": {
                "title": "Max Static Code Analysis Penalty",
                "description": "You can choose a value between 0 and 100 percent or leave the field empty. If the maximum penalty is 20% for a 10 point exercise, a maximum of two points can be deducted because of issues found by static code analysis. If the field is left empty, no penalty limit will be enforced."
            },
            "recreateBuildPlans": {
                "title": "Recreate Build Plans",
                "buttonText": "Build Plan",
                "question": "Are you sure you want to recreate the template and solution build plans for the programming exercise <strong>{{ title }}</strong>? All previous changes to those build plans will be overwritten.<br>Student build plans will <strong>not</strong> be removed. They can be deleted separately using the Cleanup function. In combination, these two operations can be used to recreate a consistent state between systems, e.g., after the template for the build plans changed or a data-loss on the continuous integration system occurred.",
                "description": "Activate this option to create new build plans instead of copying them from the imported exercise. Newly created build plans support the latest features of the Artemis exercise templates by default."
            },
            "updateTemplate": {
                "title": "Update Template",
                "description": "Activate this option to update the template files in the repositories. This can be useful if the imported exercise is old and contains outdated dependencies. For Java, Artemis replaces JUnit4 by Ares (which includes JUnit5) and updates the dependencies and plugins with the versions found in the latest template. Afterwards you might need to adapt the test cases."
            },
            "programmingLanguage": "Programming Language",
            "projectType": "Project Type",
            "testRepositoryProjectType": "Test Repository Project Type",
            "packageName": "Package Name",
            "appName": "App Name",
            "templateResult": "Template Result",
            "solutionResult": "Solution Result",
            "structureTestOracle": "Update Structure Test Oracle",
            "structureTestOracleWarning": "This action extracts all structural tests from the test repository and saves them in the test.json file. ATTENTION: All uncommitted changes from the online editor will be lost!",
            "combineTemplateCommits": "Combine Template Commits",
            "checkPlagiarism": "Check Plagiarism",
            "checkPlagiarismSuccess": "Plagiarism check finished. Results are included in the zip file.",
            "combineTemplateCommitsWarning": "This action combines all commits in the template repository into one commit. ATTENTION: All uncommitted changes from the online editor will be lost!",
            "combineTemplateCommitsError": "Template repository commits could not be combined.",
            "combineTemplateCommitsSuccess": "Template repository commits have been successfully combined.",
            "extractTasksFromProblemStatementWarning": "Only for testing purpose: Extract all tasks and test cases from problems statement.",
            "extractTasksFromProblemStatementSuccess": "Loaded {{numberTasks}} extracted tasks with {{numberTestCases}} tests from the problem statement:\n{{detailedResult}}",
            "extractTasksFromProblemStatementTitle": "Get Extracted Tasks",
            "deleteTasksAndSolutionEntriesWarning": "Only for testing purpose: Delete all tasks and Solution Code Snippets.",
            "deleteTasksAndSolutionEntriesSuccess": "Successfully deleted all tasks and Solution Code Snippets.",
            "deleteTasksAndSolutionEntriesTitle": "Delete Tasks",
            "generateCodeHintsTooltip": "Generates code hints for all tasks in this exercise using the already created Solution Code Snippets.",
            "generateCodeHintsTitle": "Generate code hints",
            "generateCodeHintsSuccess": "Code hints have been generated",
            "createStructuralSolutionEntriesTooltip": "Creates Solution Code Snippets for all structural test cases of this exercise.",
            "createStructuralSolutionEntriesTitle": "Create structural Solution Code Snippets",
            "createStructuralSolutionEntriesSuccess": "Structural Solution Code Snippets have been created successfully",
            "createBehavioralSolutionEntriesTooltip": "Creates Solution Code Snippets for all behavioral test cases of this exercise.",
            "createBehavioralSolutionEntriesTitle": "Create behavioral Solution Code Snippets",
            "createBehavioralSolutionEntriesSuccess": "Behavioral Solution Code Snippets have been created successfully",
            "editable": {
                "unsaved": "Unsaved.",
                "unsavedTooltip": "There are unsaved changes in the problem statement.",
                "saving": "Saving...",
                "savingTooltip": "Saving your unsaved changes in the problem statement.",
                "saved": "Saved.",
                "savedTooltip": "The problem statement is saved."
            },
            "problemStatement": {
                "title": "Problem Statement",
                "taskCommand": "Task",
                "testCaseCommand": "Insert Test Case",
                "tasksOfExercise": "Tasks:"
            },
            "status": {
                "solutionFailsTest": "The Solution Repository does not fulfill one or more test cases. This could indicate an issue with the Solution Repository or the test cases.",
                "templateFulfillsTest": "The Template Repository already fulfills one or more test cases. This could indicate an issue with the Template Repository or the test cases."
            },
            "testCaseAnalysis": {
                "invalidTestCases": "There are {{number}} test cases that were found in the problem statement markdown, but are not valid test cases in the test repository of this exercise:",
                "missingTestCases": "There are {{number}} valid test cases in your test repository that were not found in the markdown of the problem statement:",
                "issues": "Test case issues.",
                "ok": "Test cases ok.",
                "invalidTestCase": "The test case '{{id}}' could not be found in the test repository."
            },
            "tasksAnalysis": {
                "issues": "Task issues.",
                "ok": "Tasks ok.",
                "numOfTasks": "The number of tasks should not exceed {{limit}}. Currently, there are {{number}} tasks."
            },
            "hintsAnalysis": {
                "invalidHints": "There are {{number}} hints that were found in the problem statement markdown but couldn't be found in the database or are not assigned to this programming exercise:",
                "issues": "Hints issues.",
                "ok": "Hints ok.",
                "invalidHint": "The hint with id '{{id}}' could not be found in the database for this programming exercise."
            },
            "configureGrading": {
                "title": "Configure Grading",
                "shortTitle": "Grading",
                "save": "Save",
                "reset": "Reset",
                "expandAll": "Expand all",
                "collapseAll": "Collapse all",
                "status": {
                    "unsavedChanges": "Unsaved changes",
                    "unsavedTestCaseChanges": "Unsaved test cases",
                    "unsavedCategoryChanges": "Unsaved categories",
                    "noUnsavedChanges": "No unsaved changes"
                },
                "testCases": {
                    "title": "Test Cases",
                    "resetSuccessful": "The tests were reset successfully.",
                    "resetFailed": "The tests could not be reset.",
                    "updated": "The test cases were updated successfully.",
                    "couldNotBeUpdated": "The following test cases could not be updated: {{testCases}}.",
                    "weightSumError": "The sum of all test case weights is 0 or below. Please adjust at least one test case weight to be greater than 0",
                    "showInactive": "Show inactive test cases",
                    "exercisePoints": "Exercise Points:",
                    "settingNull": "Test case {{testCase}} must not have settings that are empty.",
                    "settingNegative": "Test case {{testCase}} must not have settings set to negative values."
                },
                "categories": {
                    "title": "Code Analysis Categories",
                    "notGraded": "Not graded.",
                    "noFeedback": "No visible feedback.",
                    "updated": "The categories were updated successfully.",
                    "couldNotBeUpdated": "The following categories could not be updated: {{categories}}.",
                    "resetSuccessful": "The categories were reset successfully.",
                    "resetFailed": "The categories could not be reset.",
                    "import": "Import Configuration",
                    "importLabel": "Import SCA configuration from exercise",
                    "importSuccessful": "Successfully imported the configuration from exercise {{exercise}}.",
                    "importFailed": "Failed to import categories from exercise {{exercise}}."
                },
                "charts": {
                    "title": "Charts",
                    "preview": "Preview",
                    "resetFilter": "Reset Filter",
                    "testCaseWeights": {
                        "title": "Test Case Weights",
                        "sumOfTestWeights": "Sum of test weights:",
                        "description": "The distribution of test case weights in the exercise. This shows how much impact any test case has on the overall score of a student. The first bar accounts just for the weight, and the second bar also includes the bonus points given for a test case.<br/>Hover over a colored block to see more details.",
                        "weight": "Weight",
                        "weightTooltip": "Weight: {{ percentage }}% of all weights.",
                        "weightAndBonus": "Weight & Bonus",
                        "weightAndBonusTooltip": "Weight & Bonus: {{ percentage }}% of all weights and bonuses."
                    },
                    "testCasePoints": {
                        "title": "Total Points",
                        "description": "The percentage of points given to students according to a specific test case. 100% in the chart represents full scores (100%) of <b>all</b> students. This chart only shows the positive points achieved by passing test cases and hides potential negative points of code quality penalties.<br/>Hover over a colored block to see more details.",
                        "points": "Points",
                        "pointsTooltip": "Points: {{ percentage }}% of all exercise points."
                    },
                    "categoryDistribution": {
                        "title": "Category Distribution",
                        "description": "The distribution of categories across the metrics 'Penalty', 'Issues' and 'Points'. This shows how much each category accounts for in each of the three metrics.<br/>The <b>Penalty</b> bar shows the distribution of penalties across the categories.<br/>The <b>Issues</b> bar shows how many issues were detected in each respective category.<br/>The <b>Points</b> bar indicates how many points were actually deducted in each respective category, based on the information in the first two bars. Hover over a colored block to see the category details."
                    }
                },
                "gradingTableHeader": {
                    "testName": "<b>Task</b> / Test",
                    "weight": "Weight",
                    "bonusMultiplier": "Bonus Multiplier",
                    "bonusPoints": "Bonus Points",
                    "visibility": "Visibility",
                    "resultingPoints": "Resulting Points",
                    "testType": "Type",
                    "passedPercent": "Passed %"
                },
                "help": {
                    "name": "Task names are written in bold whereas Test names are normal. Task or test name depending on whether the row is a task or test.",
                    "state": "Determines whether issues in this category should be shown to the students and used for grading.",
                    "penalty": "Penalty points given on each detected issue of this category.",
                    "maxPenalty": "Maximum applied penalty for one student across all issues of this category.",
                    "detectedIssues": "Shows the number of students grouped by number of detected issues in a category, starting at 1 issue. The bars turn red when surpassing the threshold defined by the maxPenalty of the respective category.",
                    "weight": "Weight: The weighting of a test case determines the points a student receives for passing the test case. The number of points a test case awards is proportional to its weight and calculated as a fraction of the total exercise points.",
                    "bonusMultiplier": "Bonus multiplier: This multiplies the points given for passing a test case without affecting the fractions of other test cases. Multipliers greater than 1 can result in student scores greater than 100%.",
                    "bonusPoints": "Bonus points: Additional points added on top of the regular points for passing a test case. Setting bonus points can result in student scores greater than 100%.",
                    "visibility": "Feedback and points for test cases marked as ‘After Due Date’ only become visible to students after the due date has passed. Tests with visibility ‘Never’ do not influence the student score.",
                    "points": "The amount of points the student gets for passing this test. This value is rounded according to the course settings.",
                    "type": "The type of the test case determines if the test case has been generated from the test.json (STRUCTURAL), or has been written manually (BEHAVIORAL)."
                },
                "updatedGradingConfigShort": "Updated grading",
                "updatedGradingConfig": "Warning: You have updated the exercise's grading configuration, but you have not triggered all student submissions with the new grading. Newly created results will be graded with the new configuration, existing results will not be changed. If you don't trigger all student submissions, the results across your students might be inconsistent. You can still trigger the student submissions at a later point. Do you really want to leave the area?",
                "updatedGradingConfigTooltip": "You have updated the grading configuration, but this will have no effect on existing results. Newly created results will be graded with the new configuration, existing results will not be changed. If you don't trigger all student submissions after the grading updates, the results across your students might be inconsistent. With the button 'Trigger all' you can trigger the submissions of all students with the updated grading configuration.",
                "noUpdatedGradingConfig": "No updated grading",
                "notReleased": "Not released",
                "notReleasedTooltip": "The programming exercise is not yet released or is released but does not yet have any student results. You may change the grading configuration without having to trigger existing student submissions with the updated settings."
            },
            "export": {
                "downloadRepo": "Download Repo",
                "downloadExampleSolution": "Download Example Solution",
                "downloadTests": "Download tests",
                "downloadTestsWithExampleSolution": "Download tests with example solution",
                "downloadExercise": "Download Exercise",
                "downloadAllStudents": "Or download the repositories of all students",
                "downloadAllTeams": "Or download the repositories of all teams",
                "filterLateSubmissions": {
                    "title": "Filter late submissions",
                    "tooltip": "Cut off all submissions and commits after a certain date"
                },
                "filterLateSubmissionsDate": {
                    "title": "Date to filter late submissions",
                    "tooltip": "Defaults to the due date of the exercise if not set"
                },
                "excludePracticeSubmissions": {
                    "title": "Exclude practice submissions",
                    "tooltip": "Ignore submissions marked as practice to only include graded submissions"
                },
                "addToProject": {
                    "title": {
                        "student": "Add student name to project",
                        "team": "Add team name to project",
                        "teamOrStudent": "Add team/student name to project"
                    },
                    "tooltip": "Allows importing multiple projects into Eclipse at the same time"
                },
                "combineStudentCommits": {
                    "title": "Combine changes into one commit",
                    "tooltip": "Squashes all commits of a student into a single commit for easier review"
                },
                "anonymizeRepository": {
                    "title": "Anonymize repository",
                    "tooltip": "Hide student names in commit messages and directory name for unbiased evaluation"
                },
                "normalizeCodeStyle": {
                    "title": "Normalize code style",
                    "tooltip": "Standardize line endings and encoding for consistency"
                },
                "successMessageRepos": "Export of repos was successful. The exported zip file with all repositories is currently being downloaded.",
                "successMessageExercise": "Export of exercise was successful. The exported zip file with all exercise material is currently being downloaded.",
                "notFoundMessageRepos": "No Repsoitories exported for exercise {{exerciseId}}: There are no submission of the given students."
            },
            "resubmitOnFailedSubmission": "An automatic assessment for this participant's last submission could not be generated. Click the button to submit again. This will trigger a new build run that tests the last submission.",
            "resubmit": "Resubmit the last submission. This will execute a build run on the participant's repository without making a commit.",
            "resubmitSingle": "Trigger new build for this participant",
            "resubmitConfirmManualResultOverride": "The latest result for this participant is manual, which means the submission was assessed by a tutor. If you trigger the build for this submission again, the newly generated automatic result will be shown to the student instead.",
            "resubmitAllConfirmAfterDueDate": "The due date has passed, some of the student submissions may already have been assessed by tutors. Newly generated automatic results would replace these manual assessments as the latest results.",
            "resubmitUnsuccessful": "Resubmitting the last submission failed. Please contact your tutor.",
            "resubmitAll": "Trigger all",
            "resubmitAllTooltip": "Trigger all participants' last submission again. The results will be marked as graded.",
            "resubmitAllDialog": "WARNING: Triggering all participants' submissions again is a very expensive operation. This action will start a CI build for every participant in this exercise. This means that all results of the students will be calculated again and overridden with a newly generated result based on their last commit!",
            "resubmitFailed": "Trigger failed",
            "resubmitFailedTooltip": "Trigger failed submissions for all participants again. Failed submissions don't have a result for their latest submission. This can happen due to communication errors between the CI system and Artemis. The created results will be marked as graded.",
            "buildingSubmissions": "Building submissions: {{number}}",
            "failedSubmissions": "Failed submissions: {{number}}",
            "resultETA": "Result ETA: {{eta}}",
            "resultETATooltip": "Shows how long an average submission must wait for its result. Depends on the current utilization of the build system.",
            "titleTooltip": "The title of the exercise can always be changed after creating it. It will be part of the project name of the for the exercise created project on the VCS server",
            "channelNameTooltip": "A course-wide channel will be created automatically with this name. The name can be changed any time.",
            "shortNameTooltip": "The short name of the exercise can NOT be edited after creating the exercise! Together with the course short name, it is used as a unique identifier for the exercise in all parts of Artemis (incl. repositories and build plans)",
            "projectTypeTooltip": "This value defines the project type of the template and solution repositories.",
            "testRepositoryProjectTypeTooltip": "This value defines the project type of the test repository.",
            "timeline": {
                "assessmentType": "Assessment Type",
                "automaticAssessment": "Automatic Assessment",
                "manualAssessment": "Manual Assessment",
                "complaintsAllowed": "Complaints Allowed",
                "automaticTests": "Automatic Tests",
                "afterDueDate": "Run Tests after Due Date",
                "timelineLabel": "Timeline of the entire programming exercise",
                "timelineTooltip": "The entire lifecycle of the programming exercise. You can specify different critical dates and decide when which kind of tests should be run on all submissions",
                "automaticTestsMandatoryTooltip": "Every commit from a participant triggers all tests in the test repository. This does not include tests specified only to be run after the due date.",
                "automaticTestsAfterDueDateTooltip": "As soon as the specified due date passes, all submissions will be tested again using ALL tests in the test repository, including tests specified to be run after the due date.",
                "assessmentTypeTooltipAutomaticAssessment": "The type of assessment after the due date: No manual assessment",
                "assessmentTypeTooltipManualAssessment": "The type of assessment after the due date: Manual assessment by a tutors and complaints allowed if possible",
                "releaseDateTooltip": "The release date of the exercise. Students will be able to see the exercise starting on the specified date. If no start date is defined, students can also start their participation after this date.",
                "startDateTooltip": "The start date of the exercise. If this date is set, students can only see the exercise before but only participate after this date.",
                "dueDateTooltip": "The due date, upon which submitting and committing new code will be deactivated for all students.",
                "afterDueDateTooltip": "Activate this setting to build & test all student submissions on the selected date. This date must be set after the due date. These generated results will be marked as 'graded' even though the due date has passed.",
                "alertNewDueDate": "The due date has been set to the release date!",
                "alertNewAfterDueDate": "The date of the additional test runs has been set to the release date!",
                "alertNewExampleSolutionPublicationDateAsReleaseDate": "The example solution publication date has been set to the release date!",
                "alertNewExampleSolutionPublicationDateAsDueDate": "The example solution publication date has been set to the due date!",
                "assessmentDueDate": "Assessment Due Date",
                "assessmentDueDateTooltip": "The due date for manual reviews. As soon as the specified date passes, all manual assessments will be released to students!",
                "notSet": "not set",
                "allowFeedbackRequests": "Allow feedback requests",
                "manualFeedbackRequests": "Manual feedback requests",
                "manualFeedbackRequestsTooltip": "Students can request manual feedback before the due date to receive feedback.",
                "complaintOnAutomaticAssessment": "Complaint on Automatic Assessment",
                "complaintOnAutomaticAssessmentTooltip": "Students can complain after receiving an automatic assessment. Which will be evaluated by a tutor afterwards.",
                "exampleSolutionPublicationDateTooltip": "The date when the Solution Repository becomes available to download for students. Leave blank to disable.",
                "releaseTestsWithExampleSolution": "Include tests into example solution",
                "releaseTestsWithExampleSolutionTooltip": "In addition to the example solution the automatic tests can be published after the due date."
            },
            "repositoryIsLocked": {
                "title": "Your repository is locked.",
                "tooltip": "You are outside of the participation timeframe or you reached your submission limit, your repository is locked. You may still read the code but you may not make any changes to it."
            },
            "preview": {
                "label": "Preview",
                "tooltip": "For every programming exercise, repositories and build plans will be generated. Here you can find their generated names based on the short name of the exercise (and course)",
                "repositories": "Repositories",
                "buildPlans": "Build Plans",
                "templateRepoTooltip": "The repository which contains the template of the exercise",
                "solutionRepoTooltip": "The repository which contains the solution to the exercise",
                "testRepoTooltip": "The repository which contains all tests",
                "auxiliaryRepoTooltip": "{{description}}",
                "templateBuildPlanTooltip": "The build plan of the template. Runs all tests on the exercise template. Used as a reference in which all tests must fail",
                "solutionBuildPlanTooltip": "The build plan of the solution. Runs all tests on the exercise solution. Used as a reference in which all tests must succeed"
            },
            "intellij": {
                "openEditor": "Open Editor"
            },
            "reEvaluate": "Re-evaluate all",
            "reEvaluateTooltip": "Re-evaluate the automatic results of all participants' latest submissions. Manual results are not affected.",
            "reEvaluateSuccessful": "{{number}} automatic results were successfully updated, including the template and solution.",
            "reEvaluateFailed": "The re-evaluation failed: {{message}}",
            "editSelectedModal": {
                "currentlyEdited": "You are editing the following exercises:",
                "errorReadButton": "Ok",
                "errorOccurred": "The following exercises could not be updated:"
            },
            "unlockAllRepositories": "Unlock all repositories",
            "lockAllRepositories": "Lock all repositories",
            "unlockAllRepositoriesModalText": "All repositories will be unlocked immediately! Students can push changes again, even if the exercise is already over!\n\nThis operation is performed automatically once students start to work on the exercise. Therefore, use this option only if the automatic unlocking was not performed correctly or if the repositories were locked by mistake!",
            "lockAllRepositoriesModalText": "All repositories will be locked immediately! Students will not be able to push even if the assignment is still running!\n\nThe operation will be performed automatically on the exercise due date if 'Run Tests after Due Date' or 'Manual Review' is enabled. Therefore, use this option only if automatic locking was not performed correctly or if the repositories were unlocked by mistake!",
            "unlockAllRepositoriesSuccess": "The repositories are now being unlocked. Please be patient for a while. You will soon be notified whether the operation was successful.",
            "lockAllRepositoriesSuccess": "The repositories are now being locked. Please be patient for a while. You will soon be notified whether the operation was successful.",
            "auxiliaryRepository": {
                "error": "There is a problem with the auxiliary repository.",
                "addAuxiliaryRepository": "Add Auxiliary Repository",
                "repositoryName": "Repository Name",
                "checkoutDirectory": "Checkout Directory",
                "invalidRepositoryName": "A repository with that name already exists in this exercise!",
                "duplicateRepositoryNames": "Multiple auxiliary repositories must not share the same name!",
                "duplicateDirectoryNames": "Multiple auxiliary repositories must not share the same checkout directory!",
                "warning": "Auxiliary repositories can be added, edited and removed. Changes in Artemis do not carry over to the VCS and CIS and must be done manually in these systems.",
                "editedWarning": "You changed the auxiliary repositories. These changes in Artemis do not carry over to the VCS and CIS and must be done manually in these systems.",
                "repositoryNameRequired": {
                    "pattern": "Auxiliary repositories might not be named 'exercise', 'solution', 'tests', or 'auxiliary'. Names might not contain special characters other than '-' and '_'."
                },
                "invalidDirectoryName": {
                    "pattern": "Checkout directory paths must only contain words, '_', '-', and '/' characters, but must not start nor end with a '/' character."
                }
            },
            "submissionPolicy": {
                "title": "Submission Policy",
                "updateButton": {
                    "title": "Update",
                    "tooltip": "Saves the changes to the submission policy of this programming exercise.\nATTENTION:\nFor Lock Repository Policies this is a very heavy operation as it might (un)lock a lot of affected participation repositories!"
                },
                "activateButton": {
                    "title": "Activate",
                    "tooltip": "Activates the configured submission policy of this programming exercise.\nATTENTION:\nFor Lock Repository Policies this is a very heavy operation as it might lock a lot of affected participation repositories!"
                },
                "deactivateButton": {
                    "title": "Deactivate",
                    "tooltip": "Deactivates the configured submission policy of this programming exercise.\nATTENTION:\nFor Lock Repository Policies this is a very heavy operation as it might unlock a lot of affected participation repositories!"
                },
                "created": "The submission policy was created successfully!",
                "updated": "The submission policy was updated successfully!",
                "deleted": "The submission policy was deleted successfully!",
                "submissionsAllowed": "{{submissionCount}}/{{totalSubmissions}} allowed Submissions",
                "none": {
                    "optionLabel": "None"
                },
                "lockRepository": {
                    "optionLabel": "Lock Repository"
                },
                "submissionPenalty": {
                    "optionLabel": "Submission Penalty",
                    "penaltyInputFieldTitle": "Exceeding Submission Limit Penalty",
                    "exceedingLimitDescription": "The number of points that is deducted from the result score for each submission exceeding the submission limit. Enter any number of points greater than 0.",
                    "penaltyInputFieldValidationWarning": {
                        "pattern": "The penalty must be a number greater than 0.",
                        "required": "The penalty must be set."
                    },
                    "penaltyInfoLabel": "(Exceeding Penalty: {{points}} points)",
                    "triggerAllInformation": "If the exceeding submission limit penalty or the submission limit is updated, the 'Re-evaluate' functionality must be used to update the participants' results."
                },
                "submissionPolicyType": {
                    "title": "Submission Policy Type",
                    "none": {
                        "title": "None"
                    },
                    "lock_repository": {
                        "title": "Lock Repository",
                        "tooltip": "Your participation repository will be locked as soon as you reach the submission limit. You won't be able to participate further in the exercise after your repository is locked."
                    },
                    "submission_penalty": {
                        "title": "Submission Penalty",
                        "tooltip": "The system deducts points from your score for each submission that exceeds the submission limit. Try to stay within the submission limit to avoid penalties!"
                    }
                },
                "submissionLimitTitle": "Submission limit",
                "submissionLimitDescription": "The number of submissions a participant can make before the system enforces the selected policy.",
                "editInGradingInformation": "The submission policy can only be edited and toggled on the grading page of the programming exercise!",
                "goToGradingToEditInformation": "Go to the grading page to edit submission policy.",
                "submissionLimitWarning": {
                    "pattern": "The submission limit must be and integer between 1 and 500!",
                    "required": "The submission limit must be set!"
                }
            },
            "diffReport": {
                "button": "Show",
                "tooltip": "Shows the detailed git-diff between the template and solution repositories.",
                "tooltipBetweenSubmissions": "Shows the detailed git-diff between the current and previous submission.",
                "title": "Template-Solution-Diff",
                "titleForSubmissions": "Submission-Diff",
                "template": "Template",
                "solution": "Solution",
                "previousSubmission": "Previous Submission",
                "currentSubmission": "Current Submission",
                "errorWhileFetchingRepos": "An error occurred while fetching the repositories. Please check your internet connection and reopen the modal.",
                "404": "Template-Solution-Diff has not been generated yet. Please do a push to the template or solution repository to generate it.",
                "lineStatLabel": "Lines added/removed between template and solution",
                "lineStatBetweenSubmissionsCurrentSubmissionLabel": "Lines added/removed between the current submission with commit hash <span class=\"font-italic text-info\"> {{ currentCommitHash }} </span>",
                "lineStatBetweenSubmissionsPreviousSubmissionLabel": " and the previous submission with commit hash <span class=\"font-italic text-info\"> {{ previousCommitHash }} </span>",
                "lineStatBetweenSubmissionsTemplateLabel": "and the template",
                "lineStatTooltipExamTimeline": "Unfiltered lines that were added and removed when comparing the current and the previous submission.",
                "lineStatTooltipFullReportExamTimeline": "Filtered lines that were added and removed when comparing the current and the previous submission. This excludes empty lines.",
                "lineStatTooltipFullEntryExamTimeline": "Filtered lines that were added and removed when comparing the current and the previous submission of this file. This excludes empty lines.",
                "lineStatTooltipDetailPage": "Unfiltered lines that were added and removed when comparing the template and solution repositories",
                "lineStatTooltipFullReport": "Filtered lines that were added and removed when comparing the template and solution repositories. This excludes empty lines.",
                "lineStatTooltipFullEntry": "Filtered lines that were added and removed when comparing the template and solution versions of this file. This excludes empty lines."
            },
            "projectTypes": {
                "PLAIN_GRADLE": "Gradle",
                "PLAIN_MAVEN": "Maven",
                "MAVEN_BLACKBOX": "DejaGnu",
                "PLAIN": "Plain",
                "XCODE": "Xcode",
                "FACT": "FACT",
                "GCC": "GCC"
            },
            "withDependencies": "With exemplary dependency",
            "withDependenciesTooltip": "Adds an external Apache commons-lang dependency to the generated project as an example how Maven dependencies should be used with Artemis exercises.",
            "recordTestwiseCoverage": "Record Testwise Coverage",
            "recordTestwiseCoverageTooltip": "Activate this option to record the testwise coverage for the solution repository. This option is only available for Java/Kotlin-exercises with non-sequential test runs.",
            "coveredLineRatio": "Ratio Test-Covered Lines",
            "testwiseCoverageReport": {
                "button": "Show testwise coverage",
                "tooltip": "Shows the testwise coverage for the solution repository.",
                "title": "Testwise Coverage",
                "404": "Testwise Coverage has not been generated yet. Please do a push to the solution or test repository to generate the report.",
                "selectTests": "Select the tests for which the covered lines are marked:",
                "filePath": "File Path",
                "coveredLines": "Covered Lines"
            },
            "buildLogStatistics": {
                "title": "Average build log statistics",
                "numberOfBuilds": "# Builds",
                "agentSetupDuration": "Setup build agent",
                "testDuration": "Test execution",
                "scaDuration": "Static Code Analysis",
                "totalJobDuration": "Total Job",
                "dependenciesDownloadedCount": "Number of downloaded dependencies",
                "tooltip": "The average build duration is calculated based on all builds (template, solution and student submissions). The number of downloaded dependencies can be reduced by caching dependencies in the Docker image."
            },
<<<<<<< HEAD
            "sharing": {
                "import": "Import Programming Exercise from Sharing Platform",
                "export": "Export to Sharing"
            },
            "studentDownloadTestsTooltip": "Here you can download the tests. The example solution is automatically inserted in the place where you have to put your submission for testing."
=======
            "studentDownloadTestsTooltip": "Here you can download the tests. The example solution is automatically inserted in the place where you have to put your submission for testing.",
            "commitInfo": {
                "title": "Commit Information",
                "commitHash": "Commit Hash",
                "author": "Author",
                "date": "Date",
                "message": "Message",
                "previousSubmission": "Previous Submission",
                "currentSubmission": "Current Submission",
                "template": "Template"
            }
>>>>>>> 37872e45
        },
        "error": {
            "noparticipations": "No existing user was specified or no submission exists."
        }
    }
}<|MERGE_RESOLUTION|>--- conflicted
+++ resolved
@@ -572,13 +572,6 @@
                 "dependenciesDownloadedCount": "Number of downloaded dependencies",
                 "tooltip": "The average build duration is calculated based on all builds (template, solution and student submissions). The number of downloaded dependencies can be reduced by caching dependencies in the Docker image."
             },
-<<<<<<< HEAD
-            "sharing": {
-                "import": "Import Programming Exercise from Sharing Platform",
-                "export": "Export to Sharing"
-            },
-            "studentDownloadTestsTooltip": "Here you can download the tests. The example solution is automatically inserted in the place where you have to put your submission for testing."
-=======
             "studentDownloadTestsTooltip": "Here you can download the tests. The example solution is automatically inserted in the place where you have to put your submission for testing.",
             "commitInfo": {
                 "title": "Commit Information",
@@ -589,8 +582,11 @@
                 "previousSubmission": "Previous Submission",
                 "currentSubmission": "Current Submission",
                 "template": "Template"
+            },
+            "sharing": {
+                "import": "Import Programming Exercise from Sharing Platform",
+                "export": "Export to Sharing"
             }
->>>>>>> 37872e45
         },
         "error": {
             "noparticipations": "No existing user was specified or no submission exists."
