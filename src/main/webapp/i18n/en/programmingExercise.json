--- conflicted
+++ resolved
@@ -51,18 +51,12 @@
             },
             "enableStaticCodeAnalysis": {
                 "title": "Enable Static Code Analysis",
-<<<<<<< HEAD
-                "description": "This option enables the execution of static code analysis. On activation, the maximum score penalty for found issues can be defined. Additional options are available on the grading page. This option can't be changed after the creation of the exercise."
-            },
-            "maxStaticCodeAnalysisPenalty": "Max Static Code Analysis Penalty",
-=======
                 "description": "This option enables the execution of static code analysis. Additional options are available on the grading page. This option can't be changed after the creation of the exercise."
             },
             "maxStaticCodeAnalysisPenalty": {
                 "title": "Max Static Code Analysis Penalty",
                 "description": "You can choose a value between 0 and 100 percent or leave the field empty. If the maximum penalty is 20% for a 10 point exercise, a maximum of two points can be deducted because of issues found by static code analysis. If the field is left empty, no penalty limit will be enforced."
             },
->>>>>>> 9127115a
             "programmingLanguage": "Programming Language",
             "packageName": "Package Name",
             "templateResult": "Template Result",
