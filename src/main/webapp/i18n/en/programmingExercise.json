{
    "artemisApp": {
        "programmingExercise": {
            "home": {
                "title": "Programming Exercises",
                "createLabel": "Create new Programming Exercise",
                "editLabel": "Edit Programming Exercise",
                "importLabel": "Import Programming Exercise",
                "linkLabel": "Link new Programming Exercise",
                "generateLabel": "Generate new Programming Exercise",
                "createOrEditLabel": "Create or edit a Programming Exercise"
            },
            "created": "Created new Programming Exercise with title {{ param }}",
            "updated": "Updated Programming Exercise with title {{ param }}",
            "deleted": "Deleted Programming Exercise with title {{ param }}",
            "delete": {
                "question": "Are you sure you want to delete the Programming Exercise <strong>{{ title }}</strong>?",
                "studentReposBuildPlans": "Additionally delete all student repositories and student build plans (Be careful: this can NOT be undone!). Before you activate this option, we recommend that you archive the exercise first!",
                "studentRepos": "Additionally delete all student repositories (Be careful: this can NOT be undone!). Before you activate this option, we recommend that you archive the exercise first!",
                "baseReposBuildPlans": "Additionally delete template, solution, test, and auxiliary repos and build plans (Be careful: this can NOT be undone!). Before you activate this option, we recommend that you back up these build plans and repos first!"
            },
            "cleanup": {
                "successMessage": "Cleanup was successful. All build plans have been deleted. Students may resume participating.",
                "successMessageWithRepositories": "Cleanup was successful. All build plans and repositories have been deleted. All participation has been marked as Finished."
            },
            "reset": {
                "question": "Are you sure you want to reset the exercise <strong>{{ title }}</strong>? This action can NOT be undone! <br> This means that all participation, existing results, student repositories and student build plans will be deleted."
            },
            "detail": {
                "title": "Programming Exercise",
                "showTemplateSubmissions": "Show Template Submissions",
                "showSolutionSubmissions": "Show Solution Submissions"
            },
            "noReleaseDateWarning": "You have not defined a release date for this exercise, this means that it will be immediately published and made visible to the students.",
            "unsavedChangesLanguageChange": "The problem statement still contains unsaved changes. Do you really want to change the programming language?",
            "unsavedChangesProjectTypeChange": "The problem statement still contains unsaved changes. Do you really want to change the project type?",
            "templateRepositoryUrl": "Template Repository Url",
            "testRepositoryUrl": "Test Repository Url",
            "solutionRepositoryUrl": "Solution Repository Url",
            "auxiliaryRepositories": "Auxiliary Repositories",
            "noCheckoutDirectorySet": "No checkout directory was set.",
            "noCheckoutDirectorySetTooltip": "Since no checkout directory was specified, the repository was not automatically added to a build plan.",
            "templateBuildPlanId": "Template Build Plan Id",
            "solutionBuildPlanId": "Solution Build Plan Id",
            "repositories": "Repositories",
            "buildplans": "Build Plans",
            "publishBuildPlanUrl": "Publish Build Plan",
            "allowOnlineEditor": {
                "title": "Allow Online Editor",
                "alert": "At least one option (Offline IDE or Online Editor) must be selected"
            },
            "onlineEditor": "Online Editor",
            "allowOfflineIde": {
                "title": "Allow Offline IDE",
                "alert": "At least one option (Offline IDE or Online Editor) must be selected"
            },
            "offlineIde": "Offline IDE",
            "showTestNamesToStudents": "Show Test Names to Students",
            "showTestNamesToStudentsTooltip": "Activate this option to show the names of the automated test cases to the students. Leave the option disabled to make no visual distinction between manual and automated feedback for the students.",
            "participationMode": "Participation Mode",
            "noVersionControlAndContinuousIntegrationAvailable": "Setup without connection to the VCS and CI",
            "sequentialTestRuns": {
                "title": "Sequential Test Runs",
                "description": "Activate to run structural tests first, and then behavior tests afterwards. Does not support static code analysis. This feature can help students to better concentrate on the immediate challenge at hand. If activated, you will be provided with more information in a readme file within the test repository. ATTENTION: Can not be changed after creation!"
            },
            "checkoutSolutionRepository": {
                "title": "Check out repository of sample solution",
                "description": "Activate this option to checkout the solution repository into the 'solution' path. This is useful for comparing the student's submission with the sample solution."
            },
            "enableStaticCodeAnalysis": {
                "title": "Enable Static Code Analysis",
                "description": "This option enables the execution of static code analysis. Sequential test runs are not supported. Additional options are available on the grading page. This option can be changed on import if the recreate build plans and update template files option is active."
            },
            "maxStaticCodeAnalysisPenalty": {
                "title": "Max Static Code Analysis Penalty",
                "description": "You can choose a value between 0 and 100 percent or leave the field empty. If the maximum penalty is 20% for a 10 point exercise, a maximum of two points can be deducted because of issues found by static code analysis. If the field is left empty, no penalty limit will be enforced."
            },
            "recreateBuildPlans": {
                "title": "Recreate Build Plans",
                "warning": "Build plans will be recreated. All previous changes will be overwritten!",
                "description": "Activate this option to create new build plans instead of copying them from the imported exercise. Newly created build plans support the latest features of the Artemis exercise templates by default."
            },
            "updateTemplate": {
                "title": "Update Template",
                "description": "Activate this option to update the template files in the repositories. This can be useful if the imported exercise is old and contains outdated dependencies. For Java, Artemis replaces JUnit4 by Ares (which includes JUnit5) and updates the dependencies and plugins with the versions found in the latest template. Afterwards you might need to adapt the test cases."
            },
            "programmingLanguage": "Programming Language",
            "projectType": "Project Type",
            "packageName": "Package Name",
            "appName": "App Name",
            "templateResult": "Template Result",
            "solutionResult": "Solution Result",
            "structureTestOracle": "Update Structure Test Oracle",
            "structureTestOracleWarning": "This action extracts all structural tests from the test repository and saves them in the test.json file. ATTENTION: All uncommitted changes from the online editor will be lost!",
            "combineTemplateCommits": "Combine Template Commits",
            "checkPlagiarism": "Check Plagiarism",
            "checkPlagiarismSuccess": "Plagiarism check finished. Results are included in the zip file.",
            "combineTemplateCommitsWarning": "This action combines all commits in the template repository into one commit. ATTENTION: All uncommitted changes from the online editor will be lost!",
            "combineTemplateCommitsError": "Template repository commits could not be combined.",
            "combineTemplateCommitsSuccess": "Template repository commits have been successfully combined.",
            "editable": {
                "unsaved": "Unsaved.",
                "unsavedTooltip": "There are unsaved changes in the problem statement.",
                "saving": "Saving...",
                "savingTooltip": "Saving your unsaved changes in the problem statement.",
                "saved": "Saved.",
                "savedTooltip": "The problem statement is saved."
            },
            "problemStatement": {
                "title": "Problem Statement",
                "taskCommand": "[task] Task",
                "testCaseCommand": "Insert Test Case",
                "exerciseHintCommand": "Add task specific hint"
            },
            "status": {
                "solutionFailsTest": "The Solution Repository does not fulfill one or more test cases. This could indicate an issue with the Solution Repository or the test cases.",
                "templateFulfillsTest": "The Template Repository already fulfills one or more test cases. This could indicate an issue with the Template Repository or the test cases."
            },
            "testCaseAnalysis": {
                "invalidTestCases": "There are {{number}} test cases that were found in the problem statement markdown, but are not valid test cases in the test repository of this exercise:",
                "missingTestCases": "There are {{number}} valid test cases in your test repository that were not found in the markdown of the problem statement:",
                "issues": "Test case issues.",
                "ok": "Test cases ok.",
                "invalidTestCase": "The test case '{{id}}' could not be found in the test repository."
            },
            "hintsAnalysis": {
                "invalidHints": "There are {{number}} hints that were found in the problem statement markdown but couldn't be found in the database or are not assigned to this programming exercise:",
                "issues": "Hints issues.",
                "ok": "Hints ok.",
                "invalidHint": "The hint with id '{{id}}' could not be found in the database for this programming exercise."
            },
            "configureGrading": {
                "title": "Configure Grading",
                "shortTitle": "Grading",
                "save": "Save",
                "reset": "Reset",
                "status": {
                    "unsavedChanges": "Unsaved changes",
                    "unsavedTestCaseChanges": "Unsaved test cases",
                    "unsavedCategoryChanges": "Unsaved categories",
                    "noUnsavedChanges": "No unsaved changes"
                },
                "testCases": {
                    "title": "Test Cases",
                    "resetSuccessful": "The tests were reset successfully.",
                    "resetFailed": "The tests could not be reset.",
                    "updated": "The test cases were updated successfully.",
                    "couldNotBeUpdated": "The following test cases could not be updated: {{testCases}}.",
                    "weightSumError": "The sum of all test case weights is 0 or below. Please adjust at least one test case weight to be greater than 0",
                    "showInactive": "Show inactive test cases",
                    "settingNull": "Test case {{testCase}} must not have settings that are empty.",
                    "settingNegative": "Test case {{testCase}} must not have settings set to negative values."
                },
                "categories": {
                    "title": "Code Analysis Categories",
                    "notGraded": "Not graded.",
                    "noFeedback": "No visible feedback.",
                    "updated": "The categories were updated successfully.",
                    "couldNotBeUpdated": "The following categories could not be updated: {{categories}}.",
                    "resetSuccessful": "The categories were reset successfully.",
                    "resetFailed": "The categories could not be reset."
                },
                "charts": {
                    "title": "Charts",
                    "preview": "Preview",
                    "testCaseWeights": {
                        "title": "Weight Distribution",
                        "description": "The distribution of test case weights in the exercise. This shows how much impact any test case has on the overall score of a student. The first bar accounts just for the weight, and the second bar also includes the bonus points given for a test case.<br/>Hover over a colored block to see more details."
                    },
                    "testCasePoints": {
                        "title": "Total Points",
                        "description": "The percentage of points given to students according to a specific test case. 100% in the chart represents full scores (100%) of <b>all</b> students. This chart only shows the positive points achieved by passing test cases and hides potential negative points of code quality penalties.<br/>Hover over a colored block to see more details."
                    },
                    "categoryDistribution": {
                        "title": "Category Distribution",
                        "description": "The distribution of categories across the metrics 'Penalty', 'Issues' and 'Points'. This shows how much each category accounts for in each of the three metrics.<br/>The <b>Penalty</b> bar shows the distribution of penalties across the categories.<br/>The <b>Issues</b> bar shows how many issues were detected in each respective category.<br/>The <b>Points</b> bar indicates how many points were actually deducted in each respective category, based on the information in the first two bars. Hover over a colored block to see the category details."
                    }
                },
                "help": {
                    "state": "Determines whether issues in this category should be shown to the students and used for grading.",
                    "penalty": "Penalty points given on each detected issue of this category.",
                    "maxPenalty": "Maximum applied penalty for one student across all issues of this category.",
                    "detectedIssues": "Shows the number of students grouped by amount of detected issues in a category, starting at 1 issue. The bars turn red when surpassing the threshold defined by the maxPenalty of the respective category.",
                    "weight": "The weighting of a test case determines the points a student receives for passing the test case. The number of points a test case awards is proportional to its weight and calculated as a fraction of the total exercise points.",
                    "bonusMultiplier": "This multiplies the points given for passing a test case without affecting the fractions of other test cases. Multipliers greater than 1 can result in student scores greater than 100%.",
                    "bonusPoints": "Bonus points added on top of the regular points for passing a test case. Setting bonus points can result in student scores greater than 100%.",
                    "visibility": "Feedback and points for test cases marked as ‘After Due Date’ only become visible to students after the due date has passed. Tests with visibility ‘Never’ do not influence the student score."
                },
                "updatedGradingConfigShort": "Updated grading",
                "updatedGradingConfig": "Warning: You have updated the exercise's grading configuration, but you have not triggered all student submissions with the new grading. Newly created results will be graded with the new configuration, existing results will not be changed. If you don't trigger all student submissions, the results across your students might be inconsistent. You can still trigger the student submissions at a later point. Do you really want to leave the area?",
                "updatedGradingConfigTooltip": "You have updated the grading configuration, but this will have no effect on existing results. Newly created results will be graded with the new configuration, existing results will not be changed. If you don't trigger all student submissions after the grading updates, the results across your students might be inconsistent. With the button 'Trigger all' you can trigger the submissions of all students with the updated grading configuration.",
                "noUpdatedGradingConfig": "No updated grading",
                "notReleased": "Not released",
                "notReleasedTooltip": "The programming exercise is not yet released or is released but does not yet have any student results. You may change the grading configuration without having to trigger existing student submissions with the updated settings."
            },
            "export": {
                "downloadRepo": "Download Repo",
                "downloadExercise": "Download Exercise",
                "downloadAllStudents": "Or download the repositories of all students",
                "downloadAllTeams": "Or download the repositories of all teams",
                "filterLateSubmissions": "Filter late submissions",
                "filterLateSubmissionsDate": "Date to filter late submissions (defaults to exercise due date if not set)",
                "addStudentName": "Add student name to project (allows importing multiple projects into Eclipse at the same time)",
                "addTeamName": "Add team name to project (allows importing multiple projects into Eclipse at the same time)",
                "addTeamOrStudentName": "Add team/student name to project (allows importing multiple projects into Eclipse at the same time)",
                "combineStudentCommits": "Combine all student changes into one commit (to simplify the review)",
                "anonymizeStudentCommits": "Anonymize all of the student's commits",
                "normalizeCodeStyle": "Normalize code style (line endings, encoding)",
                "successMessageRepos": "Export of repos was successful. The exported zip file with all repositories is currently being downloaded.",
                "successMessageExercise": "Export of exercise was successful. The exported zip file with all exercise material is currently being downloaded."
            },
            "resubmitOnFailedSubmission": "An automatic assessment for this participant's last submission could not be generated. Click the button to submit again. This will trigger a new build run that tests the last submission.",
            "resubmit": "Resubmit the last submission. This will execute a build run on the participant's repository without making a commit.",
            "resubmitSingle": "Trigger new build for this participant",
            "resubmitConfirmManualResultOverride": "The latest result for this participant is manual, which means the submission was assessed by a tutor. If you trigger the build for this submission again, the newly generated automatic result will be shown to the student instead.",
            "resubmitAllConfirmAfterDeadline": "The deadline has passed, some of the student submissions may already have been assessed by tutors. Newly generated automatic results would replace these manual assessments as the latest results.",
            "resubmitUnsuccessful": "Resubmitting the last submission failed. Please contact your tutor.",
            "resubmitAll": "Trigger all",
            "resubmitAllTooltip": "Trigger all participants' last submission again. The results will be marked as graded.",
            "resubmitAllDialog": "WARNING: Triggering all participants' submissions again is a very expensive operation. This action will start a CI build for every participant in this exercise. This means that all results of the students will be calculated again and overridden with a newly generated result based on their last commit!",
            "resubmitFailed": "Trigger failed",
            "resubmitFailedTooltip": "Trigger failed submissions for all participants again. Failed submissions don't have a result for their latest submission. This can happen due to communication errors between the CI system and Artemis. The created results will be marked as graded.",
            "buildingSubmissions": "Building submissions: {{number}}",
            "failedSubmissions": "Failed submissions: {{number}}",
            "resultETA": "Result ETA: {{eta}}",
            "resultETATooltip": "Shows how long an average submission must wait for its result. Depends on the current utilization of the build system.",
            "titleTooltip": "The title of the exercise can always be changed after creating it. It will be part of the project name of the for the exercise created project on the VCS server",
            "shortNameTooltip": "The short name of the exercise can NOT be edited after creating the exercise! Together with the course short name, it is used as a unique identifier for the exercise in all parts of Artemis (incl. repositories and build plans)",
            "categoriesTooltip": "You can define up to two categories per exercise (Enter category and press ENTER). You are free in defining them, though it might be best to use them consistently. They will be visible to students",
            "timeline": {
                "assessmentType": "Assessment Type",
                "automaticAssessment": "Automatic Assessment",
                "manualAssessment": "Manual Assessment",
                "complaintsAllowed": "Complaints Allowed",
                "automaticTests": "Automatic Tests",
                "afterDueDate": "Run Tests after Due Date",
                "timelineLabel": "Timeline of the entire programming exercise",
                "timelineTooltip": "The entire lifecycle of the programming exercise. You can specify different critical dates and decide when which kind of tests should be run on all submissions",
                "automaticTestsMandatoryTooltip": "Every commit from a participant triggers all tests in the test repository. This does not include tests specified only to be run after the due date.",
                "automaticTestsAfterDueDateTooltip": "As soon as the specified due date passes, all submissions will be tested again using ALL tests in the test repository, including tests specified to be run after the due date.",
                "assessmentTypeTooltipAutomaticAssessment": "The type of assessment after the deadline: No manual assessment",
                "assessmentTypeTooltipManualAssessment": "The type of assessment after the deadline: Manual assessment by a tutors and complaints allowed if possible",
                "releaseDateTooltip": "The release date of the exercise. Students will only be able to participate in the exercise starting on the specified date",
                "dueDateTooltip": "The deadline, upon which submitting and committing new code will be deactivated for all students",
                "afterDueDateTooltip": "Activate this setting to build & test all student submissions on the selected date. This date must be set after the due date. These generated results will be marked as 'graded' even though the due date has passed.",
                "alertNewDueDate": "The due date has been set to the release date!",
                "alertNewAfterDueDate": "The date of the additional test runs has been set to the release date!",
                "assessmentDueDate": "Assessment Due Date",
                "assessmentDueDateTooltip": "The deadline for manual reviews. As soon as the specified date passes, all manual assessments will be released to students!",
                "notSet": "not set",
                "complaintOnAutomaticAssessment": "Complaint on Automatic Assessment",
                "allowComplaintOnAutomaticAssessmentTooltip": "Students can complain after receiving an automatic assessment",
                "disallowComplaintOnAutomaticAssessmentTooltip": "Students cannot complain after receiving an automatic assessment",
                "complaintOnAutomaticAssessmentEnabled": "Complaints are possible",
                "complaintOnAutomaticAssessmentDisabled": "Complaints are not possible"
            },
            "repositoryIsLocked": {
                "title": "Your repository is locked.",
                "tooltip": "The due date has passed, your repository is locked. You may still read the code but you may not make any changes to it."
            },
            "preview": {
                "label": "Preview",
                "tooltip": "For every programming exercise, repositories and build plans will be generated. Here you can find their generated names based on the short name of the exercise (and course)",
                "repositories": "Repositories",
                "buildPlans": "Build Plans",
                "templateRepoTooltip": "The repository which contains the template of the exercise",
                "solutionRepoTooltip": "The repository which contains the solution to the exercise",
                "testRepoTooltip": "The repository which contains all tests",
                "auxiliaryRepoTooltip": "{{description}}",
                "templateBuildPlanTooltip": "The build plan of the template. Runs all tests on the exercise template. Used as a reference in which all tests must fail",
                "solutionBuildPlanTooltip": "The build plan of the solution. Runs all tests on the exercise solution. Used as a reference in which all tests must succeed"
            },
            "intellij": {
                "openEditor": "Open Editor"
            },
            "reEvaluate": "Re-evaluate all",
            "reEvaluateTooltip": "Re-evaluate the automatic results of all participants' latest submissions. Manual results are not affected.",
            "reEvaluateSuccessful": "{{number}} automatic results were successfully updated, including the template and solution.",
            "reEvaluateFailed": "The re-evaluation failed: {{message}}",
            "editSelectedModal": {
                "currentlyEdited": "You are editing the following exercises:",
                "errorReadButton": "Ok",
                "errorOccurred": "The following exercises could not be updated:"
            },
            "unlockAllRepositories": "Unlock all repositories",
            "lockAllRepositories": "Lock all repositories",
            "unlockAllRepositoriesModalText": "All repositories will be unlocked immediately! Students can push changes again, even if the exercise is already over!\n\nThis operation is performed automatically once students start to work on the exercise. Therefore, use this option only if the automatic unlocking was not performed correctly or if the repositories were locked by mistake!",
            "lockAllRepositoriesModalText": "All repositories will be locked immediately! Students will not be able to push even if the assignment is still running!\n\nThe operation will be performed automatically on the exercise due date if 'Run Tests after Due Date' or 'Manual Review' is enabled. Therefore, use this option only if automatic locking was not performed correctly or if the repositories were unlocked by mistake!",
            "unlockAllRepositoriesSuccess": "The repositories are now being unlocked. Please be patient for a while. You will soon be notified whether the operation was successful.",
            "lockAllRepositoriesSuccess": "The repositories are now being locked. Please be patient for a while. You will soon be notified whether the operation was successful.",
            "auxiliaryRepository": {
                "addAuxiliaryRepository": "Add Auxiliary Repository",
                "repositoryName": "Repository Name",
                "checkoutDirectory": "Checkout Directory",
                "repositoryNameRequired": "The repository name is required.",
                "invalidRepositoryName": "A repository with that name already exists in this exercise!",
                "invalidDirectoryName": "An existing repository is already checked out into that directory!",
                "noModificationPossibleWarning": "It will not be possible to modify these details (repository name, checkout directory, description) after generating the auxiliary repository!",
<<<<<<< HEAD
                "warning": "Auxiliary repositories that are added after the creation of the exercise need to be manually added to the VCS and the build plan!"
            },
            "submissionPolicy": {
                "title": "Submission Policy",
                "updateButton": {
                    "title": "Update",
                    "tooltip": "Saves the changes to the submission policy of this programming exercise.\nATTENTION:\nFor Lock Repository Policies this is a very heavy operation as it might (un)lock a lot of affected participation repositories!"
                },
                "addButton": {
                    "title": "Add",
                    "tooltip": "Adds the configured submission policy to this programming exercise.\nATTENTION:\nFor Lock Repository Policies this is a very heavy operation as it might lock a lot of affected participation repositories!"
                },
                "deleteButton": {
                    "title": "Delete",
                    "tooltip": "Deletes the configured submission policy of this programming exercise.\nATTENTION:\nFor Lock Repository Policies this is a very heavy operation as it might unlock a lot of affected participation repositories!"
                },
                "activateButton": {
                    "title": "Activate",
                    "tooltip": "Activates the configured submission policy of this programming exercise.\nATTENTION:\nFor Lock Repository Policies this is a very heavy operation as it might lock a lot of affected participation repositories!"
                },
                "deactivateButton": {
                    "title": "Deactivate",
                    "tooltip": "Deactivates the configured submission policy of this programming exercise.\nATTENTION:\nFor Lock Repository Policies this is a very heavy operation as it might unlock a lot of affected participation repositories!"
                },
                "created": "The submission policy was created successfully!",
                "updated": "The submission policy was updated successfully!",
                "deleted": "The submission policy was deleted successfully!",
                "programmingExercisePolicyPresent": "The submission policy could not be added to the programming exercise, because it already has a submission policy.",
                "submissionPolicyHasId": "The submission policy could not be added to the programming exercise, because it already has an id.",
                "programmingExercisePolicyNotPresent": "The submission policy could not be removed from the programming exercise, because it does not have a submission policy.",
                "submissionPolicyAlreadyEnabled": "The submission policy could not be enabled, because it is already active.",
                "submissionPolicyAlreadyDisabled": "The submission policy could not be disabled, because it is already inactive.",
                "submissionPolicyToggleFailedPolicyNotExist": "The submission policy could not be toggled, because the programming exercise does not have a submission policy.",
                "updatedSubmissionPolicyIncorrectType": "The submission policy could not be updated, because the new type is different from the old type.",
                "submissionPolicyActiveNull": "Submission policies must be activated or deactivated. Activation cannot be null.",
                "submissionPolicyUpdateFailedPolicyNotExist": "The submission policy could not be updated, because the programming exercise does not have a submission policy.",
                "none": {
                    "optionLabel": "None"
                },
                "lockRepository": {
                    "optionLabel": "Lock Repository"
                },
                "submissionPenalty": {
                    "optionLabel": "Submission Limit Exceeded Penalty",
                    "penaltyInputFieldTitle": "Penalty after Exceeding Submission Limit",
                    "exceedingLimitDescription": "The permanent penalty the system imposes on the maximum achievable participant score when exceeding the submission limit.",
                    "penaltyInputFieldValidationWarning": {
                        "min": "The penalty must be between 0 and 100 percent!",
                        "max": "The penalty must be between 0 and 100 percent!",
                        "required": "The penalty must be set!"
                    },
                    "penaltyInfoLabel": "Exceeding Penalty"
                },
                "submissionPolicyType": {
                    "title": "Submission Policy Type",
                    "none": {
                        "title": "None"
                    },
                    "lock_repository": {
                        "title": "Lock Repository",
                        "tooltip": "Your participation repository will be locked as soon as you reach the submission limit. You won't be able to participate further in the exercise after your repository is locked."
                    },
                    "submission_penalty": {
                        "title": "Submission Penalty",
                        "tooltip": "For each submission exceeding the limit, a permanent penalty is imposed on your maximum achievable score. This penalty increases with every submission exceeding the limit."
                    }
                },
                "submissionLimitTitle": "Submission Limit",
                "submissionLimitDescription": "The amount of submissions a participant can make before the system enforces the selected policy.",
                "editInGradingInformation": "The submission policy can only be edited, toggled and removed on the grading page of the programming exercise!",
                "submissionLimitWarning": {
                    "min": "The submission limit must be between 1 and 500!",
                    "max": "The submission limit  must be between 1 and 500!",
                    "required": "The submission limit must be set!"
                }
=======
                "warning": "Auxiliary repositories that are added or changed after the creation of the exercise need to be manually added to the VCS and the build plan!"
>>>>>>> c9965cd1
            }
        },
        "error": {
            "noparticipations": "No existing user was specified or no submission exists."
        }
    }
}<|MERGE_RESOLUTION|>--- conflicted
+++ resolved
@@ -296,8 +296,7 @@
                 "invalidRepositoryName": "A repository with that name already exists in this exercise!",
                 "invalidDirectoryName": "An existing repository is already checked out into that directory!",
                 "noModificationPossibleWarning": "It will not be possible to modify these details (repository name, checkout directory, description) after generating the auxiliary repository!",
-<<<<<<< HEAD
-                "warning": "Auxiliary repositories that are added after the creation of the exercise need to be manually added to the VCS and the build plan!"
+                "warning": "Auxiliary repositories that are added or changed after the creation of the exercise need to be manually added to the VCS and the build plan!"
             },
             "submissionPolicy": {
                 "title": "Submission Policy",
@@ -372,9 +371,6 @@
                     "max": "The submission limit  must be between 1 and 500!",
                     "required": "The submission limit must be set!"
                 }
-=======
-                "warning": "Auxiliary repositories that are added or changed after the creation of the exercise need to be manually added to the VCS and the build plan!"
->>>>>>> c9965cd1
             }
         },
         "error": {
