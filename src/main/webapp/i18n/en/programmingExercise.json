{
    "artemisApp": {
        "programmingExercise": {
            "home": {
                "title": "Programming Exercises",
                "createLabel": "Create new Programming Exercise",
                "editLabel": "Edit Programming Exercise",
                "importLabel": "Import Programming Exercise",
                "linkLabel": "Link new Programming Exercise",
                "generateLabel": "Generate new Programming Exercise",
                "createOrEditLabel": "Create or edit a Programming Exercise",
                "switchToGuidedModeLabel": "Switch to guided mode",
                "switchToTraditionalModeLabel": "Switch to normal mode",
                "nextStepLabel": "Next"
            },
            "created": "Created new Programming Exercise with title {{ param }}",
            "updated": "Updated Programming Exercise with title {{ param }}",
            "deleted": "Deleted Programming Exercise with title {{ param }}",
            "delete": {
                "question": "Are you sure you want to delete the Programming Exercise <strong>{{ title }}</strong>?",
                "studentReposBuildPlans": "Additionally delete all student repositories and student build plans (Be careful: this can NOT be undone!). Before you activate this option, we recommend that you archive the exercise first!",
                "studentRepos": "Additionally delete all student repositories (Be careful: this can NOT be undone!). Before you activate this option, we recommend that you archive the exercise first!",
                "baseReposBuildPlans": "Additionally delete template, solution, test, and auxiliary repos and build plans (Be careful: this can NOT be undone!). Before you activate this option, we recommend that you back up these build plans and repos first!"
            },
            "cleanup": {
                "successMessage": "Cleanup was successful. All build plans have been deleted. Students may resume participating.",
                "successMessageWithRepositories": "Cleanup was successful. All build plans and repositories have been deleted. All participation has been marked as Finished."
            },
            "reset": {
                "question": "Are you sure you want to reset the exercise <strong>{{ title }}</strong>? This action can NOT be undone! <br> This means that all participation, existing results, student repositories and student build plans will be deleted."
            },
            "detail": {
                "title": "Programming Exercise",
                "showTemplateSubmissions": "Show Template Submissions",
                "showSolutionSubmissions": "Show Solution Submissions"
            },
<<<<<<< HEAD
            "wizardMode": {
                "steps": {
                    "generalInfoStepTitle": "Information",
                    "difficultyStepTitle": "Difficulty",
                    "languageStepTitle": "Language",
                    "gradingStepTitle": "Grading",
                    "problemStepTitle": "Problem"
                },
                "detailedSteps": {
                    "generalInfoStepTitle": "General Information",
                    "generalInfoStepMessage": "Add some general information about the new exercise.",
                    "difficultyStepTitle": "Difficulty",
                    "difficultyStepMessage": "Set the difficulty for the new exercise.",
                    "languageStepTitle": "Programming Language",
                    "languageStepMessage": "Specify the chosen programming language as well as the project type for the new exercise.",
                    "gradingStepTitle": "Grading",
                    "gradingStepMessage": "Specify how students should be graded when completing this exercise.",
                    "problemStepTitle": "Problem Statement",
                    "problemStepMessage": "Specify the problem statement for the new exercise."
                },
                "gradingLabels": {
                    "points": "There is a total of {maxPoints} points to achieve in this {exerciseType}.",
                    "noBonus": "There is no bonus to achieve.",
                    "bonus": "{bonusPoints} bonus points can be achieved.",
                    "assessment": "This exercise will be assessed {assessmentType}.",
                    "lockedSubmission": "The repositories will be locked after {submissionLimit} submissions.",
                    "penaltySubmission": "There will be a penalty of {exceedingPenalty} points for every submission after {submissionLimit} submissions.",
                    "unrestrictedSubmission": "There is no limit for the amount of allowed submissions.",
                    "staticAnalysisEnabled": "Static code analysis is enabled for this exercise and there is a maximum penalty of {maxPenalty} points from static code analysis.",
                    "staticAnalysisDisabled": "Static code analysis is disabled for this exercise.",
                    "normalExercise": "exercise",
                    "bonusExercise": "bonus exercise",
                    "assessmentAutomatic": "automatically",
                    "assessmentSemiautomatic": "semi-automatically"
                }
            },
            "noReleaseDateWarning": "You have not defined a release date for this exercise, this means that it will be immediately published and made visible to the students.",
=======
            "noReleaseDateWarning": "You have not defined a release date for this exercise, this means that it will be immediately published and made visible to the students. But they can only participate after the currently defined start date.",
            "noReleaseAndStartDateWarning": "You have not defined a release and start date for this exercise, this means that it will be immediately published and students cam participate in the exercise.",
>>>>>>> b27d53d4
            "unsavedChangesLanguageChange": "The problem statement still contains unsaved changes. Do you really want to change the programming language?",
            "unsavedChangesProjectTypeChange": "The problem statement still contains unsaved changes. Do you really want to change the project type?",
            "templateRepositoryUrl": "Template Repository Url",
            "testRepositoryUrl": "Test Repository Url",
            "solutionRepositoryUrl": "Solution Repository Url",
            "auxiliaryRepositories": "Auxiliary Repositories",
            "noCheckoutDirectorySet": "No checkout directory was set.",
            "noCheckoutDirectorySetTooltip": "Since no checkout directory was specified, the repository was not automatically added to a build plan.",
            "templateBuildPlanId": "Template Build Plan Id",
            "solutionBuildPlanId": "Solution Build Plan Id",
            "repositories": "Repositories",
            "buildplans": "Build Plans",
            "publishBuildPlanUrl": "Publish Build Plan",
            "allowOnlineEditor": {
                "title": "Allow Online Editor",
                "alert": "At least one option (Offline IDE or Online Editor) must be selected"
            },
            "onlineEditor": "Online Editor",
            "allowOfflineIde": {
                "title": "Allow Offline IDE",
                "alert": "At least one option (Offline IDE or Online Editor) must be selected"
            },
            "offlineIde": "Offline IDE",
            "showTestNamesToStudents": "Show Test Names to Students",
            "showTestNamesToStudentsTooltip": "Activate this option to show the names of the automated test cases to the students. Leave the option disabled to make no visual distinction between manual and automated feedback for the students.",
            "participationMode": "Participation Mode",
            "noVersionControlAndContinuousIntegrationAvailable": "Setup without connection to the VCS and CI",
            "sequentialTestRuns": {
                "title": "Sequential Test Runs",
                "description": "Activate to run structural tests first, and then behavior tests afterwards. Does not support static code analysis. This feature can help students to better concentrate on the immediate challenge at hand. If activated, you will be provided with more information in a readme file within the test repository. ATTENTION: Can not be changed after creation!"
            },
            "checkoutSolutionRepository": {
                "title": "Check out repository of sample solution",
                "description": "Activate this option to checkout the solution repository into the 'solution' path. This is useful for comparing the student's submission with the sample solution."
            },
            "enableStaticCodeAnalysis": {
                "title": "Enable Static Code Analysis",
                "description": "This option enables the execution of static code analysis. Sequential test runs are not supported. Additional options are available on the grading page. This option can be changed on import if the recreate build plans and update template files option is active."
            },
            "maxStaticCodeAnalysisPenalty": {
                "title": "Max Static Code Analysis Penalty",
                "description": "You can choose a value between 0 and 100 percent or leave the field empty. If the maximum penalty is 20% for a 10 point exercise, a maximum of two points can be deducted because of issues found by static code analysis. If the field is left empty, no penalty limit will be enforced."
            },
            "recreateBuildPlans": {
                "title": "Recreate Build Plans",
                "buttonText": "Build Plan",
                "question": "Are you sure you want to recreate the template and solution build plans for the programming exercise <strong>{{ title }}</strong>? All previous changes to those build plans will be overwritten.<br>Student build plans will <strong>not</strong> be removed. They can be deleted separately using the Cleanup function. In combination, these two operations can be used to recreate a consistent state between systems, e.g., after the template for the build plans changed or a data-loss on the continuous integration system occurred.",
                "description": "Activate this option to create new build plans instead of copying them from the imported exercise. Newly created build plans support the latest features of the Artemis exercise templates by default."
            },
            "updateTemplate": {
                "title": "Update Template",
                "description": "Activate this option to update the template files in the repositories. This can be useful if the imported exercise is old and contains outdated dependencies. For Java, Artemis replaces JUnit4 by Ares (which includes JUnit5) and updates the dependencies and plugins with the versions found in the latest template. Afterwards you might need to adapt the test cases."
            },
            "programmingLanguage": "Programming Language",
            "projectType": "Project Type",
            "testRepositoryProjectType": "Test Repository Project Type",
            "packageName": "Package Name",
            "appName": "App Name",
            "templateResult": "Template Result",
            "solutionResult": "Solution Result",
            "structureTestOracle": "Update Structure Test Oracle",
            "structureTestOracleWarning": "This action extracts all structural tests from the test repository and saves them in the test.json file. ATTENTION: All uncommitted changes from the online editor will be lost!",
            "combineTemplateCommits": "Combine Template Commits",
            "checkPlagiarism": "Check Plagiarism",
            "checkPlagiarismSuccess": "Plagiarism check finished. Results are included in the zip file.",
            "combineTemplateCommitsWarning": "This action combines all commits in the template repository into one commit. ATTENTION: All uncommitted changes from the online editor will be lost!",
            "combineTemplateCommitsError": "Template repository commits could not be combined.",
            "combineTemplateCommitsSuccess": "Template repository commits have been successfully combined.",
            "extractTasksFromProblemStatementWarning": "Only for testing purpose: Extract all tasks and test cases from problems statement.",
            "extractTasksFromProblemStatementSuccess": "Loaded {{numberTasks}} extracted tasks with {{numberTestCases}} tests from the problem statement:\n{{detailedResult}}",
            "extractTasksFromProblemStatementTitle": "Get Extracted Tasks",
            "deleteTasksAndSolutionEntriesWarning": "Only for testing purpose: Delete all tasks and Solution Code Snippets.",
            "deleteTasksAndSolutionEntriesSuccess": "Successfully deleted all tasks and Solution Code Snippets.",
            "deleteTasksAndSolutionEntriesTitle": "Delete Tasks",
            "generateCodeHintsTooltip": "Generates code hints for all tasks in this exercise using the already created Solution Code Snippets.",
            "generateCodeHintsTitle": "Generate code hints",
            "generateCodeHintsSuccess": "Code hints have been generated",
            "createStructuralSolutionEntriesTooltip": "Creates Solution Code Snippets for all structural test cases of this exercise.",
            "createStructuralSolutionEntriesTitle": "Create structural Solution Code Snippets",
            "createStructuralSolutionEntriesSuccess": "Structural Solution Code Snippets have been created successfully",
            "createBehavioralSolutionEntriesTooltip": "Creates Solution Code Snippets for all behavioral test cases of this exercise.",
            "createBehavioralSolutionEntriesTitle": "Create behavioral Solution Code Snippets",
            "createBehavioralSolutionEntriesSuccess": "Behavioral Solution Code Snippets have been created successfully",
            "editable": {
                "unsaved": "Unsaved.",
                "unsavedTooltip": "There are unsaved changes in the problem statement.",
                "saving": "Saving...",
                "savingTooltip": "Saving your unsaved changes in the problem statement.",
                "saved": "Saved.",
                "savedTooltip": "The problem statement is saved."
            },
            "problemStatement": {
                "title": "Problem Statement",
                "taskCommand": "Task",
                "testCaseCommand": "Insert Test Case"
            },
            "status": {
                "solutionFailsTest": "The Solution Repository does not fulfill one or more test cases. This could indicate an issue with the Solution Repository or the test cases.",
                "templateFulfillsTest": "The Template Repository already fulfills one or more test cases. This could indicate an issue with the Template Repository or the test cases."
            },
            "testCaseAnalysis": {
                "invalidTestCases": "There are {{number}} test cases that were found in the problem statement markdown, but are not valid test cases in the test repository of this exercise:",
                "missingTestCases": "There are {{number}} valid test cases in your test repository that were not found in the markdown of the problem statement:",
                "issues": "Test case issues.",
                "ok": "Test cases ok.",
                "invalidTestCase": "The test case '{{id}}' could not be found in the test repository."
            },
            "hintsAnalysis": {
                "invalidHints": "There are {{number}} hints that were found in the problem statement markdown but couldn't be found in the database or are not assigned to this programming exercise:",
                "issues": "Hints issues.",
                "ok": "Hints ok.",
                "invalidHint": "The hint with id '{{id}}' could not be found in the database for this programming exercise."
            },
            "configureGrading": {
                "title": "Configure Grading",
                "shortTitle": "Grading",
                "save": "Save",
                "reset": "Reset",
                "status": {
                    "unsavedChanges": "Unsaved changes",
                    "unsavedTestCaseChanges": "Unsaved test cases",
                    "unsavedCategoryChanges": "Unsaved categories",
                    "noUnsavedChanges": "No unsaved changes"
                },
                "testCases": {
                    "title": "Test Cases",
                    "resetSuccessful": "The tests were reset successfully.",
                    "resetFailed": "The tests could not be reset.",
                    "updated": "The test cases were updated successfully.",
                    "couldNotBeUpdated": "The following test cases could not be updated: {{testCases}}.",
                    "weightSumError": "The sum of all test case weights is 0 or below. Please adjust at least one test case weight to be greater than 0",
                    "showInactive": "Show inactive test cases",
                    "exercisePoints": "Exercise Points:",
                    "settingNull": "Test case {{testCase}} must not have settings that are empty.",
                    "settingNegative": "Test case {{testCase}} must not have settings set to negative values."
                },
                "categories": {
                    "title": "Code Analysis Categories",
                    "notGraded": "Not graded.",
                    "noFeedback": "No visible feedback.",
                    "updated": "The categories were updated successfully.",
                    "couldNotBeUpdated": "The following categories could not be updated: {{categories}}.",
                    "resetSuccessful": "The categories were reset successfully.",
                    "resetFailed": "The categories could not be reset."
                },
                "charts": {
                    "title": "Charts",
                    "preview": "Preview",
                    "resetFilter": "Reset Filter",
                    "testCaseWeights": {
                        "title": "Test Case Weights",
                        "sumOfTestWeights": "Sum of test weights:",
                        "description": "The distribution of test case weights in the exercise. This shows how much impact any test case has on the overall score of a student. The first bar accounts just for the weight, and the second bar also includes the bonus points given for a test case.<br/>Hover over a colored block to see more details.",
                        "weight": "Weight",
                        "weightTooltip": "Weight: {{ percentage }}% of all weights.",
                        "weightAndBonus": "Weight & Bonus",
                        "weightAndBonusTooltip": "Weight & Bonus: {{ percentage }}% of all weights and bonuses."
                    },
                    "testCasePoints": {
                        "title": "Total Points",
                        "description": "The percentage of points given to students according to a specific test case. 100% in the chart represents full scores (100%) of <b>all</b> students. This chart only shows the positive points achieved by passing test cases and hides potential negative points of code quality penalties.<br/>Hover over a colored block to see more details.",
                        "points": "Points",
                        "pointsTooltip": "Points: {{ percentage }}% of all exercise points."
                    },
                    "categoryDistribution": {
                        "title": "Category Distribution",
                        "description": "The distribution of categories across the metrics 'Penalty', 'Issues' and 'Points'. This shows how much each category accounts for in each of the three metrics.<br/>The <b>Penalty</b> bar shows the distribution of penalties across the categories.<br/>The <b>Issues</b> bar shows how many issues were detected in each respective category.<br/>The <b>Points</b> bar indicates how many points were actually deducted in each respective category, based on the information in the first two bars. Hover over a colored block to see the category details."
                    }
                },
                "gradingTableHeader": {
                    "testName": "Test Name",
                    "weight": "Weight",
                    "bonusMultiplier": "Bonus Multiplier",
                    "bonusPoints": "Bonus Points",
                    "visibility": "Visibility",
                    "resultingPoints": "Resulting Points",
                    "testType": "Type",
                    "passedPercent": "Passed %"
                },
                "help": {
                    "state": "Determines whether issues in this category should be shown to the students and used for grading.",
                    "penalty": "Penalty points given on each detected issue of this category.",
                    "maxPenalty": "Maximum applied penalty for one student across all issues of this category.",
                    "detectedIssues": "Shows the number of students grouped by number of detected issues in a category, starting at 1 issue. The bars turn red when surpassing the threshold defined by the maxPenalty of the respective category.",
                    "weight": "The weighting of a test case determines the points a student receives for passing the test case. The number of points a test case awards is proportional to its weight and calculated as a fraction of the total exercise points.",
                    "bonusMultiplier": "This multiplies the points given for passing a test case without affecting the fractions of other test cases. Multipliers greater than 1 can result in student scores greater than 100%.",
                    "bonusPoints": "Bonus points added on top of the regular points for passing a test case. Setting bonus points can result in student scores greater than 100%.",
                    "visibility": "Feedback and points for test cases marked as ‘After Due Date’ only become visible to students after the due date has passed. Tests with visibility ‘Never’ do not influence the student score.",
                    "points": "The amount of points the student gets for passing this test. This value is rounded according to the course settings.",
                    "type": "The type of the test case determines if the test case has been generated from the test.json (STRUCTURAL), or has been written manually (BEHAVIORAL)."
                },
                "updatedGradingConfigShort": "Updated grading",
                "updatedGradingConfig": "Warning: You have updated the exercise's grading configuration, but you have not triggered all student submissions with the new grading. Newly created results will be graded with the new configuration, existing results will not be changed. If you don't trigger all student submissions, the results across your students might be inconsistent. You can still trigger the student submissions at a later point. Do you really want to leave the area?",
                "updatedGradingConfigTooltip": "You have updated the grading configuration, but this will have no effect on existing results. Newly created results will be graded with the new configuration, existing results will not be changed. If you don't trigger all student submissions after the grading updates, the results across your students might be inconsistent. With the button 'Trigger all' you can trigger the submissions of all students with the updated grading configuration.",
                "noUpdatedGradingConfig": "No updated grading",
                "notReleased": "Not released",
                "notReleasedTooltip": "The programming exercise is not yet released or is released but does not yet have any student results. You may change the grading configuration without having to trigger existing student submissions with the updated settings."
            },
            "export": {
                "downloadRepo": "Download Repo",
                "downloadExercise": "Download Exercise",
                "downloadAllStudents": "Or download the repositories of all students",
                "downloadAllTeams": "Or download the repositories of all teams",
                "filterLateSubmissions": "Filter late submissions",
                "filterLateSubmissionsDate": "Date to filter late submissions (defaults to exercise due date if not set)",
                "addStudentName": "Add student name to project (allows importing multiple projects into Eclipse at the same time)",
                "addTeamName": "Add team name to project (allows importing multiple projects into Eclipse at the same time)",
                "addTeamOrStudentName": "Add team/student name to project (allows importing multiple projects into Eclipse at the same time)",
                "combineStudentCommits": "Combine all student changes into one commit (to simplify the review)",
                "anonymizeStudentCommits": "Anonymize all of the student's commits",
                "normalizeCodeStyle": "Normalize code style (line endings, encoding)",
                "successMessageRepos": "Export of repos was successful. The exported zip file with all repositories is currently being downloaded.",
                "successMessageExercise": "Export of exercise was successful. The exported zip file with all exercise material is currently being downloaded."
            },
            "resubmitOnFailedSubmission": "An automatic assessment for this participant's last submission could not be generated. Click the button to submit again. This will trigger a new build run that tests the last submission.",
            "resubmit": "Resubmit the last submission. This will execute a build run on the participant's repository without making a commit.",
            "resubmitSingle": "Trigger new build for this participant",
            "resubmitConfirmManualResultOverride": "The latest result for this participant is manual, which means the submission was assessed by a tutor. If you trigger the build for this submission again, the newly generated automatic result will be shown to the student instead.",
            "resubmitAllConfirmAfterDeadline": "The deadline has passed, some of the student submissions may already have been assessed by tutors. Newly generated automatic results would replace these manual assessments as the latest results.",
            "resubmitUnsuccessful": "Resubmitting the last submission failed. Please contact your tutor.",
            "resubmitAll": "Trigger all",
            "resubmitAllTooltip": "Trigger all participants' last submission again. The results will be marked as graded.",
            "resubmitAllDialog": "WARNING: Triggering all participants' submissions again is a very expensive operation. This action will start a CI build for every participant in this exercise. This means that all results of the students will be calculated again and overridden with a newly generated result based on their last commit!",
            "resubmitFailed": "Trigger failed",
            "resubmitFailedTooltip": "Trigger failed submissions for all participants again. Failed submissions don't have a result for their latest submission. This can happen due to communication errors between the CI system and Artemis. The created results will be marked as graded.",
            "buildingSubmissions": "Building submissions: {{number}}",
            "failedSubmissions": "Failed submissions: {{number}}",
            "resultETA": "Result ETA: {{eta}}",
            "resultETATooltip": "Shows how long an average submission must wait for its result. Depends on the current utilization of the build system.",
            "titleTooltip": "The title of the exercise can always be changed after creating it. It will be part of the project name of the for the exercise created project on the VCS server",
            "shortNameTooltip": "The short name of the exercise can NOT be edited after creating the exercise! Together with the course short name, it is used as a unique identifier for the exercise in all parts of Artemis (incl. repositories and build plans)",
            "categoriesTooltip": "You can define up to two categories per exercise (Enter category and press ENTER). You are free in defining them, though it might be best to use them consistently. They will be visible to students",
            "projectTypeTooltip": "This value defines the project type of the template and solution repositories.",
            "testRepositoryProjectTypeTooltip": "This value defines the project type of the test repository.",
            "timeline": {
                "assessmentType": "Assessment Type",
                "automaticAssessment": "Automatic Assessment",
                "manualAssessment": "Manual Assessment",
                "complaintsAllowed": "Complaints Allowed",
                "automaticTests": "Automatic Tests",
                "afterDueDate": "Run Tests after Due Date",
                "timelineLabel": "Timeline of the entire programming exercise",
                "timelineTooltip": "The entire lifecycle of the programming exercise. You can specify different critical dates and decide when which kind of tests should be run on all submissions",
                "automaticTestsMandatoryTooltip": "Every commit from a participant triggers all tests in the test repository. This does not include tests specified only to be run after the due date.",
                "automaticTestsAfterDueDateTooltip": "As soon as the specified due date passes, all submissions will be tested again using ALL tests in the test repository, including tests specified to be run after the due date.",
                "assessmentTypeTooltipAutomaticAssessment": "The type of assessment after the deadline: No manual assessment",
                "assessmentTypeTooltipManualAssessment": "The type of assessment after the deadline: Manual assessment by a tutors and complaints allowed if possible",
                "releaseDateTooltip": "The release date of the exercise. Students will be able to see the exercise starting on the specified date. If no start date is defined, students can also start their participation after this date.",
                "startDateTooltip": "The start date of the exercise. If this date is set, students can only see the exercise before but only participate after this date.",
                "dueDateTooltip": "The deadline, upon which submitting and committing new code will be deactivated for all students.",
                "afterDueDateTooltip": "Activate this setting to build & test all student submissions on the selected date. This date must be set after the due date. These generated results will be marked as 'graded' even though the due date has passed.",
                "alertNewDueDate": "The due date has been set to the release date!",
                "alertNewAfterDueDate": "The date of the additional test runs has been set to the release date!",
                "alertNewExampleSolutionPublicationDateAsReleaseDate": "The example solution publication date has been set to the release date!",
                "alertNewExampleSolutionPublicationDateAsDueDate": "The example solution publication date has been set to the due date!",
                "assessmentDueDate": "Assessment Due Date",
                "assessmentDueDateTooltip": "The deadline for manual reviews. As soon as the specified date passes, all manual assessments will be released to students!",
                "notSet": "not set",
                "allowFeedbackRequests": "Allow feedback requests",
                "feedbackRequestsEnabledTooltip": "Students can request manual feedback before the deadline",
                "feedbackRequestsDisabledTooltip": "Students cannot request manual feedback before the deadline",
                "feedbackRequestsEnabled": "Feedback requests are possible",
                "feedbackRequestsDisabled": "Feedback requests are not possible",
                "complaintOnAutomaticAssessment": "Complaint on Automatic Assessment",
                "allowComplaintOnAutomaticAssessmentTooltip": "Students can complain after receiving an automatic assessment",
                "disallowComplaintOnAutomaticAssessmentTooltip": "Students cannot complain after receiving an automatic assessment",
                "complaintOnAutomaticAssessmentEnabled": "Complaints are possible",
                "complaintOnAutomaticAssessmentDisabled": "Complaints are not possible",
                "exampleSolutionPublicationDateTooltip": "The date when the Solution Repository becomes available to download for students. Leave blank to disable."
            },
            "repositoryIsLocked": {
                "title": "Your repository is locked.",
                "tooltip": "You are outside of the participation timeframe, your repository is locked. You may still read the code but you may not make any changes to it."
            },
            "preview": {
                "label": "Preview",
                "tooltip": "For every programming exercise, repositories and build plans will be generated. Here you can find their generated names based on the short name of the exercise (and course)",
                "repositories": "Repositories",
                "buildPlans": "Build Plans",
                "templateRepoTooltip": "The repository which contains the template of the exercise",
                "solutionRepoTooltip": "The repository which contains the solution to the exercise",
                "testRepoTooltip": "The repository which contains all tests",
                "auxiliaryRepoTooltip": "{{description}}",
                "templateBuildPlanTooltip": "The build plan of the template. Runs all tests on the exercise template. Used as a reference in which all tests must fail",
                "solutionBuildPlanTooltip": "The build plan of the solution. Runs all tests on the exercise solution. Used as a reference in which all tests must succeed"
            },
            "intellij": {
                "openEditor": "Open Editor"
            },
            "reEvaluate": "Re-evaluate all",
            "reEvaluateTooltip": "Re-evaluate the automatic results of all participants' latest submissions. Manual results are not affected.",
            "reEvaluateSuccessful": "{{number}} automatic results were successfully updated, including the template and solution.",
            "reEvaluateFailed": "The re-evaluation failed: {{message}}",
            "editSelectedModal": {
                "currentlyEdited": "You are editing the following exercises:",
                "errorReadButton": "Ok",
                "errorOccurred": "The following exercises could not be updated:"
            },
            "unlockAllRepositories": "Unlock all repositories",
            "lockAllRepositories": "Lock all repositories",
            "unlockAllRepositoriesModalText": "All repositories will be unlocked immediately! Students can push changes again, even if the exercise is already over!\n\nThis operation is performed automatically once students start to work on the exercise. Therefore, use this option only if the automatic unlocking was not performed correctly or if the repositories were locked by mistake!",
            "lockAllRepositoriesModalText": "All repositories will be locked immediately! Students will not be able to push even if the assignment is still running!\n\nThe operation will be performed automatically on the exercise due date if 'Run Tests after Due Date' or 'Manual Review' is enabled. Therefore, use this option only if automatic locking was not performed correctly or if the repositories were unlocked by mistake!",
            "unlockAllRepositoriesSuccess": "The repositories are now being unlocked. Please be patient for a while. You will soon be notified whether the operation was successful.",
            "lockAllRepositoriesSuccess": "The repositories are now being locked. Please be patient for a while. You will soon be notified whether the operation was successful.",
            "auxiliaryRepository": {
                "error": "There is a problem with the auxiliary repository.",
                "addAuxiliaryRepository": "Add Auxiliary Repository",
                "repositoryName": "Repository Name",
                "checkoutDirectory": "Checkout Directory",
                "invalidRepositoryName": "A repository with that name already exists in this exercise!",
                "duplicateRepositoryNames": "Multiple auxiliary repositories must not share the same name!",
                "duplicateDirectoryNames": "Multiple auxiliary repositories must not share the same checkout directory!",
                "warning": "Auxiliary repositories can be added, edited and removed. Changes in Artemis do not carry over to the VCS and CIS and must be done manually in these systems.",
                "editedWarning": "You changed the auxiliary repositories. These changes in Artemis do not carry over to the VCS and CIS and must be done manually in these systems.",
                "repositoryNameRequired": {
                    "pattern": "Auxiliary repositories might not be named 'exercise', 'solution', 'tests', or 'auxiliary'. Names might not contain special characters other than '-' and '_'."
                },
                "invalidDirectoryName": {
                    "pattern": "Checkout directory paths must only contain words, '_', '-', and '/' characters, but must not start nor end with a '/' character."
                }
            },
            "submissionPolicy": {
                "title": "Submission Policy",
                "updateButton": {
                    "title": "Update",
                    "tooltip": "Saves the changes to the submission policy of this programming exercise.\nATTENTION:\nFor Lock Repository Policies this is a very heavy operation as it might (un)lock a lot of affected participation repositories!"
                },
                "activateButton": {
                    "title": "Activate",
                    "tooltip": "Activates the configured submission policy of this programming exercise.\nATTENTION:\nFor Lock Repository Policies this is a very heavy operation as it might lock a lot of affected participation repositories!"
                },
                "deactivateButton": {
                    "title": "Deactivate",
                    "tooltip": "Deactivates the configured submission policy of this programming exercise.\nATTENTION:\nFor Lock Repository Policies this is a very heavy operation as it might unlock a lot of affected participation repositories!"
                },
                "created": "The submission policy was created successfully!",
                "updated": "The submission policy was updated successfully!",
                "deleted": "The submission policy was deleted successfully!",
                "submissionsAllowed": "allowed Submissions",
                "none": {
                    "optionLabel": "None"
                },
                "lockRepository": {
                    "optionLabel": "Lock Repository"
                },
                "submissionPenalty": {
                    "optionLabel": "Submission Penalty",
                    "penaltyInputFieldTitle": "Exceeding Submission Limit Penalty",
                    "exceedingLimitDescription": "The number of points that is deducted from the result score for each submission exceeding the submission limit. Enter any number of points greater than 0.",
                    "penaltyInputFieldValidationWarning": {
                        "pattern": "The penalty must be a number greater than 0.",
                        "required": "The penalty must be set."
                    },
                    "penaltyInfoLabel": "(Exceeding Penalty: {{points}} points)",
                    "triggerAllInformation": "If the exceeding submission limit penalty or the submission limit is updated, the 'Re-evaluate' functionality must be used to update the participants' results."
                },
                "submissionPolicyType": {
                    "title": "Submission Policy Type",
                    "none": {
                        "title": "None"
                    },
                    "lock_repository": {
                        "title": "Lock Repository",
                        "tooltip": "Your participation repository will be locked as soon as you reach the submission limit. You won't be able to participate further in the exercise after your repository is locked."
                    },
                    "submission_penalty": {
                        "title": "Submission Penalty",
                        "tooltip": "The system deducts points from your score for each submission that exceeds the submission limit. Try to stay within the submission limit to avoid penalties!"
                    }
                },
                "submissionLimitTitle": "Submission limit",
                "submissionLimitDescription": "The number of submissions a participant can make before the system enforces the selected policy.",
                "editInGradingInformation": "The submission policy can only be edited and toggled on the grading page of the programming exercise!",
                "submissionLimitWarning": {
                    "pattern": "The submission limit must be and integer between 1 and 500!",
                    "required": "The submission limit must be set!"
                }
            },
            "diffReport": {
                "button": "Show",
                "tooltip": "Shows the detailed git-diff between the template and solution repositories.",
                "title": "Template-Solution-Diff",
                "template": "Template",
                "solution": "Solution",
                "errorWhileFetchingRepos": "An error occurred while fetching the repositories. Please check your internet connection and reopen the modal.",
                "404": "Template-Solution-Diff has not been generated yet. Please do a push to the template or solution repository to generate it.",
                "lineStatLabel": "Lines added/removed between template and solution",
                "lineStatTooltipDetailPage": "Unfiltered lines that were added and removed when comparing the template and solution repositories",
                "lineStatTooltipFullReport": "Filtered lines that were added and removed when comparing the template and solution repositories. This excludes empty lines.",
                "lineStatTooltipFullEntry": "Filtered lines that were added and removed when comparing the template and solution versions of this file. This excludes empty lines."
            },
            "projectTypes": {
                "PLAIN_GRADLE": "Gradle",
                "PLAIN_MAVEN": "Maven",
                "PLAIN": "Plain",
                "XCODE": "Xcode",
                "FACT": "FACT",
                "GCC": "GCC"
            },
            "withDependencies": "With exemplary dependency",
            "withDependenciesTooltip": "Adds an external Apache commons-lang dependency to the generated project as an example how Maven dependencies should be used with Artemis exercises.",
            "recordTestwiseCoverage": "Record Testwise Coverage",
            "recordTestwiseCoverageTooltip": "Activate this option to record the testwise coverage for the solution repository. This option is only available for Java/Kotlin-exercises with non-sequential test runs.",
            "coveredLineRatio": "Ratio Test-Covered Lines",
            "testwiseCoverageReport": {
                "button": "Show testwise coverage",
                "tooltip": "Shows the testwise coverage for the solution repository.",
                "title": "Testwise Coverage",
                "404": "Testwise Coverage has not been generated yet. Please do a push to the solution or test repository to generate the report.",
                "selectTests": "Select the tests for which the covered lines are marked:",
                "filePath": "File Path",
                "coveredLines": "Covered Lines"
            },
            "buildLogStatistics": {
                "title": "Average build log statistics",
                "numberOfBuilds": "# Builds",
                "agentSetupDuration": "Setup build agent",
                "testDuration": "Test execution",
                "scaDuration": "Static Code Analysis",
                "totalJobDuration": "Total Job",
                "dependenciesDownloadedCount": "Number of downloaded dependencies",
                "tooltip": "The average build duration is calculated based on all builds (template, solution and student submissions). The number of downloaded dependencies can be reduced by caching dependencies in the Docker image."
            }
        },
        "error": {
            "noparticipations": "No existing user was specified or no submission exists."
        }
    }
}<|MERGE_RESOLUTION|>--- conflicted
+++ resolved
@@ -34,7 +34,6 @@
                 "showTemplateSubmissions": "Show Template Submissions",
                 "showSolutionSubmissions": "Show Solution Submissions"
             },
-<<<<<<< HEAD
             "wizardMode": {
                 "steps": {
                     "generalInfoStepTitle": "Information",
@@ -71,11 +70,8 @@
                     "assessmentSemiautomatic": "semi-automatically"
                 }
             },
-            "noReleaseDateWarning": "You have not defined a release date for this exercise, this means that it will be immediately published and made visible to the students.",
-=======
             "noReleaseDateWarning": "You have not defined a release date for this exercise, this means that it will be immediately published and made visible to the students. But they can only participate after the currently defined start date.",
             "noReleaseAndStartDateWarning": "You have not defined a release and start date for this exercise, this means that it will be immediately published and students cam participate in the exercise.",
->>>>>>> b27d53d4
             "unsavedChangesLanguageChange": "The problem statement still contains unsaved changes. Do you really want to change the programming language?",
             "unsavedChangesProjectTypeChange": "The problem statement still contains unsaved changes. Do you really want to change the project type?",
             "templateRepositoryUrl": "Template Repository Url",
