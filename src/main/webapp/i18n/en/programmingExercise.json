{
    "artemisApp": {
        "programmingExercise": {
            "home": {
                "title": "Programming Exercises",
                "createLabel": "Create new Programming Exercise",
                "editLabel": "Edit Programming Exercise",
                "importLabel": "Import Programming Exercise",
                "linkLabel": "Link new Programming Exercise",
                "generateLabel": "Generate new Programming Exercise",
                "createOrEditLabel": "Create or edit a Programming Exercise"
            },
            "created": "Created new Programming Exercise with title {{ param }}",
            "updated": "Updated Programming Exercise with title {{ param }}",
            "deleted": "Deleted Programming Exercise with title {{ param }}",
            "delete": {
                "question": "Are you sure you want to delete the Programming Exercise <strong>{{ title }}</strong>?",
                "studentReposBuildPlans": "Additionally delete all student repositories and student build plans (Be careful: this can NOT be undone!). Before you activate this option, we recommend that you archive the exercise first!",
                "studentRepos": "Additionally delete all student repositories (Be careful: this can NOT be undone!). Before you activate this option, we recommend that you archive the exercise first!",
                "baseReposBuildPlans": "Additionally delete template, solution, test, and auxiliary repos and build plans (Be careful: this can NOT be undone!). Before you activate this option, we recommend that you back up these build plans and repos first!"
            },
            "cleanup": {
                "successMessage": "Cleanup was successful. All build plans have been deleted. Students may resume participating.",
                "successMessageWithRepositories": "Cleanup was successful. All build plans and repositories have been deleted. All participation has been marked as Finished."
            },
            "reset": {
                "question": "Are you sure you want to reset the exercise <strong>{{ title }}</strong>? This action can NOT be undone! <br> This means that all participation, existing results, student repositories and student build plans will be deleted."
            },
            "detail": {
                "title": "Programming Exercise",
                "showTemplateSubmissions": "Show Template Submissions",
                "showSolutionSubmissions": "Show Solution Submissions"
            },
            "noReleaseDateWarning": "You have not defined a release date for this exercise, this means that it will be immediately published and made visible to the students.",
            "unsavedChangesLanguageChange": "The problem statement still contains unsaved changes. Do you really want to change the programming language?",
            "unsavedChangesProjectTypeChange": "The problem statement still contains unsaved changes. Do you really want to change the project type?",
            "templateRepositoryUrl": "Template Repository Url",
            "testRepositoryUrl": "Test Repository Url",
            "solutionRepositoryUrl": "Solution Repository Url",
            "auxiliaryRepositories": "Auxiliary Repositories",
            "noCheckoutDirectorySet": "No checkout directory was set.",
            "noCheckoutDirectorySetTooltip": "Since no checkout directory was specified, the repository was not automatically added to a build plan.",
            "templateBuildPlanId": "Template Build Plan Id",
            "solutionBuildPlanId": "Solution Build Plan Id",
            "repositories": "Repositories",
            "buildplans": "Build Plans",
            "publishBuildPlanUrl": "Publish Build Plan",
            "allowOnlineEditor": {
                "title": "Allow Online Editor",
                "alert": "At least one option (Offline IDE or Online Editor) must be selected"
            },
            "onlineEditor": "Online Editor",
            "allowOfflineIde": {
                "title": "Allow Offline IDE",
                "alert": "At least one option (Offline IDE or Online Editor) must be selected"
            },
            "offlineIde": "Offline IDE",
            "showTestNamesToStudents": "Show Test Names to Students",
            "showTestNamesToStudentsTooltip": "Activate this option to show the names of the automated test cases to the students. Leave the option disabled to make no visual distinction between manual and automated feedback for the students.",
            "participationMode": "Participation Mode",
            "noVersionControlAndContinuousIntegrationAvailable": "Setup without connection to the VCS and CI",
            "sequentialTestRuns": {
                "title": "Sequential Test Runs",
                "description": "Activate to run structural tests first, and then behavior tests afterwards. Does not support static code analysis. This feature can help students to better concentrate on the immediate challenge at hand. If activated, you will be provided with more information in a readme file within the test repository. ATTENTION: Can not be changed after creation!"
            },
            "checkoutSolutionRepository": {
                "title": "Check out repository of sample solution",
                "description": "Activate this option to checkout the solution repository into the 'solution' path. This is useful for comparing the student's submission with the sample solution."
            },
            "enableStaticCodeAnalysis": {
                "title": "Enable Static Code Analysis",
                "description": "This option enables the execution of static code analysis. Sequential test runs are not supported. Additional options are available on the grading page. This option can be changed on import if the recreate build plans and update template files option is active."
            },
            "maxStaticCodeAnalysisPenalty": {
                "title": "Max Static Code Analysis Penalty",
                "description": "You can choose a value between 0 and 100 percent or leave the field empty. If the maximum penalty is 20% for a 10 point exercise, a maximum of two points can be deducted because of issues found by static code analysis. If the field is left empty, no penalty limit will be enforced."
            },
            "recreateBuildPlans": {
                "title": "Recreate Build Plans",
                "buttonText": "Build Plan",
                "question": "Are you sure you want to recreate the template and solution build plans for the programming exercise <strong>{{ title }}</strong>? All previous changes to those build plans will be overwritten.<br>Student build plans will <strong>not</strong> be removed. They can be deleted separately using the Cleanup function. In combination, these two operations can be used to recreate a consistent state between systems, e.g., after the template for the build plans changed or a data-loss on the continuous integration system occurred.",
                "description": "Activate this option to create new build plans instead of copying them from the imported exercise. Newly created build plans support the latest features of the Artemis exercise templates by default."
            },
            "updateTemplate": {
                "title": "Update Template",
                "description": "Activate this option to update the template files in the repositories. This can be useful if the imported exercise is old and contains outdated dependencies. For Java, Artemis replaces JUnit4 by Ares (which includes JUnit5) and updates the dependencies and plugins with the versions found in the latest template. Afterwards you might need to adapt the test cases."
            },
            "programmingLanguage": "Programming Language",
            "projectType": "Project Type",
            "testRepositoryProjectType": "Test Repository Project Type",
            "packageName": "Package Name",
            "appName": "App Name",
            "templateResult": "Template Result",
            "solutionResult": "Solution Result",
            "structureTestOracle": "Update Structure Test Oracle",
            "structureTestOracleWarning": "This action extracts all structural tests from the test repository and saves them in the test.json file. ATTENTION: All uncommitted changes from the online editor will be lost!",
            "combineTemplateCommits": "Combine Template Commits",
            "checkPlagiarism": "Check Plagiarism",
            "checkPlagiarismSuccess": "Plagiarism check finished. Results are included in the zip file.",
            "combineTemplateCommitsWarning": "This action combines all commits in the template repository into one commit. ATTENTION: All uncommitted changes from the online editor will be lost!",
            "combineTemplateCommitsError": "Template repository commits could not be combined.",
            "combineTemplateCommitsSuccess": "Template repository commits have been successfully combined.",
            "extractTasksFromProblemStatementWarning": "Only for testing purpose: Extract all tasks and test cases from problems statement.",
            "extractTasksFromProblemStatementSuccess": "Loaded {{numberTasks}} extracted tasks with {{numberTestCases}} tests from the problem statement:\n{{detailedResult}}",
            "extractTasksFromProblemStatementTitle": "Get Extracted Tasks",
            "deleteTasksAndSolutionEntriesWarning": "Only for testing purpose: Delete all tasks and solution entries.",
            "deleteTasksAndSolutionEntriesSuccess": "Successfully deleted all tasks and solution entries.",
            "deleteTasksAndSolutionEntriesTitle": "Delete Tasks",
            "createStructuralSolutionEntriesTooltip": "Creates solution entries for all structural test cases of this exercise.",
            "createStructuralSolutionEntriesTitle": "Create structural solution entries",
            "createStructuralSolutionEntriesSuccess": "Structural solution entries have been created successfully",
            "editable": {
                "unsaved": "Unsaved.",
                "unsavedTooltip": "There are unsaved changes in the problem statement.",
                "saving": "Saving...",
                "savingTooltip": "Saving your unsaved changes in the problem statement.",
                "saved": "Saved.",
                "savedTooltip": "The problem statement is saved."
            },
            "problemStatement": {
                "title": "Problem Statement",
                "taskCommand": "Task",
                "testCaseCommand": "Insert Test Case",
                "exerciseHintCommand": "Add task specific hint"
            },
            "status": {
                "solutionFailsTest": "The Solution Repository does not fulfill one or more test cases. This could indicate an issue with the Solution Repository or the test cases.",
                "templateFulfillsTest": "The Template Repository already fulfills one or more test cases. This could indicate an issue with the Template Repository or the test cases."
            },
            "testCaseAnalysis": {
                "invalidTestCases": "There are {{number}} test cases that were found in the problem statement markdown, but are not valid test cases in the test repository of this exercise:",
                "missingTestCases": "There are {{number}} valid test cases in your test repository that were not found in the markdown of the problem statement:",
                "issues": "Test case issues.",
                "ok": "Test cases ok.",
                "invalidTestCase": "The test case '{{id}}' could not be found in the test repository."
            },
            "hintsAnalysis": {
                "invalidHints": "There are {{number}} hints that were found in the problem statement markdown but couldn't be found in the database or are not assigned to this programming exercise:",
                "issues": "Hints issues.",
                "ok": "Hints ok.",
                "invalidHint": "The hint with id '{{id}}' could not be found in the database for this programming exercise."
            },
            "configureGrading": {
                "title": "Configure Grading",
                "shortTitle": "Grading",
                "save": "Save",
                "reset": "Reset",
                "status": {
                    "unsavedChanges": "Unsaved changes",
                    "unsavedTestCaseChanges": "Unsaved test cases",
                    "unsavedCategoryChanges": "Unsaved categories",
                    "noUnsavedChanges": "No unsaved changes"
                },
                "testCases": {
                    "title": "Test Cases",
                    "resetSuccessful": "The tests were reset successfully.",
                    "resetFailed": "The tests could not be reset.",
                    "updated": "The test cases were updated successfully.",
                    "couldNotBeUpdated": "The following test cases could not be updated: {{testCases}}.",
                    "weightSumError": "The sum of all test case weights is 0 or below. Please adjust at least one test case weight to be greater than 0",
                    "showInactive": "Show inactive test cases",
                    "settingNull": "Test case {{testCase}} must not have settings that are empty.",
                    "settingNegative": "Test case {{testCase}} must not have settings set to negative values."
                },
                "categories": {
                    "title": "Code Analysis Categories",
                    "notGraded": "Not graded.",
                    "noFeedback": "No visible feedback.",
                    "updated": "The categories were updated successfully.",
                    "couldNotBeUpdated": "The following categories could not be updated: {{categories}}.",
                    "resetSuccessful": "The categories were reset successfully.",
                    "resetFailed": "The categories could not be reset."
                },
                "charts": {
                    "title": "Charts",
                    "preview": "Preview",
                    "resetFilter": "Reset Filter",
                    "testCaseWeights": {
                        "title": "Weight Distribution",
                        "description": "The distribution of test case weights in the exercise. This shows how much impact any test case has on the overall score of a student. The first bar accounts just for the weight, and the second bar also includes the bonus points given for a test case.<br/>Hover over a colored block to see more details.",
                        "weight": "Weight",
                        "weightTooltip": "Weight: {{ percentage }}% of all weights.",
                        "weightAndBonus": "Weight & Bonus",
                        "weightAndBonusTooltip": "Weight & Bonus: {{ percentage }}% of all weights and bonuses."
                    },
                    "testCasePoints": {
                        "title": "Total Points",
                        "description": "The percentage of points given to students according to a specific test case. 100% in the chart represents full scores (100%) of <b>all</b> students. This chart only shows the positive points achieved by passing test cases and hides potential negative points of code quality penalties.<br/>Hover over a colored block to see more details.",
                        "points": "Points",
                        "pointsTooltip": "Points: {{ percentage }}% of all exercise points."
                    },
                    "categoryDistribution": {
                        "title": "Category Distribution",
                        "description": "The distribution of categories across the metrics 'Penalty', 'Issues' and 'Points'. This shows how much each category accounts for in each of the three metrics.<br/>The <b>Penalty</b> bar shows the distribution of penalties across the categories.<br/>The <b>Issues</b> bar shows how many issues were detected in each respective category.<br/>The <b>Points</b> bar indicates how many points were actually deducted in each respective category, based on the information in the first two bars. Hover over a colored block to see the category details."
                    }
                },
                "help": {
                    "state": "Determines whether issues in this category should be shown to the students and used for grading.",
                    "penalty": "Penalty points given on each detected issue of this category.",
                    "maxPenalty": "Maximum applied penalty for one student across all issues of this category.",
                    "detectedIssues": "Shows the number of students grouped by amount of detected issues in a category, starting at 1 issue. The bars turn red when surpassing the threshold defined by the maxPenalty of the respective category.",
                    "weight": "The weighting of a test case determines the points a student receives for passing the test case. The number of points a test case awards is proportional to its weight and calculated as a fraction of the total exercise points.",
                    "bonusMultiplier": "This multiplies the points given for passing a test case without affecting the fractions of other test cases. Multipliers greater than 1 can result in student scores greater than 100%.",
                    "bonusPoints": "Bonus points added on top of the regular points for passing a test case. Setting bonus points can result in student scores greater than 100%.",
                    "visibility": "Feedback and points for test cases marked as ‘After Due Date’ only become visible to students after the due date has passed. Tests with visibility ‘Never’ do not influence the student score.",
                    "type": "The type of the test case determines if the test case has been generated from the test.json (STRUCTURAL), or has been written manually (BEHAVIORAL)."
                },
                "updatedGradingConfigShort": "Updated grading",
                "updatedGradingConfig": "Warning: You have updated the exercise's grading configuration, but you have not triggered all student submissions with the new grading. Newly created results will be graded with the new configuration, existing results will not be changed. If you don't trigger all student submissions, the results across your students might be inconsistent. You can still trigger the student submissions at a later point. Do you really want to leave the area?",
                "updatedGradingConfigTooltip": "You have updated the grading configuration, but this will have no effect on existing results. Newly created results will be graded with the new configuration, existing results will not be changed. If you don't trigger all student submissions after the grading updates, the results across your students might be inconsistent. With the button 'Trigger all' you can trigger the submissions of all students with the updated grading configuration.",
                "noUpdatedGradingConfig": "No updated grading",
                "notReleased": "Not released",
                "notReleasedTooltip": "The programming exercise is not yet released or is released but does not yet have any student results. You may change the grading configuration without having to trigger existing student submissions with the updated settings."
            },
            "export": {
                "downloadRepo": "Download Repo",
                "downloadExercise": "Download Exercise",
                "downloadAllStudents": "Or download the repositories of all students",
                "downloadAllTeams": "Or download the repositories of all teams",
                "filterLateSubmissions": "Filter late submissions",
                "filterLateSubmissionsDate": "Date to filter late submissions (defaults to exercise due date if not set)",
                "addStudentName": "Add student name to project (allows importing multiple projects into Eclipse at the same time)",
                "addTeamName": "Add team name to project (allows importing multiple projects into Eclipse at the same time)",
                "addTeamOrStudentName": "Add team/student name to project (allows importing multiple projects into Eclipse at the same time)",
                "combineStudentCommits": "Combine all student changes into one commit (to simplify the review)",
                "anonymizeStudentCommits": "Anonymize all of the student's commits",
                "normalizeCodeStyle": "Normalize code style (line endings, encoding)",
                "successMessageRepos": "Export of repos was successful. The exported zip file with all repositories is currently being downloaded.",
                "successMessageExercise": "Export of exercise was successful. The exported zip file with all exercise material is currently being downloaded."
            },
            "resubmitOnFailedSubmission": "An automatic assessment for this participant's last submission could not be generated. Click the button to submit again. This will trigger a new build run that tests the last submission.",
            "resubmit": "Resubmit the last submission. This will execute a build run on the participant's repository without making a commit.",
            "resubmitSingle": "Trigger new build for this participant",
            "resubmitConfirmManualResultOverride": "The latest result for this participant is manual, which means the submission was assessed by a tutor. If you trigger the build for this submission again, the newly generated automatic result will be shown to the student instead.",
            "resubmitAllConfirmAfterDeadline": "The deadline has passed, some of the student submissions may already have been assessed by tutors. Newly generated automatic results would replace these manual assessments as the latest results.",
            "resubmitUnsuccessful": "Resubmitting the last submission failed. Please contact your tutor.",
            "resubmitAll": "Trigger all",
            "resubmitAllTooltip": "Trigger all participants' last submission again. The results will be marked as graded.",
            "resubmitAllDialog": "WARNING: Triggering all participants' submissions again is a very expensive operation. This action will start a CI build for every participant in this exercise. This means that all results of the students will be calculated again and overridden with a newly generated result based on their last commit!",
            "resubmitFailed": "Trigger failed",
            "resubmitFailedTooltip": "Trigger failed submissions for all participants again. Failed submissions don't have a result for their latest submission. This can happen due to communication errors between the CI system and Artemis. The created results will be marked as graded.",
            "buildingSubmissions": "Building submissions: {{number}}",
            "failedSubmissions": "Failed submissions: {{number}}",
            "resultETA": "Result ETA: {{eta}}",
            "resultETATooltip": "Shows how long an average submission must wait for its result. Depends on the current utilization of the build system.",
            "titleTooltip": "The title of the exercise can always be changed after creating it. It will be part of the project name of the for the exercise created project on the VCS server",
            "shortNameTooltip": "The short name of the exercise can NOT be edited after creating the exercise! Together with the course short name, it is used as a unique identifier for the exercise in all parts of Artemis (incl. repositories and build plans)",
            "categoriesTooltip": "You can define up to two categories per exercise (Enter category and press ENTER). You are free in defining them, though it might be best to use them consistently. They will be visible to students",
            "projectTypeTooltip": "This value defines the project type of the template and solution repositories.",
            "testRepositoryProjectTypeTooltip": "This value defines the project type of the test repository.",
            "timeline": {
                "assessmentType": "Assessment Type",
                "automaticAssessment": "Automatic Assessment",
                "manualAssessment": "Manual Assessment",
                "complaintsAllowed": "Complaints Allowed",
                "automaticTests": "Automatic Tests",
                "afterDueDate": "Run Tests after Due Date",
                "timelineLabel": "Timeline of the entire programming exercise",
                "timelineTooltip": "The entire lifecycle of the programming exercise. You can specify different critical dates and decide when which kind of tests should be run on all submissions",
                "automaticTestsMandatoryTooltip": "Every commit from a participant triggers all tests in the test repository. This does not include tests specified only to be run after the due date.",
                "automaticTestsAfterDueDateTooltip": "As soon as the specified due date passes, all submissions will be tested again using ALL tests in the test repository, including tests specified to be run after the due date.",
                "assessmentTypeTooltipAutomaticAssessment": "The type of assessment after the deadline: No manual assessment",
                "assessmentTypeTooltipManualAssessment": "The type of assessment after the deadline: Manual assessment by a tutors and complaints allowed if possible",
                "releaseDateTooltip": "The release date of the exercise. Students will only be able to participate in the exercise starting on the specified date",
                "dueDateTooltip": "The deadline, upon which submitting and committing new code will be deactivated for all students",
                "afterDueDateTooltip": "Activate this setting to build & test all student submissions on the selected date. This date must be set after the due date. These generated results will be marked as 'graded' even though the due date has passed.",
                "alertNewDueDate": "The due date has been set to the release date!",
                "alertNewAfterDueDate": "The date of the additional test runs has been set to the release date!",
                "assessmentDueDate": "Assessment Due Date",
                "assessmentDueDateTooltip": "The deadline for manual reviews. As soon as the specified date passes, all manual assessments will be released to students!",
                "notSet": "not set",
                "complaintOnAutomaticAssessment": "Complaint on Automatic Assessment",
                "allowComplaintOnAutomaticAssessmentTooltip": "Students can complain after receiving an automatic assessment",
                "disallowComplaintOnAutomaticAssessmentTooltip": "Students cannot complain after receiving an automatic assessment",
                "complaintOnAutomaticAssessmentEnabled": "Complaints are possible",
                "complaintOnAutomaticAssessmentDisabled": "Complaints are not possible",
                "exampleSolutionPublicationDateTooltip": "The date when the Solution Repository becomes available to download for students. Leave blank to disable."
            },
            "repositoryIsLocked": {
                "title": "Your repository is locked.",
                "tooltip": "The due date has passed, your repository is locked. You may still read the code but you may not make any changes to it."
            },
            "preview": {
                "label": "Preview",
                "tooltip": "For every programming exercise, repositories and build plans will be generated. Here you can find their generated names based on the short name of the exercise (and course)",
                "repositories": "Repositories",
                "buildPlans": "Build Plans",
                "templateRepoTooltip": "The repository which contains the template of the exercise",
                "solutionRepoTooltip": "The repository which contains the solution to the exercise",
                "testRepoTooltip": "The repository which contains all tests",
                "auxiliaryRepoTooltip": "{{description}}",
                "templateBuildPlanTooltip": "The build plan of the template. Runs all tests on the exercise template. Used as a reference in which all tests must fail",
                "solutionBuildPlanTooltip": "The build plan of the solution. Runs all tests on the exercise solution. Used as a reference in which all tests must succeed"
            },
            "intellij": {
                "openEditor": "Open Editor"
            },
            "reEvaluate": "Re-evaluate all",
            "reEvaluateTooltip": "Re-evaluate the automatic results of all participants' latest submissions. Manual results are not affected.",
            "reEvaluateSuccessful": "{{number}} automatic results were successfully updated, including the template and solution.",
            "reEvaluateFailed": "The re-evaluation failed: {{message}}",
            "editSelectedModal": {
                "currentlyEdited": "You are editing the following exercises:",
                "errorReadButton": "Ok",
                "errorOccurred": "The following exercises could not be updated:"
            },
            "unlockAllRepositories": "Unlock all repositories",
            "lockAllRepositories": "Lock all repositories",
            "unlockAllRepositoriesModalText": "All repositories will be unlocked immediately! Students can push changes again, even if the exercise is already over!\n\nThis operation is performed automatically once students start to work on the exercise. Therefore, use this option only if the automatic unlocking was not performed correctly or if the repositories were locked by mistake!",
            "lockAllRepositoriesModalText": "All repositories will be locked immediately! Students will not be able to push even if the assignment is still running!\n\nThe operation will be performed automatically on the exercise due date if 'Run Tests after Due Date' or 'Manual Review' is enabled. Therefore, use this option only if automatic locking was not performed correctly or if the repositories were unlocked by mistake!",
            "unlockAllRepositoriesSuccess": "The repositories are now being unlocked. Please be patient for a while. You will soon be notified whether the operation was successful.",
            "lockAllRepositoriesSuccess": "The repositories are now being locked. Please be patient for a while. You will soon be notified whether the operation was successful.",
            "auxiliaryRepository": {
                "error": "There is a problem with the auxiliary repository.",
                "addAuxiliaryRepository": "Add Auxiliary Repository",
                "repositoryName": "Repository Name",
                "checkoutDirectory": "Checkout Directory",
                "invalidRepositoryName": "A repository with that name already exists in this exercise!",
                "duplicateRepositoryNames": "Multiple auxiliary repositories must not share the same name!",
                "duplicateDirectoryNames": "Multiple auxiliary repositories must not share the same checkout directory!",
                "warning": "Auxiliary repositories can be edited and removed. Changes do not cascade to the VCS and CIS and must be carried out manually.",
                "repositoryNameRequired": {
                    "pattern": "Auxiliary repositories might not be named 'exercise', 'solution', 'tests', or 'auxiliary'. Names might not contain special characters other than '-' and '_'."
                },
                "invalidDirectoryName": {
                    "pattern": "Checkout directory paths must only contain words, '_', '-', and '/' characters, but must not start nor end with a '/' character."
                }
            },
            "submissionPolicy": {
                "title": "Submission Policy",
                "updateButton": {
                    "title": "Update",
                    "tooltip": "Saves the changes to the submission policy of this programming exercise.\nATTENTION:\nFor Lock Repository Policies this is a very heavy operation as it might (un)lock a lot of affected participation repositories!"
                },
                "activateButton": {
                    "title": "Activate",
                    "tooltip": "Activates the configured submission policy of this programming exercise.\nATTENTION:\nFor Lock Repository Policies this is a very heavy operation as it might lock a lot of affected participation repositories!"
                },
                "deactivateButton": {
                    "title": "Deactivate",
                    "tooltip": "Deactivates the configured submission policy of this programming exercise.\nATTENTION:\nFor Lock Repository Policies this is a very heavy operation as it might unlock a lot of affected participation repositories!"
                },
                "created": "The submission policy was created successfully!",
                "updated": "The submission policy was updated successfully!",
                "deleted": "The submission policy was deleted successfully!",
                "submissionsAllowed": "allowed Submissions",
                "none": {
                    "optionLabel": "None"
                },
                "lockRepository": {
                    "optionLabel": "Lock Repository"
                },
                "submissionPenalty": {
                    "optionLabel": "Submission Penalty",
                    "penaltyInputFieldTitle": "Exceeding Submission Limit Penalty",
                    "exceedingLimitDescription": "The amount of points that is deducted from the result score for each submission exceeding the submission limit. Enter any amount of points greater than 0.",
                    "penaltyInputFieldValidationWarning": {
                        "pattern": "The penalty must be a number greater than 0.",
                        "required": "The penalty must be set."
                    },
                    "penaltyInfoLabel": "Exceeding Penalty",
                    "triggerAllInformation": "If the exceeding submission limit penalty or the submission limit is updated, the 'Re-evaluate' functionality must be used to update the participants' results."
                },
                "submissionPolicyType": {
                    "title": "Submission Policy Type",
                    "none": {
                        "title": "None"
                    },
                    "lock_repository": {
                        "title": "Lock Repository",
                        "tooltip": "Your participation repository will be locked as soon as you reach the submission limit. You won't be able to participate further in the exercise after your repository is locked."
                    },
                    "submission_penalty": {
                        "title": "Submission Penalty",
                        "tooltip": "The system deducts points from your score for each submission that exceeds the submission limit. Try to stay within the submission limit to avoid penalties!"
                    }
                },
                "submissionLimitTitle": "Submission Limit",
                "submissionLimitDescription": "The amount of submissions a participant can make before the system enforces the selected policy.",
                "editInGradingInformation": "The submission policy can only be edited and toggled on the grading page of the programming exercise!",
                "submissionLimitWarning": {
                    "pattern": "The submission limit must be and integer between 1 and 500!",
                    "required": "The submission limit must be set!"
                }
            },
            "diffReport": {
                "button": "Show difference between the template and solution repositories",
                "tooltip": "Shows the git-diff between the template and solution repositories.",
                "title": "Template-Solution-Diff",
                "template": "Template",
                "solution": "Solution",
                "404": "Template-Solution-Diff has not been generated yet. Please do a push to the template or solution repository to generate it.",
                "lineStatLabel": "Lines added/removed between template and solution",
                "lineStatTooltipDetailPage": "Unfiltered lines that were added and removed when comparing the template and solution repositories",
                "lineStatTooltipFullReport": "Filtered lines that were added and removed when comparing the template and solution repositories. This excludes empty lines.",
                "lineStatTooltipFullEntry": "Filtered lines that were added and removed when comparing the template and solution versions of this file. This excludes empty lines."
            },
<<<<<<< HEAD
            "projectTypes": {
                "PLAIN_MAVEN": "Maven",
                "PLAIN_GRADLE": "Gradle",
                "PLAIN": "Plain",
                "XCODE": "Xcode",
                "FACT": "FACT",
                "GCC": "GCC"
            },
            "withDependencies": "With Dependencies",
            "withDependenciesTooltip": "The active project will be created with an exemplary dependency."
=======
            "recordTestwiseCoverage": "Record Testwise Coverage",
            "recordTestwiseCoverageTooltip": "Activate this option to record the testwise coverage for the solution repository. This option is only available for Java-Gradle-projects with non-sequential test runs.",
            "coveredLineRatio": "Ratio Test-Covered Lines",
            "testwiseCoverageReport": {
                "button": "Show testwise coverage",
                "tooltip": "Shows the testwise coverage for the solution repository.",
                "title": "Testwise Coverage",
                "404": "Testwise Coverage has not been generated yet. Please do a push to the solution or test repository to generate the report.",
                "selectTests": "Select the tests for which the covered lines are marked:",
                "filePath": "File Path",
                "coveredLines": "Covered Lines"
            }
>>>>>>> 3bd96aef
        },
        "error": {
            "noparticipations": "No existing user was specified or no submission exists."
        }
    }
}<|MERGE_RESOLUTION|>--- conflicted
+++ resolved
@@ -395,7 +395,6 @@
                 "lineStatTooltipFullReport": "Filtered lines that were added and removed when comparing the template and solution repositories. This excludes empty lines.",
                 "lineStatTooltipFullEntry": "Filtered lines that were added and removed when comparing the template and solution versions of this file. This excludes empty lines."
             },
-<<<<<<< HEAD
             "projectTypes": {
                 "PLAIN_MAVEN": "Maven",
                 "PLAIN_GRADLE": "Gradle",
@@ -405,8 +404,7 @@
                 "GCC": "GCC"
             },
             "withDependencies": "With Dependencies",
-            "withDependenciesTooltip": "The active project will be created with an exemplary dependency."
-=======
+            "withDependenciesTooltip": "The active project will be created with an exemplary dependency.",
             "recordTestwiseCoverage": "Record Testwise Coverage",
             "recordTestwiseCoverageTooltip": "Activate this option to record the testwise coverage for the solution repository. This option is only available for Java-Gradle-projects with non-sequential test runs.",
             "coveredLineRatio": "Ratio Test-Covered Lines",
@@ -419,7 +417,6 @@
                 "filePath": "File Path",
                 "coveredLines": "Covered Lines"
             }
->>>>>>> 3bd96aef
         },
         "error": {
             "noparticipations": "No existing user was specified or no submission exists."
