{
    "artemisApp": {
        "programmingExercise": {
            "home": {
                "title": "Programming Exercises",
                "createLabel": "Create Programming Exercise",
                "editLabel": "Edit Programming Exercise",
                "importLabel": "Import Programming Exercise",
                "linkLabel": "Link new Programming Exercise",
                "switchToGuidedModeLabel": "Switch to guided mode",
                "switchToTraditionalModeLabel": "Switch to normal mode",
                "nextStepLabel": "Next"
            },
            "created": "Created new Programming Exercise with title {{ param }}",
            "updated": "Updated Programming Exercise with title {{ param }}",
            "deleted": "Deleted Programming Exercise with title {{ param }}",
            "delete": {
                "question": "Are you sure you want to delete the Programming Exercise <strong>{{ title }}</strong>?",
                "questionLocalVC": {
                    "single": "Are you sure you want to delete the Programming Exercise <strong>{{ title }}</strong>?<br>All student, template, solution, test, and auxiliary repositories and build plans will be deleted.<br>Be careful: this can <strong class='text-danger'>NOT</strong> be undone!<br>Before you activate this option, we recommend that you archive the repositories and build plans first!",
                    "multiple": "Are you sure you want to delete selected programming exercises?<br>All student, template, solution, test, and auxiliary repositories and build plans will be deleted.<br>Be careful: this can <strong class='text-danger'>NOT</strong> be undone!<br>Before you activate this option, we recommend that you archive the repositories and build plans first!"
                },
                "studentReposBuildPlans": "Additionally delete all student repositories and student build plans (Be careful: this can NOT be undone!). Before you activate this option, we recommend that you archive the repositories and build plans first!",
                "studentRepos": "Additionally delete all student repositories (Be careful: this can NOT be undone!). Before you activate this option, we recommend that you archive the repositories and build plans first!",
                "baseReposBuildPlans": "Additionally delete template, solution, test, and auxiliary repos and build plans (Be careful: this can NOT be undone!). Before you activate this option, we recommend that you back up these build plans and repos first!"
            },
            "cleanup": {
                "successMessage": "Cleanup was successful. All build plans were deleted. Students can resume their participation.",
                "successMessageWithRepositories": "Cleanup was successful. All build plans and repositories were deleted. All participations are marked as completed.",
                "successMessageCleanup": "Cleanup was successful. All student repositories were deleted."
            },
            "reset": {
                "pleaseSelectOperations": "Please select the operations you want to perform on <strong>{{ title }}</strong>:",
                "deleteBuildPlans": {
                    "title": "Delete student build plans (on {{ ciPlatform }}).",
                    "info": "The build plans will be automatically recreated when students submit again."
                },
                "deleteRepositories": {
                    "title": "Delete student repositories (on {{ vcPlatform }}).",
                    "warning": "Before you activate this option, we recommend that you archive the repositories and build plans first."
                },
                "deleteParticipationsSubmissionsAndResults": "Delete all student participations, submissions and results (on Artemis).",
                "artefactsWarning": "Deleting student participations, submissions, and results without removing the associated repositories and build plans may lead to undeleted artifacts on {{ vcPlatform }} and {{ ciPlatform }}. Please carefully review if this is the desired action before proceeding.",
                "recreateBuildPlans": "Recreate the exercise build plans (BASE and SOLUTION) again from the latest exercise template, overwriting any previous changes.",
                "recreateCustomizedBuildPlans": "Reset the customized build plans to the default version from the latest exercise template, overwriting any previous changes.",
                "question": "<strong>Warning:</strong> This action can <strong>NOT</strong> be undone!<br>To confirm your selection, please type in the name of the exercise: <strong>{{ title }}</strong>",
                "successMessage": "Reset operation was successful.",
                "errorMessage": "Reset operation failed."
            },
            "detail": {
                "title": "Programming Exercise",
                "showTemplateSubmissions": "Show Template Submissions",
                "showSolutionSubmissions": "Show Solution Submissions"
            },
            "importFromFile": {
                "title": "Import Programming Exercise from File",
                "description": "The file must be a zip file containing the exercise configuration in JSON format at the root level and a zip file for each of the repositories (template, solution, tests). You can get such a file by exporting a programming exercise.",
                "uploadForImport": "Upload Programming Exercise for Import",
                "fileTooBigError": "The file {{ fileName }} is too large. The maximum file size is 20 MB.",
                "fileTypeNotSupportedError": "The file type is not supported. Please select a file with the extension .zip.",
                "noExerciseDetailsJsonAtRootLevel": "The zip file does not contain a JSON file at the root level with the exercise details.",
                "notSupportedProgrammingLanguage": "The programming language {{ programmingLanguage }} is not yet supported for the import from file.",
                "GccNotSupportedForC": "The project type is not yet supported for the import from file."
            },
            "wizardMode": {
                "steps": {
                    "generalInfoStepTitle": "Information",
                    "difficultyStepTitle": "Mode",
                    "buildPlansTitle": "Build Plans",
                    "languageStepTitle": "Language",
                    "gradingStepTitle": "Grading",
                    "problemStepTitle": "Problem",
                    "infrastructureStepTitle": "Infrastructure"
                },
                "detailedSteps": {
                    "generalInfoStepTitle": "General",
                    "generalInfoStepMessage": "Input essential information that forms the foundation of your programming exercise",
                    "difficultyStepTitle": "Mode",
                    "buildPlansTitle": "Build Plans",
                    "difficultyStepMessage": "Configure the settings related to the execution and collaboration aspects of the programming exercise",
                    "languageStepTitle": "Language",
                    "languageStepMessage": "Configure the specific details related to the programming language and build mechanism used in the exercise",
                    "problemStepTitle": "Problem",
                    "problemStepMessage": "Create a comprehensive problem statement for the new exercise, including detailed tasks that clearly outline the required actions and expectations for students.",
                    "gradingStepTitle": "Grading",
                    "gradingStepMessage": "Specify how this exercise is graded and how its outcome contributes to the overall course score."
                },
                "gradingLabels": {
                    "points": "There is a total of {maxPoints} points to achieve in this {exerciseType}.",
                    "noBonus": "There is no bonus to achieve.",
                    "bonus": "{bonusPoints} bonus points can be achieved.",
                    "assessment": "This exercise will be assessed {assessmentType}.",
                    "lockedSubmission": "The repositories will be locked after {submissionLimit} submissions.",
                    "penaltySubmission": "There will be a penalty of {exceedingPenalty} points for every submission after {submissionLimit} submissions.",
                    "unrestrictedSubmission": "There is no limit for the amount of allowed submissions.",
                    "staticAnalysisEnabled": "Static code analysis is enabled for this exercise and there is a maximum penalty of {maxPenalty} points from static code analysis.",
                    "staticAnalysisDisabled": "Static code analysis is disabled for this exercise.",
                    "normalExercise": "exercise",
                    "bonusExercise": "bonus exercise",
                    "assessmentAutomatic": "automatically",
                    "assessmentSemiautomatic": "semi-automatically"
                }
            },
            "noReleaseDateWarning": "You have not defined a release date for this exercise, this means that it will be immediately published and made visible to the students. But they can only participate after the currently defined start date.",
            "noReleaseAndStartDateWarning": "You have not defined a release and start date for this exercise, this means that it will be immediately published and students cam participate in the exercise.",
            "unsavedChangesLanguageChange": "The problem statement still contains unsaved changes. Do you really want to change the programming language?",
            "unsavedChangesProjectTypeChange": "The problem statement still contains unsaved changes. Do you really want to change the project type?",
            "templateRepositoryUri": "Template Repository Uri",
            "testRepositoryUri": "Test Repository Uri",
            "solutionRepositoryUri": "Solution Repository Uri",
            "auxiliaryRepositories": "Auxiliary Repositories",
            "noCheckoutDirectorySet": "No checkout directory was set.",
            "noCheckoutDirectorySetTooltip": "Since no checkout directory was specified, the repository was not automatically added to a build plan.",
            "templateBuildPlanId": "Template Build Plan Id",
            "solutionBuildPlanId": "Solution Build Plan Id",
            "repositories": "Repositories",
            "buildplans": "Build Plans",
            "buildplan": "Build Plan",
            "buildConfiguration": "Build Configuration",
            "buildPlanEditor": "Build Plan Editor",
            "buildPlanFetchError": "Could not find a build plan for this exercise. This is expected for older exercises. Edit the build plan in the CI system or reset the build plan in Artemis to create a new one that is editable here.",
            "customizeBuildPlan": "Customize Build Script",
            "customizeBuildPlanWithAeolus": "Customize Build Script",
            "revertToTemplateBuildPlan": "Artemis executes the following build script for each submission in a Docker container. You can customize the build script and reset it to its default value by using the Reset button above.",
            "runActionAlways": "Always run, even if other actions fail",
            "workdir": "Working Directory",
            "parameters": "Parameters",
            "dockerImage": "Docker Image",
            "script": "Build script",
            "customizeDockerImage": "You can customize the Docker image. Make sure to provide it in amd64 and arm64 and include all build dependencies to guarantee a short build duration.",
            "checkoutPath": {
                "title": "Checkout Path",
                "customize": "You can customize the checkout path where the repositories are cloned inside the Docker container. Make sure to provide a valid absolute UNIX path. The default path is /var/tmp.",
                "alert": "Checkout paths must only contain words, '_', '-', and '/' characters, but must not start nor end with a '/' character. The paths must be different for each repository.",
                "edit": "Edit repositories checkout path",
                "assignment": "Assignment Repository Checkout Path. This can't be edited after creation.",
                "solution": "Solution Repository Checkout Path. This can't be edited after creation.",
                "tests": "Tests Repository Checkout Path. This can't be edited after creation.",
                "invalid": "Invalid checkout paths",
                "warning": "Modifying checkout paths may result in build failures. Some programming languages rely on Docker images that assume specific directory structures for the code.",
                "warningBuildScript": "Make sure to adjust the build script and repositories accordingly."
            },
            "timeout": {
                "title": "Maximum build duration in seconds",
                "customize": "Set to 0 to use default value. Make sure to provide a valid integer value. The unit is seconds. Note that this value may be overridden by the maximum limit set by the administrators (default is 240s).",
                "alert": "The timeout must be a valid integer value."
            },
            "allowOnlineEditor": {
                "title": "Allow Online Editor",
                "description": "An online text editor featuring a file explorer, coding window, and code highlighting features but without the ability to compile or run code.",
                "alert": "At least one option (Offline IDE, Online Editor, or Online IDE) must be selected",
                "alertNoTheia": "At least one option (Offline IDE or Online Editor) must be selected"
            },
            "onlineEditor": "Online",
            "allowOfflineIde": {
                "title": "Allow Offline IDE",
<<<<<<< HEAD
                "description": "Enables students to download the exercise via Git and to work on it locally using their preferred IDE.",
=======
                "description": "Check this option to allow students to download the exercise and work on it locally using their preferred IDE.",
>>>>>>> b52e25e9
                "alert": "At least one option (Offline IDE, Online Editor, or Online IDE) must be selected",
                "alertNoTheia": "At least one option (Offline IDE or Online Editor) must be selected"
            },
            "offlineIde": "IDE",
            "allowOnlineIde": {
                "title": "Allow Online IDE",
                "description": "An online coding environment based on Visual Studio Code featuring code highlighting and formatting features. Pre-configured to your exercise's language and with the ability to compile or run code online.",
                "alert": "At least one option (Offline IDE, Online Editor, or Online IDE) must be selected.",
                "alertNoTheia": "At least one option (Offline IDE or Online Editor) must be selected"
            },
            "onlineIde": "Online IDE",
            "showTestNamesToStudents": "Show Test Names to Students",
            "showTestNamesToStudentsTooltip": "Activate this option to show the names of the automated test cases to the students. Leave the option disabled to make no visual distinction between manual and automated feedback for the students.",
            "participationMode": "Participation Mode",
            "noVersionControlAndContinuousIntegrationAvailable": "Setup without connection to the VCS and CI",
            "sequentialTestRuns": {
                "title": "Sequential Test Runs",
                "description": "Activate to run structural tests first, and then behavior tests afterwards. Does not support static code analysis. This feature can help students to better concentrate on the immediate challenge at hand. If activated, you will be provided with more information in a readme file within the test repository. ATTENTION: Can not be changed after creation!"
            },
            "checkoutSolutionRepository": {
                "title": "Check out repository of sample solution",
                "description": "Activate this option to checkout the solution repository into the 'solution' path. This is useful for comparing the student's submission with the sample solution."
            },
            "enableStaticCodeAnalysis": {
                "title": "Enable Static Code Analysis",
                "description": "This option enables the execution of static code analysis. Sequential test runs are not supported. Additional options are available on the grading page. This option can be changed on import if the recreate build plans and update template files option is active."
            },
            "maxStaticCodeAnalysisPenalty": {
                "title": "Max Static Code Analysis Penalty",
                "description": "You can choose a value between 0 and 100 percent or leave the field empty. If the maximum penalty is 20% for a 10 point exercise, a maximum of two points can be deducted because of issues found by static code analysis. If the field is left empty, no penalty limit will be enforced."
            },
            "recreateBuildPlans": {
                "title": "Recreate Build Plans",
                "buttonText": "Build Plan",
                "question": "Are you sure you want to recreate the template and solution build plans for the programming exercise <strong>{{ title }}</strong>? All previous changes to those build plans will be overwritten.<br>Student build plans will <strong>not</strong> be removed. They can be deleted separately using the Cleanup function. In combination, these two operations can be used to recreate a consistent state between systems, e.g., after the template for the build plans changed or a data-loss on the continuous integration system occurred.",
                "description": "Activate this option to create new build plans instead of copying them from the imported exercise. Newly created build plans support the latest features of the Artemis exercise templates by default."
            },
            "updateTemplate": {
                "title": "Update Template",
                "description": "Activate this option to update the template files in the repositories. This can be useful if the imported exercise is old and contains outdated dependencies. For Java, Artemis replaces JUnit4 by Ares (which includes JUnit5) and updates the dependencies and plugins with the versions found in the latest template. Afterwards you might need to adapt the test cases."
            },
            "programmingLanguage": "Programming Language",
            "projectType": "Project Type",
            "testRepositoryProjectType": "Test Repository Project Type",
            "packageName": "Package Name",
            "theiaImage": {
                "title": "Configuration for Online IDE",
                "noImageAvailable": "The Online IDE is not yet available for this programming language.",
                "alert": "A valid configuration for the Online IDE must be selected."
            },
            "appName": "App Name",
            "templateResult": "Template Result",
            "solutionResult": "Solution Result",
            "structureTestOracle": "Update Structure Test Oracle",
            "structureTestOracleWarning": "This action extracts all structural tests from the test repository and saves them in the test.json file. ATTENTION: All uncommitted changes from the online editor will be lost!",
            "combineTemplateCommits": "Combine Template Commits",
            "checkPlagiarism": "Plagiarism",
            "checkPlagiarismSuccess": "Plagiarism check finished. Results are included in the zip file.",
            "combineTemplateCommitsWarning": "This action combines all commits in the template repository into one commit. ATTENTION: All uncommitted changes from the online editor will be lost!",
            "combineTemplateCommitsError": "Template repository commits could not be combined.",
            "combineTemplateCommitsSuccess": "Template repository commits have been successfully combined.",
            "extractTasksFromProblemStatementWarning": "Only for testing purpose: Extract all tasks and test cases from problems statement.",
            "extractTasksFromProblemStatementSuccess": "Loaded {{numberTasks}} extracted tasks with {{numberTestCases}} tests from the problem statement:\n{{detailedResult}}",
            "extractTasksFromProblemStatementTitle": "Get Extracted Tasks",
            "deleteTasksAndSolutionEntriesWarning": "Only for testing purpose: Delete all tasks and Solution Code Snippets.",
            "deleteTasksAndSolutionEntriesSuccess": "Successfully deleted all tasks and Solution Code Snippets.",
            "deleteTasksAndSolutionEntriesTitle": "Delete Tasks",
            "generateCodeHintsTooltip": "Generates code hints for all tasks in this exercise using the already created Solution Code Snippets.",
            "generateCodeHintsTitle": "Generate code hints",
            "generateCodeHintsSuccess": "Code hints have been generated",
            "createStructuralSolutionEntriesTooltip": "Creates Solution Code Snippets for all structural test cases of this exercise.",
            "createStructuralSolutionEntriesTitle": "Create structural Solution Code Snippets",
            "createStructuralSolutionEntriesSuccess": "Structural Solution Code Snippets have been created successfully",
            "createBehavioralSolutionEntriesTooltip": "Creates Solution Code Snippets for all behavioral test cases of this exercise.",
            "createBehavioralSolutionEntriesTitle": "Create behavioral Solution Code Snippets",
            "createBehavioralSolutionEntriesSuccess": "Behavioral Solution Code Snippets have been created successfully",
            "editable": {
                "unsaved": "Unsaved.",
                "unsavedTooltip": "There are unsaved changes in the problem statement.",
                "saving": "Saving...",
                "savingTooltip": "Saving your unsaved changes in the problem statement.",
                "saved": "Saved.",
                "savedTooltip": "The problem statement is saved."
            },
            "problemStatement": {
                "title": "Problem Statement",
                "taskCommand": "Task",
                "testCaseCommand": "Insert Test Case",
                "tasksOfExercise": "Tasks:"
            },
            "status": {
                "solutionFailsTest": "The Solution Repository does not fulfill one or more test cases. This could indicate an issue with the Solution Repository or the test cases.",
                "templateFulfillsTest": "The Template Repository already fulfills one or more test cases. This could indicate an issue with the Template Repository or the test cases."
            },
            "testCaseAnalysis": {
                "invalidTestCases": "There are {{number}} test cases that were found in the problem statement markdown, but are not valid test cases in the test repository of this exercise:",
                "missingTestCases": "There are {{number}} valid test cases in your test repository that were not found in the markdown of the problem statement:",
                "issues": "Test case issues.",
                "ok": "Test cases ok.",
                "invalidTestCase": "The test case '{{id}}' could not be found in the test repository.",
                "repeatedTestCase": "The test case '{{id}}' is repeated.",
                "repeatedTestCases": "There are {{number}} repeated test cases in the problem statement. This might cause unexpected behaviour:"
            },
            "tasksAnalysis": {
                "issues": "Task issues.",
                "ok": "Tasks ok.",
                "numOfTasks": "The number of tasks should not exceed {{limit}}. Currently, there are {{number}} tasks."
            },
            "hintsAnalysis": {
                "invalidHints": "There are {{number}} hints that were found in the problem statement markdown but couldn't be found in the database or are not assigned to this programming exercise:",
                "issues": "Hints issues.",
                "ok": "Hints ok.",
                "invalidHint": "The hint with id '{{id}}' could not be found in the database for this programming exercise."
            },
            "configureGrading": {
                "title": "Configure Grading",
                "shortTitle": "Grading",
                "save": "Save",
                "reset": "Reset",
                "expandAll": "Expand all",
                "collapseAll": "Collapse all",
                "status": {
                    "unsavedChanges": "Unsaved changes",
                    "unsavedTestCaseChanges": "Unsaved test cases",
                    "unsavedCategoryChanges": "Unsaved categories",
                    "noUnsavedChanges": "No unsaved changes"
                },
                "testCases": {
                    "title": "Test Cases",
                    "resetSuccessful": "The tests were reset successfully.",
                    "resetFailed": "The tests could not be reset.",
                    "updated": "The test cases were updated successfully.",
                    "couldNotBeUpdated": "The following test cases could not be updated: {{testCases}}.",
                    "weightSumError": "The sum of all test case weights is 0 or below. Please adjust at least one test case weight to be greater than 0",
                    "showInactive": "Show inactive test cases",
                    "exercisePoints": "Exercise Points:",
                    "settingNull": "Test case {{testCase}} must not have settings that are empty.",
                    "settingNegative": "Test case {{testCase}} must not have settings set to negative values."
                },
                "categories": {
                    "titleHeader": "Code Analysis",
                    "title": "Code Analysis Categories",
                    "notGraded": "Not graded.",
                    "noFeedback": "No visible feedback.",
                    "updated": "The categories were updated successfully.",
                    "couldNotBeUpdated": "The following categories could not be updated: {{categories}}.",
                    "resetSuccessful": "The categories were reset successfully.",
                    "resetFailed": "The categories could not be reset.",
                    "import": "Import Configuration",
                    "importLabel": "Import SCA configuration from exercise",
                    "importSuccessful": "Successfully imported the configuration from exercise {{exercise}}.",
                    "importFailed": "Failed to import categories from exercise {{exercise}}."
                },
                "charts": {
                    "title": "Charts",
                    "preview": "Preview",
                    "resetFilter": "Reset Filter",
                    "testCaseWeights": {
                        "title": "Test Case Weights",
                        "sumOfTestWeights": "Sum of test weights:",
                        "description": "The distribution of test case weights in the exercise. This shows how much impact any test case has on the overall score of a student. The first bar accounts just for the weight, and the second bar also includes the bonus points given for a test case.<br/>Hover over a colored block to see more details.",
                        "weight": "Weight",
                        "weightTooltip": "Weight: {{ percentage }}% of all weights.",
                        "weightAndBonus": "Weight & Bonus",
                        "weightAndBonusTooltip": "Weight & Bonus: {{ percentage }}% of all weights and bonuses."
                    },
                    "testCasePoints": {
                        "title": "Total Points",
                        "description": "The percentage of points given to students according to a specific test case. 100% in the chart represents full scores (100%) of <b>all</b> students. This chart only shows the positive points achieved by passing test cases and hides potential negative points of code quality penalties.<br/>Hover over a colored block to see more details.",
                        "points": "Points",
                        "pointsTooltip": "Points: {{ percentage }}% of all exercise points."
                    },
                    "categoryDistribution": {
                        "title": "Category Distribution",
                        "description": "The distribution of categories across the metrics 'Penalty', 'Issues' and 'Points'. This shows how much each category accounts for in each of the three metrics.<br/>The <b>Penalty</b> bar shows the distribution of penalties across the categories.<br/>The <b>Issues</b> bar shows how many issues were detected in each respective category.<br/>The <b>Points</b> bar indicates how many points were actually deducted in each respective category, based on the information in the first two bars. Hover over a colored block to see the category details."
                    }
                },
                "gradingTableHeader": {
                    "testName": "<b>Task</b> / Test",
                    "weight": "Weight",
                    "bonusMultiplier": "Bonus Multiplier",
                    "bonusPoints": "Bonus Points",
                    "visibility": "Visibility",
                    "resultingPoints": "Resulting Points",
                    "testType": "Type",
                    "passedPercent": "Passed %"
                },
                "feedbackAnalysis": {
                    "titleHeader": "Feedback Analysis",
                    "title": "Feedback Analysis for {{exerciseTitle}}",
                    "occurrence": "Occurrence",
                    "feedback": "Feedback",
                    "task": "Task",
                    "testcase": "Test Case",
                    "errorCategory": "Error Category",
                    "totalItems": "In total {{count}} items",
                    "error": "An error occurred while loading the feedback."
                },
                "help": {
                    "name": "Task names are written in bold whereas Test names are normal. Task or test name depending on whether the row is a task or test.",
                    "state": "Determines whether issues in this category should be shown to the students and used for grading.",
                    "penalty": "Penalty points given on each detected issue of this category.",
                    "maxPenalty": "Maximum applied penalty for one student across all issues of this category.",
                    "detectedIssues": "Shows the number of students grouped by number of detected issues in a category, starting at 1 issue. The bars turn red when surpassing the threshold defined by the maxPenalty of the respective category.",
                    "weight": "Weight: The weighting of a test case determines the points a student receives for passing the test case. The number of points a test case awards is proportional to its weight and calculated as a fraction of the total exercise points.",
                    "bonusMultiplier": "Bonus multiplier: This multiplies the points given for passing a test case without affecting the fractions of other test cases. Multipliers greater than 1 can result in student scores greater than 100%.",
                    "bonusPoints": "Bonus points: Additional points added on top of the regular points for passing a test case. Setting bonus points can result in student scores greater than 100%.",
                    "visibility": "Feedback and points for test cases marked as ‘After Due Date’ only become visible to students after the due date has passed. Tests with visibility ‘Never’ do not influence the student score.",
                    "visibilityExam": "Feedback and points for test cases marked as ‘After Release Date of Results’ only become visible to students after the exam results release date has passed. Tests with visibility ‘Never’ do not influence the student score.",
                    "points": "The amount of points the student gets for passing this test. This value is rounded according to the course settings.",
                    "type": "The type of the test case determines if the test case has been generated from the test.json (STRUCTURAL), or has been written manually (BEHAVIORAL)."
                },
                "updatedGradingConfigShort": "Updated grading",
                "updatedGradingConfig": "Warning: You have updated the exercise's grading configuration, but you have not triggered all student submissions with the new grading. Newly created results will be graded with the new configuration, existing results will not be changed. If you don't trigger all student submissions, the results across your students might be inconsistent. You can still trigger the student submissions at a later point. Do you really want to leave the area?",
                "updatedGradingConfigTooltip": "You have updated the grading configuration, but this will have no effect on existing results. Newly created results will be graded with the new configuration, existing results will not be changed. If you don't trigger all student submissions after the grading updates, the results across your students might be inconsistent. With the button 'Trigger all' you can trigger the submissions of all students with the updated grading configuration.",
                "noUpdatedGradingConfig": "No updated grading",
                "notReleased": "Not released",
                "notReleasedTooltip": "The programming exercise is not yet released or is released but does not yet have any student results. You may change the grading configuration without having to trigger existing student submissions with the updated settings."
            },
            "export": {
                "downloadRepo": "Download Repository",
                "downloadExampleSolution": "Download Example Solution",
                "downloadTests": "Download tests",
                "downloadTestsWithExampleSolution": "Download tests with example solution",
                "downloadExercise": "Download Exercise",
                "downloadAllStudents": "Or download the repositories of all students",
                "downloadAllTeams": "Or download the repositories of all teams",
                "filterLateSubmissions": {
                    "title": "Filter late submissions",
                    "tooltip": "Cut off all submissions and commits after a certain date"
                },
                "filterLateSubmissionsDate": {
                    "title": "Date to filter late submissions",
                    "tooltip": "Defaults to the due date of the exercise if not set"
                },
                "excludePracticeSubmissions": {
                    "title": "Exclude practice submissions",
                    "tooltip": "Ignore submissions marked as practice to only include graded submissions"
                },
                "addToProject": {
                    "title": {
                        "student": "Add student name to project",
                        "team": "Add team name to project",
                        "teamOrStudent": "Add team/student name to project"
                    },
                    "tooltip": "Allows importing multiple projects into Eclipse at the same time"
                },
                "combineStudentCommits": {
                    "title": "Combine changes into one commit",
                    "tooltip": "Squashes all commits of a student into a single commit for easier review"
                },
                "anonymizeRepository": {
                    "title": "Anonymize repository",
                    "tooltip": "Hide student names in commit messages and directory name for unbiased evaluation"
                },
                "normalizeCodeStyle": {
                    "title": "Normalize code style",
                    "tooltip": "Standardize line endings and encoding for consistency"
                },
                "successMessageRepo": "Export of repo was successful. The exported zip file is currently being downloaded.",
                "successMessageRepos": "Export of repos was successful. The exported zip file with all repositories is currently being downloaded.",
                "successMessageExercise": "Export of exercise was successful. The exported zip file with all exercise material is currently being downloaded.",
                "notFoundMessageRepos": "No repos exported for exercise {{exerciseId}}: There are no submissions from the given students.",
                "errorMessageRepo": "Export of repo failed. The requested repository does not exist."
            },
            "resubmitOnFailedSubmission": "An automatic assessment for this participant's last submission could not be generated. Click the button to submit again. This will trigger a new build run that tests the last submission.",
            "resubmit": "Resubmit the last submission. This will execute a build run on the participant's repository without making a commit.",
            "resubmitSingle": "Trigger new build for this participant",
            "resubmitConfirmManualResultOverride": "The latest result for this participant is manual, which means the submission was assessed by a tutor. If you trigger the build for this submission again, the newly generated automatic result will be shown to the student instead.",
            "resubmitAllConfirmAfterDueDate": "The due date has passed, some of the student submissions may already have been assessed by tutors. Newly generated automatic results would replace these manual assessments as the latest results.",
            "resubmitUnsuccessful": "Resubmitting the last submission failed. Please contact your tutor.",
            "resubmitAll": "Trigger all",
            "resubmitAllTooltip": "Trigger all participants' last submission again. The results will be marked as graded.",
            "resubmitAllDialog": "WARNING: Triggering all participants' submissions again is a very expensive operation. This action will start a CI build for every participant in this exercise. This means that all results of the students will be calculated again and overridden with a newly generated result based on their last commit!",
            "resubmitFailed": "Trigger failed",
            "resubmitFailedTooltip": "Trigger failed submissions for all participants again. Failed submissions don't have a result for their latest submission. This can happen due to communication errors between the CI system and Artemis. The created results will be marked as graded.",
            "buildingSubmissions": "Building submissions: {{number}}",
            "failedSubmissions": "Failed submissions: {{number}}",
            "resultETA": "Result ETA: {{eta}}",
            "resultETATooltip": "Shows how long an average submission must wait for its result. Depends on the current utilization of the build system.",
            "titleTooltip": "The title of the exercise can always be changed after creating it. It will be part of the project name of the for the exercise created project on the VCS server",
            "channelNameTooltip": "A course-wide channel will be created automatically with this name. The name can be changed any time.",
            "shortNameTooltip": "The short name of the exercise can NOT be edited after creating the exercise! Together with the course short name, it is used as a unique identifier for the exercise in all parts of Artemis (incl. repositories and build plans)",
            "projectTypeTooltip": "This value defines the project type of the template and solution repositories.",
            "testRepositoryProjectTypeTooltip": "This value defines the project type of the test repository.",
            "timeline": {
                "assessmentType": "Assessment Type",
                "automaticAssessment": "Automatic Assessment",
                "manualAssessment": "Manual Assessment",
                "complaintsAllowed": "Complaints Allowed",
                "automaticTests": "Automatic Tests",
                "afterDueDate": "Run Tests after Due Date",
                "timelineLabel": "Timeline of the entire programming exercise",
                "timelineTooltip": "The entire lifecycle of the programming exercise. You can specify different critical dates and decide when which kind of tests should be run on all submissions",
                "automaticTestsMandatoryTooltip": "Every commit from a participant triggers all tests in the test repository. This does not include tests specified only to be run after the due date.",
                "automaticTestsAfterDueDateTooltip": "As soon as the specified due date passes, all submissions will be tested again using ALL tests in the test repository, including tests specified to be run after the due date.",
                "assessmentTypeTooltipAutomaticAssessment": "The type of assessment after the due date: No manual assessment",
                "assessmentTypeTooltipManualAssessment": "The type of assessment after the due date: Manual assessment by a tutors and complaints allowed if possible",
                "releaseDateTooltip": "The release date of the exercise. Students will be able to see the exercise starting on the specified date. If no start date is defined, students can also start their participation after this date.",
                "startDateTooltip": "The start date of the exercise. If this date is set, students can only see the exercise before but only participate after this date.",
                "dueDateTooltip": "The due date, upon which submitting and committing new code will be deactivated for all students.",
                "afterDueDateTooltip": "Activate this setting to build & test all student submissions on the selected date. This date must be set after the due date. These generated results will be marked as 'graded' even though the due date has passed.",
                "alertNewDueDate": "The due date has been set to the release date!",
                "alertNewAfterDueDate": "The date of the additional test runs has been set to the release date!",
                "alertNewExampleSolutionPublicationDateAsReleaseDate": "The example solution publication date has been set to the release date!",
                "alertNewExampleSolutionPublicationDateAsDueDate": "The example solution publication date has been set to the due date!",
                "assessmentDueDate": "Assessment Due Date",
                "assessmentDueDateTooltip": "The due date for manual reviews. As soon as the specified date passes, all manual assessments will be released to students!",
                "notSet": "not set",
                "allowFeedbackRequests": "Allow automatic non graded feedback requests/manual feedback requests",
                "allowFeedbackRequestsTooltip": "Students can request feedback before the due date. The requests will be processed by Athena, or, if Athena cannot be reached, students can send manual feedback requests.",
                "manualFeedbackRequests": "Manual feedback requests",
                "manualFeedbackRequestsTooltip": "Students can request manual feedback before the due date to receive feedback.",
                "feedbackRequestsEnabled": "Feedback requests are enabled.",
                "feedbackRequestsDisabled": "Feedback requests are disabled.",
                "complaintOnAutomaticAssessment": "Complaint on Automatic Assessment",
                "complaintOnAutomaticAssessmentTooltip": "Students can complain after receiving an automatic assessment. Which will be evaluated by a tutor afterwards.",
                "exampleSolutionPublicationDateTooltip": "The date when the Solution Repository becomes available to download for students. Leave blank to disable.",
                "releaseTestsWithExampleSolution": "Include tests into example solution",
                "releaseTestsWithExampleSolutionTooltip": "In addition to the example solution the automatic tests can be published after the due date.",
                "setTestCaseVisibilityToAfterReleaseDateOfResults": "Set test case visibility to After Release Date of Results",
                "setTestCaseVisibilityToAfterReleaseDateOfResultsTooltip": "During the exam students will only see if their code compiles. Details about the test results will be displayed after the Release Date of Results."
            },
            "repositoryIsLocked": {
                "title": "Your repository is locked.",
                "tooltip": "You are outside the participation timeframe, or you reached your submission limit, your repository is locked. You may still read the code, but you may not make any changes to it."
            },
            "checkoutDirectories": "Checkout directories",
            "preview": {
                "label": "Preview",
                "tooltip": "For every programming exercise, repositories and build plans will be generated. Here, you can find their generated names based on the short name of the exercise (and course)",
                "tooltipLocalVC": "Here, you can find the repositories linked to the exercise and their respective checkout directories during the build execution.",
                "repositories": "Repositories",
                "buildPlans": "Build Plans",
                "templateRepoTooltip": "The repository which contains the template of the exercise",
                "solutionRepoTooltip": "The repository which contains the solution to the exercise",
                "testRepoTooltip": "The repository which contains all tests",
                "auxiliaryRepoTooltip": "{{description}}",
                "templateBuildPlanTooltip": "The build plan of the template and student submissions. Runs all tests on the exercise template / student submission. The build for the exercise template is used as reference in which all tests must fail.",
                "solutionBuildPlanTooltip": "The build plan of the solution. Runs all tests on the exercise solution. Used as a reference in which all tests must succeed.",
                "submissionBuildPlan": "Submission build plan",
                "solutionBuildPlan": "Solution build plan"
            },
            "orion": {
                "openEditor": "Open Editor"
            },
            "reEvaluate": "Re-evaluate all",
            "reEvaluateTooltip": "Re-evaluate the automatic results of all participants' latest submissions. Manual results are not affected.",
            "reEvaluateSuccessful": "{{number}} automatic results were successfully updated, including the template and solution.",
            "reEvaluateFailed": "The re-evaluation failed: {{message}}",
            "editSelectedModal": {
                "currentlyEdited": "You are editing the following exercises:",
                "errorReadButton": "Ok",
                "errorOccurred": "The following exercises could not be updated:"
            },
            "unlockAllRepositories": "Unlock all repositories",
            "lockAllRepositories": "Lock all repositories",
            "unlockAllRepositoriesModalText": "All repositories will be unlocked immediately! Students can push changes again, even if the exercise is already over!\n\nThis operation is performed automatically once students start to work on the exercise. Therefore, use this option only if the automatic unlocking was not performed correctly or if the repositories were locked by mistake!",
            "lockAllRepositoriesModalText": "All repositories will be locked immediately! Students will not be able to push even if the assignment is still running!\n\nThe operation will be performed automatically on the exercise due date if 'Run Tests after Due Date' or 'Manual Review' is enabled. Therefore, use this option only if automatic locking was not performed correctly or if the repositories were unlocked by mistake!",
            "unlockAllRepositoriesSuccess": "The repositories are now being unlocked. Please be patient for a while. You will soon be notified whether the operation was successful.",
            "lockAllRepositoriesSuccess": "The repositories are now being locked. Please be patient for a while. You will soon be notified whether the operation was successful.",
            "auxiliaryRepository": {
                "error": "There is a problem with the auxiliary repository.",
                "addAuxiliaryRepository": "Add Auxiliary Repository",
                "usageDescription": "You can use auxiliary repositories to provide additional code that students cannot see or modify. The additional code is inserted at the specified Checkout Directory during the build of the submission.",
                "repositoryName": "Repository Name",
                "checkoutDirectory": "Checkout Directory",
                "description": "Description",
                "invalidRepositoryName": "A repository with that name already exists in this exercise!",
                "duplicateRepositoryNames": "Multiple auxiliary repositories must not share the same name!",
                "duplicateDirectoryNames": "Multiple auxiliary repositories must not share the same checkout directory!",
                "warning": "Auxiliary repositories can be added, edited and removed. Edit-Changes in Artemis do not carry over to the VCS and CIS and must be done manually in these systems.",
                "editedWarning": "You changed the auxiliary repositories. These changes in Artemis do not carry over to the VCS and CIS and must be done manually in these systems.",
                "editedWarningLocalCI": "You changed the auxiliary repositories. These changes in Artemis do not carry over to the VCS and the build script must be adjusted manually.",
                "repositoryNameRequired": {
                    "pattern": "Auxiliary repositories might not be named 'exercise', 'solution', 'tests', or 'auxiliary'. Names might not contain special characters other than '-' and '_'."
                },
                "invalidDirectoryName": {
                    "pattern": "Checkout directory paths must only contain words, '_', '-', and '/' characters, but must not start nor end with a '/' character."
                }
            },
            "submissionPolicy": {
                "title": "Submission Policy",
                "updateButton": {
                    "title": "Update",
                    "tooltip": "Saves the changes to the submission policy of this programming exercise.\nATTENTION:\nFor Lock Repository Policies this is a very heavy operation as it might (un)lock a lot of affected participation repositories!"
                },
                "activateButton": {
                    "title": "Activate",
                    "tooltip": "Activates the configured submission policy of this programming exercise.\nATTENTION:\nFor Lock Repository Policies this is a very heavy operation as it might lock a lot of affected participation repositories!"
                },
                "deactivateButton": {
                    "title": "Deactivate",
                    "tooltip": "Deactivates the configured submission policy of this programming exercise.\nATTENTION:\nFor Lock Repository Policies this is a very heavy operation as it might unlock a lot of affected participation repositories!"
                },
                "created": "The submission policy was created successfully!",
                "updated": "The submission policy was updated successfully!",
                "deleted": "The submission policy was deleted successfully!",
                "submissionsAllowed": "{{submissionCount}}/{{totalSubmissions}} allowed Submissions",
                "none": {
                    "optionLabel": "None"
                },
                "lockRepository": {
                    "optionLabel": "Lock Repository"
                },
                "submissionPenalty": {
                    "optionLabel": "Submission Penalty",
                    "detailLabel": "Submission Penalty Points",
                    "penaltyInputFieldTitle": "Exceeding Submission Limit Penalty",
                    "exceedingLimitDescription": "The number of points that is deducted from the result score for each submission exceeding the submission limit. Enter any number of points greater than 0.",
                    "penaltyInputFieldValidationWarning": {
                        "pattern": "The penalty must be a number greater than 0.",
                        "required": "The penalty must be set."
                    },
                    "penaltyInfoLabel": "(Exceeding Penalty: {{points}} points)",
                    "triggerAllInformation": "If the exceeding submission limit penalty or the submission limit is updated, the 'Re-evaluate' functionality must be used to update the participants' results."
                },
                "submissionPolicyType": {
                    "title": "Submission Policy Type",
                    "none": {
                        "title": "-"
                    },
                    "lock_repository": {
                        "title": "Lock Repository",
                        "tooltip": "Your participation repository will be locked as soon as you reach the submission limit. You won't be able to participate further in the exercise after your repository is locked."
                    },
                    "submission_penalty": {
                        "title": "Submission Penalty",
                        "tooltip": "The system deducts points from your score for each submission that exceeds the submission limit. Try to stay within the submission limit to avoid penalties!"
                    }
                },
                "submissionLimitTitle": "Submission limit",
                "submissionLimitDescription": "The number of submissions a participant can make before the system enforces the selected policy.",
                "editInGradingInformation": "The submission policy can only be edited and toggled on the grading page of the programming exercise!",
                "goToGradingToEditInformation": "Go to the grading page to edit submission policy.",
                "submissionLimitWarning": {
                    "pattern": "The submission limit must be and integer between 1 and 500!",
                    "required": "The submission limit must be set!"
                }
            },
            "diffReport": {
                "button": "Review Changes",
                "tooltip": "Shows the detailed git-diff between the template and solution repositories.",
                "detailedTooltip": "The comparison view highlights all changes between the template and solution repositories. Red indicates deletions from the template, while green shows additions made in the solution.",
                "splitView": {
                    "enable": "Enable split view",
                    "disable": "Disable split view",
                    "tooltip": "In the split view, both versions of each changed file are displayed next to each other. Note that the split view will only be shown if your browser window is wide enough."
                },
                "tooltipBetweenSubmissions": "Shows the detailed git-diff between the current and previous submission.",
                "title": "Template/Solution Comparison",
                "shortDescription": "Review which changes to the template are expected from students to solve the exercise.",
                "titleForSubmissions": "Submission-Diff",
                "template": "Template",
                "solution": "Solution",
                "emptyRepository": "Empty Repository",
                "previousSubmission": "Previous Submission",
                "previousCommit": "Previous Commit",
                "currentSubmission": "Current Submission",
                "currentCommit": "Current Commit",
                "fileChange": {
                    "created": "Created",
                    "deleted": "Deleted",
                    "renamed": "Renamed"
                },
                "errorWhileFetchingRepos": "An error occurred while fetching the repositories. Please check your internet connection and reopen the modal.",
                "404": "Template-Solution-Diff has not been generated yet. Please do a push to the template or solution repository to generate it.",
                "lineStatBetweenSubmissionsCurrentSubmissionLabel": "Lines added/removed between the current submission with commit hash <span class=\"font-italic text-info\"> {{ currentCommitHash }} </span>",
                "lineStatBetweenSubmissionsPreviousSubmissionLabel": " and the previous submission with commit hash <span class=\"font-italic text-info\"> {{ previousCommitHash }} </span>",
                "lineStatBetweenSubmissionsTemplateLabel": "and the template",
                "lineStatTooltipExamTimeline": "Unfiltered lines that were added and removed when comparing the current and the previous submission.",
                "lineStatTooltipFullReportExamTimeline": "Filtered lines that were added and removed when comparing the current and the previous submission. This excludes empty lines.",
                "lineStatTooltipFullEntryExamTimeline": "Filtered lines that were added and removed when comparing the current and the previous submission of this file. This excludes empty lines.",
                "lineStatTooltipDetailPage": "Unfiltered lines that were added and removed when comparing the template and solution repositories",
                "lineStatTooltipFullReport": "Filtered lines that were added and removed when comparing the template and solution repositories. This excludes empty lines.",
                "lineStatTooltipFullEntry": "Filtered lines that were added and removed when comparing the template and solution versions of this file. This excludes empty lines."
            },
            "projectTypes": {
                "PLAIN_GRADLE": "Gradle",
                "PLAIN_MAVEN": "Maven",
                "MAVEN_BLACKBOX": "DejaGnu",
                "PLAIN": "Plain",
                "XCODE": "Xcode",
                "FACT": "FACT",
                "GCC": "GCC"
            },
            "withDependencies": "With exemplary dependency",
            "withDependenciesTooltip": "Adds an external Apache commons-lang dependency to the generated project as an example how Maven dependencies should be used with Artemis exercises.",
            "recordTestwiseCoverage": "Record Testwise Coverage",
            "recordTestwiseCoverageTooltip": "Activate this option to record the testwise coverage for the solution repository. This option is only available for Java/Kotlin-exercises with non-sequential test runs.",
            "customizeBuildPlansWithAeolusTooltip": "Activate this option to customize the docker image and build plan which is executed on Artemis for each submission in a Docker container.",
            "customizeBuildPlansTooltip": "Activate this option to customize the docker image and build plan which is executed on Artemis for each submission in a Docker container.",
            "coveredLineRatio": "Ratio Test-Covered Lines",
            "testwiseCoverageReport": {
                "button": "Show testwise coverage",
                "tooltip": "Shows the testwise coverage for the solution repository.",
                "title": "Testwise Coverage",
                "404": "Testwise Coverage has not been generated yet. Please do a push to the solution or test repository to generate the report.",
                "selectTests": "Select the tests for which the covered lines are marked:",
                "filePath": "File Path",
                "coveredLines": "Covered Lines"
            },
            "buildLogStatistics": {
                "title": "Average build log statistics",
                "numberOfBuilds": "# Builds",
                "agentSetupDuration": "Setup build agent",
                "testDuration": "Test execution",
                "scaDuration": "Static Code Analysis",
                "totalJobDuration": "Total Job",
                "dependenciesDownloadedCount": "Number of downloaded dependencies",
                "tooltip": "The average build duration is calculated based on all builds (template, solution and student submissions). The number of downloaded dependencies can be reduced by caching dependencies in the Docker image."
            },
            "studentDownloadTestsTooltip": "Here you can download the tests. The example solution is automatically inserted in the place where you have to put your submission for testing.",
            "commitInfo": {
                "title": "Commit Information",
                "commitHash": "Commit Hash",
                "commits": "Commits",
                "author": "Author",
                "date": "Date",
                "message": "Message",
                "previousSubmission": "Previous Submission",
                "currentSubmission": "Current Submission",
                "template": "Template",
                "history": "Commit History",
                "result": "Result"
            },
            "otherLanguageHints": {
                "title": "To use another language, complete the following tasks. See the <a href=\"{{documentationLink}}\">documentation</a> for details.",
                "setImage": "Specify a custom Docker image with the required dependencies (potentially create a custom one and upload it to the <a href=\"{{ghcrLink}}\">GitHub Container Registry</a> or <a href=\"{{dockerhubLink}}\">Docker Hub</a>).",
                "buildScript": {
                    "title": "Customize the build script to:",
                    "dependencies": "Optional: Install exercise specific dependencies.",
                    "runTests": "Run all tests. They should generate JUnit XML files.",
                    "moveResults": "Move the XML files into the <code>{{resultsDirectory}}</code> directory."
                },
                "pushExercise": "Push the exercise code to its repository. It will be checked out at <code>{{checkoutDirectory}}</code>.",
                "pushSolution": "Push the solution code to its repository. It will not be checked out.",
                "pushTest": "Push the test code to its repository. It will be checked out in <code>{{checkoutDirectory}}</code>."
            }
        },
        "error": {
            "noparticipations": "No existing user was specified or no submission exists."
        }
    }
}<|MERGE_RESOLUTION|>--- conflicted
+++ resolved
@@ -154,11 +154,7 @@
             "onlineEditor": "Online",
             "allowOfflineIde": {
                 "title": "Allow Offline IDE",
-<<<<<<< HEAD
                 "description": "Enables students to download the exercise via Git and to work on it locally using their preferred IDE.",
-=======
-                "description": "Check this option to allow students to download the exercise and work on it locally using their preferred IDE.",
->>>>>>> b52e25e9
                 "alert": "At least one option (Offline IDE, Online Editor, or Online IDE) must be selected",
                 "alertNoTheia": "At least one option (Offline IDE or Online Editor) must be selected"
             },
