{
    "artemisApp": {
        "programmingExercise": {
            "home": {
                "title": "Programming Exercises",
                "createLabel": "Create new Programming Exercise",
                "editLabel": "Edit Programming Exercise",
                "importLabel": "Import Programming Exercise",
                "linkLabel": "Link new Programming Exercise",
                "generateLabel": "Generate new Programming Exercise",
                "createOrEditLabel": "Create or edit a Programming Exercise"
            },
            "created": "Created new Programming Exercise with title {{ param }}",
            "updated": "Updated Programming Exercise with title {{ param }}",
            "deleted": "Deleted Programming Exercise with title {{ param }}",
            "delete": {
                "question": "Are you sure you want to delete the Programming Exercise <strong>{{ title }}</strong>?",
                "studentReposBuildPlans": "Additionally delete all student repositories and student build plans (Be careful: this can NOT be undone!). Before you activate this option, we recommend that you archive the exercise first!",
                "studentRepos": "Additionally delete all student repositories (Be careful: this can NOT be undone!). Before you activate this option, we recommend that you archive the exercise first!",
                "baseReposBuildPlans": "Additionally delete template, solution, test, and auxiliary repos and build plans (Be careful: this can NOT be undone!). Before you activate this option, we recommend that you back up these build plans and repos first!"
            },
            "cleanup": {
                "successMessage": "Cleanup was successful. All build plans have been deleted. Students may resume participating.",
                "successMessageWithRepositories": "Cleanup was successful. All build plans and repositories have been deleted. All participation has been marked as Finished."
            },
            "reset": {
                "question": "Are you sure you want to reset the exercise <strong>{{ title }}</strong>? This action can NOT be undone! <br> This means that all participation, existing results, student repositories and student build plans will be deleted."
            },
            "detail": {
                "title": "Programming Exercise",
                "showTemplateSubmissions": "Show Template Submissions",
                "showSolutionSubmissions": "Show Solution Submissions"
            },
            "noReleaseDateWarning": "You have not defined a release date for this exercise, this means that it will be immediately published and made visible to the students.",
            "unsavedChangesLanguageChange": "The problem statement still contains unsaved changes. Do you really want to change the programming language?",
            "unsavedChangesProjectTypeChange": "The problem statement still contains unsaved changes. Do you really want to change the project type?",
            "templateRepositoryUrl": "Template Repository Url",
            "testRepositoryUrl": "Test Repository Url",
            "solutionRepositoryUrl": "Solution Repository Url",
            "auxiliaryRepositories": "Auxiliary Repositories",
            "noCheckoutDirectorySet": "No checkout directory was set.",
            "noCheckoutDirectorySetTooltip": "Since no checkout directory was specified, the repository was not automatically added to a build plan.",
            "templateBuildPlanId": "Template Build Plan Id",
            "solutionBuildPlanId": "Solution Build Plan Id",
            "repositories": "Repositories",
            "buildplans": "Build Plans",
            "publishBuildPlanUrl": "Publish Build Plan",
            "allowOnlineEditor": {
                "title": "Allow Online Editor",
                "alert": "At least one option (Offline IDE or Online Editor) must be selected"
            },
            "onlineEditor": "Online Editor",
            "allowOfflineIde": {
                "title": "Allow Offline IDE",
                "alert": "At least one option (Offline IDE or Online Editor) must be selected"
            },
            "offlineIde": "Offline IDE",
            "showTestNamesToStudents": "Show Test Names to Students",
            "showTestNamesToStudentsTooltip": "Activate this option to show the names of the automated test cases to the students. Leave the option disabled to make no visual distinction between manual and automated feedback for the students.",
            "participationMode": "Participation Mode",
            "noVersionControlAndContinuousIntegrationAvailable": "Setup without connection to the VCS and CI",
            "sequentialTestRuns": {
                "title": "Sequential Test Runs",
                "description": "Activate to run structural tests first, and then behavior tests afterwards. Does not support static code analysis. This feature can help students to better concentrate on the immediate challenge at hand. If activated, you will be provided with more information in a readme file within the test repository. ATTENTION: Can not be changed after creation!"
            },
            "checkoutSolutionRepository": {
                "title": "Check out repository of sample solution",
                "description": "Activate this option to checkout the solution repository into the 'solution' path. This is useful for comparing the student's submission with the sample solution."
            },
            "enableStaticCodeAnalysis": {
                "title": "Enable Static Code Analysis",
                "description": "This option enables the execution of static code analysis. Sequential test runs are not supported. Additional options are available on the grading page. This option can be changed on import if the recreate build plans and update template files option is active."
            },
            "maxStaticCodeAnalysisPenalty": {
                "title": "Max Static Code Analysis Penalty",
                "description": "You can choose a value between 0 and 100 percent or leave the field empty. If the maximum penalty is 20% for a 10 point exercise, a maximum of two points can be deducted because of issues found by static code analysis. If the field is left empty, no penalty limit will be enforced."
            },
            "recreateBuildPlans": {
                "title": "Recreate Build Plans",
                "buttonText": "Build Plan",
                "question": "Are you sure you want to recreate the template and solution build plans for the programming exercise <strong>{{ title }}</strong>? All previous changes to those build plans will be overwritten.<br>Student build plans will <strong>not</strong> be removed. They can be deleted separately using the Cleanup function. In combination, these two operations can be used to recreate a consistent state between systems, e.g., after the template for the build plans changed or a data-loss on the continuous integration system occurred.",
                "description": "Activate this option to create new build plans instead of copying them from the imported exercise. Newly created build plans support the latest features of the Artemis exercise templates by default."
            },
            "updateTemplate": {
                "title": "Update Template",
                "description": "Activate this option to update the template files in the repositories. This can be useful if the imported exercise is old and contains outdated dependencies. For Java, Artemis replaces JUnit4 by Ares (which includes JUnit5) and updates the dependencies and plugins with the versions found in the latest template. Afterwards you might need to adapt the test cases."
            },
            "programmingLanguage": "Programming Language",
            "projectType": "Project Type",
            "testRepositoryProjectType": "Test Repository Project Type",
            "packageName": "Package Name",
            "appName": "App Name",
            "templateResult": "Template Result",
            "solutionResult": "Solution Result",
            "structureTestOracle": "Update Structure Test Oracle",
            "structureTestOracleWarning": "This action extracts all structural tests from the test repository and saves them in the test.json file. ATTENTION: All uncommitted changes from the online editor will be lost!",
            "combineTemplateCommits": "Combine Template Commits",
            "checkPlagiarism": "Check Plagiarism",
            "checkPlagiarismSuccess": "Plagiarism check finished. Results are included in the zip file.",
            "combineTemplateCommitsWarning": "This action combines all commits in the template repository into one commit. ATTENTION: All uncommitted changes from the online editor will be lost!",
            "combineTemplateCommitsError": "Template repository commits could not be combined.",
            "combineTemplateCommitsSuccess": "Template repository commits have been successfully combined.",
            "extractTasksFromProblemStatementWarning": "Only for testing purpose: Extract all tasks and test cases from problems statement.",
            "extractTasksFromProblemStatementSuccess": "Loaded {{numberTasks}} extracted tasks with {{numberTestCases}} tests from the problem statement:\n{{detailedResult}}",
            "extractTasksFromProblemStatementTitle": "Get Extracted Tasks",
            "deleteTasksAndSolutionEntriesWarning": "Only for testing purpose: Delete all tasks and solution entries.",
            "deleteTasksAndSolutionEntriesSuccess": "Successfully deleted all tasks and solution entries.",
            "deleteTasksAndSolutionEntriesTitle": "Delete Tasks",
            "editable": {
                "unsaved": "Unsaved.",
                "unsavedTooltip": "There are unsaved changes in the problem statement.",
                "saving": "Saving...",
                "savingTooltip": "Saving your unsaved changes in the problem statement.",
                "saved": "Saved.",
                "savedTooltip": "The problem statement is saved."
            },
            "problemStatement": {
                "title": "Problem Statement",
                "taskCommand": "Task",
                "testCaseCommand": "Insert Test Case",
                "exerciseHintCommand": "Add task specific hint"
            },
            "status": {
                "solutionFailsTest": "The Solution Repository does not fulfill one or more test cases. This could indicate an issue with the Solution Repository or the test cases.",
                "templateFulfillsTest": "The Template Repository already fulfills one or more test cases. This could indicate an issue with the Template Repository or the test cases."
            },
            "testCaseAnalysis": {
                "invalidTestCases": "There are {{number}} test cases that were found in the problem statement markdown, but are not valid test cases in the test repository of this exercise:",
                "missingTestCases": "There are {{number}} valid test cases in your test repository that were not found in the markdown of the problem statement:",
                "issues": "Test case issues.",
                "ok": "Test cases ok.",
                "invalidTestCase": "The test case '{{id}}' could not be found in the test repository."
            },
            "hintsAnalysis": {
                "invalidHints": "There are {{number}} hints that were found in the problem statement markdown but couldn't be found in the database or are not assigned to this programming exercise:",
                "issues": "Hints issues.",
                "ok": "Hints ok.",
                "invalidHint": "The hint with id '{{id}}' could not be found in the database for this programming exercise."
            },
            "configureGrading": {
                "title": "Configure Grading",
                "shortTitle": "Grading",
                "save": "Save",
                "reset": "Reset",
                "status": {
                    "unsavedChanges": "Unsaved changes",
                    "unsavedTestCaseChanges": "Unsaved test cases",
                    "unsavedCategoryChanges": "Unsaved categories",
                    "noUnsavedChanges": "No unsaved changes"
                },
                "testCases": {
                    "title": "Test Cases",
                    "resetSuccessful": "The tests were reset successfully.",
                    "resetFailed": "The tests could not be reset.",
                    "updated": "The test cases were updated successfully.",
                    "couldNotBeUpdated": "The following test cases could not be updated: {{testCases}}.",
                    "weightSumError": "The sum of all test case weights is 0 or below. Please adjust at least one test case weight to be greater than 0",
                    "showInactive": "Show inactive test cases",
                    "settingNull": "Test case {{testCase}} must not have settings that are empty.",
                    "settingNegative": "Test case {{testCase}} must not have settings set to negative values."
                },
                "categories": {
                    "title": "Code Analysis Categories",
                    "notGraded": "Not graded.",
                    "noFeedback": "No visible feedback.",
                    "updated": "The categories were updated successfully.",
                    "couldNotBeUpdated": "The following categories could not be updated: {{categories}}.",
                    "resetSuccessful": "The categories were reset successfully.",
                    "resetFailed": "The categories could not be reset."
                },
                "charts": {
                    "title": "Charts",
                    "preview": "Preview",
                    "resetFilter": "Reset Filter",
                    "testCaseWeights": {
                        "title": "Weight Distribution",
                        "description": "The distribution of test case weights in the exercise. This shows how much impact any test case has on the overall score of a student. The first bar accounts just for the weight, and the second bar also includes the bonus points given for a test case.<br/>Hover over a colored block to see more details.",
                        "weight": "Weight",
                        "weightTooltip": "Weight: {{ percentage }}% of all weights.",
                        "weightAndBonus": "Weight & Bonus",
                        "weightAndBonusTooltip": "Weight & Bonus: {{ percentage }}% of all weights and bonuses."
                    },
                    "testCasePoints": {
                        "title": "Total Points",
                        "description": "The percentage of points given to students according to a specific test case. 100% in the chart represents full scores (100%) of <b>all</b> students. This chart only shows the positive points achieved by passing test cases and hides potential negative points of code quality penalties.<br/>Hover over a colored block to see more details.",
                        "points": "Points",
                        "pointsTooltip": "Points: {{ percentage }}% of all exercise points."
                    },
                    "categoryDistribution": {
                        "title": "Category Distribution",
                        "description": "The distribution of categories across the metrics 'Penalty', 'Issues' and 'Points'. This shows how much each category accounts for in each of the three metrics.<br/>The <b>Penalty</b> bar shows the distribution of penalties across the categories.<br/>The <b>Issues</b> bar shows how many issues were detected in each respective category.<br/>The <b>Points</b> bar indicates how many points were actually deducted in each respective category, based on the information in the first two bars. Hover over a colored block to see the category details."
                    }
                },
                "help": {
                    "state": "Determines whether issues in this category should be shown to the students and used for grading.",
                    "penalty": "Penalty points given on each detected issue of this category.",
                    "maxPenalty": "Maximum applied penalty for one student across all issues of this category.",
                    "detectedIssues": "Shows the number of students grouped by amount of detected issues in a category, starting at 1 issue. The bars turn red when surpassing the threshold defined by the maxPenalty of the respective category.",
                    "weight": "The weighting of a test case determines the points a student receives for passing the test case. The number of points a test case awards is proportional to its weight and calculated as a fraction of the total exercise points.",
                    "bonusMultiplier": "This multiplies the points given for passing a test case without affecting the fractions of other test cases. Multipliers greater than 1 can result in student scores greater than 100%.",
                    "bonusPoints": "Bonus points added on top of the regular points for passing a test case. Setting bonus points can result in student scores greater than 100%.",
                    "visibility": "Feedback and points for test cases marked as ‘After Due Date’ only become visible to students after the due date has passed. Tests with visibility ‘Never’ do not influence the student score.",
                    "type": "The type of the test case determines if the test case has been generated from the test.json (STRUCTURAL), or has been written manually (BEHAVIORAL)."
                },
                "updatedGradingConfigShort": "Updated grading",
                "updatedGradingConfig": "Warning: You have updated the exercise's grading configuration, but you have not triggered all student submissions with the new grading. Newly created results will be graded with the new configuration, existing results will not be changed. If you don't trigger all student submissions, the results across your students might be inconsistent. You can still trigger the student submissions at a later point. Do you really want to leave the area?",
                "updatedGradingConfigTooltip": "You have updated the grading configuration, but this will have no effect on existing results. Newly created results will be graded with the new configuration, existing results will not be changed. If you don't trigger all student submissions after the grading updates, the results across your students might be inconsistent. With the button 'Trigger all' you can trigger the submissions of all students with the updated grading configuration.",
                "noUpdatedGradingConfig": "No updated grading",
                "notReleased": "Not released",
                "notReleasedTooltip": "The programming exercise is not yet released or is released but does not yet have any student results. You may change the grading configuration without having to trigger existing student submissions with the updated settings."
            },
            "export": {
                "downloadRepo": "Download Repo",
                "downloadExercise": "Download Exercise",
                "downloadAllStudents": "Or download the repositories of all students",
                "downloadAllTeams": "Or download the repositories of all teams",
                "filterLateSubmissions": "Filter late submissions",
                "filterLateSubmissionsDate": "Date to filter late submissions (defaults to exercise due date if not set)",
                "addStudentName": "Add student name to project (allows importing multiple projects into Eclipse at the same time)",
                "addTeamName": "Add team name to project (allows importing multiple projects into Eclipse at the same time)",
                "addTeamOrStudentName": "Add team/student name to project (allows importing multiple projects into Eclipse at the same time)",
                "combineStudentCommits": "Combine all student changes into one commit (to simplify the review)",
                "anonymizeStudentCommits": "Anonymize all of the student's commits",
                "normalizeCodeStyle": "Normalize code style (line endings, encoding)",
                "successMessageRepos": "Export of repos was successful. The exported zip file with all repositories is currently being downloaded.",
                "successMessageExercise": "Export of exercise was successful. The exported zip file with all exercise material is currently being downloaded."
            },
            "resubmitOnFailedSubmission": "An automatic assessment for this participant's last submission could not be generated. Click the button to submit again. This will trigger a new build run that tests the last submission.",
            "resubmit": "Resubmit the last submission. This will execute a build run on the participant's repository without making a commit.",
            "resubmitSingle": "Trigger new build for this participant",
            "resubmitConfirmManualResultOverride": "The latest result for this participant is manual, which means the submission was assessed by a tutor. If you trigger the build for this submission again, the newly generated automatic result will be shown to the student instead.",
            "resubmitAllConfirmAfterDeadline": "The deadline has passed, some of the student submissions may already have been assessed by tutors. Newly generated automatic results would replace these manual assessments as the latest results.",
            "resubmitUnsuccessful": "Resubmitting the last submission failed. Please contact your tutor.",
            "resubmitAll": "Trigger all",
            "resubmitAllTooltip": "Trigger all participants' last submission again. The results will be marked as graded.",
            "resubmitAllDialog": "WARNING: Triggering all participants' submissions again is a very expensive operation. This action will start a CI build for every participant in this exercise. This means that all results of the students will be calculated again and overridden with a newly generated result based on their last commit!",
            "resubmitFailed": "Trigger failed",
            "resubmitFailedTooltip": "Trigger failed submissions for all participants again. Failed submissions don't have a result for their latest submission. This can happen due to communication errors between the CI system and Artemis. The created results will be marked as graded.",
            "buildingSubmissions": "Building submissions: {{number}}",
            "failedSubmissions": "Failed submissions: {{number}}",
            "resultETA": "Result ETA: {{eta}}",
            "resultETATooltip": "Shows how long an average submission must wait for its result. Depends on the current utilization of the build system.",
            "titleTooltip": "The title of the exercise can always be changed after creating it. It will be part of the project name of the for the exercise created project on the VCS server",
            "shortNameTooltip": "The short name of the exercise can NOT be edited after creating the exercise! Together with the course short name, it is used as a unique identifier for the exercise in all parts of Artemis (incl. repositories and build plans)",
            "categoriesTooltip": "You can define up to two categories per exercise (Enter category and press ENTER). You are free in defining them, though it might be best to use them consistently. They will be visible to students",
            "projectTypeTooltip": "This value defines the project type of the template and solution repositories.",
            "testRepositoryProjectTypeTooltip": "This value defines the project type of the test repository.",
            "timeline": {
                "assessmentType": "Assessment Type",
                "automaticAssessment": "Automatic Assessment",
                "manualAssessment": "Manual Assessment",
                "complaintsAllowed": "Complaints Allowed",
                "automaticTests": "Automatic Tests",
                "afterDueDate": "Run Tests after Due Date",
                "timelineLabel": "Timeline of the entire programming exercise",
                "timelineTooltip": "The entire lifecycle of the programming exercise. You can specify different critical dates and decide when which kind of tests should be run on all submissions",
                "automaticTestsMandatoryTooltip": "Every commit from a participant triggers all tests in the test repository. This does not include tests specified only to be run after the due date.",
                "automaticTestsAfterDueDateTooltip": "As soon as the specified due date passes, all submissions will be tested again using ALL tests in the test repository, including tests specified to be run after the due date.",
                "assessmentTypeTooltipAutomaticAssessment": "The type of assessment after the deadline: No manual assessment",
                "assessmentTypeTooltipManualAssessment": "The type of assessment after the deadline: Manual assessment by a tutors and complaints allowed if possible",
                "releaseDateTooltip": "The release date of the exercise. Students will only be able to participate in the exercise starting on the specified date",
                "dueDateTooltip": "The deadline, upon which submitting and committing new code will be deactivated for all students",
                "afterDueDateTooltip": "Activate this setting to build & test all student submissions on the selected date. This date must be set after the due date. These generated results will be marked as 'graded' even though the due date has passed.",
                "alertNewDueDate": "The due date has been set to the release date!",
                "alertNewAfterDueDate": "The date of the additional test runs has been set to the release date!",
                "assessmentDueDate": "Assessment Due Date",
                "assessmentDueDateTooltip": "The deadline for manual reviews. As soon as the specified date passes, all manual assessments will be released to students!",
                "notSet": "not set",
                "complaintOnAutomaticAssessment": "Complaint on Automatic Assessment",
                "allowComplaintOnAutomaticAssessmentTooltip": "Students can complain after receiving an automatic assessment",
                "disallowComplaintOnAutomaticAssessmentTooltip": "Students cannot complain after receiving an automatic assessment",
                "complaintOnAutomaticAssessmentEnabled": "Complaints are possible",
                "complaintOnAutomaticAssessmentDisabled": "Complaints are not possible"
            },
            "repositoryIsLocked": {
                "title": "Your repository is locked.",
                "tooltip": "The due date has passed, your repository is locked. You may still read the code but you may not make any changes to it."
            },
            "preview": {
                "label": "Preview",
                "tooltip": "For every programming exercise, repositories and build plans will be generated. Here you can find their generated names based on the short name of the exercise (and course)",
                "repositories": "Repositories",
                "buildPlans": "Build Plans",
                "templateRepoTooltip": "The repository which contains the template of the exercise",
                "solutionRepoTooltip": "The repository which contains the solution to the exercise",
                "testRepoTooltip": "The repository which contains all tests",
                "auxiliaryRepoTooltip": "{{description}}",
                "templateBuildPlanTooltip": "The build plan of the template. Runs all tests on the exercise template. Used as a reference in which all tests must fail",
                "solutionBuildPlanTooltip": "The build plan of the solution. Runs all tests on the exercise solution. Used as a reference in which all tests must succeed"
            },
            "intellij": {
                "openEditor": "Open Editor"
            },
            "reEvaluate": "Re-evaluate all",
            "reEvaluateTooltip": "Re-evaluate the automatic results of all participants' latest submissions. Manual results are not affected.",
            "reEvaluateSuccessful": "{{number}} automatic results were successfully updated, including the template and solution.",
            "reEvaluateFailed": "The re-evaluation failed: {{message}}",
            "editSelectedModal": {
                "currentlyEdited": "You are editing the following exercises:",
                "errorReadButton": "Ok",
                "errorOccurred": "The following exercises could not be updated:"
            },
            "unlockAllRepositories": "Unlock all repositories",
            "lockAllRepositories": "Lock all repositories",
            "unlockAllRepositoriesModalText": "All repositories will be unlocked immediately! Students can push changes again, even if the exercise is already over!\n\nThis operation is performed automatically once students start to work on the exercise. Therefore, use this option only if the automatic unlocking was not performed correctly or if the repositories were locked by mistake!",
            "lockAllRepositoriesModalText": "All repositories will be locked immediately! Students will not be able to push even if the assignment is still running!\n\nThe operation will be performed automatically on the exercise due date if 'Run Tests after Due Date' or 'Manual Review' is enabled. Therefore, use this option only if automatic locking was not performed correctly or if the repositories were unlocked by mistake!",
            "unlockAllRepositoriesSuccess": "The repositories are now being unlocked. Please be patient for a while. You will soon be notified whether the operation was successful.",
            "lockAllRepositoriesSuccess": "The repositories are now being locked. Please be patient for a while. You will soon be notified whether the operation was successful.",
            "auxiliaryRepository": {
                "error": "There is a problem with the auxiliary repository.",
                "addAuxiliaryRepository": "Add Auxiliary Repository",
                "repositoryName": "Repository Name",
                "checkoutDirectory": "Checkout Directory",
                "invalidRepositoryName": "A repository with that name already exists in this exercise!",
                "duplicateRepositoryNames": "Multiple auxiliary repositories must not share the same name!",
                "duplicateDirectoryNames": "Multiple auxiliary repositories must not share the same checkout directory!",
                "warning": "Auxiliary repositories can be edited and removed. Changes do not cascade to the VCS and CIS and must be carried out manually.",
                "repositoryNameRequired": {
                    "pattern": "Auxiliary repositories might not be named 'exercise', 'solution', 'tests', or 'auxiliary'. Names might not contain special characters other than '-' and '_'."
                },
                "invalidDirectoryName": {
                    "pattern": "Checkout directory paths must only contain words, '_', '-', and '/' characters, but must not start nor end with a '/' character."
                }
            },
            "submissionPolicy": {
                "title": "Submission Policy",
                "updateButton": {
                    "title": "Update",
                    "tooltip": "Saves the changes to the submission policy of this programming exercise.\nATTENTION:\nFor Lock Repository Policies this is a very heavy operation as it might (un)lock a lot of affected participation repositories!"
                },
                "activateButton": {
                    "title": "Activate",
                    "tooltip": "Activates the configured submission policy of this programming exercise.\nATTENTION:\nFor Lock Repository Policies this is a very heavy operation as it might lock a lot of affected participation repositories!"
                },
                "deactivateButton": {
                    "title": "Deactivate",
                    "tooltip": "Deactivates the configured submission policy of this programming exercise.\nATTENTION:\nFor Lock Repository Policies this is a very heavy operation as it might unlock a lot of affected participation repositories!"
                },
                "created": "The submission policy was created successfully!",
                "updated": "The submission policy was updated successfully!",
                "deleted": "The submission policy was deleted successfully!",
                "submissionsAllowed": "allowed Submissions",
                "none": {
                    "optionLabel": "None"
                },
                "lockRepository": {
                    "optionLabel": "Lock Repository"
                },
                "submissionPenalty": {
                    "optionLabel": "Submission Penalty",
                    "penaltyInputFieldTitle": "Exceeding Submission Limit Penalty",
                    "exceedingLimitDescription": "The amount of points that is deducted from the result score for each submission exceeding the submission limit. Enter any amount of points greater than 0.",
                    "penaltyInputFieldValidationWarning": {
                        "pattern": "The penalty must be a number greater than 0.",
                        "required": "The penalty must be set."
                    },
                    "penaltyInfoLabel": "Exceeding Penalty",
                    "triggerAllInformation": "If the exceeding submission limit penalty or the submission limit is updated, the 'Re-evaluate' functionality must be used to update the participants' results."
                },
                "submissionPolicyType": {
                    "title": "Submission Policy Type",
                    "none": {
                        "title": "None"
                    },
                    "lock_repository": {
                        "title": "Lock Repository",
                        "tooltip": "Your participation repository will be locked as soon as you reach the submission limit. You won't be able to participate further in the exercise after your repository is locked."
                    },
                    "submission_penalty": {
                        "title": "Submission Penalty",
                        "tooltip": "The system deducts points from your score for each submission that exceeds the submission limit. Try to stay within the submission limit to avoid penalties!"
                    }
                },
                "submissionLimitTitle": "Submission Limit",
                "submissionLimitDescription": "The amount of submissions a participant can make before the system enforces the selected policy.",
                "editInGradingInformation": "The submission policy can only be edited and toggled on the grading page of the programming exercise!",
                "submissionLimitWarning": {
                    "pattern": "The submission limit must be and integer between 1 and 500!",
                    "required": "The submission limit must be set!"
                }
            },
            "diffReport": {
                "button": "Show difference between the template and solution repositories",
                "tooltip": "Shows the git-diff between the template and solution repositories.",
<<<<<<< HEAD
                "title": "Git-Diff",
                "template": "Template",
                "solution": "Solution",
                "404": "Git-Diff has not been generated yet. Please do a push to the template or solution repository to generate it."
=======
                "title": "Template-Solution-Diff",
                "template": "Template",
                "solution": "Solution",
                "404": "Template-Solution-Diff has not been generated yet. Please do a push to the template or solution repository to generate it."
>>>>>>> 1e59ef88
            }
        },
        "error": {
            "noparticipations": "No existing user was specified or no submission exists."
        }
    }
}<|MERGE_RESOLUTION|>--- conflicted
+++ resolved
@@ -382,17 +382,10 @@
             "diffReport": {
                 "button": "Show difference between the template and solution repositories",
                 "tooltip": "Shows the git-diff between the template and solution repositories.",
-<<<<<<< HEAD
-                "title": "Git-Diff",
-                "template": "Template",
-                "solution": "Solution",
-                "404": "Git-Diff has not been generated yet. Please do a push to the template or solution repository to generate it."
-=======
                 "title": "Template-Solution-Diff",
                 "template": "Template",
                 "solution": "Solution",
                 "404": "Template-Solution-Diff has not been generated yet. Please do a push to the template or solution repository to generate it."
->>>>>>> 1e59ef88
             }
         },
         "error": {
