--- conflicted
+++ resolved
@@ -1,20 +1,4 @@
 {
-<<<<<<< HEAD
-    "artemisApp": {
-        "instructorDashboard": {
-            "cleanup": {
-                "title": "Cleanup",
-                "question": "Are you sure you want to delete ALL student build plans for the programming exercise {{ exerciseTitle }} in the course {{courseTitle}}? This action can NOT be undone!"
-            },
-            "archive": {
-                "title": "Archive",
-                "question": "Are you sure you want to archive ALL student repositories for the programming exercise {{ exerciseTitle }} in the course {{courseTitle}}?"
-            },
-            "exportRepos": {
-                "title": "Download Repos",
-                "question": "Enter all ids of students you want to download the repo from"
-            }
-=======
     "instructorDashboard": {
         "title": "Course Dashboard",
         "participated": "Participated in exercises",
@@ -29,7 +13,10 @@
         "archive": {
             "title": "Archive",
             "question": "Are you sure you want to archive ALL student repositories for the programming exercise {{ exerciseTitle }} in the course {{courseTitle}}?"
->>>>>>> 893c69ca
+        },
+        "exportRepos": {
+            "title": "Download Repos",
+            "question": "Enter all ids of students you want to download the repo from"
         }
     }
 }