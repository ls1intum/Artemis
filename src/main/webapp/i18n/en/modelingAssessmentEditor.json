--- conflicted
+++ resolved
@@ -17,15 +17,11 @@
             "submitFailed": "Submitting your assessment failed!",
             "submitFailedWithConflict": "Submission failed! Conflict with existing Assessments detected",
             "resultDismissed": "Your assessment was dismissed because another tutor already rated this model.",
-<<<<<<< HEAD
-            "confirmSubmission": "Are you sure you want to submit this assessment? You will not be able to change it afterwards."
-        }
-=======
             "updateAfterComplaintSuccessful": "The Assessment was updated successfully.",
             "updateAfterComplaintFailed": "Updating the Assessment failed.",
+            "confirmSubmission": "Are you sure you want to submit this assessment? You will not be able to change it afterwards."
             "confirmCancel": "Are you sure you want to cancel the assessment? Your current assessment progress will be deleted and the submission will be available for assessment to other tutors again."
         },
         "reviewComplaint": "Review Complaint"
->>>>>>> cd45966b
     }
 }