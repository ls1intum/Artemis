--- conflicted
+++ resolved
@@ -17,14 +17,10 @@
             "submitFailed": "Submitting your assessment failed!",
             "submitFailedWithConflict": "Submission failed! Conflict with existing Assessments detected",
             "resultDismissed": "Your assessment was dismissed because another tutor already rated this model.",
-<<<<<<< HEAD
+            "updateAfterComplaintSuccessful": "The Assessment was updated successfully.",
+            "updateAfterComplaintFailed": "Updating the Assessment failed.",
             "confirmCancel": "Are you sure you want to cancel the assessment? Your current assessment progress will be deleted and the submission will be available for assessment to other tutors again."
-        }
-=======
-            "updateAfterComplaintSuccessful": "The Assessment was updated successfully.",
-            "updateAfterComplaintFailed": "Updating the Assessment failed."
         },
         "reviewComplaint": "Review Complaint"
->>>>>>> 4d27d9d9
     }
 }