--- conflicted
+++ resolved
@@ -6,15 +6,11 @@
         "conflictingAssessmentTitle": "1. out of {{count}} conflicting assessments. Assessed by",
         "button": {
             "overrideAssessment": "Override Assessment",
-<<<<<<< HEAD
-            "nextSubmission": "Next Submission",
+            "nextSubmission": "Assess Next Submission",
             "resolveConflict": "Resolve Conflicts",
             "applyChanges": "Apply Changes",
             "keepYours": "Keep Yours",
             "acceptTheirs": "Take Over"
-=======
-            "nextSubmission": "Assess Next Submission"
->>>>>>> d7576e20
         },
         "messages": {
             "lock": "You do now have the lock on this submission. Only you can assess this model. Please assess this model before opening other submissions.",
