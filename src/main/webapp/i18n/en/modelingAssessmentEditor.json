{
<<<<<<< HEAD
    "artemisApp": {
        "modelingAssessmentEditor": {
            "conflicts": "Conflict",
            "ownAssessmentTitle": "Your current assessment",
            "conflictingAssessmentTitle": "1st out of {{count}} conflicting assessments. Assessed by",
            "button": {
                "applyChanges": "Apply Changes",
                "keepYours": "Keep Yours",
                "acceptTheirs": "Take Over"
            },
            "messages": {
                "lock": "You now have the lock on this submission. Only you can assess this model. Please assess this model before opening other submissions.",
                "noModel": "No model could be found for this submission.",
                "loadSubmissionFailed": "Retrieving requested submission failed.",
                "saveSuccessful": "Your assessment was saved successfully!",
                "saveFailed": "Saving your assessment failed!",
                "submitSuccessful": "Your assessment was submitted successfully!",
                "submitFailed": "Submitting your assessment failed!",
                "submitFailedWithConflict": "Submission failed! Conflict with existing Assessments detected",
                "resultDismissed": "Your assessment was dismissed because another tutor already rated this model.",
                "updateAfterComplaintSuccessful": "The Assessment was updated successfully.",
                "updateAfterComplaintFailed": "Updating the Assessment failed.",
                "confirmSubmission": "You have not assessed all model elements. Are you sure you want to submit this assessment? You will not be able to change it afterwards.",
                "confirmCancel": "Are you sure you want to cancel the assessment? Your current assessment progress will be deleted and the submission will be available for assessment to other tutors again.",
                "noConflicts": "Conflicts could not be loaded",
                "conflictsResolved": "All conflicts have been processed.",
                "feedbackTextTooLong": "Failed to save Assessment. Feedback text must be no longer than 500 characters."
            },
            "automaticAssessmentAvailable": "Congratulations! To save you some time, parts of this model were already assessed automatically. Please review the automatic assessment and assess the rest of the model afterwards. By submitting the assessment you also confirm the automatic assessment. Please be aware that you are responsible for the whole assessment.",
            "highlightingColors": {
                "title": "Highlighting Color(s)",
                "automaticAssessment": "automatic assessment",
                "missingAssessment": "missing assessment"
            }
=======
    "modelingAssessmentEditor": {
        "conflicts": "Conflict",
        "ownAssessmentTitle": "Your current assessment",
        "conflictingAssessmentTitle": "1st out of {{count}} conflicting assessments. Assessed by",
        "button": {
            "applyChanges": "Apply Changes",
            "keepYours": "Keep Yours",
            "acceptTheirs": "Take Over"
        },
        "messages": {
            "lock": "You now have the lock on this submission. Only you can assess this model. Please assess this model before opening other submissions.",
            "noModel": "This submission does not contain a model.",
            "loadSubmissionFailed": "Retrieving requested submission failed.",
            "saveSuccessful": "Your assessment was saved successfully!",
            "saveFailed": "Saving your assessment failed!",
            "submitSuccessful": "Your assessment was submitted successfully!",
            "submitFailed": "Submitting your assessment failed!",
            "submitFailedWithConflict": "Submission failed! Conflict with existing Assessments detected",
            "resultDismissed": "Your assessment was dismissed because another tutor already rated this model.",
            "updateAfterComplaintSuccessful": "The Assessment was updated successfully.",
            "updateAfterComplaintFailed": "Updating the Assessment failed.",
            "confirmSubmission": "You have not assessed all model elements. Are you sure you want to submit this assessment? You will not be able to change it afterwards.",
            "confirmCancel": "Are you sure you want to cancel the assessment? Your current assessment progress will be deleted and the submission will be available for assessment to other tutors again.",
            "noConflicts": "Conflicts could not be loaded",
            "conflictsResolved": "All conflicts have been processed.",
            "feedbackTextTooLong": "Failed to save Assessment. Feedback text must be no longer than 500 characters."
        },
        "automaticAssessmentAvailable": "Congratulations! To save you some time, parts of this model were already assessed automatically. Please review the automatic assessment and assess the rest of the model afterwards. By submitting the assessment you also confirm the automatic assessment. Please be aware that you are responsible for the whole assessment.",
        "highlightingColors": {
            "title": "Highlighting Color(s)",
            "automaticAssessment": "automatic assessment",
            "missingAssessment": "missing assessment"
>>>>>>> 24734f62
        }
    }
}<|MERGE_RESOLUTION|>--- conflicted
+++ resolved
@@ -1,5 +1,4 @@
 {
-<<<<<<< HEAD
     "artemisApp": {
         "modelingAssessmentEditor": {
             "conflicts": "Conflict",
@@ -12,7 +11,7 @@
             },
             "messages": {
                 "lock": "You now have the lock on this submission. Only you can assess this model. Please assess this model before opening other submissions.",
-                "noModel": "No model could be found for this submission.",
+                "noModel": "This submission does not contain a model.",
                 "loadSubmissionFailed": "Retrieving requested submission failed.",
                 "saveSuccessful": "Your assessment was saved successfully!",
                 "saveFailed": "Saving your assessment failed!",
@@ -34,40 +33,6 @@
                 "automaticAssessment": "automatic assessment",
                 "missingAssessment": "missing assessment"
             }
-=======
-    "modelingAssessmentEditor": {
-        "conflicts": "Conflict",
-        "ownAssessmentTitle": "Your current assessment",
-        "conflictingAssessmentTitle": "1st out of {{count}} conflicting assessments. Assessed by",
-        "button": {
-            "applyChanges": "Apply Changes",
-            "keepYours": "Keep Yours",
-            "acceptTheirs": "Take Over"
-        },
-        "messages": {
-            "lock": "You now have the lock on this submission. Only you can assess this model. Please assess this model before opening other submissions.",
-            "noModel": "This submission does not contain a model.",
-            "loadSubmissionFailed": "Retrieving requested submission failed.",
-            "saveSuccessful": "Your assessment was saved successfully!",
-            "saveFailed": "Saving your assessment failed!",
-            "submitSuccessful": "Your assessment was submitted successfully!",
-            "submitFailed": "Submitting your assessment failed!",
-            "submitFailedWithConflict": "Submission failed! Conflict with existing Assessments detected",
-            "resultDismissed": "Your assessment was dismissed because another tutor already rated this model.",
-            "updateAfterComplaintSuccessful": "The Assessment was updated successfully.",
-            "updateAfterComplaintFailed": "Updating the Assessment failed.",
-            "confirmSubmission": "You have not assessed all model elements. Are you sure you want to submit this assessment? You will not be able to change it afterwards.",
-            "confirmCancel": "Are you sure you want to cancel the assessment? Your current assessment progress will be deleted and the submission will be available for assessment to other tutors again.",
-            "noConflicts": "Conflicts could not be loaded",
-            "conflictsResolved": "All conflicts have been processed.",
-            "feedbackTextTooLong": "Failed to save Assessment. Feedback text must be no longer than 500 characters."
-        },
-        "automaticAssessmentAvailable": "Congratulations! To save you some time, parts of this model were already assessed automatically. Please review the automatic assessment and assess the rest of the model afterwards. By submitting the assessment you also confirm the automatic assessment. Please be aware that you are responsible for the whole assessment.",
-        "highlightingColors": {
-            "title": "Highlighting Color(s)",
-            "automaticAssessment": "automatic assessment",
-            "missingAssessment": "missing assessment"
->>>>>>> 24734f62
         }
     }
 }