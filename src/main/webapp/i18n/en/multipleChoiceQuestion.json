{
    "arTeMiSApp": {
        "multipleChoiceQuestion": {
            "home": {
                "title": "Multiple Choice Questions",
                "createLabel": "Create a new Multiple Choice Question",
                "createOrEditLabel": "Create or edit a Multiple Choice Question"
            },
            "created": "A new Multiple Choice Question is created with identifier {{ param }}",
            "updated": "A Multiple Choice Question is updated with identifier {{ param }}",
            "deleted": "A Multiple Choice Question is deleted with identifier {{ param }}",
            "delete": {
                "question": "Are you sure you want to delete Multiple Choice Question {{ id }}?"
            },
            "detail": {
                "title": "Multiple Choice Question"
            },
            "answerOptions": "Answer Options",
            "randomizeOrder": "Present Answer Options in Random Order",
            "scoringType": "Type / Scoring",
            "answer": "Answer",
            "solution": "Solution",
            "you": "You",
            "correct": "Correct",
            "wrong": "Wrong",
            "invalid": "Invalid answers will be assessed as correct.",
            "editor": {
                "addCorrectAnswerOption": "[correct] Correct Option",
                "addInCorrectAnswerOption": "[wrong] Incorrect Option",
                "addHint": "[hint] Hint",
                "addExplanation": "[exp] Explanation",
                "bold": "Bold",
                "italic": "Italic",
                "underline": "Underline",
                "unorderedList": "Unordered List",
                "headingOne": "Heading One",
                "headingTwo": "Heading Two",
                "headingThree": "Heading Three",
                "quote": "Quote",
                "link": "Link",
                "orderedList": "Ordered List",
                "imageUpload": "Attachment",
                "code": "Code",
<<<<<<< HEAD
                "style": "Style"
=======
                "color": "Color"
>>>>>>> 2c78fc3d
            }
        }
    }
}<|MERGE_RESOLUTION|>--- conflicted
+++ resolved
@@ -41,11 +41,8 @@
                 "orderedList": "Ordered List",
                 "imageUpload": "Attachment",
                 "code": "Code",
-<<<<<<< HEAD
+                "color": "Color",
                 "style": "Style"
-=======
-                "color": "Color"
->>>>>>> 2c78fc3d
             }
         }
     }
