{
    "artemisApp": {
        "programmingExercise": {
            "home": {
                "title": "Programmieraufgaben",
                "createLabel": "Neue Programmieraufgabe erstellen",
                "editLabel": "Programmieraufgabe bearbeiten",
                "generateLabel": "Neue Programmieraufgabe generieren",
                "importLabel": "Programmieraufgabe importieren",
                "linkLabel": "Neue Programmieraufgabe verlinken",
                "createOrEditLabel": "Programmieraufgabe erstellen oder bearbeiten"
            },
            "created": "Programmieraufgabe erstellt mit Title {{ param }}",
            "updated": "Programmieraufgabe aktualisiert mit Title {{ param }}",
            "deleted": "Programmieraufgabe gelöscht mit Title {{ param }}",
            "delete": {
                "question": "Soll die Programmieraufgabe <strong>{{ title }}</strong> wirklich dauerhaft gelöscht werden?",
                "studentRepos": "Alle Studierenden-Repositories löschen (Achtung: Dies kann NICHT rückgängig gemacht werden!). Es wird empfohlen, die Übung zuerst zu archivieren!",
                "studentReposBuildPlans": "Alle Studierenden-Repositories und Studierenden-Build-Pläne löschen (Achtung: Dies kann NICHT rückgängig gemacht werden!). Es wird empfohlen, die Übung zuerst zu archivieren!",
                "baseReposBuildPlans": "Alle Template-, Lösungs- und Test-Repositories sowie Build-Pläne löschen (Achtung: Dies kann NICHT rückgängig gemacht werden!). Es wird empfohlen die Repositories und Build-Pläne erst zu sichern!"
            },
            "cleanup": {
                "successMessage": "Die Bereinigung war erfolgreich. Alle Build-Pläne wurden gelöscht. Die Studierenden können ihre Teilnahme wieder aufnehmen.",
                "successMessageWithRepositories": "Die Bereinigung verlief erfolgreich. Alle Build-Pläne und Repositories wurden gelöscht. Alle Beteiligungen wurden als abgeschlossen gekennzeichnet."
            },
            "reset": {
                "question": "Soll die Übung <strong>{{ title }}</strong> wirklich zurückgesetzt werden? Diese Aktion kann NICHT rückgängig gemacht werden! <br> Das bedeutet, dass alle Teilnahmen, vorhandenen Ergebnisse, Studierenden-Repositories und Studierenden-Build-Pläne gelöscht werden."
            },
            "detail": {
                "title": "Programmieraufgabe",
                "showTemplateSubmissions": "Zeige Template-Abgaben",
                "showSolutionSubmissions": "Zeige Lösungsabgaben"
            },
            "unsavedChangesLanguageChange": "Die Aufgabenstellung enthält noch nicht gespeicherte Änderungen. Soll die Programmiersprache wirklich geändert werden?",
            "unsavedChangesProjectTypeChange": "Die Aufgabenstellung enthält noch nicht gespeicherte Änderungen. Soll der Projekt Typ wirklich geändert werden?",
            "templateRepositoryUrl": "Vorlagen-Repository-Url",
            "testRepositoryUrl": "Test-Repository-Url",
            "solutionRepositoryUrl": "Lösungs-Repository-Url",
            "auxiliaryRepositories": "Hilfs-Repositories",
            "noCheckoutDirectorySet": "Es wurde kein Checkout-Verzeichnis gesetzt.",
            "noCheckoutDirectorySetTooltip": "Da kein Checkout-Verzeichnis angegeben wurde, wurde das Repository nicht automatisch zu einem Build-Plan hinzugefügt.",
            "templateBuildPlanId": "Vorlagen-Build-Plan-Id",
            "solutionBuildPlanId": "Lösungs-Build-Plan-Id",
            "repositories": "Repositories",
            "buildplans": "Build-Pläne",
            "publishBuildPlanUrl": "Build-Plan veröffentlichen",
            "allowOnlineEditor": {
                "title": "Online-Editor erlauben",
                "alert": "Es muss mindestens eine Option (Offline-IDE oder Online-Editor) ausgewählt sein"
            },
            "onlineEditor": "Online-Editor",
            "allowOfflineIde": {
                "title": "Offline-IDE erlauben",
                "alert": "Es muss mindestens eine Option (Offline-IDE oder Online-Editor) ausgewählt sein"
            },
            "offlineIde": "Offline-IDE",
            "showTestNamesToStudents": "Zeige die Test Namen den Studierenden",
            "showTestNamesToStudentsTooltip": "Durch Aktivierung dieser Option werden die Namen der automatischen Tests den Studierenden angezeigt. Lasse die Option deaktiviert, um keine visuelle Unterscheidung zwischen manuellem und automatischem Feedback für die Studierenden vorzunehmen.",
            "participationMode": "Teilnahmemodus",
            "noVersionControlAndContinuousIntegrationAvailable": "Setup ohne Verbindung zur VCS und CI",
            "sequentialTestRuns": {
                "title": "Sequentielle Testläufe",
                "description": "Aktiviere diese Checkbox, um zuerst Struktur- und erst im Anschluss Verhaltenstests durchzuführen. Statische Code-Analyse wird nicht unterstützt. Dieses Feature hilft Studierenden dabei, sich auf die aktuell anliegende Herausforderung zu konzentrieren. Bei Aktivierung werden im Test-Repository zusätzliche Informationen bereitgestellt. ACHTUNG: Kann nicht nachträglich geändert werden!"
            },
            "checkoutSolutionRepository": {
                "title": "Checke Repository der Lösung aus",
                "description": "Aktiviere diese Checkbox, um das Repository der Lösung in ein Verzeichnis 'solution' auszuchecken. Dies ist nützlich, um die Abgabe von Studierenden mit der Musterlösung zu vergleichen."
            },
            "enableStaticCodeAnalysis": {
                "title": "Aktiviere Statische Code-Analyse",
                "description": "Durch Aktivierung dieser Option werden Abgaben einer Statischen Code-Analyse unterzogen. Sequentielle Testläufe werden nicht unterstützt. Zusätzliche Optionen stehen in der Bewertungssicht zur Verfügung. Diese Option kann bei erneutem Import der Aufgabe geändert werden, wenn die Build-Pläne neu erstellt werden und das Template aktualisiert wird."
            },
            "maxStaticCodeAnalysisPenalty": {
                "title": "Max Strafe bei statischer Code-Analyse",
                "description": "Wähle einen Wert zwischen 0 und 100 Prozent oder fülle das Feld nicht aus. Wenn für eine zehn-Punkte-Aufgabe die maximale Strafe 20% beträgt, werden maximal zwei Punkte durch Probleme, die von der statischen Analyse gefunden wurden, abgezogen. Wenn kein Wert angegeben wird existiert kein Limit für den Punkteabzug."
            },
            "recreateBuildPlans": {
                "title": "Build-Pläne neu erstellen",
                "buttonText": "Build-Pläne",
                "question": "Sollen die Build-Pläne des Templates und der Musterlösung für Programmieraufgabe <strong>{{ title }}</strong> wirklich neu erstellt werden? Alle vorherigen Änderungen werden überschrieben.<br>Build-Pläne der Studierenden werden <strong>nicht</strong> gelöscht. Diese können getrennt über die Aufräumen-Funktion entfernt werden. Zusammen können diese beiden Operationen dann wieder einen konsistenten Zustand zwischen den Systemen sicherstellen, etwa wenn der Muster-Build-Plan geändert wurde oder es zu einem Datenverlust im CI-System kam.",
                "description": "Durch Aktivierung dieser Option werden die Build-Pläne neu erstellt und nicht von der importierten Aufgabe kopiert. Neu erstellte Build-Pläne unterstützen standardmäßig die neuesten Features der Artemis-Aufgabenvorlagen."
            },
            "updateTemplate": {
                "title": "Aktualisiere Template",
                "description": "Durch Aktivierung dieser Option werden die Template-Dateien in den Repositories aktualisiert. Dies ist sinnvoll, wenn die importierte Aufgabe veraltete Abhängigkeiten enthält. Für Java ersetzt Artemis JUnit4 durch Ares (enthält JUnit5) und aktualisiert die Abhängigkeiten und Plugins mit den Versionen aus dem neusten Template. Danach musst du wahrscheinlich die Testcases anpassen."
            },
            "programmingLanguage": "Programmiersprache",
            "projectType": "Projekttyp",
            "testRepositoryProjectType": "Projekttyp des Test-Repository",
            "packageName": "Package-Name",
            "appName": "App-Name",
            "templateResult": "Ergebnis der Vorlage",
            "solutionResult": "Ergebnis der Musterlösung",
            "structureTestOracle": "Oracle Strukturtest aktualisieren",
            "structureTestOracleWarning": "Diese Aktion extrahiert die Struktur-Tests des Test-Repositories and speichert sie in der Datei test.json. ACHTUNG: Hierdurch gehen alle nicht committeten Änderungen aus dem Online-Editor verloren!",
            "combineTemplateCommits": "Template-Commits zusammenführen",
            "checkPlagiarism": "Auf Plagiate prüfen",
            "checkPlagiarismSuccess": "Plagiatsprüfung abgeschlossen. Ergebnisse sind in der zip-Datei enthalten.",
            "combineTemplateCommitsWarning": "Diese Aktion führt alle Commits im Template-Repository in einen Commit zusammen. ACHTUNG: Hierdurch gehen alle nicht committeten Änderungen aus dem Online-Editor verloren!",
            "combineTemplateCommitsError": "Template-Repository-Commits konnten nicht zusammengeführt werden.",
            "combineTemplateCommitsSuccess": "Template-Repository-Commits wurden zusammengeführt.",
            "extractTasksFromProblemStatementWarning": "Nur zu Testzwecken: Extrahiere alle Aufgaben und Tests aus der Aufgabenstellung.",
            "extractTasksFromProblemStatementSuccess": "{{numberTasks}} extrahierte Aufgaben mit {{numberTestCases}} Tests geladen:\n{{detailedResult}}",
            "extractTasksFromProblemStatementTitle": "Lade extrahierte Aufgaben",
            "deleteTasksAndSolutionEntriesSuccess": "Alle Aufgaben und Lösungs Codeschnipsel wurden gelöscht.",
            "deleteTasksAndSolutionEntriesWarning": "Nur zu Testzwecken: Lösche alle Aufgaben und Lösungs Codeschnipsel.",
            "deleteTasksAndSolutionEntriesTitle": "Lösche Aufgaben",
            "generateCodeHintsTooltip": "Generiert Code Hinweise für alle Tasks dieser Aufgabe unter Verwendung der bereits erstellten Lösungs Codeschnipsel",
            "generateCodeHintsTitle": "Generiere Code Hinweise",
            "generateCodeHintsSuccess": "Code Hinweise wurden erfolgreich generiert",
            "createStructuralSolutionEntriesTooltip": "Erstellt Lösungs Codeschnipsel für alle strukturellen Tests dieser Aufgabe.",
            "createStructuralSolutionEntriesTitle": "Erstelle strukturelle Lösungs Codeschnipsel",
            "createStructuralSolutionEntriesSuccess": "Strukturelle Lösungs Codeschnipsel wurden erfolgreich erstellt",
            "createBehavioralSolutionEntriesTooltip": "Erstellt Lösungs Codeschnipsel für alle Verhaltenstests dieser Aufgabe.",
            "createBehavioralSolutionEntriesTitle": "Erstelle verhaltensweise Lösungs Codeschnipsel",
            "createBehavioralSolutionEntriesSuccess": "Verhaltensweise Lösungs Codeschnipsel wurden erfolgreich erstellt",
            "editable": {
                "unsaved": "Ungespeichert.",
                "unsavedTooltip": "Es gibt ungespeicherte Änderungen in der Aufgabenstellung.",
                "saving": "Speichert...",
                "savingTooltip": "Speichert die ungespeicherten Änderungen in der Aufgabenstellung.",
                "saved": "Gespeichert.",
                "savedTooltip": "Die Aufgabenstellung ist gespeichert."
            },
            "problemStatement": {
                "title": "Aufgabenstellung",
                "taskCommand": "Aufgabe",
                "testCaseCommand": "Testfall einfügen"
            },
            "status": {
                "solutionFailsTest": "Das Solution-Repository erfüllt einen oder mehrere Testfälle nicht. Das könnte auf ein Problem mit dem Solution-Repository oder den Testfällen hinweisen.",
                "templateFulfillsTest": "Das Template-Repository erfüllt bereits einen oder mehrere Testfälle. Das könnte auf ein Problem mit dem Template-Repository oder den Testfällen hinweisen."
            },
            "testCaseAnalysis": {
                "invalidTestCases": "{{number}} Testfälle sind Teil des Aufgabenstellung aber können nicht im Test-Repository gefunden werden:",
                "missingTestCases": "{{number}} Testfälle wurde im Test-Repository gefunden, die nicht Teil der Aufgabenstellung sind:",
                "issues": "Testfallprobleme.",
                "ok": "Testfälle ok.",
                "invalidTestCase": "Der Testfall '{{id}}' konnte nicht im Test-Repository gefunden werden."
            },
            "hintsAnalysis": {
                "invalidHints": "{{number}} Hinweise wurden im Markdown der Aufgabenstellung gefunden, die nicht in der Datenbank existieren bzw. nicht dieser Programmierübung zugeordnet sind",
                "issues": "Hinweisprobleme.",
                "ok": "Hinweise ok.",
                "invalidHint": "Der Hinweis mit Id '{{id}}' konnte nicht in der Datenbank für diese Programmierübung gefunden werden."
            },
            "configureGrading": {
                "title": "Konfiguration der Bewertung",
                "shortTitle": "Bewertung",
                "save": "Speichern",
                "reset": "Zurücksetzen",
                "status": {
                    "unsavedChanges": "Ungespeicherte Änderungen",
                    "unsavedTestCaseChanges": "Ungespeicherte Tests",
                    "unsavedCategoryChanges": "Ungespeicherte Kategorien",
                    "noUnsavedChanges": "Keine ungespeicherten Änderungen"
                },
                "testCases": {
                    "title": "Testfälle",
                    "resetSuccessful": "Die Tests wurden erfolgreich zurückgesetzt.",
                    "resetFailed": "Die Tests konnten nicht zurückgesetzt werden.",
                    "updated": "Die Testfälle wurden erfolgreich gespeichert.",
                    "couldNotBeUpdated": "Die folgenden Testfälle konnten nicht gespeichert werden: {{testCases}}.",
                    "weightSumError": "Die Summe aller Testfall-Gewichte beträgt 0 oder weniger. Bitte stelle mindestens ein Testfall-Gewicht größer als 0 ein.",
                    "showInactive": "Inaktive Testfälle anzeigen",
                    "exercisePoints": "Aufgaben Punkte:",
                    "settingNull": "Der Testfall {{testCase}} darf keine leeren Einstellungen haben.",
                    "settingNegative": "Der Testfall {{testCase}} darf keine Einstellungen mit negativen Werten haben."
                },
                "categories": {
                    "title": "Code-Analyse-Kategorien",
                    "notGraded": "Nicht bewertet.",
                    "noFeedback": "Ohne sichtbares Feedback.",
                    "updated": "Die Kategorien wurden erfolgreich gespeichert.",
                    "couldNotBeUpdated": "Die folgenden Kategorien konnten nicht gespeichert werden: {{categories}}.",
                    "resetSuccessful": "Die Kategorien wurden erfolgreich zurückgesetzt.",
                    "resetFailed": "Die Kategorien konnten nicht zurückgesetzt werden."
                },
                "charts": {
                    "title": "Diagramme",
                    "preview": "Vorschau",
                    "resetFilter": "Filter zurücksetzen",
                    "testCaseWeights": {
                        "title": "Testgewichtungen",
                        "sumOfTestWeights": "Summe der Testgewichtungen:",
                        "description": "Die Verteilung der Gewichtungen der Testfälle auf die Aufgabe. Dies zeigt den Einfluss eines Testfalls auf das Ergebnis einer/s Studierenden. Der erste Balken betrachtet nur die Gewichtung eines Testfalls, während der zweite Balken auch die jeweiligen Bonuspunkte einbezieht.<br/>Bewege die Maus über einen farbigen Abschnitt, um mehr Details zu sehen.",
                        "weight": "Gewichtung",
                        "weightTooltip": "Gewichtung: {{ percentage }}% aller Gewichtungen.",
                        "weightAndBonus": "Gewichtung & Bonus",
                        "weightAndBonusTooltip": "Gewichtung & Bonus: {{ percentage }}% aller Gewichtungen und Boni."
                    },
                    "testCasePoints": {
                        "title": "Punkte-Verteilung",
                        "description": "Der prozentuale Anteil von verteilten Punkten für ein bestimmten Testfall. 100% in dem Diagramm steht für volle Punktzahl (100%) bei <b>allen</b> Studierenden. Das Diagramm zeigt nur die positiven Punkte erzielt durch erfüllte Testfälle, ungeachtet möglicher Punktabzüge durch statische Code-Analyse.<br/>Bewege die Maus über einen farbigen Abschnitt, um mehr Details zu sehen.",
                        "points": "Punkte",
                        "pointsTooltip": "Punkte: {{ percentage }}% aller Punkte."
                    },
                    "categoryDistribution": {
                        "title": "Kategorie-Verteilung",
                        "description": "Die Verteilung der Kategorien in Bezug auf 'Penalty', 'Issues' und 'Punkte'.<br/>Der <b>Penalty</b> Balken zeigt die Verteilung von Penalties in den Kategorien.<br/>Der <b>Issues</b> Balken zeigt wie viele Issues in der entsprechenden Kategorie erkannt wurden.<br/>Der <b>Punkte</b> Balken gibt an wie viele Punkte tatsächlich von den Ergebnissen abgezogen wurden durch eine Kategorie, was sich auch den vorherigen Balken ergibt.<br/>Bewege die Maus über einen farbigen Abschnitt, um mehr Details zu sehen."
                    }
                },
                "gradingTableHeader": {
                    "testName": "Testname",
                    "weight": "Gewichtung",
                    "bonusMultiplier": "Bonusmultiplikator",
                    "bonusPoints": "Bonuspunkte",
                    "visibility": "Sichtbarkeit",
                    "resultingPoints": "Resultierende Punkte",
                    "testType": "Type",
                    "passedPercent": "Bestanden %"
                },
                "help": {
                    "state": "Gibt an, ob Issues in dieser Kategorie den Studierenden angezeigt und bewertet werden sollen.",
                    "penalty": "Punktabzüge werden auf jedes erkannte Issue in dieser Kategorie angewendet.",
                    "maxPenalty": "Der maximale Punktabzug über alle Issues einer/s Studierenden in dieser Kategorie.",
                    "detectedIssues": "Zeigt die Anzahl an Studierenden je Höhe der erkannten Issues in einer Kategorie, beginnend bei einem Issue. Die Balken werden rot, sobald der durch maxPenalty definierte Grenzwert der Kategorie überschritten wird.",
                    "weight": "Die Gewichtung eines Testfalls bestimmt die Punkte, die Studierende für das Bestehen des Testfalls erhält. Die verteilten Punkte eines Testfalls sind proportional zu dessen Gewichtung und werden als ein Anteil der vollen Punktzahl der Aufgabe berechnet.",
                    "bonusMultiplier": "Dies multipliziert die Punkte für das Bestehen eines Testfalls, ohne dabei die Anteile der anderen Testfälle zu beeinflussen. Multiplikatoren größer als 1 können zu Ergebnissen von mehr als 100% führen.",
                    "bonusPoints": "Bonuspunkte, die zu den regulären Punkten für das Bestehen eines Testfalls hinzuaddiert werden. Das Setzen von Bonuspunkten kann zu Ergebnissen von mehr als 100% führen.",
                    "visibility": "Feedback und Punkte für Testfälle, die mit „Nach Einreichungsfrist“ markiert sind, werden erst danach für Studierende angezeigt. Nie sichtbare Tests werden nicht in die Punktebewertung einbezogen.",
                    "points": "Die Menge an Punkten, die die Studierenden für das Bestehen dieses Tests bekommen. Dieser Wert wird wie in den Kurseinstellungen festgelegt gerundet.",
                    "type": "Der Typ des Tests gibt an, ob dieser aus der test.json-Datei generiert wurde (STRUCTURAL), oder manuell geschrieben wurde (BEHAVIORAL)."
                },
                "updatedGradingConfigShort": "Veränderte Bewertung",
                "updatedGradingConfig": "Achtung: Du hast die Bewertung der Aufgabe verändert, aber nicht alle Einreichungen der Studierenden mit den aktualisierten Testfall Einstellungen erneut ausgeführt. Neu erstellte Ergebnisse werden mit den aktualisierten Bewertungseinstellungen bewertet, während existierende Ergebnisse nicht verändert werden. Hierdurch kann es unter den Studierenden zu inkonsistenten Ergebnissen kommen. Du kannst die erneute Ausführung der Einreichungen auch zu einem späteren Zeitpunkt veranlassen. Willst du wirklich den Bereich verlassen?",
                "updatedGradingConfigTooltip": "Du hast die Bewertung verändert, allerdings hat diese Aktion keine Auswirkungen auf die bereits vorhandenen Ergebnisse der Studierenden. Neu erstellte Ergebnisse werden mit den aktualisierten Bewertungseinstellungen bewertet, während existierende Ergebnisse nicht verändert werden. Hierdurch kann es unter den Studierenden zu inkonsistenten Ergebnissen kommen. Über den Button 'Alle erneut ausführen' kannst du die Einreichungen aller Studierenden mit der veränderten Bewertung erneut bewerten.",
                "noUpdatedGradingConfig": "Keine veränderte Bewertung",
                "notReleased": "Nicht veröffentlicht",
                "notReleasedTooltip": "Die Programmierübung ist nicht veröffentlicht oder ist veröffentlicht und besitzt noch keine Ergebnisse von Studierenden. Daher kann die Bewertung geändert werden, ohne dass die Abgaben von Studierenden erneut ausgeführt werden müssen."
            },
            "export": {
                "downloadRepo": "Repo Herunterladen",
<<<<<<< HEAD
                "downloadExampleSolutionRepo": "Lösungs-Repo Herunterladen",
=======
                "downloadExampleSolution": "Beispiellösung herunterladen",
                "downloadTests": "Tests herunterladen",
                "downloadTestsWithExampleSolution": "Tests mit Beispiellösung herunterladen",
>>>>>>> 64ea9aef
                "downloadExercise": "Programmierübung herunterladen",
                "downloadAllStudents": "Oder lade die Repositories aller Studierenden herunter",
                "downloadAllTeams": "Oder lade die Repositories aller Teams herunter",
                "filterLateSubmissions": "Verspätete Abgaben herausfiltern",
                "filterLateSubmissionsDate": "Datum zum Filtern verspäteter Abgaben (standardmäßig Einreichungsfrist der Aufgabe)",
                "addStudentName": "Namen der Studierenden zum Projekt hinzufügen (erlaubt es mehrere Projekte gleichzeitig in Eclipse zu importieren)",
                "addTeamName": "Namen der Teams zum Projekt hinzufügen (erlaubt es mehrere Projekte gleichzeitig in Eclipse zu importieren)",
                "addTeamOrStudentName": "Namen der Teams/Studierenden zum Projekt hinzufügen (erlaubt es mehrere Projekte gleichzeitig in Eclipse zu importieren)",
                "combineStudentCommits": "Alle Änderungen von Studierenden in einem Commit zusammenfassen (um das Review zu vereinfachen)",
                "anonymizeStudentCommits": "Alle Änderungen von Studierenden anonymisieren",
                "normalizeCodeStyle": "Code-Style normalisieren (Zeilenumbrüche, Kodierung)",
                "successMessageRepos": "Die Repositories wurden erfolgreich exportiert. Die generierte zip-Datei wird jetzt heruntergeladen.",
                "successMessageExercise": "Die Programmierübung wurde erfolgreich exportiert. Die generierte zip-Datei wird jetzt heruntergeladen."
            },
            "resubmitOnFailedSubmission": "Die letzte Abgabe konnte nicht bewertet werden. Klicke den Button, um die Abgabe erneut bewerten zu lassen. Diese Aktion führt einen neuen Build aus, der die Abgabe testet.",
            "resubmit": "Die letzte Abgabe erneut bewerten. Diese Aktion führt einen Build auf dem Repository der Teilnahme aus ohne einen Commit zu machen.",
            "resubmitSingle": "Neues Ergebnis für Teilnahme erzeugen",
            "resubmitConfirmManualResultOverride": "Das letzte Ergebnis ist ein manuelles Ergebnis, das heißt es wurde von Tutor:innen bewertet. Falls du einen neuen Build für diese Abgabe auslöst, wird anstelle des manuellen Ergebnissen das neu generierte, automatische Ergebnis primär für die Studierenden angezeigt.",
            "resubmitAllConfirmAfterDeadline": "Die Einreichungsfrist ist verstrichen, möglicherweise haben Tutor:innen manche Teilnahmen manuell bewertet. Neu erzeugte automatische Ergebnisse würden diese manuellen Ergebnisse als aktuelles Ergebnis ersetzen.",
            "resubmitUnsuccessful": "Die letzte Abgabe konnte nicht erneut bewertet werden. Bitte wende dich an entsprechende Tutor:innen.",
            "resubmitAll": "Alle erneut ausführen",
            "resubmitAllTooltip": "Führe die letzte Abgabe aller Teilnahmen erneut aus. Das Ergebnis wird als bewertet gekennzeichnet.",
            "resubmitAllDialog": "ACHTUNG: Die erneute Abgabe aller Teilnahmen ist eine sehr aufwändige Operation. Diese Aktion wird für jede Teilnahme dieser Übung einen CI Build starten. Das bedeutet, dass alle Ergebnisse der Studierenden anhand ihres letzten Commits neu berechnet und mit dem neu erzeugten Ergebnis überschreiben werden!",
            "resubmitFailed": "Gescheiterte Teilnahmen erneut ausführen",
            "resubmitFailedTooltip": "Führe die letzte Abgabe aller gescheiterten Teilnahmen erneut aus. Gescheiterte Teilnahmen besitzen kein Ergebnis für die letzte Abgabe. Gescheiterte Abgaben können bei Kommunikationsfehlern zwischen dem CI System und Artemis entstehen. Die entstehenden Ergebnisse werden als bewertet gekennzeichnet.",
            "buildingSubmissions": "Laufende Abgaben: {{number}}",
            "failedSubmissions": "Gescheiterte Abgaben: {{number}}",
            "resultETA": "Ergebniswartezeit: {{eta}}",
            "resultETATooltip": "Zeigt an, wie lange eine laufende Abgabe auf ihr Ergebnis warten muss. Ist abhängig von der Auslastung des Build-Systems.",
            "titleTooltip": "Der Titel der Aufgabe kann jederzeit geändert werden. Er ist u.a. Teil des Namens des Projekts, welches im Rahmen der Aufgabe auf dem VCS Server erstellt wird",
            "shortNameTooltip": "Der Kurzname der Aufgabe kann NICHT im Nachhinein bearbeitet werden! Zusammen mit dem Kurs-Kurznamen wird er als eindeutiger Schlüssel für die Aufgabe in Artemis genutzt (inkl. Repositories und Build Pläne)",
            "categoriesTooltip": "Es können bis zu zwei Kategorien pro Aufgabe definiert werden, welche frei gewählt werden können (Kategorie eingeben und ENTER drücken). Allerdings wird empfohlen, die gewählten Bezeichnungen konsistent zu nutzen, da sie auch für Studierenden sichtbar sind",
            "projectTypeTooltip": "Dieser Wert legt den Projekttypen von Vorlagen- und Lösungs-Repository fest.",
            "testRepositoryProjectTypeTooltip": "Dieser Wert legt den Projekttypen des Test-Repository fest.",
            "timeline": {
                "assessmentType": "Art der Bewertung",
                "manualAssessment": "Manuelle Bewertung",
                "automaticAssessment": "Automatische Bewertung",
                "complaintsAllowed": "Beschwerden erlaubt",
                "automaticTests": "Automatische Tests",
                "afterDueDate": "Testlauf nach der Einreichungsfrist",
                "timelineLabel": "Zeitleiste des gesamten Programmieraufgabenzyklus",
                "timelineTooltip": "Der gesamte zeitliche Ablauf der Programmieraufgabe. Es können verschiedene aufgabenkritische Zeitpunkte und unterschiedliche Test- und Buildzyklen definiert werden.",
                "automaticTestsMandatoryTooltip": "Jeder Commit eines Teilnehmenden löst alle in dem Test-Repository gespeicherten Tests aus. Ausgenommen sind Tests, welche nach der Einreichungsfrist ausgeführt werden sollen.",
                "automaticTestsAfterDueDateTooltip": "Sobald die Einreichungsfrist abgelaufen ist, wird der Build für alle Abgaben erneut durchgeführt und sie werden ein letztes Mal automatisch getestet unter Verwendung ALLER im Test-Repository gespeicherten Tests.",
                "assessmentTypeTooltipAutomaticAssessment": "Die Art der Bewertung, die nach der Einreichungsfrist durchgeführt wird: Keine manuelle Bewertung",
                "assessmentTypeTooltipManualAssessment": "Die Art der Bewertung, die nach der Einreichungsfrist durchgeführt wird: Eine manuelle Bewertung durch Tutor:innen und Beschwerden von Studierenden, falls möglich",
                "releaseDateTooltip": "Das Freigabedatum der Aufgabe. Studierende können die Aufgabe ab diesem Datum sehen. Sollte kein Startdatum festgelegt sein können Studierende auch ab diesem Datum die Aufgabe beginnen.",
                "startDateTooltip": "Das Startdatum der Aufgabe. Falls dieses gesetzt ist, können Studierende vor diesem Datum die Aufgabe nur ansehen aber diese noch nicht bearbeiten.",
                "dueDateTooltip": "Die finale Deadline, zu welcher alle Abgaben und Commits für Studierende gesperrt werden.",
                "afterDueDateTooltip": "Aktiviere diese Option, um alle Abgaben von Studierenden nach der Einreichungsfrist zu bewerten. Durch diese Einstellung werden zum angegebenen Datum für alle Abgaben von Studierenden ein Build & Testlauf ausgeführt. Die hierdurch generierten Ergebnisse werden als 'bewertet' gekennzeichnet obwohl die Einreichungsfrist abgelaufen ist",
                "alertNewDueDate": "Die Einreichungsfrist wurde auf das Veröffentlichungsdatum gesetzt!",
                "alertNewAfterDueDate": "Das Datum der zusätzlichen Testläufe wurde auf das Releasedatum gesetzt!",
                "alertNewExampleSolutionPublicationDateAsReleaseDate": "Das Veröffentlichungsdatum der Beispiellösung wurde auf das Datum der Veröffentlichung gesetzt!",
                "alertNewExampleSolutionPublicationDateAsDueDate": "Das Veröffentlichungsdatum der Beispiellösung wurde auf das Fälligkeitsdatum gesetzt!",
                "assessmentDueDate": "Einreichungsfrist der Bewertung",
                "assessmentDueDateTooltip": "Die Frist für manuelle Reviews. Sobald das Datum erreicht ist, werden alle manuellen Ergebnisse an die Studierenden veröffentlicht!",
                "notSet": "nicht gesetzt",
                "allowFeedbackRequests": "Feedbackanfragen erlauben",
                "manualFeedbackRequests": "Anfragen nach manuellem Feedback",
                "manualFeedbackRequestsTooltip": "Studierende können manuelle Korrekturen vor der Abgabefrist anfragen, um Feedback zu erhalten.",
                "feedbackRequestsEnabled": "Korrekturanfragen sind möglich",
                "feedbackRequestsDisabled": "Korrekturanfragen sind nicht möglich",
                "complaintOnAutomaticAssessment": "Beschwerden auf automatische Bewertung",
                "complaintOnAutomaticAssessmentTooltip": "Die Studierenden dürfen eine Beschwerde nach einer automatischen Bewertung einlegen, die ein Tutor danach bewerten kann.",
                "exampleSolutionPublicationDateTooltip": "Das Datum, an dem das Lösungsrepository für Studierende zum Herunterladen verfügbar wird. Zum Deaktivieren leer lassen.",
                "releaseTestsWithExampleSolution": "Tests veröffentlichen",
                "releaseTestsWithExampleSolutionTooltip": "Die automatischen Tests können zusätzlich zu dem Lösungsvorschlag nach der Deadline zum Download bereit gestellt werden."
            },
            "repositoryIsLocked": {
                "title": "Dein Repository ist gesperrt.",
                "tooltip": "Dein Repository ist gesperrt, weil die Einreichungsfrist abgelaufen ist. Du kannst weiterhin deinen Code einsehen, aber keine Änderungen vornehmen."
            },
            "preview": {
                "label": "Vorschau",
                "tooltip": "Für jede Programmieraufgabe, werden verschieden Repositories und Build-Pläne erstellt. Links befinden sich deren generierte Namen basierend auf dem Kurznamen der Aufgabe",
                "repositories": "Repositories",
                "buildPlans": "Build-Pläne",
                "templateRepoTooltip": "Das Repository, welches die Vorlage der Aufgabe beinhaltet",
                "solutionRepoTooltip": "Das Repository, welches die Lösung der Aufgabe beinhaltet",
                "testRepoTooltip": "Das Repository, welches alle Tests beinhaltet",
                "auxiliaryRepoTooltip": "{{description}}",
                "templateBuildPlanTooltip": "Der Build-Plan der Vorlage. Lässt alle Tests über die Vorlage der Aufgabe laufen. Dient als Kontrollreferenz, für welche alle Tests fehlschlagen müssen",
                "solutionBuildPlanTooltip": "Der Build-Plan der Lösung der Aufgabe. Lässt alle Tests über die Lösung der Aufgabe laufen. Dient als Kontrollreferenz, für welche alle Tests erfolgreich sein müssen"
            },
            "intellij": {
                "openEditor": "Editor Öffnen"
            },
            "reEvaluate": "Alle erneut bewerten",
            "reEvaluateTooltip": "Neubewertung der letzten automatischen Ergebnisse aller Teilnahmen. Manuelle Bewertungen sind davon nicht betroffen.",
            "reEvaluateSuccessful": "{{number}} automatischen Ergebnisse wurden erfolgreich aktualisiert, einschließlich der Vorlage und der Lösung.",
            "reEvaluateFailed": "Die Neubewertung ist fehlgeschlagen: {{message}}",
            "editSelectedModal": {
                "currentlyEdited": "Sie bearbeiten die folgenden Übungen:",
                "errorReadButton": "Ok",
                "errorOccurred": "Die folgende Aufgaben konnten nicht bearbeitet werden:"
            },
            "unlockAllRepositories": "Alle Repositories entsperren",
            "lockAllRepositories": "Alle Repositories sperren",
            "unlockAllRepositoriesModalText": "Alle Repositories werden sofort entsperrt! Studierende können sofort wieder pushen, auch wenn die Aufgabe schon vorbei ist!\n\nDiese Operation wird automatisch ausgeführt, sobald Studierende mit der Bearbeitung beginnen. Nutze diese Option daher nur, falls das automatische Entsperren nicht korrekt ausgeführt wurde oder falls die Repositories versehentlich gesperrt wurden!",
            "lockAllRepositoriesModalText": "Alle Repositories werden sofort gesperrt! Studierende werden nicht mehr pushen können, auch wenn die Aufgabe noch läuft!\n\nDie Operation wird automatisch am Ende der Aufgabe ausgeführt, sofern 'Testlauf nach der Einreichungsfrist' oder 'Manuelle Review' aktiviert ist. Nutze diese Option daher nur, falls das automatische Sperren nicht korrekt ausgeführt wurde oder falls die Repositories versehentlich entsperrt wurden!",
            "unlockAllRepositoriesSuccess": "Die Repositories werden nun entsperrt. Bitte habe ein wenig Geduld. Du erhältst bald eine Benachrichtigung, ob der Vorgang erfolgreich war.",
            "lockAllRepositoriesSuccess": "Die Repositories werden nun gesperrt. Bitte habe ein wenig Geduld. Du erhältst bald eine Benachrichtigung, ob der Vorgang erfolgreich war.",
            "auxiliaryRepository": {
                "error": "Es gibt ein Problem mit den Hilfs-Repositories!",
                "addAuxiliaryRepository": "Hilfs-Repository anlegen",
                "repositoryName": "Name des Repositorys",
                "checkoutDirectory": "Checkout-Verzeichnis",
                "duplicateRepositoryNames": "Verschiedene Hilfs-Repositories dürfen nicht den gleichen Namen haben.",
                "duplicateDirectoryNames": "Verschiedene Hilfs-Repositories dürfen nicht das gleiche Checkout-Verzeichnis haben.",
                "warning": "Hilfs-Repositories können hinzugefügt, editiert und gelöscht werden. Diese Änderungen wirken sich allerdings nicht auf das VCS und CIS aus und müssen dort manuell durchgeführt werden.",
                "editedWarning": "Du hast die Hilfs-Repositories verändert. Diese Änderungen wirken sich allerdings nicht auf das VCS und CIS aus und müssen dort manuell durchgeführt werden.",
                "repositoryNameRequired": {
                    "pattern": "Der Name eines Hilfs-Repositories darf nicht 'exercise', 'solution', 'tests', oder 'auxiliary' sein. Außerdem darf der Name nur Wörter und die Sonderzeichen '-' und '_' enthalten."
                },
                "invalidDirectoryName": {
                    "pattern": "Checkout-Verzeichnisse dürfen nur Wörter, '_', '-', und '/' Zeichen beinhalten, aber nicht mit '/' beginnen oder enden."
                }
            },
            "submissionPolicy": {
                "title": "Abgaberichtlinie",
                "updateButton": {
                    "title": "Speichern",
                    "tooltip": "Speichert die Änderungen an der Abgaberichtlinie dieser Programmieraufgabe.\nACHTUNG:\nFür Repository Sperre Abgaberichtlinien kann diese Operation sehr zeitintensiv sein, wenn viele Repositories betroffen sind!"
                },
                "activateButton": {
                    "title": "Aktivieren",
                    "tooltip": "Aktiviert die Abgaberichtlinie dieser Programmieraufgabe.\nACHTUNG:\nFür Repository Sperre Abgaberichtlinien kann diese Operation sehr zeitintensiv sein, wenn viele Repositories gesperrt werden müssen!"
                },
                "deactivateButton": {
                    "title": "Deaktivieren",
                    "tooltip": "Deaktiviert die Abgaberichtlinie dieser Programmieraufgabe.\nACHTUNG: Für Repository Sperre Abgaberichtlinien kann diese Operation sehr zeitintensiv sein, wenn viele Repositories entsperrt werden müssen!"
                },
                "created": "Die Abgaberichtlinie wurde erfolgreich erstellt!",
                "updated": "Die Abgaberichtlinie wurde erfolgreich gespeichert!",
                "deleted": "Die Abgaberichtlinie wurde erfolgreich gelöscht!!",
                "submissionsAllowed": "erlaubte Abgaben",
                "none": {
                    "optionLabel": "Keine"
                },
                "lockRepository": {
                    "optionLabel": "Repository Sperre"
                },
                "submissionPenalty": {
                    "optionLabel": "Punktabzug je Überschreitung",
                    "penaltyInputFieldTitle": "Punktabzug je Überschreitung des Abgabelimits",
                    "exceedingLimitDescription": "Der Punktabzug von dem Gesamtergebnis für jede Abgabe, die das Abgabelimit überschreitet. Jede Punktzahl größer 0 kann eingetragen werden.",
                    "penaltyInputFieldValidationWarning": {
                        "pattern": "Der Punktabzug muss eine Nummer größer als 0 sein.",
                        "required": "Der Punktabzug muss gesetzt sein."
                    },
                    "penaltyInfoLabel": "(Punktabzug je Überschreitung: {{points}} Punkte)",
                    "triggerAllInformation": "Wird der Punktabzug je Überschreitung des Abgabelimits oder das Abgabelimit selbst angepasst, muss nach dem Speichern der Abgaberichtlinie die 'Erneut Bewerten' Funktionalität genutzt werden, um die Ergebnisse der Teilnehmenden zu aktualisieren."
                },
                "submissionPolicyType": {
                    "title": "Typ der Abgaberichtlinie",
                    "none": {
                        "title": "Keine"
                    },
                    "lock_repository": {
                        "title": "Repository Sperre",
                        "tooltip": "Dein Abgaberepository wird gesperrt, sobald das Abgabelimit erreicht wird. Es wird nicht möglich sein, weiter an der Aufgabe teilzunehmen, sobald das Repository gesperrt wurde."
                    },
                    "submission_penalty": {
                        "title": "Punktabzug je Überschreitung",
                        "tooltip": "Das System zieht für jede Abgabe, die das Abgabelimit überschreitet, Punkte vom Gesamtergebnis ab. Versuche, innerhalb der erlaubten Abgaben zu bleiben, um Abzüge zu vermeiden!"
                    }
                },
                "submissionLimitTitle": "Abgabelimit",
                "submissionLimitDescription": "Die Anzahl von erlaubten Abgaben, bis das System die ausgewählte Abgaberichtlinie durchsetzt.",
                "editInGradingInformation": "Das Abgabelimit kann nur in der Bewertungssicht der Programmieraufgabe bearbeitet und (de)aktiviert werden.",
                "submissionLimitWarning": {
                    "pattern": "Das Abgabelimit muss eine ganze Zahl zwischen 1 und 500 sein!",
                    "required": "Das Abgabelimit muss gesetzt sein!"
                }
            },
            "diffReport": {
                "button": "Anzeigen",
                "tooltip": "Zeigt den detaillierten Git-Diff zwischen den Template- und Lösungs-Repositories.",
                "title": "Template-Lösungs-Diff",
                "template": "Template",
                "solution": "Lösung",
                "errorWhileFetchingRepos": "Fehler beim Abrufen der Repositories. Bitte überprüfe deine Internetverbindung und öffne das Popup erneut.",
                "404": "Template-Lösungs-Diff wurde noch nicht generiert. Bitte pusche etwas in die Template- oder Lösungs-Repositories, um ihn zu erstellen.",
                "lineStatLabel": "Zeilen, die zwischen Vorlage und Lösung hinzugefügt/entfernt wurden",
                "lineStatTooltipDetailPage": "Ungefilterte Zeilen, die beim Vergleich der Template- und Lösungs-Repositories hinzugefügt und entfernt wurden",
                "lineStatTooltipFullReport": "Gefilterte Zeilen, die beim Vergleich der Vorlagen- und Lösungs-Repositories hinzugefügt und entfernt wurden. Leere Zeilen werden ausgeschlossen.",
                "lineStatTooltipFullEntry": "Gefilterte Zeilen, die beim Vergleich der Vorlagen- und Lösungsversionen dieser Datei hinzugefügt und entfernt wurden. Leere Zeilen werden ausgeschlossen."
            },
            "projectTypes": {
                "PLAIN_GRADLE": "Gradle",
                "PLAIN_MAVEN": "Maven",
                "PLAIN": "Plain",
                "XCODE": "Xcode",
                "FACT": "FACT",
                "GCC": "GCC"
            },
            "withDependencies": "Mit beispielhafter Abhängigkeit",
            "withDependenciesTooltip": "Fügt dem generierten Projekt eine externe Apache commons-lang-Abhängigkeit als Beispiel dafür hinzu, wie Maven-Abhängigkeiten mit Artemis-Aufgaben verwendet werden sollten.",
            "recordTestwiseCoverage": "Testbasierte Code-Abdeckung aufzeichnen",
            "recordTestwiseCoverageTooltip": "Durch Aktivierung dieser Option wird die testbasierte Code-Abdeckung für das Lösungs-Repository aufgezeichnet. Diese Option ist nur für Java/Kotlin-Aufgaben mit nicht-sequentiellen Testläufen verfügbar.",
            "coveredLineRatio": "Anteil Test-Abgedeckter Zeilen",
            "testwiseCoverageReport": {
                "button": "Testbasierte Code-Abdeckung anzeigen",
                "tooltip": "Zeigt die testbasierte Code-Abdeckung für das Lösungs-Repository.",
                "title": "Testbasierte Code-Abdeckung",
                "404": "Testbasierte Code-Abdeckung wurde noch nicht generiert. Bitte pushe etwas in die Lösungs- oder Test-Repositories um den Report zu erstellen.",
                "selectTests": "Wähle die Tests aus, für die die Test-abgedeckten Zeilen markiert werden:",
                "filePath": "Datei-Pfad",
                "coveredLines": "Abgedeckte Zeilen"
            },
            "buildLogStatistics": {
                "title": "Durchschnittliche Statistiken der Build-Logs",
                "numberOfBuilds": "# Builds",
                "agentSetupDuration": "Einrichtung Buildagent",
                "testDuration": "Testausführung",
                "scaDuration": "Statische Codeanalyse",
                "totalJobDuration": "kompletter Job",
                "dependenciesDownloadedCount": "Anzahl heruntergeladener Abhängigkeiten",
                "tooltip": "The durchschnittlichen Statistiken werden von allen Builds (Template-, Lösung- und Studierendenabgaben) berechnet. Die Anzahl der heruntergeladenen Abhängigkeiten kann durch Caching im Docker-Image verringert werden."
            },
            "studentDownloadTestsTooltip": "Hier kannst du die Tests runterladen. Die Beispiellösung wird automatisch an der Stelle eingefügt an der du deine Lösung platzieren musst, um diese zu testen."
        },
        "error": {
            "noparticipations": "Nutzer:in existiert nicht oder es gibt keine Abgaben."
        }
    }
}<|MERGE_RESOLUTION|>--- conflicted
+++ resolved
@@ -231,13 +231,10 @@
             },
             "export": {
                 "downloadRepo": "Repo Herunterladen",
-<<<<<<< HEAD
                 "downloadExampleSolutionRepo": "Lösungs-Repo Herunterladen",
-=======
                 "downloadExampleSolution": "Beispiellösung herunterladen",
                 "downloadTests": "Tests herunterladen",
                 "downloadTestsWithExampleSolution": "Tests mit Beispiellösung herunterladen",
->>>>>>> 64ea9aef
                 "downloadExercise": "Programmierübung herunterladen",
                 "downloadAllStudents": "Oder lade die Repositories aller Studierenden herunter",
                 "downloadAllTeams": "Oder lade die Repositories aller Teams herunter",
