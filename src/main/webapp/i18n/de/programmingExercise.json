--- conflicted
+++ resolved
@@ -40,13 +40,8 @@
                     "warning": "Archivierung der Übung vor Aktivierung dieser Option wird empfohlen."
                 },
                 "deleteParticipationsSubmissionsAndResults": "Lösche Teilnahmen, Abgaben und Ergebnisse der Studierenden (in Artemis).",
-<<<<<<< HEAD
-                "artefactsWarning": "Das Löschen von Teilnahmen, Abgaben und Ergebnissen von Studierenden, ohne dabei die zugehörigen Repositories und Build-Pläne zu entfernen, kann zu nicht gelöschten Artefakten auf {{ vcPlatform }} und {{ ciPlatform }} führen. Bitte überprüfe sorgfältig, ob dies die gewünschte Aktion ist, bevor den Vorgang fortsetzen.",
-                "recreateBuildPlans": "Erstelle Build-Pläne der Aufgabe (BASE und SOLUTION) erneut und überschreibe frühere Änderungen.",
-=======
                 "artefactsWarning": "Das Löschen von Teilnahmen, Abgaben und Ergebnissen von Studierenden, ohne dabei die zugehörigen Repositories und Build-Pläne zu entfernen, kann zu nicht gelöschten Artefakten auf {{ vcPlatform }} und {{ ciPlatform }} führen. Bitte überprüfe sorgfältig, ob dies die gewünschte Aktion ist, bevor du den Vorgang fortsetzt.",
                 "recreateBuildPlans": "Erstelle Build Pläne der Aufgabe (BASE und SOLUTION) erneut und überschreibe frühere Änderungen.",
->>>>>>> fa3e5044
                 "question": "<strong>Warnung:</strong> Diese Aktion kann <strong>NICHT</strong> rückgängig gemacht werden!<br>Um Ihre Auswahl zu bestätigen, gebe bitte den Namen der Übung ein: <strong>{{ title }}</strong>",
                 "successMessage": "Das Zurücksetzen war erfolgreich.",
                 "errorMessage": "Das Zurücksetzen war nicht erfolgreich."
@@ -112,15 +107,9 @@
             "buildConfiguration": "Build Konfiguration",
             "buildPlanEditor": "Build-Plan-Editor",
             "buildPlanFetchError": "Konnte keinen Build-Plan für diese Aufgabe finden. Das ist normal für ältere Aufgaben. Du kannst den Build-Plan im CI-System bearbeiten oder den Build-Plan in Artemis zurücksetzen, um einen neuen Build-Plan zu erstellen der hier bearbeitet werden kann.",
-<<<<<<< HEAD
-            "customizeBuildPlan": "Build-Plan anpassen",
-            "customizeBuildPlanWithAeolus": "Build-Plan mit Aeolus anpassen",
-            "revertToTemplateBuildPlan": "Falls Du mit deinem Build-Plan nicht zufrieden bist, kannst Du ihn mit dem Zurücksetzen Knopf auf seine Vorlage zurücksetzen.",
-=======
             "customizeBuildPlan": "Build Skript anpassen",
             "customizeBuildPlanWithAeolus": "Build Skript anpassen",
             "revertToTemplateBuildPlan": "Artemis führt das folgende Build-Skript für jede Einreichung in einem Docker-Container aus. Du kannst das Build Skript anpassen und auf seinen Standardwert zurücksetzen, indem du die Schaltfläche Zurücksetzen oben verwendest.",
->>>>>>> fa3e5044
             "runActionAlways": "Immer ausführen, auch wenn andere Aktionen fehlschlagen",
             "script": "Build Script",
             "customizeDockerImage": "Du kannst das Docker-Image anpassen. Stelle sicher, dass du es in amd64 und arm64 bereitstellst und alle Build Abhängigkeiten enthalten sind, um eine kurze Build Dauer zu gewährleisten.",
@@ -585,13 +574,8 @@
             "withDependenciesTooltip": "Fügt dem generierten Projekt eine externe Apache commons-lang-Abhängigkeit als Beispiel dafür hinzu, wie Maven-Abhängigkeiten mit Artemis-Aufgaben verwendet werden sollten.",
             "recordTestwiseCoverage": "Testbasierte Code-Abdeckung aufzeichnen",
             "recordTestwiseCoverageTooltip": "Durch Aktivierung dieser Option wird die testbasierte Code-Abdeckung für das Lösungs-Repository aufgezeichnet. Diese Option ist nur für Java/Kotlin-Aufgaben mit nicht-sequentiellen Testläufen verfügbar.",
-<<<<<<< HEAD
-            "customizeBuildPlansWithAeolusTooltip": "Aktiviere diese Option, um die Build-Pläne mit Aeolus anzupassen.",
-            "customizeBuildPlansTooltip": "Aktiviere diese Option, um die Build-Pläne für diese Aufgabe anzupassen.",
-=======
             "customizeBuildPlansWithAeolusTooltip": "Aktiviere diese Option, um das Docker Image und das Build Skript anzupassen, das auf Artemis für jede Einreichung in einem Docker Container ausgeführt wird.",
             "customizeBuildPlansTooltip": "Aktiviere diese Option, um das Docker Image und das Build Skript anzupassen, das auf Artemis für jede Einreichung in einem Docker Container ausgeführt wird.",
->>>>>>> fa3e5044
             "coveredLineRatio": "Anteil Test-Abgedeckter Zeilen",
             "testwiseCoverageReport": {
                 "button": "Testbasierte Code-Abdeckung anzeigen",
