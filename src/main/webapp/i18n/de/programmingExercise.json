--- conflicted
+++ resolved
@@ -213,14 +213,7 @@
             "structureTestOracleWarning": "Diese Aktion extrahiert die Struktur-Tests des Test-Repositories and speichert sie in der Datei test.json. ACHTUNG: Hierdurch gehen alle nicht committeten Änderungen aus dem Online-Editor verloren!",
             "checkPlagiarism": "Plagiatsprüfung",
             "checkPlagiarismSuccess": "Plagiatsprüfung abgeschlossen. Ergebnisse sind in der zip-Datei enthalten.",
-<<<<<<< HEAD
-            "combineTemplateCommitsWarning": "Diese Aktion führt alle Commits im Template-Repository in einen Commit zusammen. ACHTUNG: Hierdurch gehen alle nicht committeten Änderungen aus dem Online-Editor verloren!",
-            "combineTemplateCommitsError": "Template-Repository-Commits konnten nicht zusammengeführt werden.",
             "repositoryFilesError": "Repository-Dateien konnten nicht abgerufen werden.",
-            "combineTemplateCommitsSuccess": "Template-Repository-Commits wurden zusammengeführt.",
-=======
-            "diffReportError": "Der Diff Report konnte nicht erstellt werden.",
->>>>>>> 1d9fa10a
             "editable": {
                 "unsaved": "Ungespeichert.",
                 "unsavedTooltip": "Es gibt ungespeicherte Änderungen in der Aufgabenstellung.",
