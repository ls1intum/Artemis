--- conflicted
+++ resolved
@@ -24,18 +24,11 @@
             "templateBuildPlanId": "Vorlage Build Plan Id",
             "solutionBuildPlanId": "Lösung Build Plan Id (optional)",
             "repositories": "Repositories",
-<<<<<<< HEAD
             "buildplans": "Build Pläne",
             "publishBuildPlanUrl": "Build Plan veröffentlichen",
+            "problemStatement": "Problemstellung",
             "allowOnlineEditor": "Online Editor erlauben",
             "programmingLanguage": "Programmiersprache",
-=======
-            "buildplans": "Build Plans",
-            "publishBuildPlanUrl": "Publish Build Plan",
-            "problemStatement": "Problem Statement",
-            "allowOnlineEditor": "Allow Online Editor",
-            "programmingLanguage": "Programming Language",
->>>>>>> 2c78fc3d
             "packageName": "Package Name",
             "templateResult": "Ergebnis Vorlage",
             "solutionResult": "Ergebnis Lösung",
