--- conflicted
+++ resolved
@@ -71,19 +71,15 @@
                 "resetWeights": "Gewichtung zurücksetzen",
                 "weightsReset": "Die Gewichtung wurde erfolgreich zurückgesetzt.",
                 "weightsResetFailed": "Die Gewichtung konnte nicht zurückgesetzt werden.",
-<<<<<<< HEAD
                 "saveWeights": "Gewichtung speichern",
                 "weightsUpdated": "Die Gewichtung wurde erfolgreich gespeichert.",
                 "weightCouldNotBeUpdated": "Die Gewichtung für den Testfall {{id}} konnte nicht übernommen werden: {{error}}."
             },
             "resubmit": "Erneute Abgabe deiner Lösung. Diese Aktion führt einen neuen Build aus, der deine Abgabe testet.",
-            "triggerInstructorBuild": "Führe einen neuen Build für diese Teilnahme aus. Das Ergebnis wird unabhängig vom Abgabedatum als 'bewertet' gelten."
-=======
-                "saveTestCases": "Testfälle speichern",
-                "testCasesUpdated": "Die Testfälle wurden erfolgreich gespeichert.",
-                "testCasesCouldNotBeUpdated": "Die folgenden Testfälle konnten nicht gespeichert werden: {{testCases}}."
-            }
->>>>>>> 72a0231b
+            "triggerInstructorBuild": "Führe einen neuen Build für diese Teilnahme aus. Das Ergebnis wird unabhängig vom Abgabedatum als 'bewertet' gelten.",
+            "saveTestCases": "Testfälle speichern",
+            "testCasesUpdated": "Die Testfälle wurden erfolgreich gespeichert.",
+            "testCasesCouldNotBeUpdated": "Die folgenden Testfälle konnten nicht gespeichert werden: {{testCases}}."
         }
     }
 }