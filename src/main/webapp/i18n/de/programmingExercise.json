--- conflicted
+++ resolved
@@ -507,11 +507,7 @@
                 "submissionLimitTitle": "Abgabelimit",
                 "submissionLimitDescription": "Die Anzahl von erlaubten Abgaben, bis das System die ausgewählte Abgaberichtlinie durchsetzt.",
                 "editInGradingInformation": "Das Abgabelimit kann nur in der Bewertungssicht der Programmieraufgabe bearbeitet und (de)aktiviert werden.",
-<<<<<<< HEAD
-                "goToGradingToEditInformation": "Gehe zur Bewertungsseite, um die Einreichungsrichtlinien zu bearbeiten.",
-=======
                 "goToGradingToEditInformation": "Gehe zur Bewertungsseite, um die Abgaberichtlinie zu bearbeiten.",
->>>>>>> 1ec8db93
                 "submissionLimitWarning": {
                     "pattern": "Das Abgabelimit muss eine ganze Zahl zwischen 1 und 500 sein!",
                     "required": "Das Abgabelimit muss gesetzt sein!"
