{
    "artemisApp": {
        "programmingExercise": {
            "home": {
                "title": "Programmieraufgaben",
                "createLabel": "Neue Programmieraufgabe erstellen",
                "editLabel": "Programmieraufgabe bearbeiten",
                "generateLabel": "Neue Programmieraufgabe generieren",
                "importLabel": "Neue Programmieraufgabe importieren",
                "linkLabel": "Neue Programmieraufgabe verlinken",
                "editLinkLabel": "Verlinkte Programmieraufgabe bearbeiten",
                "createOrEditLabel": "Programmieraufgabe erstellen oder bearbeiten"
            },
            "created": "Programmieraufgabe erstellt mit Title {{ param }}",
            "updated": "Programmieraufgabe aktualisiert mit Title {{ param }}",
            "deleted": "Programmieraufgabe gelöscht mit Title {{ param }}",
            "delete": {
                "question": "Soll die Programmieraufgabe <strong>{{ title }}</strong> wirklich dauerhaft gelöscht werden?",
                "studentReposBuildPlans": "Alle Studenten Repositories und Studenten Build Pläne löschen (Achtung: Dies kann NICHT rückgängig gemacht werden!). Es wird empfohlen die Übung zuerst zu archivieren!",
                "baseReposBuildPlans": "Alle Template-, Lösungs- und Testrepositories sowie Build Pläne löschen (Achtung: Dies kann NICHT rückgängig gemacht werden!). Es wird empfohlen die Repositories und Build Pläne erst zu sichern!"
            },
            "detail": {
                "title": "Programmieraufgabe"
            },
            "noReleaseDateWarning": "Du hast kein Veröffentlichungsdatum definiert, daher wird die Aufgabe sofort veröffentlicht und sichtbar für die Studenten sein.",
            "unsavedChangesLanguageChange": "Die Aufgabenstellung enthält noch nicht gespeicherte Änderungen. Soll die Programmiersprache wirklich geändert werden?",
            "templateRepositoryUrl": "Vorlage Repository Url",
            "testRepositoryUrl": "Test Repository Url (optional)",
            "solutionRepositoryUrl": "Lösung Repository Url (optional)",
            "templateBuildPlanId": "Vorlage Build Plan Id",
            "solutionBuildPlanId": "Lösung Build Plan Id (optional)",
            "repositories": "Repositories",
            "buildplans": "Build Pläne",
            "publishBuildPlanUrl": "Build Plan veröffentlichen",
            "allowOnlineEditor": "Online Editor erlauben",
            "sequentialTestRuns": {
                "title": "Sequentielle Testläufe",
                "description": "Aktiviere diese Checkbox um zuerst Struktur- und erst im Anschluss Verhaltenstests duchzuführen. Dieses Feature hilft Studenten dabei, sich auf die aktuell anliegende Herausforderung zu konzentrieren. Bei Aktivierung werden im Test Repository zusätzliche Informationen bereitgestellt. ACHTUNG: Kann nicht nachträglich geändert werden!"
            },
            "programmingLanguage": "Programmiersprache",
            "packageName": "Package Name",
            "templateResult": "Ergebnis Vorlage",
            "solutionResult": "Ergebnis Lösung",
            "structureTestOracle": "Oracle Strukturtest aktualisieren",
            "structureTestOracleWarning": "Diese Aktion extrahiert die Struktur-Tests des Test-Repositories and speichert sie in der Datei test.json. ACHTUNG: Hierdurch gehen alle nicht committeten Änderungen aus dem Online-Editor verloren!",
            "squashTemplateCommits": "Template Commits zusammenführen",
            "squashTemplateCommitsWarning": "Diese Aktion führt alle Commits im Template-Repository in einen Commit zusammen. ACHTUNG: Hierdurch gehen alle nicht committeten Änderungen aus dem Online-Editor verloren!",
            "squashTemplateCommitsError": "Template Repository Commits konnten nicht zusammengeführt werden.",
            "squashTemplateCommitsSuccess": "Template Repository Commits wurden zusammengeführt.",
            "editable": {
                "unsaved": "Ungespeichert.",
                "unsavedTooltip": "Es gibt ungespeicherte Änderungen in der Aufgabenstellung.",
                "saving": "Speichert...",
                "savingTooltip": "Speichert die ungespeicherten Änderungen in der Aufgabenstellung.",
                "saved": "Gespeichert.",
                "savedTooltip": "Die Aufgabenstellung ist gespeichert."
            },
            "problemStatement": {
                "title": "Aufgabenstellung",
                "taskCommand": "[task] Aufgabe",
                "testCaseCommand": "Testfall einfügen",
                "exerciseHintCommand": "Aufgaben spezifischen Hinweis hinzufügen"
            },
            "status": {
                "solutionFailsTest": "Das Solution Repository erfüllt einen oder mehrere Testfälle nicht. Das könnte auf ein Problem mit dem Solution Repository oder den Testfällen hinweisen.",
                "templateFulfillsTest": "Das Template Repository erfüllt bereits einen oder mehrere Testfälle. Das könnte auf ein Problem mit dem Template Repository oder den Testfällen hinweisen."
            },
            "testCaseAnalysis": {
                "invalidTestCases": "{{number}} Testfälle sind Teil des Aufgabenstellung aber können nicht im Test Repository gefunden werden:",
                "missingTestCases": "{{number}} Testfälle wurde im Test Repository gefunden, die nicht Teil der Aufgabenstellung sind:",
                "issues": "Testfall Probleme.",
                "ok": "Testfälle ok.",
                "invalidTestCase": "Der Testfall '{{id}}' konnte nicht im Test Repository gefunden werden."
            },
            "hintsAnalysis": {
                "invalidHints": "{{number}} Hinweise wurden im Markdown der Aufgabenstellung gefunden, die nicht in der Datenbank existieren bzw. nicht dieser Programmierübung zugeordnet sind",
                "issues": "Hinweis Probleme.",
                "ok": "Hinweise ok.",
                "invalidHint": "Der Hinweis mit Id '{{id}}' konnte nicht in der Datenbank für diese Programmierübung gefunden werden."
            },
            "manageTestCases": {
                "title": "Verwalte Testfälle",
                "hideInactive": "Inaktive Testfälle verbergen",
                "showInactive": "Inaktive Testfälle anzeigen",
                "resetWeights": "Gewichtung zurücksetzen",
                "weightsReset": "Die Gewichtung wurde erfolgreich zurückgesetzt.",
                "weightsResetFailed": "Die Gewichtung konnte nicht zurückgesetzt werden.",
                "saveWeights": "Gewichtung speichern",
                "weightsUpdated": "Die Gewichtung wurde erfolgreich gespeichert.",
                "weightCouldNotBeUpdated": "Die Gewichtung für den Testfall {{id}} konnte nicht übernommen werden: {{error}}.",
                "saveTestCases": "Testfälle speichern",
                "testCasesUpdated": "Die Testfälle wurden erfolgreich gespeichert.",
                "testCasesCouldNotBeUpdated": "Die folgenden Testfälle konnten nicht gespeichert werden: {{testCases}}.",
                "noUnsavedChanges": "Keine ungespeicherten Änderungen",
                "unsavedChanges": "Ungespeicherte Änderungen",
                "updatedTestCasesShort": "Veränderte Testfälle",
                "updatedTestCases": "Achtung: Du hast die Testfälle der Aufgabe verändert, aber nicht alle Einreichungen der Studenten mit den aktualisierten Testfall Einstellungen erneut ausgeführt. Neu erstellte Ergebnisse werden mit den aktualisierten Testfall Einstellungen bewertet, während existierende Ergebnisse nicht verändert werden. Hierdurch kann es unter den Studenten zu inkonsistenten Ergebnissen kommen. Du kannst die erneute Ausführung der Einreichungen auch zu einem späteren Zeitpunkt veranlassen. Willst du wirklich den Bereich verlassen?",
                "updatedTestCasesTooltip": "Du hast die Testfälle verändert, allerdings hat diese Aktion keine Auswirkungen auf die bereits vorhandenen Ergebnisse der Studenten. Neu erstellte Ergebnisse werden mit den aktualisierten Testfall Einstellungen bewertet, während existierende Ergebnisse nicht verändert werden. Hierdurch kann es unter den Studenten zu inkonsistenten Ergebnissen kommen. Über den Button 'Alle erneut ausführen' kannst du die Einreichungen aller Studenten mit den veränderten Testfällen erneut bewerten.",
                "noUpdatedTestCases": "Keine veränderten Testfälle",
                "runAfterDueDateDisabled": "Du kannst diese Option nicht aktivieren, weil für diese Übung kein Build & Test Datum definiert ist. Klicke auf den Button, um in die Bearbeitungsmaske zu wechseln und das Datum zu setzen.",
                "notReleased": "Nicht veröffentlicht",
                "notReleasedTooltip": "Die Programmierübung ist nicht veröffentlicht oder ist veröffentlicht und besitzt noch keine Ergebnisse von Studenten. Daher können die Testfälle geändert werden, ohne dass die Studentenabgaben erneut ausgeführt werden müssen."
            },
            "export": {
                "downloadAllStudents": "Oder lade die Repositories aller Studenten herunter",
                "filterLateSubmissions": "Verspätete Abgaben herausfiltern",
                "filterLateSubmissionsDate": "Datum zum Filtern verspäteter Abgaben (standardmäßig Abgabedatum der Aufgabe)",
                "addStudentName": "Name der Studenten zum Projekt hinzufügen (erlaubt es mehrere Projekte gleichzeitig in Eclipse zu importieren)",
                "squashAfterInstructor": "Alle Änderungen des Studenten in einem Commit zusammenfassen (um das Review zu vereinfachen)",
                "normalizeCodeStyle": "Code-Style normalisieren (Zeilenumbrüche, Kodierung)",
                "successMessage": "Die Repositories wurden erfolgreich exportiert. Die generierte Zip-Datei wird jetzt heruntergeladen."
            },
            "resubmitOnFailedSubmission": "Die letzte Abgabe konnte nicht bewertet werden. Klicke den Button um die Abgabe erneut bewerten zu lassen. Diese Aktion führt einen neuen Build aus, der die Abgabe testet.",
            "resubmit": "Die letzte Abgabe erneut bewerten. Diese Aktion führt einen Build auf dem Repository der Teilnahme aus ohne einen Commit zu machen.",
<<<<<<< HEAD
            "resubmitUnsuccessful": "Die letzte Abgabe konnte nicht erneut bewertet werden. Bitte kontaktiere deinen Tutor.",
=======
            "resubmitSingle": "Neues Ergebnis für Teilnahme erzeugen",
            "resubmitConfirmManualResultOverride": "Das letzte Ergebnis des Studenten ist ein manuelles Ergebnis, das heißt es wurde von einem Tutor bewertet. Falls du einen neuen Build für diese Abgabe auslöst, wird anstelle des manuellen Ergebnissen das neu generierte, automatische Ergebnis primär für den Studenten angezeigt.",
            "resubmitAllConfirmAfterDeadline": "Die Abgabefrist ist verstrichen, manche der Studententeilnahmen besitzen möglicherweise manuelle Ergebnisse, die von Tutoren erstellt wurden. Neu erzeugte automatische Ergebnisse würden diese manuellen Ergebnisse als aktuelles Ergebnis ersetzen.",
>>>>>>> 1962378b
            "resubmitAll": "Alle erneut ausführen",
            "resubmitAllTooltip": "Führe die letzte Abgabe aller Teilnahmen erneut aus. Das Ergebnis wird als bewertet gekennzeichnet.",
            "resubmitAllDialog": "ACHTUNG: Die erneute Abgabe aller Teilnahmen ist eine sehr aufwändige Operation. Diese Aktion wird für jede Teilnahme dieser Übung einen CI Build starten. Das bedeutet, dass alle Ergebnisse der Studierenden anhand ihres letzten Commits neu berechnet und mit dem neu erzeugten Ergebnis überschreiben werden!",
            "resubmitFailed": "Gescheiterte Teilnahmen erneut ausführen",
            "resubmitFailedTooltip": "Führe die letzte Abgabe aller gescheiterten Teilnahmen erneut aus. Gescheiterte Teilnahmen besitzen kein Ergebnis für die letzte Abgabe. Gescheiterte Abgaben können bei Kommunikationsfehlern zwischen dem CI System und Artemis entstehen. Die entstehenden Ergebnisse werden als bewertet gekennzeichnet.",
            "buildingSubmissions": "Laufende Abgaben: {{number}}",
            "failedSubmissions": "Gescheiterte Abgaben: {{number}}",
            "resultETA": "Ergebnis Wartezeit: {{eta}}",
            "resultETATooltip": "Zeigt an, wie lange eine laufende Abgabe auf ihr Ergebnis warten muss. Ist abhängig von der Auslastung des Build-Systems.",
            "titleTooltip": "Der Titel der Aufgabe kann jederzeit geändert werden. Er ist u.a. Teil des Namens des Projekts, welches im Rahmen der Aufgabe auf dem VCS Server erstellt wird",
            "shortNameTooltip": "Der Kurzname der Aufgabe kann NICHT im Nachhinein bearbeitet werden! Zusammen mit dem Kurs-Kurznamen wird er als eindeutiger Schlüssel für die Aufgabe in Artemis genutzt (inkl. Repositories und Build Pläne)",
            "categoriesTooltip": "Es können bis zu zwei Kategorien pro Aufgabe definiert werden, welche frei gewählt werden können (Kategorie eingeben und ENTER drücken). Allerdings wird empfohlen, die geählten Bezeichnungen konsistent zu nutzen, da sie auch für Studenten sichtbar sind",
            "timeline": {
                "manualReview": "Manuelle Review",
                "automaticTests": "Automatische Tests",
                "afterDueDate": "Testlauf nach dem Abgabedatum",
                "timelineLabel": "Zeitleiste des gesamten Programmieraufgabenzyklus",
                "timelineTooltip": "Der gesamte zeitliche Ablauf der Programmieraufgabe. Es können verschiedene aufgabenkritische Zeitpunkte und unterschiedliche Test- und Buildzyklen definiert werden",
                "automaticTestsMandatoryTooltip": "Jeder Commit eines Teilnehmers löst alle in dem Testrepository gespeicherten Tests aus (Ausgenommen sind Tests, welche nach dem Abgabedatum ausgeführt werden sollen)",
                "automaticTestsAfterDueDateTooltip": "Sobald das Abgabedatum abgelaufen ist, wird der Build für alle Abgaben erneut durchgeführt und sie werden ein letztes Mal automatisch getestet unter Verwendung ALLER im Testrepository gespeicherten Tests.",
                "manualReviewTooltip": "Nachdem alle automatischen Tests durchgelaufen sind, müssen die Tutoren noch einmal alle Abgaben manuell bewerten",
                "releaseDateTooltip": "Das Freigabedatum der Aufgabe. Studenten können erst nach dem angegebenen Datum an der Aufgabe teilnehmen",
                "dueDateTooltip": "Die finale Deadline, zu welcher alle Abgabgen und Commits für Studenten gesperrt werden",
                "afterDueDateTooltip": "Aktiviere diese Option um alle Studentenabgaben nach dem Abgebedatum zu bewerten. Durch diese Einstellung werden zum angegebenen Datum für alle Studentenabgaben ein Build & Testlauf ausgeführt. Die hierdurch generierten Ergebnisse werden als 'bewertet' gekennzeichnet obwohl das Abgabedatum abgelaufen ist",
                "alertNewDueDate": "Das Abgabedatum wurde auf das Releasedatum gesetzt!",
                "alertNewAfterDueDate": "Das Datum der zusätzlichen Testläufe wurde auf das Releasedatum gesetzt!",
                "notSet": "nicht gesetzt"
            },
            "import": {
                "attention": "Achtung! ",
                "markdownWarning": "Die Aufgabenstellung kann nach dem Import geändert werden.",
                "loading": "Lade...",
                "table": {
                    "title": "Titel",
                    "language": "Programmiersprache",
                    "course": "Kurs",
                    "doImport": "Import"
                }
            },
            "repositoryIsLocked": {
                "title": "Dein Repository ist gesperrt.",
                "tooltip": "Dein Repository ist gesperrt, weil das Abgabedatum abgelaufen ist. Du kannst weiterhin deinen Code einsehen, aber keine Änderungen vornehmen."
            },
            "preview": {
                "label": "Vorschau",
                "tooltip": "Für jede Programmieraufgabe, werden verschieden Repositories und Build Pläne erstellt. Links befinden sich deren generierte Namen basierend auf dem Kurznamen der Aufgabe",
                "repositories": "Repositories",
                "buildPlans": "Build Pläne",
                "templateRepoTooltip": "Das Repository, welches die Vorlage der Aufgabe beinhaltet",
                "solutionRepoTooltip": "Das Repository, welches die Lösung der Aufgabe beinhaltet",
                "testRepoTooltip": "Das Repository, welches alle Tests beinhaltet",
                "templateBuildPlanTooltip": "Der Build Plan der Vorlage. Lässt alle Tests über die Vorlage der Aufgabe laufen. Dient als Kontrollreferenz, für welche alle Tests fehlschlagen müssen",
                "solutionBuildPlanTooltip": "Der Build Plan der Lösung der Aufgabe. Lässt alle Tests über die Lösung der Aufgabe laufen. Dient als Kontrollreferenz, für welche alle Tests erfolgreich sein müssen"
            }
        },
        "error": {
            "noparticipations": "Kein existierender User wurde angegeben oder es existieren keine Abgaben."
        }
    }
}<|MERGE_RESOLUTION|>--- conflicted
+++ resolved
@@ -112,13 +112,10 @@
             },
             "resubmitOnFailedSubmission": "Die letzte Abgabe konnte nicht bewertet werden. Klicke den Button um die Abgabe erneut bewerten zu lassen. Diese Aktion führt einen neuen Build aus, der die Abgabe testet.",
             "resubmit": "Die letzte Abgabe erneut bewerten. Diese Aktion führt einen Build auf dem Repository der Teilnahme aus ohne einen Commit zu machen.",
-<<<<<<< HEAD
-            "resubmitUnsuccessful": "Die letzte Abgabe konnte nicht erneut bewertet werden. Bitte kontaktiere deinen Tutor.",
-=======
             "resubmitSingle": "Neues Ergebnis für Teilnahme erzeugen",
             "resubmitConfirmManualResultOverride": "Das letzte Ergebnis des Studenten ist ein manuelles Ergebnis, das heißt es wurde von einem Tutor bewertet. Falls du einen neuen Build für diese Abgabe auslöst, wird anstelle des manuellen Ergebnissen das neu generierte, automatische Ergebnis primär für den Studenten angezeigt.",
             "resubmitAllConfirmAfterDeadline": "Die Abgabefrist ist verstrichen, manche der Studententeilnahmen besitzen möglicherweise manuelle Ergebnisse, die von Tutoren erstellt wurden. Neu erzeugte automatische Ergebnisse würden diese manuellen Ergebnisse als aktuelles Ergebnis ersetzen.",
->>>>>>> 1962378b
+            "resubmitUnsuccessful": "Die letzte Abgabe konnte nicht erneut bewertet werden. Bitte kontaktiere deinen Tutor.",
             "resubmitAll": "Alle erneut ausführen",
             "resubmitAllTooltip": "Führe die letzte Abgabe aller Teilnahmen erneut aus. Das Ergebnis wird als bewertet gekennzeichnet.",
             "resubmitAllDialog": "ACHTUNG: Die erneute Abgabe aller Teilnahmen ist eine sehr aufwändige Operation. Diese Aktion wird für jede Teilnahme dieser Übung einen CI Build starten. Das bedeutet, dass alle Ergebnisse der Studierenden anhand ihres letzten Commits neu berechnet und mit dem neu erzeugten Ergebnis überschreiben werden!",
