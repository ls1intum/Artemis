--- conflicted
+++ resolved
@@ -304,15 +304,11 @@
                 "disallowComplaintOnAutomaticAssessmentTooltip": "Die Studierenden dürfen keine Beschwerde nach einer automatischen Bewertung einlegen",
                 "complaintOnAutomaticAssessmentEnabled": "Beschwerden sind möglich",
                 "complaintOnAutomaticAssessmentDisabled": "Beschwerden sind nicht möglich",
-<<<<<<< HEAD
-                "exampleSolutionPublicationDateTooltip": "Das Datum, an dem das Lösungsrepository für Studenten zum Herunterladen verfügbar wird. Zum Deaktivieren leer lassen.",
+                "exampleSolutionPublicationDateTooltip": "Das Datum, an dem das Lösungsrepository für Studierende zum Herunterladen verfügbar wird. Zum Deaktivieren leer lassen.",
                 "releaseTestsWithExampleSolution": "Tests veröffentlichen",
                 "releaseTestsWithExampleSolutionTooltip": "Die automatischen Tests veröffentlichen können zusätzlich zu dem Lösungsvorschlag nach der Deadline zum Download bereit gestellt werden.",
                 "releaseTestsWithExampleSolutionEnabled": "Veröffentlichen",
                 "releaseTestsWithExampleSolutionDisabled": "Nicht veröffentlichen"
-=======
-                "exampleSolutionPublicationDateTooltip": "Das Datum, an dem das Lösungsrepository für Studierende zum Herunterladen verfügbar wird. Zum Deaktivieren leer lassen."
->>>>>>> 3ad1e8db
             },
             "repositoryIsLocked": {
                 "title": "Dein Repository ist gesperrt.",
