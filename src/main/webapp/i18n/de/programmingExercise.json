{
    "artemisApp": {
        "programmingExercise": {
            "home": {
                "title": "Programmieraufgaben",
                "createLabel": "Neue Programmieraufgabe erstellen",
                "editLabel": "Programmieraufgabe bearbeiten",
                "generateLabel": "Neue Programmieraufgabe generieren",
                "importLabel": "Programmieraufgabe importieren",
                "linkLabel": "Neue Programmieraufgabe verlinken",
                "createOrEditLabel": "Programmieraufgabe erstellen oder bearbeiten",
                "switchToGuidedModeLabel": "Zum geführten Modus wechseln",
                "switchToTraditionalModeLabel": "Zum normalen Modus wechseln",
                "nextStepLabel": "Weiter"
            },
            "created": "Programmieraufgabe erstellt mit Title {{ param }}",
            "updated": "Programmieraufgabe aktualisiert mit Title {{ param }}",
            "deleted": "Programmieraufgabe gelöscht mit Title {{ param }}",
            "delete": {
                "question": "Soll die Programmieraufgabe <strong>{{ title }}</strong> wirklich dauerhaft gelöscht werden?",
                "studentRepos": "Alle Studierenden-Repositories löschen (Achtung: Dies kann NICHT rückgängig gemacht werden!). Es wird empfohlen, die Übung zuerst zu archivieren!",
                "studentReposBuildPlans": "Alle Studierenden-Repositories und Studierenden-Build-Pläne löschen (Achtung: Dies kann NICHT rückgängig gemacht werden!). Es wird empfohlen, die Übung zuerst zu archivieren!",
                "baseReposBuildPlans": "Alle Template-, Lösungs- und Test-Repositories sowie Build-Pläne löschen (Achtung: Dies kann NICHT rückgängig gemacht werden!). Es wird empfohlen die Repositories und Build-Pläne erst zu sichern!"
            },
            "cleanup": {
                "successMessage": "Die Bereinigung war erfolgreich. Alle Build-Pläne wurden gelöscht. Die Studierenden können ihre Teilnahme wieder aufnehmen.",
                "successMessageWithRepositories": "Die Bereinigung verlief erfolgreich. Alle Build-Pläne und Repositories wurden gelöscht. Alle Beteiligungen wurden als abgeschlossen gekennzeichnet."
            },
            "reset": {
                "question": "Soll die Übung <strong>{{ title }}</strong> wirklich zurückgesetzt werden? Diese Aktion kann NICHT rückgängig gemacht werden! <br> Das bedeutet, dass alle Teilnahmen, vorhandenen Ergebnisse, Studierenden-Repositories und Studierenden-Build-Pläne gelöscht werden."
            },
            "detail": {
                "title": "Programmieraufgabe",
                "showTemplateSubmissions": "Zeige Template-Abgaben",
                "showSolutionSubmissions": "Zeige Lösungsabgaben"
            },
<<<<<<< HEAD
            "wizardMode": {
                "steps": {
                    "generalInfoStepTitle": "Informationen",
                    "difficultyStepTitle": "Schwierigkeit",
                    "languageStepTitle": "Sprache",
                    "gradingStepTitle": "Benotung",
                    "problemStepTitle": "Problem"
                },
                "detailedSteps": {
                    "generalInfoStepTitle": "Allgemeine Informationen",
                    "generalInfoStepMessage": "Füge allgemeine Informationen über die neue Übung hinzu.",
                    "difficultyStepTitle": "Schwierigkeit",
                    "difficultyStepMessage": "Lege die Schwierigkeit für die neue Übung fest.",
                    "languageStepTitle": "Programmiersprache",
                    "languageStepMessage": "Lege die gewählte Programmiersprache sowie den Projekttyp für die neue Übung fest.",
                    "gradingStepTitle": "Benotung",
                    "gradingStepMessage": "Lege fest, wie Studenten bei dieser Übung benotet werden sollen.",
                    "problemStepTitle": "Aufgabenstellung",
                    "problemStepMessage": "Lege die Aufgabenstellung für die neue Übung fest."
                },
                "gradingLabels": {
                    "points": "Es gibt insgesamt maximal {maxPoints} Punkte bei dieser {exerciseType} zu erreichen.",
                    "noBonus": "Es gibt keine Bonuspunkte für diese Aufgabe.",
                    "bonus": "Es können {bonusPoints} Bonuspunkte erreicht werden.",
                    "assessment": "Diese Aufgabe wird {assessmentType} bewertet.",
                    "lockedSubmission": "Die Repositories werden automatisch nach {submissionLimit} Abgaben gesperrt.",
                    "penaltySubmission": "Es gibt einen Abzug von {exceedingPenalty} Punkten für jede Abgabe nach {submissionLimit} Abgaben.",
                    "unrestrictedSubmission": "Es gibt keine Begrenzung für die Anzahl an Abgaben.",
                    "staticAnalysisEnabled": "Statische Code-Analyse ist aktiviert für diese Aufgabe und es können maximal {maxPenalty} Punkte durch Probleme bei der Code-Analyse abgezogen werden.",
                    "staticAnalysisDisabled": "Statische Code-Analyse ist deaktiviert für diese Aufgabe.",
                    "normalExercise": "Aufgabe",
                    "bonusExercise": "Bonusaufgabe",
                    "assessmentAutomatic": "automatisch",
                    "assessmentSemiautomatic": "halb-automatisch"
                }
            },
            "noReleaseDateWarning": "Du hast kein Veröffentlichungsdatum definiert, daher wird die Aufgabe sofort veröffentlicht und sichtbar für die Studierenden sein. Sie können aber erst nach dem Startdatum an der Aufgabe teilnehmen.",
            "noReleaseAndStartDateWarning": "Du hast kein Veröffentlichungs- und Startdatum definiert, daher wird die Aufgabe sofort veröffentlicht und Studierende können direkt an der Aufgabe teilnehmen.",
=======
>>>>>>> 0fcbcd8c
            "unsavedChangesLanguageChange": "Die Aufgabenstellung enthält noch nicht gespeicherte Änderungen. Soll die Programmiersprache wirklich geändert werden?",
            "unsavedChangesProjectTypeChange": "Die Aufgabenstellung enthält noch nicht gespeicherte Änderungen. Soll der Projekt Typ wirklich geändert werden?",
            "templateRepositoryUrl": "Vorlagen-Repository-Url",
            "testRepositoryUrl": "Test-Repository-Url",
            "solutionRepositoryUrl": "Lösungs-Repository-Url",
            "auxiliaryRepositories": "Hilfs-Repositories",
            "noCheckoutDirectorySet": "Es wurde kein Checkout-Verzeichnis gesetzt.",
            "noCheckoutDirectorySetTooltip": "Da kein Checkout-Verzeichnis angegeben wurde, wurde das Repository nicht automatisch zu einem Build-Plan hinzugefügt.",
            "templateBuildPlanId": "Vorlagen-Build-Plan-Id",
            "solutionBuildPlanId": "Lösungs-Build-Plan-Id",
            "repositories": "Repositories",
            "buildplans": "Build-Pläne",
            "publishBuildPlanUrl": "Build-Plan veröffentlichen",
            "allowOnlineEditor": {
                "title": "Online-Editor erlauben",
                "alert": "Es muss mindestens eine Option (Offline-IDE oder Online-Editor) ausgewählt sein"
            },
            "onlineEditor": "Online-Editor",
            "allowOfflineIde": {
                "title": "Offline-IDE erlauben",
                "alert": "Es muss mindestens eine Option (Offline-IDE oder Online-Editor) ausgewählt sein"
            },
            "offlineIde": "Offline-IDE",
            "showTestNamesToStudents": "Zeige die Test Namen den Studierenden",
            "showTestNamesToStudentsTooltip": "Durch Aktivierung dieser Option werden die Namen der automatischen Tests den Studierenden angezeigt. Lasse die Option deaktiviert, um keine visuelle Unterscheidung zwischen manuellem und automatischem Feedback für die Studierenden vorzunehmen.",
            "participationMode": "Teilnahmemodus",
            "noVersionControlAndContinuousIntegrationAvailable": "Setup ohne Verbindung zur VCS und CI",
            "sequentialTestRuns": {
                "title": "Sequentielle Testläufe",
                "description": "Aktiviere diese Checkbox, um zuerst Struktur- und erst im Anschluss Verhaltenstests durchzuführen. Statische Code-Analyse wird nicht unterstützt. Dieses Feature hilft Studierenden dabei, sich auf die aktuell anliegende Herausforderung zu konzentrieren. Bei Aktivierung werden im Test-Repository zusätzliche Informationen bereitgestellt. ACHTUNG: Kann nicht nachträglich geändert werden!"
            },
            "checkoutSolutionRepository": {
                "title": "Checke Repository der Lösung aus",
                "description": "Aktiviere diese Checkbox, um das Repository der Lösung in ein Verzeichnis 'solution' auszuchecken. Dies ist nützlich, um die Abgabe von Studierenden mit der Musterlösung zu vergleichen."
            },
            "enableStaticCodeAnalysis": {
                "title": "Aktiviere Statische Code-Analyse",
                "description": "Durch Aktivierung dieser Option werden Abgaben einer Statischen Code-Analyse unterzogen. Sequentielle Testläufe werden nicht unterstützt. Zusätzliche Optionen stehen in der Bewertungssicht zur Verfügung. Diese Option kann bei erneutem Import der Aufgabe geändert werden, wenn die Build-Pläne neu erstellt werden und das Template aktualisiert wird."
            },
            "maxStaticCodeAnalysisPenalty": {
                "title": "Max Strafe bei statischer Code-Analyse",
                "description": "Wähle einen Wert zwischen 0 und 100 Prozent oder fülle das Feld nicht aus. Wenn für eine zehn-Punkte-Aufgabe die maximale Strafe 20% beträgt, werden maximal zwei Punkte durch Probleme, die von der statischen Analyse gefunden wurden, abgezogen. Wenn kein Wert angegeben wird existiert kein Limit für den Punkteabzug."
            },
            "recreateBuildPlans": {
                "title": "Build-Pläne neu erstellen",
                "buttonText": "Build-Pläne",
                "question": "Sollen die Build-Pläne des Templates und der Musterlösung für Programmieraufgabe <strong>{{ title }}</strong> wirklich neu erstellt werden? Alle vorherigen Änderungen werden überschrieben.<br>Build-Pläne der Studierenden werden <strong>nicht</strong> gelöscht. Diese können getrennt über die Aufräumen-Funktion entfernt werden. Zusammen können diese beiden Operationen dann wieder einen konsistenten Zustand zwischen den Systemen sicherstellen, etwa wenn der Muster-Build-Plan geändert wurde oder es zu einem Datenverlust im CI-System kam.",
                "description": "Durch Aktivierung dieser Option werden die Build-Pläne neu erstellt und nicht von der importierten Aufgabe kopiert. Neu erstellte Build-Pläne unterstützen standardmäßig die neuesten Features der Artemis-Aufgabenvorlagen."
            },
            "updateTemplate": {
                "title": "Aktualisiere Template",
                "description": "Durch Aktivierung dieser Option werden die Template-Dateien in den Repositories aktualisiert. Dies ist sinnvoll, wenn die importierte Aufgabe veraltete Abhängigkeiten enthält. Für Java ersetzt Artemis JUnit4 durch Ares (enthält JUnit5) und aktualisiert die Abhängigkeiten und Plugins mit den Versionen aus dem neusten Template. Danach musst du wahrscheinlich die Testcases anpassen."
            },
            "programmingLanguage": "Programmiersprache",
            "projectType": "Projekttyp",
            "testRepositoryProjectType": "Projekttyp des Test-Repository",
            "packageName": "Package-Name",
            "appName": "App-Name",
            "templateResult": "Ergebnis der Vorlage",
            "solutionResult": "Ergebnis der Musterlösung",
            "structureTestOracle": "Oracle Strukturtest aktualisieren",
            "structureTestOracleWarning": "Diese Aktion extrahiert die Struktur-Tests des Test-Repositories and speichert sie in der Datei test.json. ACHTUNG: Hierdurch gehen alle nicht committeten Änderungen aus dem Online-Editor verloren!",
            "combineTemplateCommits": "Template-Commits zusammenführen",
            "checkPlagiarism": "Auf Plagiate prüfen",
            "checkPlagiarismSuccess": "Plagiatsprüfung abgeschlossen. Ergebnisse sind in der zip-Datei enthalten.",
            "combineTemplateCommitsWarning": "Diese Aktion führt alle Commits im Template-Repository in einen Commit zusammen. ACHTUNG: Hierdurch gehen alle nicht committeten Änderungen aus dem Online-Editor verloren!",
            "combineTemplateCommitsError": "Template-Repository-Commits konnten nicht zusammengeführt werden.",
            "combineTemplateCommitsSuccess": "Template-Repository-Commits wurden zusammengeführt.",
            "extractTasksFromProblemStatementWarning": "Nur zu Testzwecken: Extrahiere alle Aufgaben und Tests aus der Aufgabenstellung.",
            "extractTasksFromProblemStatementSuccess": "{{numberTasks}} extrahierte Aufgaben mit {{numberTestCases}} Tests geladen:\n{{detailedResult}}",
            "extractTasksFromProblemStatementTitle": "Lade extrahierte Aufgaben",
            "deleteTasksAndSolutionEntriesSuccess": "Alle Aufgaben und Lösungs Codeschnipsel wurden gelöscht.",
            "deleteTasksAndSolutionEntriesWarning": "Nur zu Testzwecken: Lösche alle Aufgaben und Lösungs Codeschnipsel.",
            "deleteTasksAndSolutionEntriesTitle": "Lösche Aufgaben",
            "generateCodeHintsTooltip": "Generiert Code Hinweise für alle Tasks dieser Aufgabe unter Verwendung der bereits erstellten Lösungs Codeschnipsel",
            "generateCodeHintsTitle": "Generiere Code Hinweise",
            "generateCodeHintsSuccess": "Code Hinweise wurden erfolgreich generiert",
            "createStructuralSolutionEntriesTooltip": "Erstellt Lösungs Codeschnipsel für alle strukturellen Tests dieser Aufgabe.",
            "createStructuralSolutionEntriesTitle": "Erstelle strukturelle Lösungs Codeschnipsel",
            "createStructuralSolutionEntriesSuccess": "Strukturelle Lösungs Codeschnipsel wurden erfolgreich erstellt",
            "createBehavioralSolutionEntriesTooltip": "Erstellt Lösungs Codeschnipsel für alle Verhaltenstests dieser Aufgabe.",
            "createBehavioralSolutionEntriesTitle": "Erstelle verhaltensweise Lösungs Codeschnipsel",
            "createBehavioralSolutionEntriesSuccess": "Verhaltensweise Lösungs Codeschnipsel wurden erfolgreich erstellt",
            "editable": {
                "unsaved": "Ungespeichert.",
                "unsavedTooltip": "Es gibt ungespeicherte Änderungen in der Aufgabenstellung.",
                "saving": "Speichert...",
                "savingTooltip": "Speichert die ungespeicherten Änderungen in der Aufgabenstellung.",
                "saved": "Gespeichert.",
                "savedTooltip": "Die Aufgabenstellung ist gespeichert."
            },
            "problemStatement": {
                "title": "Aufgabenstellung",
                "taskCommand": "Aufgabe",
                "testCaseCommand": "Testfall einfügen",
                "tasksOfExercise": "Teilaufgaben:"
            },
            "status": {
                "solutionFailsTest": "Das Solution-Repository erfüllt einen oder mehrere Testfälle nicht. Das könnte auf ein Problem mit dem Solution-Repository oder den Testfällen hinweisen.",
                "templateFulfillsTest": "Das Template-Repository erfüllt bereits einen oder mehrere Testfälle. Das könnte auf ein Problem mit dem Template-Repository oder den Testfällen hinweisen."
            },
            "testCaseAnalysis": {
                "invalidTestCases": "{{number}} Testfälle sind Teil des Aufgabenstellung aber können nicht im Test-Repository gefunden werden:",
                "missingTestCases": "{{number}} Testfälle wurde im Test-Repository gefunden, die nicht Teil der Aufgabenstellung sind:",
                "issues": "Testfallprobleme.",
                "ok": "Testfälle ok.",
                "invalidTestCase": "Der Testfall '{{id}}' konnte nicht im Test-Repository gefunden werden."
            },
            "hintsAnalysis": {
                "invalidHints": "{{number}} Hinweise wurden im Markdown der Aufgabenstellung gefunden, die nicht in der Datenbank existieren bzw. nicht dieser Programmierübung zugeordnet sind",
                "issues": "Hinweisprobleme.",
                "ok": "Hinweise ok.",
                "invalidHint": "Der Hinweis mit Id '{{id}}' konnte nicht in der Datenbank für diese Programmierübung gefunden werden."
            },
            "configureGrading": {
                "title": "Konfiguration der Bewertung",
                "shortTitle": "Bewertung",
                "save": "Speichern",
                "reset": "Zurücksetzen",
                "status": {
                    "unsavedChanges": "Ungespeicherte Änderungen",
                    "unsavedTestCaseChanges": "Ungespeicherte Tests",
                    "unsavedCategoryChanges": "Ungespeicherte Kategorien",
                    "noUnsavedChanges": "Keine ungespeicherten Änderungen"
                },
                "testCases": {
                    "title": "Testfälle",
                    "resetSuccessful": "Die Tests wurden erfolgreich zurückgesetzt.",
                    "resetFailed": "Die Tests konnten nicht zurückgesetzt werden.",
                    "updated": "Die Testfälle wurden erfolgreich gespeichert.",
                    "couldNotBeUpdated": "Die folgenden Testfälle konnten nicht gespeichert werden: {{testCases}}.",
                    "weightSumError": "Die Summe aller Testfall-Gewichte beträgt 0 oder weniger. Bitte stelle mindestens ein Testfall-Gewicht größer als 0 ein.",
                    "showInactive": "Inaktive Testfälle anzeigen",
                    "exercisePoints": "Aufgaben Punkte:",
                    "settingNull": "Der Testfall {{testCase}} darf keine leeren Einstellungen haben.",
                    "settingNegative": "Der Testfall {{testCase}} darf keine Einstellungen mit negativen Werten haben."
                },
                "categories": {
                    "title": "Code-Analyse-Kategorien",
                    "notGraded": "Nicht bewertet.",
                    "noFeedback": "Ohne sichtbares Feedback.",
                    "updated": "Die Kategorien wurden erfolgreich gespeichert.",
                    "couldNotBeUpdated": "Die folgenden Kategorien konnten nicht gespeichert werden: {{categories}}.",
                    "resetSuccessful": "Die Kategorien wurden erfolgreich zurückgesetzt.",
                    "resetFailed": "Die Kategorien konnten nicht zurückgesetzt werden."
                },
                "charts": {
                    "title": "Diagramme",
                    "preview": "Vorschau",
                    "resetFilter": "Filter zurücksetzen",
                    "testCaseWeights": {
                        "title": "Testgewichtungen",
                        "sumOfTestWeights": "Summe der Testgewichtungen:",
                        "description": "Die Verteilung der Gewichtungen der Testfälle auf die Aufgabe. Dies zeigt den Einfluss eines Testfalls auf das Ergebnis einer/s Studierenden. Der erste Balken betrachtet nur die Gewichtung eines Testfalls, während der zweite Balken auch die jeweiligen Bonuspunkte einbezieht.<br/>Bewege die Maus über einen farbigen Abschnitt, um mehr Details zu sehen.",
                        "weight": "Gewichtung",
                        "weightTooltip": "Gewichtung: {{ percentage }}% aller Gewichtungen.",
                        "weightAndBonus": "Gewichtung & Bonus",
                        "weightAndBonusTooltip": "Gewichtung & Bonus: {{ percentage }}% aller Gewichtungen und Boni."
                    },
                    "testCasePoints": {
                        "title": "Punkte-Verteilung",
                        "description": "Der prozentuale Anteil von verteilten Punkten für ein bestimmten Testfall. 100% in dem Diagramm steht für volle Punktzahl (100%) bei <b>allen</b> Studierenden. Das Diagramm zeigt nur die positiven Punkte erzielt durch erfüllte Testfälle, ungeachtet möglicher Punktabzüge durch statische Code-Analyse.<br/>Bewege die Maus über einen farbigen Abschnitt, um mehr Details zu sehen.",
                        "points": "Punkte",
                        "pointsTooltip": "Punkte: {{ percentage }}% aller Punkte."
                    },
                    "categoryDistribution": {
                        "title": "Kategorie-Verteilung",
                        "description": "Die Verteilung der Kategorien in Bezug auf 'Penalty', 'Issues' und 'Punkte'.<br/>Der <b>Penalty</b> Balken zeigt die Verteilung von Penalties in den Kategorien.<br/>Der <b>Issues</b> Balken zeigt wie viele Issues in der entsprechenden Kategorie erkannt wurden.<br/>Der <b>Punkte</b> Balken gibt an wie viele Punkte tatsächlich von den Ergebnissen abgezogen wurden durch eine Kategorie, was sich auch den vorherigen Balken ergibt.<br/>Bewege die Maus über einen farbigen Abschnitt, um mehr Details zu sehen."
                    }
                },
                "gradingTableHeader": {
                    "testName": "Testname",
                    "weight": "Gewichtung",
                    "bonusMultiplier": "Bonusmultiplikator",
                    "bonusPoints": "Bonuspunkte",
                    "visibility": "Sichtbarkeit",
                    "resultingPoints": "Resultierende Punkte",
                    "testType": "Type",
                    "passedPercent": "Bestanden %"
                },
                "help": {
                    "state": "Gibt an, ob Issues in dieser Kategorie den Studierenden angezeigt und bewertet werden sollen.",
                    "penalty": "Punktabzüge werden auf jedes erkannte Issue in dieser Kategorie angewendet.",
                    "maxPenalty": "Der maximale Punktabzug über alle Issues einer/s Studierenden in dieser Kategorie.",
                    "detectedIssues": "Zeigt die Anzahl an Studierenden je Höhe der erkannten Issues in einer Kategorie, beginnend bei einem Issue. Die Balken werden rot, sobald der durch maxPenalty definierte Grenzwert der Kategorie überschritten wird.",
                    "weight": "Die Gewichtung eines Testfalls bestimmt die Punkte, die Studierende für das Bestehen des Testfalls erhält. Die verteilten Punkte eines Testfalls sind proportional zu dessen Gewichtung und werden als ein Anteil der vollen Punktzahl der Aufgabe berechnet.",
                    "bonusMultiplier": "Dies multipliziert die Punkte für das Bestehen eines Testfalls, ohne dabei die Anteile der anderen Testfälle zu beeinflussen. Multiplikatoren größer als 1 können zu Ergebnissen von mehr als 100% führen.",
                    "bonusPoints": "Bonuspunkte, die zu den regulären Punkten für das Bestehen eines Testfalls hinzuaddiert werden. Das Setzen von Bonuspunkten kann zu Ergebnissen von mehr als 100% führen.",
                    "visibility": "Feedback und Punkte für Testfälle, die mit „Nach Einreichungsfrist“ markiert sind, werden erst danach für Studierende angezeigt. Nie sichtbare Tests werden nicht in die Punktebewertung einbezogen.",
                    "points": "Die Menge an Punkten, die die Studierenden für das Bestehen dieses Tests bekommen. Dieser Wert wird wie in den Kurseinstellungen festgelegt gerundet.",
                    "type": "Der Typ des Tests gibt an, ob dieser aus der test.json-Datei generiert wurde (STRUCTURAL), oder manuell geschrieben wurde (BEHAVIORAL)."
                },
                "updatedGradingConfigShort": "Veränderte Bewertung",
                "updatedGradingConfig": "Achtung: Du hast die Bewertung der Aufgabe verändert, aber nicht alle Einreichungen der Studierenden mit den aktualisierten Testfall Einstellungen erneut ausgeführt. Neu erstellte Ergebnisse werden mit den aktualisierten Bewertungseinstellungen bewertet, während existierende Ergebnisse nicht verändert werden. Hierdurch kann es unter den Studierenden zu inkonsistenten Ergebnissen kommen. Du kannst die erneute Ausführung der Einreichungen auch zu einem späteren Zeitpunkt veranlassen. Willst du wirklich den Bereich verlassen?",
                "updatedGradingConfigTooltip": "Du hast die Bewertung verändert, allerdings hat diese Aktion keine Auswirkungen auf die bereits vorhandenen Ergebnisse der Studierenden. Neu erstellte Ergebnisse werden mit den aktualisierten Bewertungseinstellungen bewertet, während existierende Ergebnisse nicht verändert werden. Hierdurch kann es unter den Studierenden zu inkonsistenten Ergebnissen kommen. Über den Button 'Alle erneut ausführen' kannst du die Einreichungen aller Studierenden mit der veränderten Bewertung erneut bewerten.",
                "noUpdatedGradingConfig": "Keine veränderte Bewertung",
                "notReleased": "Nicht veröffentlicht",
                "notReleasedTooltip": "Die Programmierübung ist nicht veröffentlicht oder ist veröffentlicht und besitzt noch keine Ergebnisse von Studierenden. Daher kann die Bewertung geändert werden, ohne dass die Abgaben von Studierenden erneut ausgeführt werden müssen."
            },
            "export": {
                "downloadRepo": "Repo Herunterladen",
                "downloadExampleSolutionRepo": "Lösungs-Repo Herunterladen",
                "downloadExampleSolution": "Beispiellösung herunterladen",
                "downloadTests": "Tests herunterladen",
                "downloadTestsWithExampleSolution": "Tests mit Beispiellösung herunterladen",
                "downloadExercise": "Programmierübung herunterladen",
                "downloadAllStudents": "Oder lade die Repositories aller Studierenden herunter",
                "downloadAllTeams": "Oder lade die Repositories aller Teams herunter",
                "filterLateSubmissions": "Verspätete Abgaben herausfiltern",
                "filterLateSubmissionsDate": "Datum zum Filtern verspäteter Abgaben (standardmäßig Einreichungsfrist der Aufgabe)",
                "addStudentName": "Namen der Studierenden zum Projekt hinzufügen (erlaubt es mehrere Projekte gleichzeitig in Eclipse zu importieren)",
                "addTeamName": "Namen der Teams zum Projekt hinzufügen (erlaubt es mehrere Projekte gleichzeitig in Eclipse zu importieren)",
                "addTeamOrStudentName": "Namen der Teams/Studierenden zum Projekt hinzufügen (erlaubt es mehrere Projekte gleichzeitig in Eclipse zu importieren)",
                "combineStudentCommits": "Alle Änderungen von Studierenden in einem Commit zusammenfassen (um das Review zu vereinfachen)",
                "anonymizeStudentCommits": "Alle Änderungen von Studierenden anonymisieren",
                "normalizeCodeStyle": "Code-Style normalisieren (Zeilenumbrüche, Kodierung)",
                "successMessageRepos": "Die Repositories wurden erfolgreich exportiert. Die generierte zip-Datei wird jetzt heruntergeladen.",
                "successMessageExercise": "Die Programmierübung wurde erfolgreich exportiert. Die generierte zip-Datei wird jetzt heruntergeladen."
            },
            "resubmitOnFailedSubmission": "Die letzte Abgabe konnte nicht bewertet werden. Klicke den Button, um die Abgabe erneut bewerten zu lassen. Diese Aktion führt einen neuen Build aus, der die Abgabe testet.",
            "resubmit": "Die letzte Abgabe erneut bewerten. Diese Aktion führt einen Build auf dem Repository der Teilnahme aus ohne einen Commit zu machen.",
            "resubmitSingle": "Neues Ergebnis für Teilnahme erzeugen",
            "resubmitConfirmManualResultOverride": "Das letzte Ergebnis ist ein manuelles Ergebnis, das heißt es wurde von Tutor:innen bewertet. Falls du einen neuen Build für diese Abgabe auslöst, wird anstelle des manuellen Ergebnissen das neu generierte, automatische Ergebnis primär für die Studierenden angezeigt.",
            "resubmitAllConfirmAfterDeadline": "Die Einreichungsfrist ist verstrichen, möglicherweise haben Tutor:innen manche Teilnahmen manuell bewertet. Neu erzeugte automatische Ergebnisse würden diese manuellen Ergebnisse als aktuelles Ergebnis ersetzen.",
            "resubmitUnsuccessful": "Die letzte Abgabe konnte nicht erneut bewertet werden. Bitte wende dich an entsprechende Tutor:innen.",
            "resubmitAll": "Alle erneut ausführen",
            "resubmitAllTooltip": "Führe die letzte Abgabe aller Teilnahmen erneut aus. Das Ergebnis wird als bewertet gekennzeichnet.",
            "resubmitAllDialog": "ACHTUNG: Die erneute Abgabe aller Teilnahmen ist eine sehr aufwändige Operation. Diese Aktion wird für jede Teilnahme dieser Übung einen CI Build starten. Das bedeutet, dass alle Ergebnisse der Studierenden anhand ihres letzten Commits neu berechnet und mit dem neu erzeugten Ergebnis überschreiben werden!",
            "resubmitFailed": "Gescheiterte Teilnahmen erneut ausführen",
            "resubmitFailedTooltip": "Führe die letzte Abgabe aller gescheiterten Teilnahmen erneut aus. Gescheiterte Teilnahmen besitzen kein Ergebnis für die letzte Abgabe. Gescheiterte Abgaben können bei Kommunikationsfehlern zwischen dem CI System und Artemis entstehen. Die entstehenden Ergebnisse werden als bewertet gekennzeichnet.",
            "buildingSubmissions": "Laufende Abgaben: {{number}}",
            "failedSubmissions": "Gescheiterte Abgaben: {{number}}",
            "resultETA": "Ergebniswartezeit: {{eta}}",
            "resultETATooltip": "Zeigt an, wie lange eine laufende Abgabe auf ihr Ergebnis warten muss. Ist abhängig von der Auslastung des Build-Systems.",
            "titleTooltip": "Der Titel der Aufgabe kann jederzeit geändert werden. Er ist u.a. Teil des Namens des Projekts, welches im Rahmen der Aufgabe auf dem VCS Server erstellt wird",
            "shortNameTooltip": "Der Kurzname der Aufgabe kann NICHT im Nachhinein bearbeitet werden! Zusammen mit dem Kurs-Kurznamen wird er als eindeutiger Schlüssel für die Aufgabe in Artemis genutzt (inkl. Repositories und Build Pläne)",
            "projectTypeTooltip": "Dieser Wert legt den Projekttypen von Vorlagen- und Lösungs-Repository fest.",
            "testRepositoryProjectTypeTooltip": "Dieser Wert legt den Projekttypen des Test-Repository fest.",
            "timeline": {
                "assessmentType": "Art der Bewertung",
                "manualAssessment": "Manuelle Bewertung",
                "automaticAssessment": "Automatische Bewertung",
                "complaintsAllowed": "Beschwerden erlaubt",
                "automaticTests": "Automatische Tests",
                "afterDueDate": "Testlauf nach der Einreichungsfrist",
                "timelineLabel": "Zeitleiste des gesamten Programmieraufgabenzyklus",
                "timelineTooltip": "Der gesamte zeitliche Ablauf der Programmieraufgabe. Es können verschiedene aufgabenkritische Zeitpunkte und unterschiedliche Test- und Buildzyklen definiert werden.",
                "automaticTestsMandatoryTooltip": "Jeder Commit eines Teilnehmenden löst alle in dem Test-Repository gespeicherten Tests aus. Ausgenommen sind Tests, welche nach der Einreichungsfrist ausgeführt werden sollen.",
                "automaticTestsAfterDueDateTooltip": "Sobald die Einreichungsfrist abgelaufen ist, wird der Build für alle Abgaben erneut durchgeführt und sie werden ein letztes Mal automatisch getestet unter Verwendung ALLER im Test-Repository gespeicherten Tests.",
                "assessmentTypeTooltipAutomaticAssessment": "Die Art der Bewertung, die nach der Einreichungsfrist durchgeführt wird: Keine manuelle Bewertung",
                "assessmentTypeTooltipManualAssessment": "Die Art der Bewertung, die nach der Einreichungsfrist durchgeführt wird: Eine manuelle Bewertung durch Tutor:innen und Beschwerden von Studierenden, falls möglich",
                "releaseDateTooltip": "Das Freigabedatum der Aufgabe. Studierende können die Aufgabe ab diesem Datum sehen. Sollte kein Startdatum festgelegt sein können Studierende auch ab diesem Datum die Aufgabe beginnen.",
                "startDateTooltip": "Das Startdatum der Aufgabe. Falls dieses gesetzt ist, können Studierende vor diesem Datum die Aufgabe nur ansehen aber diese noch nicht bearbeiten.",
                "dueDateTooltip": "Die finale Deadline, zu welcher alle Abgaben und Commits für Studierende gesperrt werden.",
                "afterDueDateTooltip": "Aktiviere diese Option, um alle Abgaben von Studierenden nach der Einreichungsfrist zu bewerten. Durch diese Einstellung werden zum angegebenen Datum für alle Abgaben von Studierenden ein Build & Testlauf ausgeführt. Die hierdurch generierten Ergebnisse werden als 'bewertet' gekennzeichnet obwohl die Einreichungsfrist abgelaufen ist",
                "alertNewDueDate": "Die Einreichungsfrist wurde auf das Veröffentlichungsdatum gesetzt!",
                "alertNewAfterDueDate": "Das Datum der zusätzlichen Testläufe wurde auf das Releasedatum gesetzt!",
                "alertNewExampleSolutionPublicationDateAsReleaseDate": "Das Veröffentlichungsdatum der Beispiellösung wurde auf das Datum der Veröffentlichung gesetzt!",
                "alertNewExampleSolutionPublicationDateAsDueDate": "Das Veröffentlichungsdatum der Beispiellösung wurde auf das Fälligkeitsdatum gesetzt!",
                "assessmentDueDate": "Einreichungsfrist der Bewertung",
                "assessmentDueDateTooltip": "Die Frist für manuelle Reviews. Sobald das Datum erreicht ist, werden alle manuellen Ergebnisse an die Studierenden veröffentlicht!",
                "notSet": "nicht gesetzt",
                "allowFeedbackRequests": "Feedbackanfragen erlauben",
                "manualFeedbackRequests": "Anfragen nach manuellem Feedback",
                "manualFeedbackRequestsTooltip": "Studierende können manuelle Korrekturen vor der Abgabefrist anfragen, um Feedback zu erhalten.",
                "feedbackRequestsEnabled": "Korrekturanfragen sind möglich",
                "feedbackRequestsDisabled": "Korrekturanfragen sind nicht möglich",
                "complaintOnAutomaticAssessment": "Beschwerden auf automatische Bewertung",
                "complaintOnAutomaticAssessmentTooltip": "Die Studierenden dürfen eine Beschwerde nach einer automatischen Bewertung einlegen, die ein Tutor danach bewerten kann.",
                "exampleSolutionPublicationDateTooltip": "Das Datum, an dem das Lösungsrepository für Studierende zum Herunterladen verfügbar wird. Zum Deaktivieren leer lassen.",
                "releaseTestsWithExampleSolution": "Tests veröffentlichen",
                "releaseTestsWithExampleSolutionTooltip": "Die automatischen Tests können zusätzlich zu dem Lösungsvorschlag nach der Deadline zum Download bereit gestellt werden."
            },
            "repositoryIsLocked": {
                "title": "Dein Repository ist gesperrt.",
                "tooltip": "Dein Repository ist gesperrt, weil die Einreichungsfrist abgelaufen ist. Du kannst weiterhin deinen Code einsehen, aber keine Änderungen vornehmen."
            },
            "preview": {
                "label": "Vorschau",
                "tooltip": "Für jede Programmieraufgabe, werden verschieden Repositories und Build-Pläne erstellt. Links befinden sich deren generierte Namen basierend auf dem Kurznamen der Aufgabe",
                "repositories": "Repositories",
                "buildPlans": "Build-Pläne",
                "templateRepoTooltip": "Das Repository, welches die Vorlage der Aufgabe beinhaltet",
                "solutionRepoTooltip": "Das Repository, welches die Lösung der Aufgabe beinhaltet",
                "testRepoTooltip": "Das Repository, welches alle Tests beinhaltet",
                "auxiliaryRepoTooltip": "{{description}}",
                "templateBuildPlanTooltip": "Der Build-Plan der Vorlage. Lässt alle Tests über die Vorlage der Aufgabe laufen. Dient als Kontrollreferenz, für welche alle Tests fehlschlagen müssen",
                "solutionBuildPlanTooltip": "Der Build-Plan der Lösung der Aufgabe. Lässt alle Tests über die Lösung der Aufgabe laufen. Dient als Kontrollreferenz, für welche alle Tests erfolgreich sein müssen"
            },
            "intellij": {
                "openEditor": "Editor Öffnen"
            },
            "reEvaluate": "Alle erneut bewerten",
            "reEvaluateTooltip": "Neubewertung der letzten automatischen Ergebnisse aller Teilnahmen. Manuelle Bewertungen sind davon nicht betroffen.",
            "reEvaluateSuccessful": "{{number}} automatischen Ergebnisse wurden erfolgreich aktualisiert, einschließlich der Vorlage und der Lösung.",
            "reEvaluateFailed": "Die Neubewertung ist fehlgeschlagen: {{message}}",
            "editSelectedModal": {
                "currentlyEdited": "Sie bearbeiten die folgenden Übungen:",
                "errorReadButton": "Ok",
                "errorOccurred": "Die folgende Aufgaben konnten nicht bearbeitet werden:"
            },
            "unlockAllRepositories": "Alle Repositories entsperren",
            "lockAllRepositories": "Alle Repositories sperren",
            "unlockAllRepositoriesModalText": "Alle Repositories werden sofort entsperrt! Studierende können sofort wieder pushen, auch wenn die Aufgabe schon vorbei ist!\n\nDiese Operation wird automatisch ausgeführt, sobald Studierende mit der Bearbeitung beginnen. Nutze diese Option daher nur, falls das automatische Entsperren nicht korrekt ausgeführt wurde oder falls die Repositories versehentlich gesperrt wurden!",
            "lockAllRepositoriesModalText": "Alle Repositories werden sofort gesperrt! Studierende werden nicht mehr pushen können, auch wenn die Aufgabe noch läuft!\n\nDie Operation wird automatisch am Ende der Aufgabe ausgeführt, sofern 'Testlauf nach der Einreichungsfrist' oder 'Manuelle Review' aktiviert ist. Nutze diese Option daher nur, falls das automatische Sperren nicht korrekt ausgeführt wurde oder falls die Repositories versehentlich entsperrt wurden!",
            "unlockAllRepositoriesSuccess": "Die Repositories werden nun entsperrt. Bitte habe ein wenig Geduld. Du erhältst bald eine Benachrichtigung, ob der Vorgang erfolgreich war.",
            "lockAllRepositoriesSuccess": "Die Repositories werden nun gesperrt. Bitte habe ein wenig Geduld. Du erhältst bald eine Benachrichtigung, ob der Vorgang erfolgreich war.",
            "auxiliaryRepository": {
                "error": "Es gibt ein Problem mit den Hilfs-Repositories!",
                "addAuxiliaryRepository": "Hilfs-Repository anlegen",
                "repositoryName": "Name des Repositorys",
                "checkoutDirectory": "Checkout-Verzeichnis",
                "duplicateRepositoryNames": "Verschiedene Hilfs-Repositories dürfen nicht den gleichen Namen haben.",
                "duplicateDirectoryNames": "Verschiedene Hilfs-Repositories dürfen nicht das gleiche Checkout-Verzeichnis haben.",
                "warning": "Hilfs-Repositories können hinzugefügt, editiert und gelöscht werden. Diese Änderungen wirken sich allerdings nicht auf das VCS und CIS aus und müssen dort manuell durchgeführt werden.",
                "editedWarning": "Du hast die Hilfs-Repositories verändert. Diese Änderungen wirken sich allerdings nicht auf das VCS und CIS aus und müssen dort manuell durchgeführt werden.",
                "repositoryNameRequired": {
                    "pattern": "Der Name eines Hilfs-Repositories darf nicht 'exercise', 'solution', 'tests', oder 'auxiliary' sein. Außerdem darf der Name nur Wörter und die Sonderzeichen '-' und '_' enthalten."
                },
                "invalidDirectoryName": {
                    "pattern": "Checkout-Verzeichnisse dürfen nur Wörter, '_', '-', und '/' Zeichen beinhalten, aber nicht mit '/' beginnen oder enden."
                }
            },
            "submissionPolicy": {
                "title": "Abgaberichtlinie",
                "updateButton": {
                    "title": "Speichern",
                    "tooltip": "Speichert die Änderungen an der Abgaberichtlinie dieser Programmieraufgabe.\nACHTUNG:\nFür Repository Sperre Abgaberichtlinien kann diese Operation sehr zeitintensiv sein, wenn viele Repositories betroffen sind!"
                },
                "activateButton": {
                    "title": "Aktivieren",
                    "tooltip": "Aktiviert die Abgaberichtlinie dieser Programmieraufgabe.\nACHTUNG:\nFür Repository Sperre Abgaberichtlinien kann diese Operation sehr zeitintensiv sein, wenn viele Repositories gesperrt werden müssen!"
                },
                "deactivateButton": {
                    "title": "Deaktivieren",
                    "tooltip": "Deaktiviert die Abgaberichtlinie dieser Programmieraufgabe.\nACHTUNG: Für Repository Sperre Abgaberichtlinien kann diese Operation sehr zeitintensiv sein, wenn viele Repositories entsperrt werden müssen!"
                },
                "created": "Die Abgaberichtlinie wurde erfolgreich erstellt!",
                "updated": "Die Abgaberichtlinie wurde erfolgreich gespeichert!",
                "deleted": "Die Abgaberichtlinie wurde erfolgreich gelöscht!!",
                "submissionsAllowed": "erlaubte Abgaben",
                "none": {
                    "optionLabel": "Keine"
                },
                "lockRepository": {
                    "optionLabel": "Repository Sperre"
                },
                "submissionPenalty": {
                    "optionLabel": "Punktabzug je Überschreitung",
                    "penaltyInputFieldTitle": "Punktabzug je Überschreitung des Abgabelimits",
                    "exceedingLimitDescription": "Der Punktabzug von dem Gesamtergebnis für jede Abgabe, die das Abgabelimit überschreitet. Jede Punktzahl größer 0 kann eingetragen werden.",
                    "penaltyInputFieldValidationWarning": {
                        "pattern": "Der Punktabzug muss eine Nummer größer als 0 sein.",
                        "required": "Der Punktabzug muss gesetzt sein."
                    },
                    "penaltyInfoLabel": "(Punktabzug je Überschreitung: {{points}} Punkte)",
                    "triggerAllInformation": "Wird der Punktabzug je Überschreitung des Abgabelimits oder das Abgabelimit selbst angepasst, muss nach dem Speichern der Abgaberichtlinie die 'Erneut Bewerten' Funktionalität genutzt werden, um die Ergebnisse der Teilnehmenden zu aktualisieren."
                },
                "submissionPolicyType": {
                    "title": "Typ der Abgaberichtlinie",
                    "none": {
                        "title": "Keine"
                    },
                    "lock_repository": {
                        "title": "Repository Sperre",
                        "tooltip": "Dein Abgaberepository wird gesperrt, sobald das Abgabelimit erreicht wird. Es wird nicht möglich sein, weiter an der Aufgabe teilzunehmen, sobald das Repository gesperrt wurde."
                    },
                    "submission_penalty": {
                        "title": "Punktabzug je Überschreitung",
                        "tooltip": "Das System zieht für jede Abgabe, die das Abgabelimit überschreitet, Punkte vom Gesamtergebnis ab. Versuche, innerhalb der erlaubten Abgaben zu bleiben, um Abzüge zu vermeiden!"
                    }
                },
                "submissionLimitTitle": "Abgabelimit",
                "submissionLimitDescription": "Die Anzahl von erlaubten Abgaben, bis das System die ausgewählte Abgaberichtlinie durchsetzt.",
                "editInGradingInformation": "Das Abgabelimit kann nur in der Bewertungssicht der Programmieraufgabe bearbeitet und (de)aktiviert werden.",
                "submissionLimitWarning": {
                    "pattern": "Das Abgabelimit muss eine ganze Zahl zwischen 1 und 500 sein!",
                    "required": "Das Abgabelimit muss gesetzt sein!"
                }
            },
            "diffReport": {
                "button": "Anzeigen",
                "tooltip": "Zeigt den detaillierten Git-Diff zwischen den Template- und Lösungs-Repositories.",
                "title": "Template-Lösungs-Diff",
                "template": "Template",
                "solution": "Lösung",
                "errorWhileFetchingRepos": "Fehler beim Abrufen der Repositories. Bitte überprüfe deine Internetverbindung und öffne das Popup erneut.",
                "404": "Template-Lösungs-Diff wurde noch nicht generiert. Bitte pusche etwas in die Template- oder Lösungs-Repositories, um ihn zu erstellen.",
                "lineStatLabel": "Zeilen, die zwischen Vorlage und Lösung hinzugefügt/entfernt wurden",
                "lineStatTooltipDetailPage": "Ungefilterte Zeilen, die beim Vergleich der Template- und Lösungs-Repositories hinzugefügt und entfernt wurden",
                "lineStatTooltipFullReport": "Gefilterte Zeilen, die beim Vergleich der Vorlagen- und Lösungs-Repositories hinzugefügt und entfernt wurden. Leere Zeilen werden ausgeschlossen.",
                "lineStatTooltipFullEntry": "Gefilterte Zeilen, die beim Vergleich der Vorlagen- und Lösungsversionen dieser Datei hinzugefügt und entfernt wurden. Leere Zeilen werden ausgeschlossen."
            },
            "projectTypes": {
                "PLAIN_GRADLE": "Gradle",
                "PLAIN_MAVEN": "Maven",
                "PLAIN": "Plain",
                "XCODE": "Xcode",
                "FACT": "FACT",
                "GCC": "GCC"
            },
            "withDependencies": "Mit beispielhafter Abhängigkeit",
            "withDependenciesTooltip": "Fügt dem generierten Projekt eine externe Apache commons-lang-Abhängigkeit als Beispiel dafür hinzu, wie Maven-Abhängigkeiten mit Artemis-Aufgaben verwendet werden sollten.",
            "recordTestwiseCoverage": "Testbasierte Code-Abdeckung aufzeichnen",
            "recordTestwiseCoverageTooltip": "Durch Aktivierung dieser Option wird die testbasierte Code-Abdeckung für das Lösungs-Repository aufgezeichnet. Diese Option ist nur für Java/Kotlin-Aufgaben mit nicht-sequentiellen Testläufen verfügbar.",
            "coveredLineRatio": "Anteil Test-Abgedeckter Zeilen",
            "testwiseCoverageReport": {
                "button": "Testbasierte Code-Abdeckung anzeigen",
                "tooltip": "Zeigt die testbasierte Code-Abdeckung für das Lösungs-Repository.",
                "title": "Testbasierte Code-Abdeckung",
                "404": "Testbasierte Code-Abdeckung wurde noch nicht generiert. Bitte pushe etwas in die Lösungs- oder Test-Repositories um den Report zu erstellen.",
                "selectTests": "Wähle die Tests aus, für die die Test-abgedeckten Zeilen markiert werden:",
                "filePath": "Datei-Pfad",
                "coveredLines": "Abgedeckte Zeilen"
            },
            "buildLogStatistics": {
                "title": "Durchschnittliche Statistiken der Build-Logs",
                "numberOfBuilds": "# Builds",
                "agentSetupDuration": "Einrichtung Buildagent",
                "testDuration": "Testausführung",
                "scaDuration": "Statische Codeanalyse",
                "totalJobDuration": "kompletter Job",
                "dependenciesDownloadedCount": "Anzahl heruntergeladener Abhängigkeiten",
                "tooltip": "The durchschnittlichen Statistiken werden von allen Builds (Template-, Lösung- und Studierendenabgaben) berechnet. Die Anzahl der heruntergeladenen Abhängigkeiten kann durch Caching im Docker-Image verringert werden."
            },
            "studentDownloadTestsTooltip": "Hier kannst du die Tests runterladen. Die Beispiellösung wird automatisch an der Stelle eingefügt an der du deine Lösung platzieren musst, um diese zu testen."
        },
        "error": {
            "noparticipations": "Nutzer:in existiert nicht oder es gibt keine Abgaben."
        }
    }
}<|MERGE_RESOLUTION|>--- conflicted
+++ resolved
@@ -34,7 +34,6 @@
                 "showTemplateSubmissions": "Zeige Template-Abgaben",
                 "showSolutionSubmissions": "Zeige Lösungsabgaben"
             },
-<<<<<<< HEAD
             "wizardMode": {
                 "steps": {
                     "generalInfoStepTitle": "Informationen",
@@ -73,8 +72,6 @@
             },
             "noReleaseDateWarning": "Du hast kein Veröffentlichungsdatum definiert, daher wird die Aufgabe sofort veröffentlicht und sichtbar für die Studierenden sein. Sie können aber erst nach dem Startdatum an der Aufgabe teilnehmen.",
             "noReleaseAndStartDateWarning": "Du hast kein Veröffentlichungs- und Startdatum definiert, daher wird die Aufgabe sofort veröffentlicht und Studierende können direkt an der Aufgabe teilnehmen.",
-=======
->>>>>>> 0fcbcd8c
             "unsavedChangesLanguageChange": "Die Aufgabenstellung enthält noch nicht gespeicherte Änderungen. Soll die Programmiersprache wirklich geändert werden?",
             "unsavedChangesProjectTypeChange": "Die Aufgabenstellung enthält noch nicht gespeicherte Änderungen. Soll der Projekt Typ wirklich geändert werden?",
             "templateRepositoryUrl": "Vorlagen-Repository-Url",
