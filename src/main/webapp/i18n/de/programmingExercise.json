--- conflicted
+++ resolved
@@ -51,18 +51,12 @@
             },
             "enableStaticCodeAnalysis": {
                 "title": "Aktiviere Statische Code Analyse",
-<<<<<<< HEAD
-                "description": "Durch Aktivierung dieser Option werden Abgaben einer Statischen Code Analyse unterzogen. Bei Aktivierung kann die maximale prozentuelle Strafe durch gefundene Fehler definiert werden. Zusätzliche Optionen stehen in der Bewertungssicht zur Verfügung. Diese Option kann nach der Erstellung der Aufgabe nicht mehr geändert werden."
-            },
-            "maxStaticCodeAnalysisPenalty": "Max Statische Code Analyse Strafe",
-=======
                 "description": "Durch Aktivierung dieser Option werden Abgaben einer Statischen Code Analyse unterzogen. Zusätzliche Optionen stehen in der Bewertungssicht zur Verfügung. Diese Option kann nach der Erstellung der Aufgabe nicht mehr geändert werden."
             },
             "maxStaticCodeAnalysisPenalty": {
                 "title": "Max Statische Code Analyse Strafe",
                 "description": "Wähle einen Wert zwischen 0 und 100 Prozent oder fülle das Feld nicht aus. Wenn für eine 10 Punkte Aufgabe die maximale Strafe 20% beträgt, werden maximal zwei Punkte durch Probleme, die von der statischen Analyse gefunden wurden, abgezogen. Wenn kein Wert angegeben wird existiert kein Limit für den Punkteabzug."
             },
->>>>>>> ff3694ef
             "programmingLanguage": "Programmiersprache",
             "packageName": "Package Name",
             "templateResult": "Ergebnis Vorlage",
@@ -136,11 +130,6 @@
                 "noUpdatedGradingConfig": "Keine veränderte Bewertung",
                 "notReleased": "Nicht veröffentlicht",
                 "notReleasedTooltip": "Die Programmierübung ist nicht veröffentlicht oder ist veröffentlicht und besitzt noch keine Ergebnisse von Studenten. Daher kann die Bewertung geändert werden, ohne dass die Studentenabgaben erneut ausgeführt werden müssen."
-            },
-            "configureGrading": {
-                "title": "Setze Benotung",
-                "save": "Speichern",
-                "reset": "Zurücksetzen"
             },
             "export": {
                 "downloadAllStudents": "Oder lade die Repositories aller Studenten herunter",
