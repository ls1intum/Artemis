{
    "artemisApp": {
        "exam": {
            "title": "Klausur",
            "created": "Neue Klausur erstellt",
            "updated": "Klausur bearbeitet"
        },
        "exerciseGroup": {
            "created": "Neue Übungsgruppe erstellt",
            "updated": "Übungsgruppe bearbeitet",
            "deleted": "Übungsgruppe mit Titel {{ param }} gelöscht"
        },
        "examManagement": {
            "title": "Klausur Verwaltung",
<<<<<<< HEAD
            "exerciseGroup": {
                "create": "Neue Übungsgruppe erstellen",
                "update": "Übungsgruppe bearbeiten",
                "type": "Type",
                "title": "Titel",
                "maxPoints": "Max. Punktzahl",
                "mandatory": "Verpflichtend",
                "optional": "Optional",
                "exerciseGroups": "Übungsgruppe",
                "noExercises": "Es wurden noch keine Übungen hinzugefügt.",
                "delete": {
                    "question": "Soll die Übungsgruppe <strong>{{ title }}</strong> wirklich gelöscht werden?",
                    "typeNameToConfirm": "Bitte gib den Namen der Übungsgruppe zur Bestätigung ein."
                },
                "addTextExercise": "Textaufgabe hinzufügen"
            }
=======
            "createExam": "Erstelle eine neue Klausur",
            "editExam": "Bearbeite eine existierende Klausur",
            "courseTitle": "Kursname",
            "examId": "Klausur ID",
            "examTitle": "Klausurname",
            "visibleDate": "Sichtbar ab",
            "startDate": "Bearbeitungszeit ab",
            "endDate": "Bearbeitungszeit bis",
            "maxPoints": "Anzahl an erreichbaren Punkten",
            "numberOfExercisesInExam": "Anzahl an Aufgabengruppen",
            "randomizeQuestionOrder": "Zufällige Reihenfolge der Aufgabengruppen",
            "startText": "Klausurbeginn Text",
            "endText": "Klausurende Text",
            "confirmationStartText": "Klausurbeginn Bestätigungstext",
            "confirmationEndText": "Klausurende Bestätigungstext"
>>>>>>> 106a07c0
        }
    }
}<|MERGE_RESOLUTION|>--- conflicted
+++ resolved
@@ -12,7 +12,21 @@
         },
         "examManagement": {
             "title": "Klausur Verwaltung",
-<<<<<<< HEAD
+            "createExam": "Erstelle eine neue Klausur",
+            "editExam": "Bearbeite eine existierende Klausur",
+            "courseTitle": "Kursname",
+            "examId": "Klausur ID",
+            "examTitle": "Klausurname",
+            "visibleDate": "Sichtbar ab",
+            "startDate": "Bearbeitungszeit ab",
+            "endDate": "Bearbeitungszeit bis",
+            "maxPoints": "Anzahl an erreichbaren Punkten",
+            "numberOfExercisesInExam": "Anzahl an Aufgabengruppen",
+            "randomizeQuestionOrder": "Zufällige Reihenfolge der Aufgabengruppen",
+            "startText": "Klausurbeginn Text",
+            "endText": "Klausurende Text",
+            "confirmationStartText": "Klausurbeginn Bestätigungstext",
+            "confirmationEndText": "Klausurende Bestätigungstext",
             "exerciseGroup": {
                 "create": "Neue Übungsgruppe erstellen",
                 "update": "Übungsgruppe bearbeiten",
@@ -29,23 +43,6 @@
                 },
                 "addTextExercise": "Textaufgabe hinzufügen"
             }
-=======
-            "createExam": "Erstelle eine neue Klausur",
-            "editExam": "Bearbeite eine existierende Klausur",
-            "courseTitle": "Kursname",
-            "examId": "Klausur ID",
-            "examTitle": "Klausurname",
-            "visibleDate": "Sichtbar ab",
-            "startDate": "Bearbeitungszeit ab",
-            "endDate": "Bearbeitungszeit bis",
-            "maxPoints": "Anzahl an erreichbaren Punkten",
-            "numberOfExercisesInExam": "Anzahl an Aufgabengruppen",
-            "randomizeQuestionOrder": "Zufällige Reihenfolge der Aufgabengruppen",
-            "startText": "Klausurbeginn Text",
-            "endText": "Klausurende Text",
-            "confirmationStartText": "Klausurbeginn Bestätigungstext",
-            "confirmationEndText": "Klausurende Bestätigungstext"
->>>>>>> 106a07c0
         }
     }
 }