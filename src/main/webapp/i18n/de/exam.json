--- conflicted
+++ resolved
@@ -9,6 +9,10 @@
             "nrOfStudents": "Anzahl der registrierten Studenten",
             "created": "Neue Klausur erstellt",
             "updated": "Klausur bearbeitet"
+        },
+        "examParticipation": {
+            "connected": "Verbunden. Ihre Antworten werden alle 60s gespeichert.",
+            "disconnected": "Nicht verbunden. Gehen Sie online, um Ihre Änderungen auf dem Server zu speichern, aber Sie können weiterarbeiten!"
         },
         "examManagement": {
             "title": "Klausur Verwaltung",
@@ -26,13 +30,6 @@
             "startText": "Klausurbeginn Text",
             "endText": "Klausurende Text",
             "confirmationStartText": "Klausurbeginn Bestätigungstext",
-<<<<<<< HEAD
-            "confirmationEndText": "Klausurende Bestätigungstext"
-        },
-        "examParticipation": {
-            "connected": "Verbunden. Ihre Antworten werden alle 60s gespeichert.",
-            "disconnected": "Nicht verbunden. Gehen Sie online, um Ihre Änderungen auf dem Server zu speichern, aber Sie können weiterarbeiten!"
-=======
             "confirmationEndText": "Klausurende Bestätigungstext",
             "delete": {
                 "question": "Soll die Klausur <strong>{{ title }}</strong> wirklich dauerhaft gelöscht werden? Diese Aktion kann NICHT rückgängig gemacht werden!",
@@ -42,7 +39,6 @@
             "assessmentDashboard": "Bewertungstafel",
             "studentExams": "Klausuren der Studenten",
             "students": "Studenten"
->>>>>>> fc8ba4be
         }
     }
 }