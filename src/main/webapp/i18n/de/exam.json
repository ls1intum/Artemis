{
    "artemisApp": {
        "exam": {
            "overview": {
                "start": "Beginn: {{start}}",
                "duration": "Dauer: {{duration}} min",
                "maxPoints": "max. Punkte: {{points}}"
            },
            "examSummary": {
                "yourSubmissionTo": "Deine Abgabe für {{examTitle}} ({{studentName}})",
                "exportPDF": "Als PDF exportieren",
<<<<<<< HEAD
                "noSubmissionFound": "Du hast keine Lösung für diese Aufgabe abgegeben."
=======
                "lastCommitHash": "Hash des letzten Commits",
                "noCommitHash": "Lade neu, um den Commit Hash zu sehen."
>>>>>>> 68e55c3c
            },
            "title": "Klausur",
            "startExam": "Klausur starten",
            "summary": "Zusammenfassung",
            "visible": "Sichtbar",
            "startDate": "Beginn",
            "endDate": "Ende",
            "duration": "Dauer",
            "nrOfStudents": "Anzahl der registrierten Studenten",
            "created": "Neue Klausur erstellt",
            "updated": "Klausur bearbeitet",
            "exercise": "Aufgabe {{nr}}",
            "consentText": "Hiermit bestätige ich mit meinem vollen Namen stellvertretend für meine Unterschrift, dass ich die Teilnahmebedingungen gelesen habe und diese für die Dauer der Klausur einhalten werde.",
            "falseName": "Der angegebene Name ist nicht korrekt. Bitte versuche es erneut!",
            "validation": {
                "startAndEndMustBeSet": "Start- und Enddatum der Klausur müssen festgelegt werden.",
                "atLeastOneExercisePerExerciseGroup": "Alle Aufgabengruppen müssen mindestens eine Aufgabe haben.",
                "numberOfExercisesInExamNotSet": "Die Anzahl an Aufgaben in der Klausur ist nicht gesetzt.",
                "tooFewExerciseGroups": "Die Anzahl der Aufgabengruppen ist zu klein.",
                "tooManyMandatoryExerciseGroups": "Die Anzahl verpflichtender Aufgabengruppen ist zu groß."
            }
        },
        "examParticipation": {
            "timer": "Restzeit: ",
            "connected": "Deine Antworten werden alle 30s gespeichert.",
            "ideConnected": "",
            "disconnected": "Deine Verbindung ist unterbrochen. Bitte überprüfe deine Internetverbindung. Du kannst weiterarbeiten, aber du musst verbunden sein, um Änderungen zu speichern!",
            "disconnectedCodeEditorAndOfflineIDE": "Deine Verbindung ist unterbrochen. Bitte überprüfe deine Internetverbindung. Du kannst weiterhin offline arbeiten, indem du das Repository klonst.",
            "disconnectedCodeEditorNoOfflineIDE": "Deine Verbindung ist unterbrochen. Bitte verbinde dich erneut, um im Online Code Editor weiterarbeiten zu können.",
            "disconnectedNoCodeEditor": "Deine Verbindung ist unterbrochen. Bitte überprüfe deine Internetverbindung.",
            "waitForStart": "Bitte warte, bis die Klausur \"{{ title }}\" beginnt.",
            "timeUntilPlannedStart": "Verbleibende Zeit bis zum geplanten Start:",
            "finishExam": "Klausur abgeben",
            "progress": "Aufgabe {{ current }} von {{ all }}",
            "progressSmall": "{{ current }}/{{ all }}",
            "noExam": "Du bist nicht für die Klausur {{ examTitle }} angemeldet. Bitte wende dich an deinen Dozenten.",
            "submitProgrammingExercise": "Weiter",
            "submitOtherExercise": "Speichern & Weiter",
            "submitLastExercise": "Speichern",
            "greeting": "Hallo {{ fullName }}, willkommen zu \"{{ title }}\"",
            "preparingParticipation": "Aufgabe wird vorbereitet. Dies kann ein paar Sekunden dauern.",
            "generateParticipationFailed": "Das Vorbereiten der Aufgabe ist fehlgeschlagen.",
            "generateParticipationRetry": "Erneut versuchen",
            "points": "Punkte",
            "saveSubmissionError": "Die Änderungen konnten nicht gespeichert werden! Bitte stelle sicher, dass du online bist und speichere nochmal.",
            "pendingChanges": "Alle ungespeicherten Änderungen gehen beim Verlassen der Klausur verloren. Bist du sicher, dass du fortfahren möchtest?"
        },
        "exerciseGroup": {
            "created": "Neue Aufgabengruppe erstellt",
            "updated": "Aufgabengruppe bearbeitet",
            "deleted": "Aufgabengruppe mit Titel {{ param }} gelöscht"
        },
        "studentExams": {
            "title": "Klausuren",
            "generateStudentExams": "Individuelle Klausuren erstellen",
            "generateStudentMissingExams": "Fehlende individuelle Klausuren erstellen",
            "startExercises": "Aufgabenstart vorbereiten",
            "evaluateQuizExercises": "Quizzes auswerten",
            "searchForStudents": "Suche nach Studenten Logins oder Namen (Komma getrennt)",
            "student": "Student",
            "result": "Ergebnis",
            "workingTime": "Bearbeitungszeit",
            "created": "Erstellt",
            "view": "Ansicht",
            "assessment": "Bewertung",
            "id": "ID",
            "exam": "Klausur",
            "studentExamGenerationSuccess": "{{number}} individuelle Klausuren erfolgreich generiert!",
            "studentExamGenerationError": "Es gab einen Fehler bei der Generierung der individuellen Klausuren:\n {{message}}",
            "missingStudentExamGenerationSuccess": "{{number}} fehlende individuelle Klausuren erfolgreich generiert!",
            "missingStudentExamGenerationError": "Es gab einen Fehler bei der Generierung der fehlenden individuellen Klausuren:\n {{message}}",
            "startExerciseSuccess": "{{number}} Aufgaben erfolgreich vorbereitet!",
            "startExerciseFailure": "Es gab einen Fehler bei der Vorbereitung der Aufgaben:\n {{message}}",
            "evaluateQuizExerciseSuccess": "{{number}} Quiz-Aufgaben erfolgreich ausgewertet!",
            "evaluateQuizExerciseFailure": "Es gab einen Fehler bei der Auswertung der Quiz-Aufgaben:\n {{message}}",
            "studentExamGenerationModalText": "Es existieren bereits individuelle Klausuren. Wenn Sie fortfahren werden diese Klausuren gelöscht und neue individuelle Klausuren generiert.",
            "studentExamStatusSuccess": "Alle registrierten Studenten haben eine Klausur",
            "studentExamStatusWarning": "Nicht alle registrierten Studenten haben eine Klausur",
            "studentExamStatusWarningTooltip": "Klicke auf den Button 'Fehlende individuelle Klausuren erstellen', um die fehlenden Klausuren zu generieren. Alternativ, klicke auf den Button 'Individuelle Klausuren erstellen', um alle Klausuren zu löschen und neu zu generieren"
        },
        "examManagement": {
            "title": "Klausur Verwaltung",
            "createExam": "Erstelle eine neue Klausur",
            "editExam": "Bearbeite eine existierende Klausur",
            "courseTitle": "Kursname",
            "examId": "Klausur ID",
            "examTitle": "Klausurname",
            "visibleDate": "Sichtbar ab",
            "startDate": "Bearbeitungszeit ab",
            "endDate": "Bearbeitungszeit bis",
            "maxPoints": "Anzahl an erreichbaren Punkten",
            "numberOfExercisesInExam": "Anzahl an Aufgaben in der Klausur",
            "randomizeQuestionOrder": "Zufällige Reihenfolge der Aufgabengruppen",
            "startText": "Klausurbeginn Text",
            "endText": "Klausurende Text",
            "confirmationStartText": "Klausurbeginn Bestätigungstext",
            "confirmationEndText": "Klausurende Bestätigungstext",
            "assessmentDashboard": "Bewertungstafel",
            "studentExams": "Klausuren der Studenten",
            "students": "Studenten",
            "examStudents": {
                "registeredStudents": "Angemeldete Studenten",
                "searchResults": "Suchergebnisse",
                "usersPerPage": "{{number}} Studenten pro Seite",
                "showAllUsers": "Alle Studenten anzeigen",
                "searchForUsers": "Studenten für diese Klausur anmelden durch Suchen nach Login oder Namen",
                "searchNoResults": "Keine Studenten gefunden",
                "login": "Login",
                "name": "Name",
                "firstName": "Vorname",
                "lastName": "Nachname",
                "email": "E-Mail",
                "visibleRegistrationNumber": "Matrikelnummer",
                "removeFromExam": {
                    "modalQuestion": "Soll der Student mit dem Login <strong>{{ title }}</strong> wirklich von dieser Prüfung abgemeldet werden? Seine individuelle Klausur wird dabei gelöscht.",
                    "deleteParticipationsAndSubmission": "Participations und submissions des Studenten in der zugehörigen Klausur löschen?"
                },
                "importStudents": {
                    "buttonLabel": "Studenten importieren",
                    "dialogTitle": "Studenten importieren nach:",
                    "introText": "Mit diesem Dialog können Studenten in diese Klausur importiert werden.",
                    "csvFile": {
                        "label": ".csv Datei auswählen",
                        "tooltip": "Bitte wählen Sie die .csv Datei mit den Studenten zum Import aus."
                    },
                    "studentsForImport": {
                        "label": "Studenten zum Importieren",
                        "tooltip": "Diese Studenten werden importiert beim Klicken auf \"Importieren\"."
                    },
                    "numberOfStudents": "Anzahl an Studenten:",
                    "numberOfStudentsImported": "Importiert:",
                    "numberOfStudentsNotImported": "Nicht gefunden:",
                    "genericErrorMessage": "Der Import von Studenten in die Klausur ist gescheitert!"
                }
            },
            "exerciseGroups": "Aufgabengruppen",
            "exerciseGroup": {
                "create": "Neue Aufgabengruppe erstellen",
                "update": "Aufgabengruppe bearbeiten",
                "type": "Type",
                "title": "Titel",
                "maxPoints": "Max. Punktzahl",
                "mandatory": "Verpflichtend",
                "optional": "Optional",
                "noExercises": "Es wurden noch keine Aufgaben hinzugefügt.",
                "delete": {
                    "question": "Soll die Aufgabengruppe <strong>{{ title }}</strong> wirklich gelöscht werden? Alle zugehörigen Aufgaben werden ebenfalls gelöscht.",
                    "typeNameToConfirm": "Bitte gib den Namen der Aufgabengruppe zur Bestätigung ein."
                },
                "addTextExercise": "Textaufgabe hinzufügen",
                "addQuizExercise": "Quiz hinzufügen",
                "addFileUploadExercise": "Datei Upload Aufgabe hinzufügen",
                "addModelingExercise": "Modellierungsaufgabe hinzufügen",
                "addProgrammingExercise": "Programmieraufgabe hinzufügen",
                "orderCouldNotBeSaved": "Die Reihenfolge konnte nicht gespeichert werden"
            },
            "delete": {
                "question": "Soll die Klausur <strong>{{ title }}</strong> wirklich dauerhaft gelöscht werden? Alle zugehörigen Elemente werden auch gelöscht. Diese Aktion kann NICHT rückgängig gemacht werden!",
                "typeNameToConfirm": "Bitte gib den Namen der Klausur zur Bestätigung ein."
            }
        },
        "studentExamDetail": {
            "studentExam": "Klausur ({{ examTitle }})",
            "exercises": "Aufgaben",
            "downloadPDF": " PDF herunterladen",
            "student": "Student",
            "name": "Name: ",
            "login": "Login: ",
            "email": "Email: ",
            "matriculationNumber": "Matrikelnummer: ",
            "id": "ID",
            "type": "Typ",
            "title": "Titel",
            "result": "Ergebnis",
            "reviewer": "Reviewer",
            "openSubmission": "Einreichung öffnen",
            "openAssessment": " Bewertung öffnen",
            "cancelAssessment": " Bewertung abbrechen",
            "workingTimeCouldNotBeSaved": "Die Bearbeitungszeit konnte nicht gespeichert werden.",
            "saveWorkingTimeSuccessful": "Die Bearbeitungszeit wurde erfolgreich gespeichert."
        }
    }
}<|MERGE_RESOLUTION|>--- conflicted
+++ resolved
@@ -9,12 +9,9 @@
             "examSummary": {
                 "yourSubmissionTo": "Deine Abgabe für {{examTitle}} ({{studentName}})",
                 "exportPDF": "Als PDF exportieren",
-<<<<<<< HEAD
-                "noSubmissionFound": "Du hast keine Lösung für diese Aufgabe abgegeben."
-=======
+                "noSubmissionFound": "Du hast keine Lösung für diese Aufgabe abgegeben.",
                 "lastCommitHash": "Hash des letzten Commits",
                 "noCommitHash": "Lade neu, um den Commit Hash zu sehen."
->>>>>>> 68e55c3c
             },
             "title": "Klausur",
             "startExam": "Klausur starten",
