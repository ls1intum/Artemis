--- conflicted
+++ resolved
@@ -79,15 +79,12 @@
             "missingStudentExamGenerationError": "Es gab einen Fehler bei der Generierung der fehlenden individuellen Klausuren:\n {{message}}",
             "startExerciseSuccess": "{{number}} Aufgaben erfolgreich vorbereitet!",
             "startExerciseFailure": "Es gab einen Fehler bei der Vorbereitung der Aufgaben:\n {{message}}",
-<<<<<<< HEAD
+            "evaluateQuizExerciseSuccess": "{{number}} Quiz-Aufgaben erfolgreich ausgewertet!",
+            "evaluateQuizExerciseFailure": "Es gab einen Fehler bei der Auswertung der Quiz-Aufgaben:\n {{message}}",
             "studentExamGenerationModalText": "Es existieren bereits individuelle Klausuren. Wenn Sie fortfahren werden diese Klausuren gelöscht und neue individuelle Klausuren generiert.",
             "studentExamStatusSuccess": "Alle registrierten Studenten haben eine Klausur",
             "studentExamStatusWarning": "Nicht alle registrierten Studenten haben eine Klausur",
             "studentExamStatusWarningTooltip": "Klick auf den Button 'Fehlende individuelle Klausuren erstellen', um die fehlenden Klausuren zu generieren. Alternativ, klick auf den Button 'Individuelle Klausuren erstellen', um alle Klausuren zu löschen und neu zu generieren"
-=======
-            "evaluateQuizExerciseSuccess": "{{number}} Quiz-Aufgaben erfolgreich ausgewertet!",
-            "evaluateQuizExerciseFailure": "Es gab einen Fehler bei der Auswertung der Quiz-Aufgaben:\n {{message}}"
->>>>>>> ca7ee6f2
         },
         "examManagement": {
             "title": "Klausur Verwaltung",
