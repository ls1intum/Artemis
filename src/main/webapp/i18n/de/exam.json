--- conflicted
+++ resolved
@@ -1,20 +1,16 @@
 {
     "artemisApp": {
         "exam": {
-<<<<<<< HEAD
-            "title": "Exam",
             "overview": {
                 "start": "Beginn: {{start}}",
                 "duration": "Dauer: {{duration}} min",
                 "maxPoints": "max. Punkte: {{points}}"
             },
+            "title": "Klausur",
             "startExam": "Klausur starten",
-            "summary": "Zusammenfassung"
-=======
-            "title": "Klausur",
+            "summary": "Zusammenfassung",        
             "created": "Neue Klausur erstellt",
             "updated": "Klausur bearbeitet"
->>>>>>> 106a07c0
         },
         "examManagement": {
             "title": "Klausur Verwaltung",
