--- conflicted
+++ resolved
@@ -115,11 +115,9 @@
                 },
                 "addTextExercise": "Textaufgabe hinzufügen",
                 "addFileUploadExercise": "Datei Upload Aufgabe hinzufügen",
-<<<<<<< HEAD
-                "addQuizExercise": "Quiz hinzufügen"
-=======
+                "addQuizExercise": "Quiz hinzufügen",
+                "addFileUploadExercise": "Datei Upload Aufgabe hinzufügen",
                 "addProgrammingExercise": "Programmieraufgabe hinzufügen"
->>>>>>> 7272ef17
             },
             "delete": {
                 "question": "Soll die Klausur <strong>{{ title }}</strong> wirklich dauerhaft gelöscht werden? Alle zugehörigen Elemente werden auch gelöscht. Diese Aktion kann NICHT rückgängig gemacht werden!",
