{
    "artemisApp": {
        "exam": {
            "overview": {
                "start": "Beginn: {{start}}",
                "duration": "Dauer: {{duration}} min",
                "maxPoints": "max. Punkte: {{points}}"
            },
            "title": "Klausur",
            "startExam": "Klausur starten",
            "summary": "Zusammenfassung",
            "visible": "Sichtbar",
            "startDate": "Beginn",
            "endDate": "Ende",
            "duration": "Dauer",
            "nrOfStudents": "Anzahl der registrierten Studenten",
            "created": "Neue Klausur erstellt",
            "updated": "Klausur bearbeitet",
            "validation": {
                "atLeastOneExercisePerExerciseGroup": "Alle Aufgabengruppen müssen mindestens eine Aufgabe haben.",
                "numberOfExercisesInExamNotSet": "Die Anzahl an Aufgaben in der Klausur ist nicht gesetzt.",
                "tooFewExerciseGroups": "Die Anzahl der Aufgabengruppen ist zu klein.",
                "tooManyMandatoryExerciseGroups": "Die Anzahl verpflichtender Aufgabengruppen ist zu groß."
            }
        },
        "examParticipation": {
            "connected": "Verbunden. Ihre Antworten werden alle 60s gespeichert.",
            "disconnected": "Nicht verbunden. Gehen Sie online, um Ihre Änderungen auf dem Server zu speichern, aber Sie können weiterarbeiten!"
        },
        "exerciseGroup": {
            "created": "Neue Aufgabengruppe erstellt",
            "updated": "Aufgabengruppe bearbeitet",
            "deleted": "Aufgabengruppe mit Titel {{ param }} gelöscht"
        },
        "studentExams": {
            "title": "Klausuren",
            "generateStudentExams": "Individuelle Klausuren erstellen",
            "startExercises": "Aufgabenstart vorbereiten",
            "searchForStudents": "Suche nach Studenten Logins oder Namen (Komma getrennt)",
            "student": "Student",
            "result": "Ergebnis",
            "created": "Erstellt",
            "view": "Ansicht",
            "assessment": "Bewertung",
            "id": "ID",
            "exam": "Klausur"
        },
        "examManagement": {
            "title": "Klausur Verwaltung",
            "createExam": "Erstelle eine neue Klausur",
            "editExam": "Bearbeite eine existierende Klausur",
            "courseTitle": "Kursname",
            "examId": "Klausur ID",
            "examTitle": "Klausurname",
            "visibleDate": "Sichtbar ab",
            "startDate": "Bearbeitungszeit ab",
            "endDate": "Bearbeitungszeit bis",
            "maxPoints": "Anzahl an erreichbaren Punkten",
            "numberOfExercisesInExam": "Anzahl an Aufgaben in der Klausur",
            "randomizeQuestionOrder": "Zufällige Reihenfolge der Aufgabengruppen",
            "startText": "Klausurbeginn Text",
            "endText": "Klausurende Text",
            "confirmationStartText": "Klausurbeginn Bestätigungstext",
            "confirmationEndText": "Klausurende Bestätigungstext",
            "assessmentDashboard": "Bewertungstafel",
            "studentExams": "Klausuren der Studenten",
            "students": "Studenten",
            "examStudents": {
                "registeredStudents": "Angemeldete Studenten",
                "searchResults": "Suchergebnisse",
                "usersPerPage": "{{number}} Studenten pro Seite",
                "showAllUsers": "Alle Studenten anzeigen",
                "searchForUsers": "Studenten für diese Klausur anmelden durch Suchen nach Login oder Namen",
                "searchNoResults": "Keine Studenten gefunden",
                "login": "Login",
                "name": "Name",
                "firstName": "Vorname",
                "lastName": "Nachname",
                "email": "E-Mail",
                "visibleRegistrationNumber": "Matrikelnummer",
                "removeFromGroup": {
                    "modalQuestion": "Soll der Student mit dem Login <strong>{{ title }}</strong> wirklich von dieser Prüfung abgemeldet werden?"
                },
                "importStudents": {
                    "buttonLabel": "Studenten importieren",
                    "dialogTitle": "Studenten importieren nach:",
                    "introText": "Mit diesem Dialog können Studenten in diese Klausur importiert werden.",
                    "csvFile": {
                        "label": ".csv Datei auswählen",
                        "tooltip": "Bitte wählen Sie die .csv Datei mit den Studenten zum Import aus."
                    },
                    "studentsForImport": {
                        "label": "Studenten zum Importieren",
                        "tooltip": "Diese Studenten werden importiert beim Klicken auf \"Importieren\"."
                    },
                    "numberOfStudents": "Anzahl an Studenten:",
                    "numberOfStudentsImported": "Importiert:",
                    "numberOfStudentsNotImported": "Nicht gefunden:",
                    "genericErrorMessage": "Der Import von Studenten in die Klausur ist gescheitert!"
                }
            },
            "exerciseGroups": "Aufgabengruppen",
            "exerciseGroup": {
                "create": "Neue Aufgabengruppe erstellen",
                "update": "Aufgabengruppe bearbeiten",
                "type": "Type",
                "title": "Titel",
                "maxPoints": "Max. Punktzahl",
                "mandatory": "Verpflichtend",
                "optional": "Optional",
                "noExercises": "Es wurden noch keine Aufgaben hinzugefügt.",
                "delete": {
                    "question": "Soll die Aufgabengruppe <strong>{{ title }}</strong> wirklich gelöscht werden? Alle zugehörigen Aufgaben werden ebenfalls gelöscht.",
                    "typeNameToConfirm": "Bitte gib den Namen der Aufgabengruppe zur Bestätigung ein."
                },
                "addTextExercise": "Textaufgabe hinzufügen",
                "addFileUploadExercise": "Datei Upload Aufgabe hinzufügen",
<<<<<<< HEAD
                "orderCouldNotBeSaved": "Die Reihenfolge konnte nicht gespeichert werden"
=======
                "addProgrammingExercise": "Programmieraufgabe hinzufügen"
>>>>>>> f907720c
            },
            "delete": {
                "question": "Soll die Klausur <strong>{{ title }}</strong> wirklich dauerhaft gelöscht werden? Alle zugehörigen Elemente werden auch gelöscht. Diese Aktion kann NICHT rückgängig gemacht werden!",
                "typeNameToConfirm": "Bitte gib den Namen der Klausur zur Bestätigung ein."
            }
        },
        "studentExamDetail": {
            "studentExam": "Klausur ({{ courseTitle }})",
            "exercises": "Aufgaben",
            "downloadPDF": " PDF herunterladen",
            "student": "Student",
            "name": "Name: ",
            "login": "Login: ",
            "email": "Email: ",
            "matriculationNumber": "Matrikelnummer: ",
            "id": "ID",
            "type": "Typ",
            "title": "Titel",
            "result": "Ergebnis",
            "reviewer": "Reviewer",
            "openSubmission": "Einreichung öffnen",
            "openAssessment": " Bewertung öffnen",
            "cancelAssessment": " Bewertung abbrechen"
        }
    }
}<|MERGE_RESOLUTION|>--- conflicted
+++ resolved
@@ -115,11 +115,8 @@
                 },
                 "addTextExercise": "Textaufgabe hinzufügen",
                 "addFileUploadExercise": "Datei Upload Aufgabe hinzufügen",
-<<<<<<< HEAD
+                "addProgrammingExercise": "Programmieraufgabe hinzufügen",
                 "orderCouldNotBeSaved": "Die Reihenfolge konnte nicht gespeichert werden"
-=======
-                "addProgrammingExercise": "Programmieraufgabe hinzufügen"
->>>>>>> f907720c
             },
             "delete": {
                 "question": "Soll die Klausur <strong>{{ title }}</strong> wirklich dauerhaft gelöscht werden? Alle zugehörigen Elemente werden auch gelöscht. Diese Aktion kann NICHT rückgängig gemacht werden!",
