--- conflicted
+++ resolved
@@ -50,15 +50,12 @@
             "submitLastExercise": "Speichern",
             "greeting": "Hallo {{ fullName }}, willkommen zu \"{{ title }}\"",
             "points": "Punkte",
-<<<<<<< HEAD
             "syncedAndSubmitted": "Aufgabe ist mit dem Server synchronisiert und eingereicht",
             "syncedAndNotSubmitted": "Aufgabe ist mit dem Server synchronisiert aber nicht eingereicht",
             "notSyncedAndSubmitted": "Aufgabe ist nicht mit dem Server synchronisiert aber eingereicht",
-            "notSyncedAndNotSubmitted": "ufgabe ist nicht mit dem Server synchronisiert und nicht eingereicht"
-=======
+            "notSyncedAndNotSubmitted": "Aufgabe ist nicht mit dem Server synchronisiert und nicht eingereicht",
             "saveSubmissionError": "Die Änderungen konnten nicht gespeichert werden! Bitte stelle sicher, dass du online bist und speichere nochmal.",
             "pendingChanges": "Alle ungespeicherten Änderungen gehen beim Verlassen der Klausur verloren. Bist du sicher, dass du fortfahren möchtest?"
->>>>>>> e043c847
         },
         "exerciseGroup": {
             "created": "Neue Aufgabengruppe erstellt",
