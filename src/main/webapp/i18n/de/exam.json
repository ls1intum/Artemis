{
    "artemisApp": {
        "exam": {
            "title": "Klausur",
            "visible": "Sichtbar",
            "startDate": "Beginn",
            "endDate": "Ende",
            "duration": "Dauer",
            "nrOfStudents": "Anzahl der registrierten Studenten",
            "created": "Neue Klausur erstellt",
            "updated": "Klausur bearbeitet"
        },
        "examManagement": {
            "title": "Klausur Verwaltung",
            "createExam": "Erstelle eine neue Klausur",
            "editExam": "Bearbeite eine existierende Klausur",
            "courseTitle": "Kursname",
            "examId": "Klausur ID",
            "examTitle": "Klausurname",
            "visibleDate": "Sichtbar ab",
            "startDate": "Bearbeitungszeit ab",
            "endDate": "Bearbeitungszeit bis",
            "maxPoints": "Anzahl an erreichbaren Punkten",
            "numberOfExercisesInExam": "Anzahl an Aufgabengruppen",
            "randomizeQuestionOrder": "Zufällige Reihenfolge der Aufgabengruppen",
            "startText": "Klausurbeginn Text",
            "endText": "Klausurende Text",
            "confirmationStartText": "Klausurbeginn Bestätigungstext",
<<<<<<< HEAD
            "confirmationEndText": "Klausurende Bestätigungstext"
        },
        "studentExams": {
            "studentExams": "Klausuren",
            "generateStudentExams": "Klausuren erstellen",
            "searchForStudents": "Suche nach Studenten Logins oder Namen (Komma getrennt)",
            "student": "Student",
            "result": "Ergebnis",
            "created": "Erstellt",
            "View": "Ansich",
            "assessment": "Bewertung"
=======
            "confirmationEndText": "Klausurende Bestätigungstext",
            "delete": {
                "question": "Soll die Klausur <strong>{{ title }}</strong> wirklich dauerhaft gelöscht werden? Diese Aktion kann NICHT rückgängig gemacht werden!",
                "typeNameToConfirm": "Bitte gib den Namen der Klausur zur Bestätigung ein."
            },
            "exerciseGroups": "Aufgabengruppen",
            "assessmentDashboard": "Bewertungstafel",
            "studentExams": "Klausuren der Studenten",
            "students": "Studenten"
>>>>>>> fc8ba4be
        }
    }
}<|MERGE_RESOLUTION|>--- conflicted
+++ resolved
@@ -26,8 +26,15 @@
             "startText": "Klausurbeginn Text",
             "endText": "Klausurende Text",
             "confirmationStartText": "Klausurbeginn Bestätigungstext",
-<<<<<<< HEAD
-            "confirmationEndText": "Klausurende Bestätigungstext"
+            "confirmationEndText": "Klausurende Bestätigungstext",
+            "delete": {
+                "question": "Soll die Klausur <strong>{{ title }}</strong> wirklich dauerhaft gelöscht werden? Diese Aktion kann NICHT rückgängig gemacht werden!",
+                "typeNameToConfirm": "Bitte gib den Namen der Klausur zur Bestätigung ein."
+            },
+            "exerciseGroups": "Aufgabengruppen",
+            "assessmentDashboard": "Bewertungstafel",
+            "studentExams": "Klausuren der Studenten",
+            "students": "Studenten"
         },
         "studentExams": {
             "studentExams": "Klausuren",
@@ -38,17 +45,6 @@
             "created": "Erstellt",
             "View": "Ansich",
             "assessment": "Bewertung"
-=======
-            "confirmationEndText": "Klausurende Bestätigungstext",
-            "delete": {
-                "question": "Soll die Klausur <strong>{{ title }}</strong> wirklich dauerhaft gelöscht werden? Diese Aktion kann NICHT rückgängig gemacht werden!",
-                "typeNameToConfirm": "Bitte gib den Namen der Klausur zur Bestätigung ein."
-            },
-            "exerciseGroups": "Aufgabengruppen",
-            "assessmentDashboard": "Bewertungstafel",
-            "studentExams": "Klausuren der Studenten",
-            "students": "Studenten"
->>>>>>> fc8ba4be
-        }
+          },
     }
 }