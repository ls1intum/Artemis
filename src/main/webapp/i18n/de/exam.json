--- conflicted
+++ resolved
@@ -1,18 +1,14 @@
 {
     "artemisApp": {
         "exam": {
-<<<<<<< HEAD
-            "title": "Exam",
             "overview": {
                 "start": "Beginn: {{start}}",
                 "duration": "Dauer: {{duration}} min",
                 "maxPoints": "max. Punkte: {{points}}"
-            }
-=======
+            },
             "title": "Klausur",
             "created": "Neue Klausur erstellt",
             "updated": "Klausur bearbeitet"
->>>>>>> 6bc80037
         },
         "examManagement": {
             "title": "Klausur Verwaltung",
