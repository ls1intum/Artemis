{
    "artemisApp": {
        "exam": {
            "title": "Klausur",
            "visible": "Sichtbar",
            "startDate": "Beginn",
            "endDate": "Ende",
            "duration": "Dauer",
            "nrOfStudents": "Anzahl der registrierten Studenten",
            "created": "Neue Klausur erstellt",
            "updated": "Klausur bearbeitet"
        },
        "exerciseGroup": {
            "created": "Neue Übungsgruppe erstellt",
            "updated": "Übungsgruppe bearbeitet",
            "deleted": "Übungsgruppe mit Titel {{ param }} gelöscht"
        },
        "examManagement": {
            "title": "Klausur Verwaltung",
            "createExam": "Erstelle eine neue Klausur",
            "editExam": "Bearbeite eine existierende Klausur",
            "courseTitle": "Kursname",
            "examId": "Klausur ID",
            "examTitle": "Klausurname",
            "visibleDate": "Sichtbar ab",
            "startDate": "Bearbeitungszeit ab",
            "endDate": "Bearbeitungszeit bis",
            "maxPoints": "Anzahl an erreichbaren Punkten",
            "numberOfExercisesInExam": "Anzahl an Aufgabengruppen",
            "randomizeQuestionOrder": "Zufällige Reihenfolge der Aufgabengruppen",
            "startText": "Klausurbeginn Text",
            "endText": "Klausurende Text",
            "confirmationStartText": "Klausurbeginn Bestätigungstext",
            "confirmationEndText": "Klausurende Bestätigungstext",
<<<<<<< HEAD
            "exerciseGroup": {
                "create": "Neue Übungsgruppe erstellen",
                "update": "Übungsgruppe bearbeiten",
                "type": "Type",
                "title": "Titel",
                "maxPoints": "Max. Punktzahl",
                "mandatory": "Verpflichtend",
                "optional": "Optional",
                "exerciseGroups": "Übungsgruppe",
                "noExercises": "Es wurden noch keine Übungen hinzugefügt.",
                "delete": {
                    "question": "Soll die Übungsgruppe <strong>{{ title }}</strong> wirklich gelöscht werden? Alle zugehörigen Übungen werden ebenfalls gelöscht.",
                    "typeNameToConfirm": "Bitte gib den Namen der Übungsgruppe zur Bestätigung ein."
                },
                "addTextExercise": "Textaufgabe hinzufügen"
            }
=======
            "delete": {
                "question": "Soll die Klausur <strong>{{ title }}</strong> wirklich dauerhaft gelöscht werden? Diese Aktion kann NICHT rückgängig gemacht werden!",
                "typeNameToConfirm": "Bitte gib den Namen der Klausur zur Bestätigung ein."
            },
            "exerciseGroups": "Aufgabengruppen",
            "assessmentDashboard": "Bewertungstafel",
            "studentExams": "Klausuren der Studenten",
            "students": "Studenten"
>>>>>>> b23cc16d
        }
    }
}<|MERGE_RESOLUTION|>--- conflicted
+++ resolved
@@ -11,9 +11,9 @@
             "updated": "Klausur bearbeitet"
         },
         "exerciseGroup": {
-            "created": "Neue Übungsgruppe erstellt",
-            "updated": "Übungsgruppe bearbeitet",
-            "deleted": "Übungsgruppe mit Titel {{ param }} gelöscht"
+            "created": "Neue Aufgabengruppe erstellt",
+            "updated": "Aufgabengruppe bearbeitet",
+            "deleted": "Aufgabengruppe mit Titel {{ param }} gelöscht"
         },
         "examManagement": {
             "title": "Klausur Verwaltung",
@@ -32,33 +32,29 @@
             "endText": "Klausurende Text",
             "confirmationStartText": "Klausurbeginn Bestätigungstext",
             "confirmationEndText": "Klausurende Bestätigungstext",
-<<<<<<< HEAD
+            "assessmentDashboard": "Bewertungstafel",
+            "studentExams": "Klausuren der Studenten",
+            "students": "Studenten",
+            "exerciseGroups": "Aufgabengruppen",
             "exerciseGroup": {
-                "create": "Neue Übungsgruppe erstellen",
-                "update": "Übungsgruppe bearbeiten",
+                "create": "Neue Aufgabengruppe erstellen",
+                "update": "Aufgabengruppe bearbeiten",
                 "type": "Type",
                 "title": "Titel",
                 "maxPoints": "Max. Punktzahl",
                 "mandatory": "Verpflichtend",
                 "optional": "Optional",
-                "exerciseGroups": "Übungsgruppe",
-                "noExercises": "Es wurden noch keine Übungen hinzugefügt.",
+                "noExercises": "Es wurden noch keine Aufgaben hinzugefügt.",
                 "delete": {
-                    "question": "Soll die Übungsgruppe <strong>{{ title }}</strong> wirklich gelöscht werden? Alle zugehörigen Übungen werden ebenfalls gelöscht.",
-                    "typeNameToConfirm": "Bitte gib den Namen der Übungsgruppe zur Bestätigung ein."
+                    "question": "Soll die Aufgabengruppe <strong>{{ title }}</strong> wirklich gelöscht werden? Alle zugehörigen Aufgaben werden ebenfalls gelöscht.",
+                    "typeNameToConfirm": "Bitte gib den Namen der Aufgabengruppe zur Bestätigung ein."
                 },
                 "addTextExercise": "Textaufgabe hinzufügen"
-            }
-=======
+            },
             "delete": {
                 "question": "Soll die Klausur <strong>{{ title }}</strong> wirklich dauerhaft gelöscht werden? Diese Aktion kann NICHT rückgängig gemacht werden!",
                 "typeNameToConfirm": "Bitte gib den Namen der Klausur zur Bestätigung ein."
-            },
-            "exerciseGroups": "Aufgabengruppen",
-            "assessmentDashboard": "Bewertungstafel",
-            "studentExams": "Klausuren der Studenten",
-            "students": "Studenten"
->>>>>>> b23cc16d
+            }
         }
     }
 }