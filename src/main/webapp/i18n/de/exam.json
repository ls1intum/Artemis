{
    "artemisApp": {
        "exam": {
            "overview": {
                "start": "Beginn: {{start}}",
                "duration": "Dauer: {{duration}} min",
                "maxPoints": "max. Punkte: {{points}}"
            },
            "examSummary": {
                "summaryCapital": "ZUSAMMENFASSUNG",
                "exportPDF": "Als PDF exportieren"
            },
            "title": "Klausur",
            "startExam": "Klausur starten",
            "summary": "Zusammenfassung",
            "visible": "Sichtbar",
            "startDate": "Beginn",
            "endDate": "Ende",
            "duration": "Dauer",
            "nrOfStudents": "Anzahl der registrierten Studenten",
            "created": "Neue Klausur erstellt",
            "updated": "Klausur bearbeitet",
            "exercise": "Aufgabe {{nr}}",
            "consentText": "Hiermit bestätige ich mit meinem vollen Namen stellvertretend für meine Unterschrift, dass ich die Teilnahmebedingungen gelesen habe und diese für die Dauer der Klausur einhalten werde.",
            "falseName": "Der angegebene Name ist nicht korrekt. Bitte versuche es erneut!",
            "validation": {
                "startAndEndMustBeSet": "Start- und Enddatum der Klausur müssen festgelegt werden.",
                "atLeastOneExercisePerExerciseGroup": "Alle Aufgabengruppen müssen mindestens eine Aufgabe haben.",
                "numberOfExercisesInExamNotSet": "Die Anzahl an Aufgaben in der Klausur ist nicht gesetzt.",
                "tooFewExerciseGroups": "Die Anzahl der Aufgabengruppen ist zu klein.",
                "tooManyMandatoryExerciseGroups": "Die Anzahl verpflichtender Aufgabengruppen ist zu groß."
            }
        },
        "examParticipation": {
            "timer": "Restzeit: ",
            "connected": "Verbunden. Deine Antworten werden alle 60s gespeichert.",
            "ideConnected": "Verbunden.",
            "disconnected": "Deine Verbindung ist unterbrochen. Bitte überprüfe deine Internetverbindung. Du kannst weiterarbeiten, aber du musst verbunden sein, um Änderungen zu speichern!",
            "disconnectedCodeEditorAndOfflineIDE": "Deine Verbindung ist unterbrochen. Bitte überprüfe deine Internetverbindung. Du kannst weiterhin offline arbeiten, indem du die Repository klonst.",
            "disconnectedCodeEditorNoOfflineIDE": "Deine Verbindung ist unterbrochen. Bitte verbinde dich erneut, um im Online Code Editor weiterarbeiten zu können.",
            "disconnectedNoCodeEditor": "Deine Verbindung ist unterbrochen. Bitte überprüfe deine Internetverbindung.",
            "waitForStart": "Bitte warte, bis die Klausur \"{{ title }}\" beginnt.",
            "timeUntilPlannedStart": "Verbleibende Zeit bis zum geplanten Start:",
            "finishExam": "Klausur abgeben",
            "progress": "Aufgabe {{ current }} von {{ all }}",
            "progressSmall": "{{ current }}/{{ all }}",
            "noExam": "Die Klausur konnte nicht geladen werden. Bitte wende dich an deinen Dozenten.",
            "submitProgrammingExercise": "Weiter",
            "submitOtherExercise": "Speichern & Weiter",
            "submitLastExercise": "Speichern",
            "greeting": "Hallo {{ fullName }}, willkommen zu \"{{ title }}\"",
<<<<<<< HEAD
            "pendingChanges": "Alle ungespeicherten Änderungen gehen beim Verlassen der Klausur verloren. Möchtest du sicher fortfahren?"
=======
            "saveSubmissionError": "Die Änderungen konnten nicht gespeichert werden! Bitte stelle sicher, dass du online bist und speichere nochmal."
>>>>>>> 8b90c662
        },
        "exerciseGroup": {
            "created": "Neue Aufgabengruppe erstellt",
            "updated": "Aufgabengruppe bearbeitet",
            "deleted": "Aufgabengruppe mit Titel {{ param }} gelöscht"
        },
        "studentExams": {
            "title": "Klausuren",
            "generateStudentExams": "Individuelle Klausuren erstellen",
            "startExercises": "Aufgabenstart vorbereiten",
            "searchForStudents": "Suche nach Studenten Logins oder Namen (Komma getrennt)",
            "student": "Student",
            "result": "Ergebnis",
            "workingTime": "Bearbeitungszeit",
            "created": "Erstellt",
            "view": "Ansicht",
            "assessment": "Bewertung",
            "id": "ID",
            "exam": "Klausur",
            "studentExamGenerationSuccess": "{{number}} individuelle Klausuren erfolgreich generiert!",
            "studentExamGenerationError": "Es gab einen Fehler bei der Generierung der individuellen Klausuren:\n {{message}}",
            "startExerciseSuccess": "{{number}} Aufgaben erfolgreich vorbereitet!",
            "startExerciseFailure": "Es gab einen Fehler bei der Vorbereitung der Aufgaben:\n {{message}}"
        },
        "examManagement": {
            "title": "Klausur Verwaltung",
            "createExam": "Erstelle eine neue Klausur",
            "editExam": "Bearbeite eine existierende Klausur",
            "courseTitle": "Kursname",
            "examId": "Klausur ID",
            "examTitle": "Klausurname",
            "visibleDate": "Sichtbar ab",
            "startDate": "Bearbeitungszeit ab",
            "endDate": "Bearbeitungszeit bis",
            "maxPoints": "Anzahl an erreichbaren Punkten",
            "numberOfExercisesInExam": "Anzahl an Aufgaben in der Klausur",
            "randomizeQuestionOrder": "Zufällige Reihenfolge der Aufgabengruppen",
            "startText": "Klausurbeginn Text",
            "endText": "Klausurende Text",
            "confirmationStartText": "Klausurbeginn Bestätigungstext",
            "confirmationEndText": "Klausurende Bestätigungstext",
            "assessmentDashboard": "Bewertungstafel",
            "studentExams": "Klausuren der Studenten",
            "students": "Studenten",
            "examStudents": {
                "registeredStudents": "Angemeldete Studenten",
                "searchResults": "Suchergebnisse",
                "usersPerPage": "{{number}} Studenten pro Seite",
                "showAllUsers": "Alle Studenten anzeigen",
                "searchForUsers": "Studenten für diese Klausur anmelden durch Suchen nach Login oder Namen",
                "searchNoResults": "Keine Studenten gefunden",
                "login": "Login",
                "name": "Name",
                "firstName": "Vorname",
                "lastName": "Nachname",
                "email": "E-Mail",
                "visibleRegistrationNumber": "Matrikelnummer",
                "removeFromGroup": {
                    "modalQuestion": "Soll der Student mit dem Login <strong>{{ title }}</strong> wirklich von dieser Prüfung abgemeldet werden?"
                },
                "importStudents": {
                    "buttonLabel": "Studenten importieren",
                    "dialogTitle": "Studenten importieren nach:",
                    "introText": "Mit diesem Dialog können Studenten in diese Klausur importiert werden.",
                    "csvFile": {
                        "label": ".csv Datei auswählen",
                        "tooltip": "Bitte wählen Sie die .csv Datei mit den Studenten zum Import aus."
                    },
                    "studentsForImport": {
                        "label": "Studenten zum Importieren",
                        "tooltip": "Diese Studenten werden importiert beim Klicken auf \"Importieren\"."
                    },
                    "numberOfStudents": "Anzahl an Studenten:",
                    "numberOfStudentsImported": "Importiert:",
                    "numberOfStudentsNotImported": "Nicht gefunden:",
                    "genericErrorMessage": "Der Import von Studenten in die Klausur ist gescheitert!"
                }
            },
            "exerciseGroups": "Aufgabengruppen",
            "exerciseGroup": {
                "create": "Neue Aufgabengruppe erstellen",
                "update": "Aufgabengruppe bearbeiten",
                "type": "Type",
                "title": "Titel",
                "maxPoints": "Max. Punktzahl",
                "mandatory": "Verpflichtend",
                "optional": "Optional",
                "noExercises": "Es wurden noch keine Aufgaben hinzugefügt.",
                "delete": {
                    "question": "Soll die Aufgabengruppe <strong>{{ title }}</strong> wirklich gelöscht werden? Alle zugehörigen Aufgaben werden ebenfalls gelöscht.",
                    "typeNameToConfirm": "Bitte gib den Namen der Aufgabengruppe zur Bestätigung ein."
                },
                "addTextExercise": "Textaufgabe hinzufügen",
                "addQuizExercise": "Quiz hinzufügen",
                "addFileUploadExercise": "Datei Upload Aufgabe hinzufügen",
                "addProgrammingExercise": "Programmieraufgabe hinzufügen",
                "orderCouldNotBeSaved": "Die Reihenfolge konnte nicht gespeichert werden"
            },
            "delete": {
                "question": "Soll die Klausur <strong>{{ title }}</strong> wirklich dauerhaft gelöscht werden? Alle zugehörigen Elemente werden auch gelöscht. Diese Aktion kann NICHT rückgängig gemacht werden!",
                "typeNameToConfirm": "Bitte gib den Namen der Klausur zur Bestätigung ein."
            }
        },
        "studentExamDetail": {
            "studentExam": "Klausur ({{ examTitle }})",
            "exercises": "Aufgaben",
            "downloadPDF": " PDF herunterladen",
            "student": "Student",
            "name": "Name: ",
            "login": "Login: ",
            "email": "Email: ",
            "matriculationNumber": "Matrikelnummer: ",
            "id": "ID",
            "type": "Typ",
            "title": "Titel",
            "result": "Ergebnis",
            "reviewer": "Reviewer",
            "openSubmission": "Einreichung öffnen",
            "openAssessment": " Bewertung öffnen",
            "cancelAssessment": " Bewertung abbrechen"
        }
    }
}<|MERGE_RESOLUTION|>--- conflicted
+++ resolved
@@ -49,11 +49,8 @@
             "submitOtherExercise": "Speichern & Weiter",
             "submitLastExercise": "Speichern",
             "greeting": "Hallo {{ fullName }}, willkommen zu \"{{ title }}\"",
-<<<<<<< HEAD
+            "saveSubmissionError": "Die Änderungen konnten nicht gespeichert werden! Bitte stelle sicher, dass du online bist und speichere nochmal.",
             "pendingChanges": "Alle ungespeicherten Änderungen gehen beim Verlassen der Klausur verloren. Möchtest du sicher fortfahren?"
-=======
-            "saveSubmissionError": "Die Änderungen konnten nicht gespeichert werden! Bitte stelle sicher, dass du online bist und speichere nochmal."
->>>>>>> 8b90c662
         },
         "exerciseGroup": {
             "created": "Neue Aufgabengruppe erstellt",
