{
    "artemisApp": {
        "exam": {
            "overview": {
                "start": "Beginn: {{start}}",
                "duration": "Dauer: {{duration}} min",
                "maxPoints": "max. Punkte: {{points}}"
            },
            "examSummary": {
                "yourSubmissionTo": "Deine Abgabe für {{examTitle}} ({{studentName}})",
                "exportPDF": "Als PDF exportieren"
            },
            "title": "Klausur",
            "startExam": "Klausur starten",
            "summary": "Zusammenfassung",
            "visible": "Sichtbar",
            "startDate": "Beginn",
            "endDate": "Ende",
            "duration": "Dauer",
            "nrOfStudents": "Anzahl der registrierten Studenten",
            "created": "Neue Klausur erstellt",
            "updated": "Klausur bearbeitet",
            "exercise": "Aufgabe {{nr}}",
            "consentText": "Hiermit bestätige ich mit meinem vollen Namen stellvertretend für meine Unterschrift, dass ich die Teilnahmebedingungen gelesen habe und diese für die Dauer der Klausur einhalten werde.",
            "falseName": "Der angegebene Name ist nicht korrekt. Bitte versuche es erneut!",
            "validation": {
                "startAndEndMustBeSet": "Start- und Enddatum der Klausur müssen festgelegt werden.",
                "atLeastOneExercisePerExerciseGroup": "Alle Aufgabengruppen müssen mindestens eine Aufgabe haben.",
                "numberOfExercisesInExamNotSet": "Die Anzahl an Aufgaben in der Klausur ist nicht gesetzt.",
                "tooFewExerciseGroups": "Die Anzahl der Aufgabengruppen ist zu klein.",
                "tooManyMandatoryExerciseGroups": "Die Anzahl verpflichtender Aufgabengruppen ist zu groß."
            }
        },
        "examParticipation": {
            "timer": "Restzeit: ",
            "connected": "Verbunden. Deine Antworten werden alle 60s gespeichert.",
            "ideConnected": "Verbunden.",
            "disconnected": "Deine Verbindung ist unterbrochen. Bitte überprüfe deine Internetverbindung. Du kannst weiterarbeiten, aber du musst verbunden sein, um Änderungen zu speichern!",
            "disconnectedCodeEditorAndOfflineIDE": "Deine Verbindung ist unterbrochen. Bitte überprüfe deine Internetverbindung. Du kannst weiterhin offline arbeiten, indem du die Repository klonst.",
            "disconnectedCodeEditorNoOfflineIDE": "Deine Verbindung ist unterbrochen. Bitte verbinde dich erneut, um im Online Code Editor weiterarbeiten zu können.",
            "disconnectedNoCodeEditor": "Deine Verbindung ist unterbrochen. Bitte überprüfe deine Internetverbindung.",
            "waitForStart": "Bitte warte, bis die Klausur \"{{ title }}\" beginnt.",
            "timeUntilPlannedStart": "Verbleibende Zeit bis zum geplanten Start:",
            "finishExam": "Klausur abgeben",
            "progress": "Aufgabe {{ current }} von {{ all }}",
            "progressSmall": "{{ current }}/{{ all }}",
            "noExam": "Die Klausur konnte nicht geladen werden. Bitte wende dich an deinen Dozenten.",
            "submitProgrammingExercise": "Weiter",
            "submitOtherExercise": "Speichern & Weiter",
            "submitLastExercise": "Speichern",
            "greeting": "Hallo {{ fullName }}, willkommen zu \"{{ title }}\"",
<<<<<<< HEAD
            "preparingParticipation": "Aufgabe wird vorbereitet. Dies kann ein paar Sekunden dauern.",
            "generateParticipationFailed": "Das Vorbereiten der Aufgabe ist fehlgeschlagen.",
            "generateParticipationRetry": "Erneut versuchen"
=======
            "points": "Punkte"
>>>>>>> 8275fdba
        },
        "exerciseGroup": {
            "created": "Neue Aufgabengruppe erstellt",
            "updated": "Aufgabengruppe bearbeitet",
            "deleted": "Aufgabengruppe mit Titel {{ param }} gelöscht"
        },
        "studentExams": {
            "title": "Klausuren",
            "generateStudentExams": "Individuelle Klausuren erstellen",
            "startExercises": "Aufgabenstart vorbereiten",
            "searchForStudents": "Suche nach Studenten Logins oder Namen (Komma getrennt)",
            "student": "Student",
            "result": "Ergebnis",
            "workingTime": "Bearbeitungszeit",
            "created": "Erstellt",
            "view": "Ansicht",
            "assessment": "Bewertung",
            "id": "ID",
            "exam": "Klausur",
            "studentExamGenerationSuccess": "{{number}} individuelle Klausuren erfolgreich generiert!",
            "studentExamGenerationError": "Es gab einen Fehler bei der Generierung der individuellen Klausuren:\n {{message}}",
            "startExerciseSuccess": "{{number}} Aufgaben erfolgreich vorbereitet!",
            "startExerciseFailure": "Es gab einen Fehler bei der Vorbereitung der Aufgaben:\n {{message}}"
        },
        "examManagement": {
            "title": "Klausur Verwaltung",
            "createExam": "Erstelle eine neue Klausur",
            "editExam": "Bearbeite eine existierende Klausur",
            "courseTitle": "Kursname",
            "examId": "Klausur ID",
            "examTitle": "Klausurname",
            "visibleDate": "Sichtbar ab",
            "startDate": "Bearbeitungszeit ab",
            "endDate": "Bearbeitungszeit bis",
            "maxPoints": "Anzahl an erreichbaren Punkten",
            "numberOfExercisesInExam": "Anzahl an Aufgaben in der Klausur",
            "randomizeQuestionOrder": "Zufällige Reihenfolge der Aufgabengruppen",
            "startText": "Klausurbeginn Text",
            "endText": "Klausurende Text",
            "confirmationStartText": "Klausurbeginn Bestätigungstext",
            "confirmationEndText": "Klausurende Bestätigungstext",
            "assessmentDashboard": "Bewertungstafel",
            "studentExams": "Klausuren der Studenten",
            "students": "Studenten",
            "examStudents": {
                "registeredStudents": "Angemeldete Studenten",
                "searchResults": "Suchergebnisse",
                "usersPerPage": "{{number}} Studenten pro Seite",
                "showAllUsers": "Alle Studenten anzeigen",
                "searchForUsers": "Studenten für diese Klausur anmelden durch Suchen nach Login oder Namen",
                "searchNoResults": "Keine Studenten gefunden",
                "login": "Login",
                "name": "Name",
                "firstName": "Vorname",
                "lastName": "Nachname",
                "email": "E-Mail",
                "visibleRegistrationNumber": "Matrikelnummer",
                "removeFromGroup": {
                    "modalQuestion": "Soll der Student mit dem Login <strong>{{ title }}</strong> wirklich von dieser Prüfung abgemeldet werden?"
                },
                "importStudents": {
                    "buttonLabel": "Studenten importieren",
                    "dialogTitle": "Studenten importieren nach:",
                    "introText": "Mit diesem Dialog können Studenten in diese Klausur importiert werden.",
                    "csvFile": {
                        "label": ".csv Datei auswählen",
                        "tooltip": "Bitte wählen Sie die .csv Datei mit den Studenten zum Import aus."
                    },
                    "studentsForImport": {
                        "label": "Studenten zum Importieren",
                        "tooltip": "Diese Studenten werden importiert beim Klicken auf \"Importieren\"."
                    },
                    "numberOfStudents": "Anzahl an Studenten:",
                    "numberOfStudentsImported": "Importiert:",
                    "numberOfStudentsNotImported": "Nicht gefunden:",
                    "genericErrorMessage": "Der Import von Studenten in die Klausur ist gescheitert!"
                }
            },
            "exerciseGroups": "Aufgabengruppen",
            "exerciseGroup": {
                "create": "Neue Aufgabengruppe erstellen",
                "update": "Aufgabengruppe bearbeiten",
                "type": "Type",
                "title": "Titel",
                "maxPoints": "Max. Punktzahl",
                "mandatory": "Verpflichtend",
                "optional": "Optional",
                "noExercises": "Es wurden noch keine Aufgaben hinzugefügt.",
                "delete": {
                    "question": "Soll die Aufgabengruppe <strong>{{ title }}</strong> wirklich gelöscht werden? Alle zugehörigen Aufgaben werden ebenfalls gelöscht.",
                    "typeNameToConfirm": "Bitte gib den Namen der Aufgabengruppe zur Bestätigung ein."
                },
                "addTextExercise": "Textaufgabe hinzufügen",
                "addQuizExercise": "Quiz hinzufügen",
                "addFileUploadExercise": "Datei Upload Aufgabe hinzufügen",
                "addProgrammingExercise": "Programmieraufgabe hinzufügen",
                "orderCouldNotBeSaved": "Die Reihenfolge konnte nicht gespeichert werden"
            },
            "delete": {
                "question": "Soll die Klausur <strong>{{ title }}</strong> wirklich dauerhaft gelöscht werden? Alle zugehörigen Elemente werden auch gelöscht. Diese Aktion kann NICHT rückgängig gemacht werden!",
                "typeNameToConfirm": "Bitte gib den Namen der Klausur zur Bestätigung ein."
            }
        },
        "studentExamDetail": {
            "studentExam": "Klausur ({{ examTitle }})",
            "exercises": "Aufgaben",
            "downloadPDF": " PDF herunterladen",
            "student": "Student",
            "name": "Name: ",
            "login": "Login: ",
            "email": "Email: ",
            "matriculationNumber": "Matrikelnummer: ",
            "id": "ID",
            "type": "Typ",
            "title": "Titel",
            "result": "Ergebnis",
            "reviewer": "Reviewer",
            "openSubmission": "Einreichung öffnen",
            "openAssessment": " Bewertung öffnen",
            "cancelAssessment": " Bewertung abbrechen"
        }
    }
}<|MERGE_RESOLUTION|>--- conflicted
+++ resolved
@@ -49,13 +49,10 @@
             "submitOtherExercise": "Speichern & Weiter",
             "submitLastExercise": "Speichern",
             "greeting": "Hallo {{ fullName }}, willkommen zu \"{{ title }}\"",
-<<<<<<< HEAD
             "preparingParticipation": "Aufgabe wird vorbereitet. Dies kann ein paar Sekunden dauern.",
             "generateParticipationFailed": "Das Vorbereiten der Aufgabe ist fehlgeschlagen.",
-            "generateParticipationRetry": "Erneut versuchen"
-=======
+            "generateParticipationRetry": "Erneut versuchen",
             "points": "Punkte"
->>>>>>> 8275fdba
         },
         "exerciseGroup": {
             "created": "Neue Aufgabengruppe erstellt",
