{
    "artemisApp": {
        "exam": {
            "overview": {
                "start": "Beginn: {{start}}",
                "duration": "Dauer: {{duration}} min",
                "maxPoints": "max. Punkte: {{points}}"
            },
            "title": "Klausur",
            "startExam": "Klausur starten",
            "summary": "Zusammenfassung",
            "visible": "Sichtbar",
            "startDate": "Beginn",
            "endDate": "Ende",
            "duration": "Dauer",
            "nrOfStudents": "Anzahl der registrierten Studenten",
            "created": "Neue Klausur erstellt",
            "updated": "Klausur bearbeitet",
            "consentText": "Hiermit bestätige ich mit meinem vollen Namen stellvertretend für meine Unterschrift, dass ich die Teilnahmebedingungen gelesen habe und diese für die Dauer der Klausur einhalten werde.",
            "falseName": "Der angegebene Name ist nicht korrekt. Bitte versuche es erneut!",
            "validation": {
                "atLeastOneExercisePerExerciseGroup": "Alle Aufgabengruppen müssen mindestens eine Aufgabe haben.",
                "numberOfExercisesInExamNotSet": "Die Anzahl an Aufgaben in der Klausur ist nicht gesetzt.",
                "tooFewExerciseGroups": "Die Anzahl der Aufgabengruppen ist zu klein.",
                "tooManyMandatoryExerciseGroups": "Die Anzahl verpflichtender Aufgabengruppen ist zu groß."
            }
        },
        "examParticipation": {
            "connected": "Verbunden. Deine Antworten werden alle 60s gespeichert.",
            "disconnected": "Deine Verbindung ist unterbrochen. Bitte überprüfe deine Internetverbindung. Du kannst weiterarbeiten, aber du musst verbunden sein, um Änderungen zu speichern!",
            "waitForStart": "Bitte warte, bis die Klausur \"{{ title }}\" beginnt.",
            "timeUntilPlannedStart": "Verbleibende Zeit bis zum geplanten Start:",
            "finishExam": "Klausur abgeben",
            "progress": "Aufgabe {{ current }} von {{ all }}",
            "progressSmall": "{{ current }}/{{ all }}",
<<<<<<< HEAD
            "submit": "Speichern & Weiter",
            "noExam": "Gehe online, um die Klausur zu laden"
=======
            "submitProgrammingExercise": "Weiter",
            "submitOtherExercise": "Speichern & Weitere",
            "noExam": "Keine Daten gefunden"
>>>>>>> db621a19
        },
        "exerciseGroup": {
            "created": "Neue Aufgabengruppe erstellt",
            "updated": "Aufgabengruppe bearbeitet",
            "deleted": "Aufgabengruppe mit Titel {{ param }} gelöscht"
        },
        "studentExams": {
            "title": "Klausuren",
            "generateStudentExams": "Individuelle Klausuren erstellen",
            "startExercises": "Aufgabenstart vorbereiten",
            "searchForStudents": "Suche nach Studenten Logins oder Namen (Komma getrennt)",
            "student": "Student",
            "result": "Ergebnis",
            "created": "Erstellt",
            "view": "Ansicht",
            "assessment": "Bewertung",
            "id": "ID",
            "exam": "Klausur"
        },
        "examManagement": {
            "title": "Klausur Verwaltung",
            "createExam": "Erstelle eine neue Klausur",
            "editExam": "Bearbeite eine existierende Klausur",
            "courseTitle": "Kursname",
            "examId": "Klausur ID",
            "examTitle": "Klausurname",
            "visibleDate": "Sichtbar ab",
            "startDate": "Bearbeitungszeit ab",
            "endDate": "Bearbeitungszeit bis",
            "maxPoints": "Anzahl an erreichbaren Punkten",
            "numberOfExercisesInExam": "Anzahl an Aufgaben in der Klausur",
            "randomizeQuestionOrder": "Zufällige Reihenfolge der Aufgabengruppen",
            "startText": "Klausurbeginn Text",
            "endText": "Klausurende Text",
            "confirmationStartText": "Klausurbeginn Bestätigungstext",
            "confirmationEndText": "Klausurende Bestätigungstext",
            "assessmentDashboard": "Bewertungstafel",
            "studentExams": "Klausuren der Studenten",
            "students": "Studenten",
            "examStudents": {
                "registeredStudents": "Angemeldete Studenten",
                "searchResults": "Suchergebnisse",
                "usersPerPage": "{{number}} Studenten pro Seite",
                "showAllUsers": "Alle Studenten anzeigen",
                "searchForUsers": "Studenten für diese Klausur anmelden durch Suchen nach Login oder Namen",
                "searchNoResults": "Keine Studenten gefunden",
                "login": "Login",
                "name": "Name",
                "firstName": "Vorname",
                "lastName": "Nachname",
                "email": "E-Mail",
                "visibleRegistrationNumber": "Matrikelnummer",
                "removeFromGroup": {
                    "modalQuestion": "Soll der Student mit dem Login <strong>{{ title }}</strong> wirklich von dieser Prüfung abgemeldet werden?"
                },
                "importStudents": {
                    "buttonLabel": "Studenten importieren",
                    "dialogTitle": "Studenten importieren nach:",
                    "introText": "Mit diesem Dialog können Studenten in diese Klausur importiert werden.",
                    "csvFile": {
                        "label": ".csv Datei auswählen",
                        "tooltip": "Bitte wählen Sie die .csv Datei mit den Studenten zum Import aus."
                    },
                    "studentsForImport": {
                        "label": "Studenten zum Importieren",
                        "tooltip": "Diese Studenten werden importiert beim Klicken auf \"Importieren\"."
                    },
                    "numberOfStudents": "Anzahl an Studenten:",
                    "numberOfStudentsImported": "Importiert:",
                    "numberOfStudentsNotImported": "Nicht gefunden:",
                    "genericErrorMessage": "Der Import von Studenten in die Klausur ist gescheitert!"
                }
            },
            "exerciseGroups": "Aufgabengruppen",
            "exerciseGroup": {
                "create": "Neue Aufgabengruppe erstellen",
                "update": "Aufgabengruppe bearbeiten",
                "type": "Type",
                "title": "Titel",
                "maxPoints": "Max. Punktzahl",
                "mandatory": "Verpflichtend",
                "optional": "Optional",
                "noExercises": "Es wurden noch keine Aufgaben hinzugefügt.",
                "delete": {
                    "question": "Soll die Aufgabengruppe <strong>{{ title }}</strong> wirklich gelöscht werden? Alle zugehörigen Aufgaben werden ebenfalls gelöscht.",
                    "typeNameToConfirm": "Bitte gib den Namen der Aufgabengruppe zur Bestätigung ein."
                },
                "addTextExercise": "Textaufgabe hinzufügen",
                "addFileUploadExercise": "Datei Upload Aufgabe hinzufügen",
                "addQuizExercise": "Quiz hinzufügen",
                "addFileUploadExercise": "Datei Upload Aufgabe hinzufügen",
                "addProgrammingExercise": "Programmieraufgabe hinzufügen"
            },
            "delete": {
                "question": "Soll die Klausur <strong>{{ title }}</strong> wirklich dauerhaft gelöscht werden? Alle zugehörigen Elemente werden auch gelöscht. Diese Aktion kann NICHT rückgängig gemacht werden!",
                "typeNameToConfirm": "Bitte gib den Namen der Klausur zur Bestätigung ein."
            }
        },
        "studentExamDetail": {
            "studentExam": "Klausur ({{ examTitle }})",
            "exercises": "Aufgaben",
            "downloadPDF": " PDF herunterladen",
            "student": "Student",
            "name": "Name: ",
            "login": "Login: ",
            "email": "Email: ",
            "matriculationNumber": "Matrikelnummer: ",
            "id": "ID",
            "type": "Typ",
            "title": "Titel",
            "result": "Ergebnis",
            "reviewer": "Reviewer",
            "openSubmission": "Einreichung öffnen",
            "openAssessment": " Bewertung öffnen",
            "cancelAssessment": " Bewertung abbrechen"
        }
    }
}<|MERGE_RESOLUTION|>--- conflicted
+++ resolved
@@ -33,14 +33,9 @@
             "finishExam": "Klausur abgeben",
             "progress": "Aufgabe {{ current }} von {{ all }}",
             "progressSmall": "{{ current }}/{{ all }}",
-<<<<<<< HEAD
-            "submit": "Speichern & Weiter",
-            "noExam": "Gehe online, um die Klausur zu laden"
-=======
+            "noExam": "Gehe online, um die Klausur zu laden",
             "submitProgrammingExercise": "Weiter",
-            "submitOtherExercise": "Speichern & Weitere",
-            "noExam": "Keine Daten gefunden"
->>>>>>> db621a19
+            "submitOtherExercise": "Speichern & Weitere"
         },
         "exerciseGroup": {
             "created": "Neue Aufgabengruppe erstellt",
