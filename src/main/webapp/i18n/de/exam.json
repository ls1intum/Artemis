{
    "artemisApp": {
        "exam": {
            "overview": {
                "start": "Beginn: {{start}}",
                "duration": "Dauer: {{duration}} min",
                "maxPoints": "max. Punkte: {{points}}"
            },
            "examSummary": {
                "yourSubmissionTo": "Deine Abgabe für {{examTitle}} ({{studentName}})",
                "exportPDF": "Als PDF exportieren",
                "noSubmissionFound": "Du hast keine Lösung für diese Aufgabe abgegeben."
            },
            "title": "Klausur",
            "startExam": "Klausur starten",
            "summary": "Zusammenfassung",
            "visible": "Sichtbar",
            "startDate": "Beginn",
            "endDate": "Ende",
            "duration": "Dauer",
            "nrOfStudents": "Anzahl der registrierten Studenten",
            "created": "Neue Klausur erstellt",
            "updated": "Klausur bearbeitet",
            "exercise": "Aufgabe {{nr}}",
            "consentText": "Hiermit bestätige ich mit meinem vollen Namen stellvertretend für meine Unterschrift, dass ich die Teilnahmebedingungen gelesen habe und diese für die Dauer der Klausur einhalten werde.",
            "falseName": "Der angegebene Name ist nicht korrekt. Bitte versuche es erneut!",
            "validation": {
                "startAndEndMustBeSet": "Start- und Enddatum der Klausur müssen festgelegt werden.",
                "atLeastOneExercisePerExerciseGroup": "Alle Aufgabengruppen müssen mindestens eine Aufgabe haben.",
                "numberOfExercisesInExamNotSet": "Die Anzahl an Aufgaben in der Klausur ist nicht gesetzt.",
                "tooFewExerciseGroups": "Die Anzahl der Aufgabengruppen ist zu klein.",
                "tooManyMandatoryExerciseGroups": "Die Anzahl verpflichtender Aufgabengruppen ist zu groß."
            }
        },
        "examParticipation": {
            "timer": "Restzeit: ",
            "connected": "Deine Antworten werden alle 30s gespeichert.",
            "ideConnected": "",
            "disconnected": "Deine Verbindung ist unterbrochen. Bitte überprüfe deine Internetverbindung. Du kannst weiterarbeiten, aber du musst verbunden sein, um Änderungen zu speichern!",
            "disconnectedCodeEditorAndOfflineIDE": "Deine Verbindung ist unterbrochen. Bitte überprüfe deine Internetverbindung. Du kannst weiterhin offline arbeiten, indem du das Repository klonst.",
            "disconnectedCodeEditorNoOfflineIDE": "Deine Verbindung ist unterbrochen. Bitte verbinde dich erneut, um im Online Code Editor weiterarbeiten zu können.",
            "disconnectedNoCodeEditor": "Deine Verbindung ist unterbrochen. Bitte überprüfe deine Internetverbindung.",
            "waitForStart": "Bitte warte, bis die Klausur \"{{ title }}\" beginnt.",
            "timeUntilPlannedStart": "Verbleibende Zeit bis zum geplanten Start:",
            "finishExam": "Klausur abgeben",
            "progress": "Aufgabe {{ current }} von {{ all }}",
            "progressSmall": "{{ current }}/{{ all }}",
            "noExam": "Du bist nicht für die Klausur {{ examTitle }} angemeldet. Bitte wende dich an deinen Dozenten.",
            "submitProgrammingExercise": "Weiter",
            "submitOtherExercise": "Speichern & Weiter",
            "submitLastExercise": "Speichern",
            "greeting": "Hallo {{ fullName }}, willkommen zu \"{{ title }}\"",
<<<<<<< HEAD
            "preparingParticipation": "Aufgabe wird vorbereitet. Dies kann ein paar Sekunden dauern.",
            "generateParticipationFailed": "Das Vorbereiten der Aufgabe ist fehlgeschlagen.",
            "generateParticipationRetry": "Erneut versuchen",
            "points": "Punkte"
=======
            "points": "Punkte",
            "saveSubmissionError": "Die Änderungen konnten nicht gespeichert werden! Bitte stelle sicher, dass du online bist und speichere nochmal.",
            "pendingChanges": "Alle ungespeicherten Änderungen gehen beim Verlassen der Klausur verloren. Bist du sicher, dass du fortfahren möchtest?"
>>>>>>> 3e478d7e
        },
        "exerciseGroup": {
            "created": "Neue Aufgabengruppe erstellt",
            "updated": "Aufgabengruppe bearbeitet",
            "deleted": "Aufgabengruppe mit Titel {{ param }} gelöscht"
        },
        "studentExams": {
            "title": "Klausuren",
            "generateStudentExams": "Individuelle Klausuren erstellen",
            "startExercises": "Aufgabenstart vorbereiten",
            "searchForStudents": "Suche nach Studenten Logins oder Namen (Komma getrennt)",
            "student": "Student",
            "result": "Ergebnis",
            "workingTime": "Bearbeitungszeit",
            "created": "Erstellt",
            "view": "Ansicht",
            "assessment": "Bewertung",
            "id": "ID",
            "exam": "Klausur",
            "studentExamGenerationSuccess": "{{number}} individuelle Klausuren erfolgreich generiert!",
            "studentExamGenerationError": "Es gab einen Fehler bei der Generierung der individuellen Klausuren:\n {{message}}",
            "startExerciseSuccess": "{{number}} Aufgaben erfolgreich vorbereitet!",
            "startExerciseFailure": "Es gab einen Fehler bei der Vorbereitung der Aufgaben:\n {{message}}"
        },
        "examManagement": {
            "title": "Klausur Verwaltung",
            "createExam": "Erstelle eine neue Klausur",
            "editExam": "Bearbeite eine existierende Klausur",
            "courseTitle": "Kursname",
            "examId": "Klausur ID",
            "examTitle": "Klausurname",
            "visibleDate": "Sichtbar ab",
            "startDate": "Bearbeitungszeit ab",
            "endDate": "Bearbeitungszeit bis",
            "maxPoints": "Anzahl an erreichbaren Punkten",
            "numberOfExercisesInExam": "Anzahl an Aufgaben in der Klausur",
            "randomizeQuestionOrder": "Zufällige Reihenfolge der Aufgabengruppen",
            "startText": "Klausurbeginn Text",
            "endText": "Klausurende Text",
            "confirmationStartText": "Klausurbeginn Bestätigungstext",
            "confirmationEndText": "Klausurende Bestätigungstext",
            "assessmentDashboard": "Bewertungstafel",
            "studentExams": "Klausuren der Studenten",
            "students": "Studenten",
            "examStudents": {
                "registeredStudents": "Angemeldete Studenten",
                "searchResults": "Suchergebnisse",
                "usersPerPage": "{{number}} Studenten pro Seite",
                "showAllUsers": "Alle Studenten anzeigen",
                "searchForUsers": "Studenten für diese Klausur anmelden durch Suchen nach Login oder Namen",
                "searchNoResults": "Keine Studenten gefunden",
                "login": "Login",
                "name": "Name",
                "firstName": "Vorname",
                "lastName": "Nachname",
                "email": "E-Mail",
                "visibleRegistrationNumber": "Matrikelnummer",
                "removeFromGroup": {
                    "modalQuestion": "Soll der Student mit dem Login <strong>{{ title }}</strong> wirklich von dieser Prüfung abgemeldet werden?"
                },
                "importStudents": {
                    "buttonLabel": "Studenten importieren",
                    "dialogTitle": "Studenten importieren nach:",
                    "introText": "Mit diesem Dialog können Studenten in diese Klausur importiert werden.",
                    "csvFile": {
                        "label": ".csv Datei auswählen",
                        "tooltip": "Bitte wählen Sie die .csv Datei mit den Studenten zum Import aus."
                    },
                    "studentsForImport": {
                        "label": "Studenten zum Importieren",
                        "tooltip": "Diese Studenten werden importiert beim Klicken auf \"Importieren\"."
                    },
                    "numberOfStudents": "Anzahl an Studenten:",
                    "numberOfStudentsImported": "Importiert:",
                    "numberOfStudentsNotImported": "Nicht gefunden:",
                    "genericErrorMessage": "Der Import von Studenten in die Klausur ist gescheitert!"
                }
            },
            "exerciseGroups": "Aufgabengruppen",
            "exerciseGroup": {
                "create": "Neue Aufgabengruppe erstellen",
                "update": "Aufgabengruppe bearbeiten",
                "type": "Type",
                "title": "Titel",
                "maxPoints": "Max. Punktzahl",
                "mandatory": "Verpflichtend",
                "optional": "Optional",
                "noExercises": "Es wurden noch keine Aufgaben hinzugefügt.",
                "delete": {
                    "question": "Soll die Aufgabengruppe <strong>{{ title }}</strong> wirklich gelöscht werden? Alle zugehörigen Aufgaben werden ebenfalls gelöscht.",
                    "typeNameToConfirm": "Bitte gib den Namen der Aufgabengruppe zur Bestätigung ein."
                },
                "addTextExercise": "Textaufgabe hinzufügen",
                "addQuizExercise": "Quiz hinzufügen",
                "addFileUploadExercise": "Datei Upload Aufgabe hinzufügen",
                "addProgrammingExercise": "Programmieraufgabe hinzufügen",
                "orderCouldNotBeSaved": "Die Reihenfolge konnte nicht gespeichert werden"
            },
            "delete": {
                "question": "Soll die Klausur <strong>{{ title }}</strong> wirklich dauerhaft gelöscht werden? Alle zugehörigen Elemente werden auch gelöscht. Diese Aktion kann NICHT rückgängig gemacht werden!",
                "typeNameToConfirm": "Bitte gib den Namen der Klausur zur Bestätigung ein."
            }
        },
        "studentExamDetail": {
            "studentExam": "Klausur ({{ examTitle }})",
            "exercises": "Aufgaben",
            "downloadPDF": " PDF herunterladen",
            "student": "Student",
            "name": "Name: ",
            "login": "Login: ",
            "email": "Email: ",
            "matriculationNumber": "Matrikelnummer: ",
            "id": "ID",
            "type": "Typ",
            "title": "Titel",
            "result": "Ergebnis",
            "reviewer": "Reviewer",
            "openSubmission": "Einreichung öffnen",
            "openAssessment": " Bewertung öffnen",
            "cancelAssessment": " Bewertung abbrechen",
            "workingTimeCouldNotBeSaved": "Die Bearbeitungszeit konnte nicht gespeichert werden.",
            "saveWorkingTimeSuccessful": "Die Bearbeitungszeit wurde erfolgreich gespeichert."
        }
    }
}<|MERGE_RESOLUTION|>--- conflicted
+++ resolved
@@ -50,16 +50,12 @@
             "submitOtherExercise": "Speichern & Weiter",
             "submitLastExercise": "Speichern",
             "greeting": "Hallo {{ fullName }}, willkommen zu \"{{ title }}\"",
-<<<<<<< HEAD
             "preparingParticipation": "Aufgabe wird vorbereitet. Dies kann ein paar Sekunden dauern.",
             "generateParticipationFailed": "Das Vorbereiten der Aufgabe ist fehlgeschlagen.",
             "generateParticipationRetry": "Erneut versuchen",
-            "points": "Punkte"
-=======
             "points": "Punkte",
             "saveSubmissionError": "Die Änderungen konnten nicht gespeichert werden! Bitte stelle sicher, dass du online bist und speichere nochmal.",
             "pendingChanges": "Alle ungespeicherten Änderungen gehen beim Verlassen der Klausur verloren. Bist du sicher, dass du fortfahren möchtest?"
->>>>>>> 3e478d7e
         },
         "exerciseGroup": {
             "created": "Neue Aufgabengruppe erstellt",
