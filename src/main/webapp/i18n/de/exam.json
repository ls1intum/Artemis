--- conflicted
+++ resolved
@@ -49,12 +49,9 @@
             "submitOtherExercise": "Speichern & Weiter",
             "submitLastExercise": "Speichern",
             "greeting": "Hallo {{ fullName }}, willkommen zu \"{{ title }}\"",
-<<<<<<< HEAD
+            "points": "Punkte",
             "saveSubmissionError": "Die Änderungen konnten nicht gespeichert werden! Bitte stelle sicher, dass du online bist und speichere nochmal.",
             "pendingChanges": "Alle ungespeicherten Änderungen gehen beim Verlassen der Klausur verloren. Möchtest du sicher fortfahren?"
-=======
-            "points": "Punkte"
->>>>>>> e482fa25
         },
         "exerciseGroup": {
             "created": "Neue Aufgabengruppe erstellt",
