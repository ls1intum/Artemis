--- conflicted
+++ resolved
@@ -11,14 +11,7 @@
             "content": "Bitte vergrößere deine Bildschirmgröße um mit der Tour fortzufahren oder schließe die Tour."
         },
         "clickHint": {
-<<<<<<< HEAD
-            "text": "Klick auf das Element um mit der Tour fortzusetzen."
-        },
-        "inputHint": {
-            "text": "Klick auf das Element um mit der Tour fortzusetzen."
-=======
             "text": "Klicke auf das Element um die Tour fortzusetzen."
->>>>>>> 20dcb9d5
         }
     }
 }