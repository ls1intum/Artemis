{
<<<<<<< HEAD
    "artemisApp": {
        "userManagement": {
            "filter": {
                "modal": {
                    "open": "Filter ({{ num }})",
                    "title": "Filter Nutzer:innen",
                    "close": "Schließen"
                },
                "authority": {
                    "title": "Rolle ({{ num }})",
                    "tooltip": "Filter die Nutzer:innen anhand ihrere Berechtigungen",
                    "admin": "Administrator",
                    "instructor": "Lehrende",
                    "editor": "Editor:in",
                    "ta": "Tutor:in",
                    "user": "Studierende",
                    "without": "Keine Rolle",
                    "withoutTooltip": "Wähle alle Nutzer:innen ohne Rolle"
                },
                "origin": {
                    "title": "Herkunft ({{ num }})",
                    "tooltip": "Filter die Nutzer:innen anhand ihres Verwaltungsortes",
                    "internal": "Intern",
                    "external": "Extern"
                },
                "status": {
                    "title": "Status ({{ num }})",
                    "tooltip": "Filter die Nutzer:innen anhand ihres Accountstatus",
                    "activated": "Aktiviert",
                    "deactivated": "Deaktiviert"
                },
                "course": {
                    "title": "Kurs ({{ num }})",
                    "tooltip": "Filter die Nutzer:innen anhand ihrer Kurszugehörigkeit",
                    "without": "Kein Kurs",
                    "withoutTooltip": "Wähle alle Nutzer:innen ohne Kurs"
                },
                "apply": "Anwenden",
                "all": "Alle",
                "none": "Keinen"
=======
    "userManagement": {
        "batch": {
            "all": "Alle",
            "delete": {
                "question": "Sollen diese <strong>{{ title }}</strong> Nutzer:innen wirklich dauerhaft gelöscht werden? Diese Aktion kann NICHT rückgängig gemacht werden!",
                "typeNumberToConfirm": "Bitte gib die Anzahl der Nutzer:innen zur Bestätigung ein."
            },
            "deleted": "{{ param }} Nutzer:innen wurden gelöscht"
        },
        "filter": {
            "modal": {
                "open": "Filter ({{ num }})",
                "title": "Filter Nutzer:innen",
                "close": "Schließen"
>>>>>>> 57b559df
            },
            "home": {
                "title": "Nutzer:in",
                "createLabel": "Nutzer:in erstellen",
                "createOrEditLabel": "Nutzer:in erstellen oder bearbeiten"
            },
            "created": "Nutzer:in wurde mit ID {{ param }} erstellt",
            "updated": "Nutzer:in mit ID {{ param }} wurde geändert",
            "deleted": "Nutzer:in mit ID {{ param }} wurde gelöscht",
            "delete": {
                "question": "Soll Nutzer:in <strong>{{ title }}</strong> wirklich gelöscht werden?"
            },
            "detail": {
                "title": "User"
            },
            "login": "Login",
            "firstName": "Vorname",
            "lastName": "Nachname",
            "name": "Name",
            "randomPassword": "Zufälliges Passwort",
            "keepPassword": "Altes Passwort behalten",
            "inputConstraints": "Das Feld muss zwischen {{min}} und {{max}} Zeichen enthalten!",
            "groups": "Gruppen",
            "addGroup": "+ Gruppe",
            "enterGroup": "Gruppe eingeben",
            "organizations": "Nutzer:in Organisationen",
            "email": "E-Mail",
            "registrationNumber": "Matrikelnummer",
            "activated": "Aktiv",
            "deactivated": "Deaktiviert",
            "profiles": "Profile",
            "langKey": "Sprache",
            "createdBy": "Erstellt von",
            "createdDate": "Erstellt am",
            "lastModifiedBy": "Bearbeitet von",
            "lastModifiedDate": "Zuletzt bearbeitet",
            "searchForUser": "Suche nach Nutzer:innen: ",
            "search": "Suche",
            "loading": "Laden...",
            "searchError": "Der Suchbegriff muss leer oder mindestens 3 Zeichen lang sein.",
            "jenkinsChange": "Die Änderung des Benutzernamens wird für dein aktuelles Setup (Jenkins) nicht unterstützt. Möglicherweise musst du den Benutzernamen in Jenkins manuell ändern.\nDu hast den Benutzer <i>{{ oldLogin }}</i> auf <i>{{ newLogin }}</i> aktualisiert."
        }
    }
}<|MERGE_RESOLUTION|>--- conflicted
+++ resolved
@@ -1,8 +1,15 @@
 {
-<<<<<<< HEAD
     "artemisApp": {
         "userManagement": {
-            "filter": {
+            "batch": {
+            "all": "Alle",
+            "delete": {
+                "question": "Sollen diese <strong>{{ title }}</strong> Nutzer:innen wirklich dauerhaft gelöscht werden? Diese Aktion kann NICHT rückgängig gemacht werden!",
+                "typeNumberToConfirm": "Bitte gib die Anzahl der Nutzer:innen zur Bestätigung ein."
+            },
+            "deleted": "{{ param }} Nutzer:innen wurden gelöscht"
+        },
+        "filter": {
                 "modal": {
                     "open": "Filter ({{ num }})",
                     "title": "Filter Nutzer:innen",
@@ -40,22 +47,6 @@
                 "apply": "Anwenden",
                 "all": "Alle",
                 "none": "Keinen"
-=======
-    "userManagement": {
-        "batch": {
-            "all": "Alle",
-            "delete": {
-                "question": "Sollen diese <strong>{{ title }}</strong> Nutzer:innen wirklich dauerhaft gelöscht werden? Diese Aktion kann NICHT rückgängig gemacht werden!",
-                "typeNumberToConfirm": "Bitte gib die Anzahl der Nutzer:innen zur Bestätigung ein."
-            },
-            "deleted": "{{ param }} Nutzer:innen wurden gelöscht"
-        },
-        "filter": {
-            "modal": {
-                "open": "Filter ({{ num }})",
-                "title": "Filter Nutzer:innen",
-                "close": "Schließen"
->>>>>>> 57b559df
             },
             "home": {
                 "title": "Nutzer:in",
