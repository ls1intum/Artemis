{
    "artemisApp": {
        "lti": {
            "home": {
                "title": "LTI-Konfiguration"
            },
            "initializationError": "Die Initialisierung deines Benutzers wurde gestartet aber dein LTI-Konto wurde möglicherweise nicht korrekt erstellt. Bitte benachrichtige deine Übungsleitung falls du dein Artemis-Passwort bisher nicht erhalten hast.",
            "initialization": {
                "header": "LTI Benutzer Initialisierung",
                "body": {
                    "welcome": "Herzlich Willkommen bei Artemis! Wir haben automatisch ein Konto für dich erstellt.",
                    "passwordLabel": "Dein Passwort",
                    "passwordHint": "Merk dir das Passwort gut. Du wirst es benötigen um dich manuell einzuloggen oder für unsere Programmieraufgaben.<br>Wenn du dein Passwort vergessen hast oder ändern möchtest kannst du es auf der Login-Seite zurücksetzen. Du kannst das Passwort auch sofort ändern:",
                    "passwordChange": "Passwort ändern",
                    "readAndUnderstood": "Ich habe die obigen Informationen gelesen und verstehe, dass ich das oben angezeigte Passwort speichern muss.",
                    "confirm": "Bestätigen"
                }
            },
            "version10": "LTI 1.0",
            "version13": "LTI 1.3",
<<<<<<< HEAD
            "dynamicRegistrationUrl": "Dynamische Registrierung URL",
=======
            "dynamicRegistrationUrl": "Dynamic Registration URL",
>>>>>>> b62b5110
            "deepLinkingUrl": "Deep Linking URL",
            "keysetUrl": "Keyset URL",
            "generalConfiguration": "Allgemeine Konfiguration",
            "userPrefix": "Nutzer-Präfix",
            "registrationId": "Registrierung ID",
            "clientId": "Client ID",
            "authorizationUri": "Authorization URI",
            "tokenUri": "Token URI",
            "jwkSetUri": "JWKSet URI",
            "exercises": "Aufgaben",
            "startExercise": "<strong>Herzlich Willkommen bei Artemis!</strong> Klicke auf den Button <i>Aufgabe starten</i>!",
            "ltiSuccessLoginRequired": "LTI Übung erfolgreich gestartet. Bitte melde dich als Nutzer:in {{user}} an.",
            "lti": "LTI",
<<<<<<< HEAD
            "configurationForCourse": "LTI Konfiguration der Kurs {{ title }}",
=======
            "configurationForCourse": "LTI Konfiguration des Kurses {{ title }}",
>>>>>>> b62b5110
            "ltiKey": "LTI Key",
            "ltiSecret": "LTI Geheimnis",
            "lti10LaunchUrl": "LTI 1.0 Start URL",
            "lti13LaunchUrl": "LTI 1.3 Start URL",
            "ltiLaunchTarget": "LTI Startziel",
            "scored": "Bewertet",
            "requestUsername": "Benutzernamen anfordern",
            "requestEmail": "E-Mail des Benutzers anfordern",
            "requireExistingUser": "Vorhandene:r Nutzer:in erforderlich",
            "dynamicRegistrationTooltip": "Sie können diese URL verwenden, um automatisch eine LTI 1.3 Plattform mit diesem Kurs zu registrieren.",
            "launchTargetTooltip": "Das empfohlene 'Launch Target' ist 'New Window', um eine optimale Benutzererfahrung zu gewährleisten",
            "requestUserEmailTooltip": "Die E-Mail des Benutzers muss gesendet werden, da sie von Artemis benötigt wird, um den Benutzer zu erstellen oder zu finden",
            "edit": {
                "configurationForCourse": "LTI Konfiguration der Kurs {{ title }} bearbeiten",
                "userPrefixTooltip": "Präfix für die neuen Benutzer, die für diesen Kurs erstellt werden. Es wird empfohlen, einen Wert zu verwenden, der die Benutzer eindeutig als Teil dieses Kurses identifiziert.",
                "requireExistingUserTooltip": "Wenn ausgewählt, erfordert das Starten der Übung einen bestehenden Benutzer in Artemis. Wenn abgewählt, kann ein Benutzer beim ersten Start erstellt werden, wenn er noch nicht existiert",
<<<<<<< HEAD
                "ltiKeyTooltip": "Für LTI 1.0 verwendeter Schlüssel. Sie können diesen Wert frei ändern, es wird jedoch empfohlen, den automatisch generierten Wert zu verwenden.",
=======
                "ltiKeyTooltip": "Für LTI 1.0 verwendeter Key. Sie können diesen Wert frei ändern, es wird jedoch empfohlen, den automatisch generierten Wert zu verwenden.",
>>>>>>> b62b5110
                "ltiSecretTooltip": "Für LTI 1.0 verwendetes Geheimnis. Sie können diesen Wert frei ändern, es wird jedoch empfohlen, den automatisch generierten Wert zu verwenden.",
                "registrationIdTooltip": "ID, die zur Identifizierung der Registrierung der Lernplattform verwendet wird. Diese muss für alle Kurse eindeutig sein. Sie können diesen Wert frei ändern, es wird jedoch empfohlen, den automatisch generierten Wert zu verwenden.",
                "clientIdTooltip": "Es ist möglich, dieses Feld und die folgenden URI-Felder manuell zu konfigurieren, aber es wird dringend empfohlen, den Dynamic Registration Service zur automatischen Konfiguration zu verwenden.",
                "form": {
                    "userPrefix": {
                        "forbidden": "Nutzer-Präfix darf keine Sonderzeichen beinhalten."
                    }
                }
            }
        },
        "lti13": {
            "launch": {
                "title": "Aufgabe starten",
                "launching": "Am starten...",
                "launchFailed": "Die Übung konnte nicht gestartet werden. Bitte versuchen Sie es später noch einmal oder kontaktieren Sie den Administrator."
            },
            "dynamicRegistration": {
                "title": "Dynamische Registrierung",
                "registering": "Am registrieren",
                "registeredSuccessfully": "Kurs erfolgreich registriert",
                "registerFailed": "Fehler bei der dynamischen Registrierung"
            },
            "missingConfigurationWarning": "Fehlende Werte in der LTI1.3-Konfiguration. Starts werden nicht funktionieren."
        }
    }
}<|MERGE_RESOLUTION|>--- conflicted
+++ resolved
@@ -18,11 +18,7 @@
             },
             "version10": "LTI 1.0",
             "version13": "LTI 1.3",
-<<<<<<< HEAD
-            "dynamicRegistrationUrl": "Dynamische Registrierung URL",
-=======
             "dynamicRegistrationUrl": "Dynamic Registration URL",
->>>>>>> b62b5110
             "deepLinkingUrl": "Deep Linking URL",
             "keysetUrl": "Keyset URL",
             "generalConfiguration": "Allgemeine Konfiguration",
@@ -36,11 +32,7 @@
             "startExercise": "<strong>Herzlich Willkommen bei Artemis!</strong> Klicke auf den Button <i>Aufgabe starten</i>!",
             "ltiSuccessLoginRequired": "LTI Übung erfolgreich gestartet. Bitte melde dich als Nutzer:in {{user}} an.",
             "lti": "LTI",
-<<<<<<< HEAD
-            "configurationForCourse": "LTI Konfiguration der Kurs {{ title }}",
-=======
             "configurationForCourse": "LTI Konfiguration des Kurses {{ title }}",
->>>>>>> b62b5110
             "ltiKey": "LTI Key",
             "ltiSecret": "LTI Geheimnis",
             "lti10LaunchUrl": "LTI 1.0 Start URL",
@@ -57,11 +49,7 @@
                 "configurationForCourse": "LTI Konfiguration der Kurs {{ title }} bearbeiten",
                 "userPrefixTooltip": "Präfix für die neuen Benutzer, die für diesen Kurs erstellt werden. Es wird empfohlen, einen Wert zu verwenden, der die Benutzer eindeutig als Teil dieses Kurses identifiziert.",
                 "requireExistingUserTooltip": "Wenn ausgewählt, erfordert das Starten der Übung einen bestehenden Benutzer in Artemis. Wenn abgewählt, kann ein Benutzer beim ersten Start erstellt werden, wenn er noch nicht existiert",
-<<<<<<< HEAD
-                "ltiKeyTooltip": "Für LTI 1.0 verwendeter Schlüssel. Sie können diesen Wert frei ändern, es wird jedoch empfohlen, den automatisch generierten Wert zu verwenden.",
-=======
                 "ltiKeyTooltip": "Für LTI 1.0 verwendeter Key. Sie können diesen Wert frei ändern, es wird jedoch empfohlen, den automatisch generierten Wert zu verwenden.",
->>>>>>> b62b5110
                 "ltiSecretTooltip": "Für LTI 1.0 verwendetes Geheimnis. Sie können diesen Wert frei ändern, es wird jedoch empfohlen, den automatisch generierten Wert zu verwenden.",
                 "registrationIdTooltip": "ID, die zur Identifizierung der Registrierung der Lernplattform verwendet wird. Diese muss für alle Kurse eindeutig sein. Sie können diesen Wert frei ändern, es wird jedoch empfohlen, den automatisch generierten Wert zu verwenden.",
                 "clientIdTooltip": "Es ist möglich, dieses Feld und die folgenden URI-Felder manuell zu konfigurieren, aber es wird dringend empfohlen, den Dynamic Registration Service zur automatischen Konfiguration zu verwenden.",
