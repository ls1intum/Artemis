--- conflicted
+++ resolved
@@ -51,15 +51,10 @@
             "actions": "Aktionen",
             "notStarted": "Du hast diese Aufgabe noch nicht gestartet.",
             "continuousPlagiarismControl": "Kontinuierliche Plagiatskontrolle",
-<<<<<<< HEAD
-            "continuousPlagiarismControlEnabled": "Aktivieren Kontinuierliche Plagiatskontrolle",
-            "continuousPlagiarismControlPostDueDateChecksEnabled": "Lasse die Abgaben in der Nacht nach der Einreichungsfrist auf Plaugiate überprüfen.",
+            "continuousPlagiarismControlEnabled": "Aktiviere Kontinuierliche Plagiatskontrolle",
+            "continuousPlagiarismControlPostDueDateChecksEnabled": "Führe die Überprüfung der Abgaben nach der Einreichungsfrist ein weiteres mal durch.",
             "continuousPlagiarismControlMaximalNumberOfCpcPlagiarismDetections": "Max. Anzahl an Kontinuierliche Plagiatskontrolle erkennungen",
             "continuousPlagiarismControlMaximalNumberOfCpcPlagiarismDetectionsTooltip": "Maximale Anzahl an Abgaben, in denen automatisch ein Plagiat erkannt werden kann, bis auch in allen weiteren Abgaben keine Punkte mehr erreicht werden können. Nach der Einreichungsfrist können Studierende eine Beschwerde einreichen.",
-=======
-            "continuousPlagiarismControlEnabled": "Aktiviere Kontinuierliche Plagiatskontrolle",
-            "continuousPlagiarismControlPostDueDateChecksEnabled": "Führe die Überprüfung der Abgaben nach der Einreichungsfrist ein weiteres mal durch.",
->>>>>>> 50840dcf
             "plagiarismChecks": "Plagiatskontrolle",
             "problemStatement": "Aufgabenstellung",
             "emptyProblemStatement": "(Keine Aufgabenstellung)",
