--- conflicted
+++ resolved
@@ -139,19 +139,14 @@
                 "packageName": {
                     "pattern": "Der Package Name muss aus einem oder mehreren gültigen Java-Bezeichnern bestehen, die mit '.' getrennt sind, z.B. \"net.java\"!"
                 },
-<<<<<<< HEAD
                 "points": {
                     "pattern": "Die Punktzahl muss zwischen 1 und 9999 liegen!"
                 },
                 "bonusPoints": {
                     "pattern": "Die Bonuspunktzahl muss zwischen 1 und 9999 liegen!"
-=======
-                "maxScore": {
-                    "pattern": "Die maximale Punktzahl muss zwischen 1 und 9999 liegen!"
                 },
                 "maxPenalty": {
                     "pattern": "Der maximale prozentuale Punktabzug muss zwischen 0 und 100 liegen!"
->>>>>>> d43b95f5
                 }
             },
             "exam": "Klausur"
