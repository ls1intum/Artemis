{
    "artemisApp": {
        "exercise": {
            "home": {
                "title": "Übungen",
                "createLabel": "Übung erstellen"
            },
            "sections": {
                "general": "Allgemein",
                "mode": "Modus",
                "grading": "Bewertung",
                "problem": "Aufgabe",
                "solution": "Lösung"
            },
            "details": "Aufgabendetails",
            "addCriterion": "Bewertungskriterium hinzufügen",
            "resultsPerPage": "{{number}} Ergebnisse pro Seite",
            "showAllResults": "Zeige alle Ergebnisse",
            "searchForStudents": "Suche nach Studierenden-Logins oder Namen (Komma getrennt)",
            "searchForTeams": "Suche nach Team (Kurz-)Namen oder nach Studierenden-Logins/Namen (Komma getrennt)",
            "created": "Übung erstellt mit ID {{ param }}",
            "updated": "Übung aktualisiert mit ID {{ param }}",
            "deleted": "Übung gelöscht mit ID {{ param }}",
            "delete": {
                "question": "Soll die Übung <strong>{{ title }}</strong> wirklich dauerhaft gelöscht werden? Diese Aktion kann NICHT rückgängig gemacht werden!",
                "typeNameToConfirm": "Bitte gib den Namen der Übung zur Bestätigung ein."
            },
            "reset": {
                "question": "Soll die Übung <strong>{{ title }}</strong> wirklich zurückgesetzt werden? Diese Aktion kann NICHT rückgängig gemacht werden!"
            },
            "detail": {
                "title": "Übung"
            },
            "import": {
                "attention": "Achtung! ",
                "markdownWarning": "Die Aufgabenstellung kann nach dem Import geändert werden.",
                "embeddedFilesWarning": "Alle eingebetteten Dateien sind erst nach dem Import in der Aufgabenstellung verfügbar.",
                "search": "Suche nach einer Aufgabe",
                "loading": "Lade...",
                "searchInCourses": "Suche in Kursen?",
                "searchInExams": "Suche in Klausuren?",
                "table": {
                    "title": "Titel",
                    "language": "Sprache",
                    "course": "Kurs",
                    "exam": "Klausur",
                    "examQuestion": "Klausuraufgabe",
                    "doImport": "Importieren"
                },
                "tabTitle": "Von dieser Instanz"
            },
            "importFromFile": {
                "notSupportedExerciseType": "Der Import von Dateien wird für den Aufgabentyp {{ exerciseType }} nicht unterstützt.",
                "tabTitle": "Aus einer Datei"
            },
            "exercise": "Aufgabe",
            "results": "Ergebnisse",
            "actions": "Aktionen",
            "notStarted": "Du hast diese Aufgabe noch nicht gestartet.",
            "problemStatement": "Aufgabenstellung",
            "emptyProblemStatement": "(Keine Aufgabenstellung)",
            "instructions": "Anweisungen",
            "exampleSolution": "Beispiellösung",
            "emptyExampleSolution": "(Keine Beispiellösung)",
            "assessmentCriterion": "Bewertungskriterium",
            "assessmentInstructions": "Bewertungsanweisungen",
            "assessmentInstruction": "Bewertungsanweisung: ",
            "structuredAssessmentInstructions": "Strukturierte Bewertungsanweisungen",
            "addAssessmentCriterion": "Bewertungskriterium hinzufügen",
            "deleteAssessmentCriterion": "Bewertungskriterium löschen",
            "resetAssessmentCriterionTitle": "Titel des Bewertungskriteriums zurücksetzen",
            "resetAssessmentInstruction": "Bewertungsanweisung zurücksetzen",
            "deleteAssessmentInstruction": "Bewertungsanweisung löschen",
            "addAssessmentInstruction": "Bewertungsanweisung hinzufügen",
            "limit": "Begrenzung",
            "dragDropInstruction": "Drag-and-Drop Bewertungsanweisung zum Feedback-Element",
            "gradingScale": "Skala",
            "instructionDescription": "Beschreibung",
            "credits": "Credits",
            "feedback": "Feedback",
            "editText": "Als Text bearbeiten",
            "usageCountHint": "Diese Zahl gibt an, wie oft Punkte für diese Anweisung zur Endbewertung hinzugefügt werden.",
            "creditsHint": "Diese Zahl gibt die Punktzahl für diese Bewertungsanweisung an.",
            "gradingScaleHint": "Die Skala beschreibt das Leistungsniveau für die Anweisung. Einige Beispiele hierfür sind: ausgezeichnet, gut, durchschnittlich, schlecht.",
            "descriptionHint": "Die Beschreibung einer bestimmten Leistungsstufe kann zusätzliche Hinweise dazu enthalten, wann diese Anweisung anzuwenden ist.",
            "feedbackHint": "Das Feedback ist ein erläuternder Text an Studierende, um ihr Leistungsniveau besser zu verstehen.",
            "title": "Titel",
            "shortName": "Kurzname",
            "release": "Veröffentlichung",
            "releaseDate": "Veröffentlichungsdatum",
            "start": "Start",
            "startDate": "Startdatum",
            "due": "Frist",
            "dueDate": "Einreichungsfrist",
            "dueDateError": "Einreichungsfrist muss nach dem Veröffentlichungsdatum und, falls vorhanden, dem Startdatum sein. Bitte überprüfe deine Auswahl nochmal.",
            "startDateError": "Startdatum muss nach dem Veröffentlichungsdatum sein. Bitte überprüfe deine Auswahl nochmal.",
            "assessmentDue": "Bewertungsfrist",
            "assessmentDueDate": "Einreichungsfrist der Bewertung",
            "assessmentDueDateError": "Einreichungsfrist der Bewertung muss nach dem Veröffentlichungsdatum, Startdatum und nach der Einreichungsfrist für Aufgaben sein. Bitte überprüfe deine Auswahl nochmal.",
            "noReleaseDateWarning": "Du hast kein Veröffentlichungsdatum definiert, daher wird die Aufgabe sofort veröffentlicht und sichtbar für die Studierenden sein. Du kannst aber erst nach dem Startdatum an der Aufgabe teilnehmen.",
            "noReleaseAndStartDateWarning": "Du hast kein Veröffentlichungs- und Startdatum definiert, daher wird die Aufgabe sofort veröffentlicht und Studierende können direkt an der Aufgabe teilnehmen.",
            "dateNotSet": "Kein Datum gesetzt",
            "exampleSolutionPublicationDate": "Veröffentlichungsdatum der Beispiellösung",
            "exampleSolutionPublicationDateError": "Bei benoteten Übungen muss das Veröffentlichungsdatum der Beispiellösung nach dem Veröffentlichungsdatum, dem Startdatum und nach der Einreichungsfrist für Aufgaben sein, falls diese festgelegt wurden. Bitte überprüfe deine Auswahl nochmal.",
            "exampleSolutionPublicationDateWarning": "Veröffentlichungsdatum der Beispiellösung liegt vor Einreichungsfrist!",
            "points": "Punktzahl",
            "pointsError": "Muss eine Zahl zwischen 1 und 9999 sein.",
            "bonusPoints": "Bonuspunkte",
            "bonusPointsError": "Muss eine Zahl zwischen 0 und 9999 sein.",
            "includedInOverallScoreCourseLabel": "Diese Aufgabe bei der Berechnung des Kursergebnisses einbeziehen",
            "includedInOverallScoreExamLabel": "Diese Aufgabe bei der Berechnung des Klausurergebnisses einbeziehen",
            "includedInOverallScore": "Miteinbezogen in Ergebnis",
            "includedCompletely": "Miteinbezogen",
            "categoriesTooltip": "Es können bis zu zwei Kategorien pro Aufgabe definiert werden, welche frei gewählt werden können (Kategorie eingeben und ENTER drücken). Allerdings wird empfohlen, die gewählten Bezeichnungen konsistent zu nutzen, da sie auch für Studierenden sichtbar sind.",
            "includedCompletelyTooltip": "Alle erzielten Punkte und Bonuspunkte in dieser Aufgabe zählen zu dem Kurs- bzw. Klausurergebnis!",
            "includedAsBonus": "Bonus",
            "includedAsBonusTooltip": "Alle erzielten Punkte in dieser Aufgabe zählen zu dem Kurs- bzw. Klausurergebnis als Bonuspunkte!",
            "notIncluded": "Optional",
            "notIncludedTooltip": "Keine der in dieser Aufgabe erzielten Punkte zählen zu dem Kurs- bzw. Klausurergebnis!",
            "yes": "Ja",
            "bonus": "Bonus",
            "no": "Nein",
            "difficulty": "Schwierigkeit",
            "noLevel": "Keine Angabe",
            "easy": "Leicht",
            "medium": "Mittel",
            "hard": "Schwer",
            "mode": "Modus",
            "modeTooltip": "Der Bearbeitungsmodus einer Aufgabe bestimmt, ob Studierende alleine oder in Teams daran arbeiten. ACHTUNG: Dies kann später nicht mehr geändert werden!",
            "modes": {
                "individual": "Individuell",
                "team": "Team"
            },
            "teamAssignmentConfig": {
                "teamSize": "Team-Größe",
                "teamSizeTooltip": "Empfehlung für die Tutor:innen bezüglich minimaler und maximaler Anzahl an Studierenden pro Team.",
                "participants": "Mitglieder"
            },
            "categories": "Kategorien",
            "noCategory": "Keine Kategorie",
            "selectCategories": "Kategorien auswählen",
            "participation": "Teilnahme",
            "participations": "Teilnahmen",
            "submissions": "Einreichungen",
            "teams": "Teams",
            "export": {
                "options": "Exportoptionen:",
                "names": "Namen exportieren",
                "results": {
                    "title": "Ergebnisse exportieren",
                    "withoutTestCases": "Ohne Testfälle",
                    "withTestCases": "Mit Testfällen",
                    "withTestCasesAndFeedback": "Mit Testfällen<br />und Feedback",
                    "withTestCasesTooltip": "Damit werden zusätzliche Informationen über bestandene und nicht bestandene Testfälle, für jeden Eintrag, hinzugefügt.",
                    "withTestCasesAndFeedbackTooltip": "Damit werden Informationen über die Testfälle und ihre Feedbacks hinzugefügt.",
                    "emptyError": "{{ exercise }}: Keine Ergebnisse gefunden"
                }
            },
            "refresh": "Aktualisieren",
            "course": "Kurs",
            "type": "Typ",
            "mcqType": "Multiple-Choice Fragen",
            "dndType": "Drag und Drop Fragen",
            "personalRepositoryClone": "Dein persönliches Repository wurde eingerichtet. Klicke auf den <i>Code</i>-Button!",
            "personalRepositoryOnline": "Dein persönliches Repository wurde eingerichtet. Klicke auf den Button <i>Programmiereditor öffnen</i>!",
            "resumeProgrammingExercise": "Die Aufgabe wurde wieder aufgenommen. Du kannst nun weiterarbeiten!",
            "feedbackRequestSent": "Deine Feedbackanfrage wurde gesendet.",
            "feedbackRequestAlreadySent": "Deine Feedbackanfrage wurde bereits gesendet.",
            "noSubmissionExists": "Um eine Feedbackanfrage zu senden, brauchst du mindestens eine Abgabe.",
            "lockRepositoryWarning": "Dein Repository wird gesperrt. Du kannst erst weiterarbeiten wenn deine Feedbackanfrage beantwortet wird.",
            "feedbackRequestAfterDueDate": "Du kannst nach der Abgabefrist keine weiteren Anfragen einreichen.",
            "feedbackRequestPendingChanges": "Du hast nicht gespeicherte Änderungen. Bitte reiche eine neue Abgabe ein, bevor du erneut einreichst.",
            "maxAthenaResultsReached": "Du hast die maximale Anzahl an KI-Feedbackanfragen erreicht.",
            "athenaFeedbackSuccessful": "AI-Feedback erfolgreich generiert. Klicke auf das Ergebnis, um Details zu sehen.",
            "athenaFeedbackFailed": "Etwas ist schiefgelaufen... KI-Feedback konnte im Moment nicht generiert werden",
<<<<<<< HEAD
            "allowFeedbackSuggestions": "Automatische Athena Feedbackvorschläge erlauben",
            "allowFeedbackSuggestionsTooltip": "Athena wird Feedbackvorschläge generieren, die Tutoren beim Bewerten von Einreichungen verwenden können.",
            "allowFeedbackRequests": "Automatische vorläufige Feedbackanfragen",
            "allowFeedbackRequestsTooltip": "Studierende können vor dem Abgabetermin Feedback anfordern. Die Anfragen werden von Athena bearbeitet.",
            "submissionAlreadyHasAthenaResult": "Für diese Abgabe liegt bereits ein KI-Ergebnis vor. Bitte reiche eine neue Abgabe ein, bevor du erneut einreichst.",
=======
            "submissionAlreadyHasAthenaResult": "Für diese Abgabe liegt bereits ein KI-Ergebnis vor. Bitte reiche eine neue Abgabe ein, bevor du erneut KI-Feedback anfragst.",
            "noAthenaFeedbackOnEmptySubmission": "Du kannst kein KI-Feedback für eine leere Abgabe anfordern.",
>>>>>>> 93eba08f
            "startError": "<strong>Uh oh! Etwas ist schiefgelaufen... Bitte versuch es in wenigen Minuten noch einmal die Aufgabe zu starten.</strong>",
            "name": "Name",
            "studentId": "Login",
            "teamShortName": "Kurzname",
            "completionDate": "Abgabedatum",
            "lastResult": "Letztes Ergebnis",
            "submissionCount": "Abgaben",
            "score": "Punktzahl",
            "duration": "Dauer",
            "scoresFilter": "Filter: {{ filter }}",
            "showBuildFailed": "Fehlgeschlagene Builds",
            "showUnsuccessful": "Nicht erfolgreiche",
            "showSuccessful": "Erfolgreiche",
            "showManual": "Manuelle",
            "showAutomatic": "Automatische",
            "showLocked": "Gesperrte Bewertungen",
            "showAll": "Alle",
            "showFailed": "Nur die letzten Einreichungen ohne Ergebnis anzeigen",
            "showNoSubmissions": "Nur ohne Einreichungen anzeigen",
            "showNoPracticeMode": "Nur bewertete Abgaben anzeigen",
            "showingOnlyInRange": "Zeige nur Ergebnisse im Bereich: {{ range }}",
            "showingOfResults": "Zeigt {{ filtered }} von {{ total }} ({{ percent }}%) Bewertungen",
            "tagPlaceholder": "+ Kategorie",
            "isProgramming": "Das ist eine Programmieraufgabe",
            "isModeling": "Das ist eine Modellierungsaufgabe",
            "isQuiz": "Das ist eine Quizaufgabe",
            "isText": "Das ist eine Textaufgabe",
            "isFileUpload": "Das ist eine Datei-Upload-Aufgabe",
            "notificationText": "Was wurde geändert?",
            "submissionSuccessful": "Die Einreichung war erfolgreich",
            "submissionUnsuccessful": "Die Einreichung war nicht erfolgreich",
            "lateSubmissionResultReceived": "Artemis hat ein unbewertetes Ergebnis für eine verspätete Einreichung erhalten. Bitte scrolle nach unten zur Ergebnishistorie, um deine Punktzahl zu sehen.",
            "resultCreationSuccessful": "Das Ergebnis wurde erfolgreich erzeugt",
            "resultCreationUnsuccessful": "Das Ergebnis wurde nicht erzeugt",
            "presentationScoreEnabled": {
                "title": "Präsentation",
                "description": "Wenn das Präsentationsergebnis aktiviert ist, dann können Tutor:innen auf der Seite \"Teilnahmen\" dieser Übung einen Punkt für Präsentation von Studierenden eintragen."
            },
            "errors": {
                "exerciseNotFound": "Diese Übung konnte nicht gefunden werden",
                "projectTypeCouldNotBeDetermined": "Der Projekttyp konnte nicht bestimmt werden, bitte wechsle zum erweiterten Modus und wähle den Projekttyp manuell aus."
            },
            "form": {
                "title": {
                    "undefined": "Der Titel wurde nicht ausgefüllt!",
                    "pattern": "Der Titel darf nur aus Buchstaben, Zahlen und '_', '-' oder Leerzeichen bestehen!",
                    "disallowedValue": "Der Titel wird bereits für eine andere Aufgabe genutzt!"
                },
                "channelName": {
                    "empty": "Der Kanalname wurde nicht ausgefüllt!"
                },
                "shortName": {
                    "undefined": "Der Kurzname wurde nicht ausgefüllt!",
                    "pattern": "Der Kurzname muss mit einem Buchstaben beginnen und darf keine speziellen Zeichen enthalten!",
                    "minlength": "Der Kurzname muss mindestens 3 Zeichen lang sein!",
                    "disallowedValue": "Der Kurzname wird bereits für eine andere Aufgabe genutzt!"
                },
                "packageName": {
                    "undefined": "Der Package-Name wurde nicht ausgefüllt!",
                    "pattern": {
                        "JAVA": "Der Package-Name muss aus einem oder mehreren gültigen Java-Bezeichnern bestehen, die mit '.' getrennt sind, z.B. \"net.java\"!",
                        "KOTLIN": "Der Package-Name muss aus einem oder mehreren gültigen Kotlin-Bezeichnern bestehen, die mit '.' getrennt sind, z.B. \"net.kotlin\"!",
                        "SWIFT": "Der Package-Name muss aus einem oder mehreren gültigen Swift-Bezeichnern bestehen, die nicht voneinander separiert sind, z.B. \"SwiftEx\"!",
                        "JAVA_BLACKBOX": "Der Paketname muss ein gültiger Java-Bezeicher sein. Zusätzlich sind Trennpunkte im Paketnamen für den DejaGnu Aufgabentyp nicht erlaubt.",
                        "GO": "Der Package-Name muss ein gültiger Go-Identifier sein, z.B. \"exercise\".",
                        "DART": "Der Package-Name muss ein kleingeschriebener Dart-Identifier sein, z.B. \"exercise01\"."
                    }
                },
                "points": {
                    "undefined": "Die Punkte wurden nicht ausgefüllt!",
                    "customMin": "Die Punkte müssen mindestens 1 betragen!",
                    "customMax": "Die Punkte dürfen höchstens 9999 betragen!"
                },
                "bonusPoints": {
                    "undefined": "Die Bonuspunkte wurden nicht ausgefüllt!",
                    "customMin": "Die Bonuspunkte müssen mindestens 0 betragen!",
                    "customMax": "Die Bonuspunkte dürfen höchstens 9999 betragen!"
                },
                "minTeamSize": {
                    "min": "Die minimale Teamgröße darf nicht weniger als eine Person betragen.",
                    "max": "Die minimale Teamgröße darf nicht mehr als 99 Personen betragen."
                },
                "maxTeamSize": {
                    "min": "Die maximale Teamgröße darf nicht weniger als eine Person betragen.",
                    "max": "Die maximale Teamgröße darf nicht mehr als 99 Personen betragen."
                },
                "maxPenalty": {
                    "pattern": "Der maximale prozentuale Punktabzug muss zwischen 0 und 100 liegen!"
                }
            },
            "exam": "Klausur",
            "isTeamExercise": "Diese Aufgabe ist eine Teamaufgabe.",
            "update": {
                "warning": {
                    "warning": "Warnung: Diese Änderungen können Probleme verursachen",
                    "saveExerciseWithoutReevaluation": "Speichern ohne Neubewertung",
                    "problems": "Um Inkonsistenzen zwischen bestehendem und zukünftigem Feedback, das mit der betroffenen Benotungshinweis verbunden ist, zu vermeiden, muss die Aufgabe neu bewertet werden. Dazu gehört auch die Neuberechnung der Ergebnisse.",
                    "instructionDeleted": "Benotungshinweise gelöscht",
                    "creditChanged": "Punkte-Bewertung im Benotungshinweis geändert",
                    "usageCountChanged": "Nutzungsanzahl im Benotungshinweis geändert",
                    "confirmText": "Möchtest du diese Änderungen speichern oder nochmal ändern?",
                    "reevaluateExercise": "Speichern mit Neubewertung",
                    "deleteFeedback": "Lösche zusätzlich sämtliches Feedback, das mit den gelöschten Benotungshinweisen zusammenhängt.",
                    "information": "Wenn du keine Neubewertung auslösen möchtest, können wir die Konsistenz des Feedbacks, das mit dem Benotungshinweis zusammenhängt, nicht mehr garantieren."
                }
            },
            "isUsedForTutorial": "Tutor:in muss überprüfen",
            "action": "Aktion",
            "exerciseAssessmentDashboard": "Bewertungs-Dashboard"
        }
    }
}<|MERGE_RESOLUTION|>--- conflicted
+++ resolved
@@ -173,16 +173,12 @@
             "maxAthenaResultsReached": "Du hast die maximale Anzahl an KI-Feedbackanfragen erreicht.",
             "athenaFeedbackSuccessful": "AI-Feedback erfolgreich generiert. Klicke auf das Ergebnis, um Details zu sehen.",
             "athenaFeedbackFailed": "Etwas ist schiefgelaufen... KI-Feedback konnte im Moment nicht generiert werden",
-<<<<<<< HEAD
             "allowFeedbackSuggestions": "Automatische Athena Feedbackvorschläge erlauben",
             "allowFeedbackSuggestionsTooltip": "Athena wird Feedbackvorschläge generieren, die Tutoren beim Bewerten von Einreichungen verwenden können.",
             "allowFeedbackRequests": "Automatische vorläufige Feedbackanfragen",
             "allowFeedbackRequestsTooltip": "Studierende können vor dem Abgabetermin Feedback anfordern. Die Anfragen werden von Athena bearbeitet.",
-            "submissionAlreadyHasAthenaResult": "Für diese Abgabe liegt bereits ein KI-Ergebnis vor. Bitte reiche eine neue Abgabe ein, bevor du erneut einreichst.",
-=======
             "submissionAlreadyHasAthenaResult": "Für diese Abgabe liegt bereits ein KI-Ergebnis vor. Bitte reiche eine neue Abgabe ein, bevor du erneut KI-Feedback anfragst.",
             "noAthenaFeedbackOnEmptySubmission": "Du kannst kein KI-Feedback für eine leere Abgabe anfordern.",
->>>>>>> 93eba08f
             "startError": "<strong>Uh oh! Etwas ist schiefgelaufen... Bitte versuch es in wenigen Minuten noch einmal die Aufgabe zu starten.</strong>",
             "name": "Name",
             "studentId": "Login",
