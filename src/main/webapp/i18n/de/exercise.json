{
    "artemisApp": {
        "exercise": {
            "home": {
                "title": "Übungen",
                "createLabel": "Übung erstellen",
                "createOrEditLabel": "Übung erstellen oder bearbeiten"
            },
            "addCriterion": "BewertungKriterium hinzufügen",
            "resultCount": "{{resultsLength}} Ergebnisse",
            "resultsPerPage": "{{number}} Ergebnisse pro Seite",
            "showAllResults": "Zeige alle Ergebnisse",
            "searchForStudents": "Suche nach Studenten Logins oder Namen (Komma getrennt)",
            "searchForTeams": "Suche nach Team (Kurz-)Namen oder nach Studenten Logins/Namen (Komma getrennt)",
            "created": "Übung erstellt mit ID {{ param }}",
            "updated": "Übung aktualisiert mit ID {{ param }}",
            "deleted": "Übung gelöscht mit ID {{ param }}",
            "delete": {
                "question": "Soll die Übung <strong>{{ title }}</strong> wirklich dauerhaft gelöscht werden? Diese Aktion kann NICHT rückgängig gemacht werden!",
                "typeNameToConfirm": "Bitte gib den Namen der Übung zur Bestätigung ein."
            },
            "reset": {
                "question": "Soll die Übung <strong>{{ title }}</strong> wirklich zurückgesetzt werden? Diese Aktion kann NICHT rückgängig gemacht werden!"
            },
            "detail": {
                "title": "Übung"
            },
            "import": {
                "attention": "Achtung! ",
                "markdownWarning": "Die Aufgabenstellung kann nach dem Import geändert werden.",
                "loading": "Lade...",
                "table": {
                    "title": "Titel",
                    "language": "Programmiersprache",
                    "course": "Kurs",
                    "examQuestion": "Klausuraufgabe",
                    "doImport": "Import"
                }
            },
            "exercise": "Aufgabe",
            "results": "Ergebnisse",
            "actions": "Aktionen",
            "notStarted": "Du hast diese Aufgabe noch nicht gestartet.",
            "problemStatement": "Aufgabenstellung",
            "sampleSolution": "Beispiel Lösung",
            "gradingInstructions": "Benotungshinweise",
            "structuredGradingInstructions": "Strukturierte Benotungshinweise",
            "usageCount": "Maximale Zählung in der Bewertung",
            "DragDropInstruction": "Drag & Drop Benotungshinweis zum Feedback Element",
            "gradingScale": "Benotungsskala",
            "instrDescription": "Beschreibung der Anweisung",
            "usageCountHint": "Diese Zahl gibt an, wie oft Punkte für diese Anweisung zur Endbewertung hinzugefügt werden",
            "title": "Titel",
            "shortName": "Kurzname",
            "releaseDate": "Veröffentlichungsdatum",
            "dueDate": "Einreichungsfrist",
            "dueDateError": "Einreichungsfrist muss nach dem Veröffentlichungsdatum sein. Bitte überprüfe deine Auswahl nochmal",
            "assessmentDueDate": "Einreichungsfrist der Bewertung",
            "assessmentDateError": "Einreichungsfrist der Bewertung muss nach dem Veröffentlichungsdatum und nach der Einreichungsfrist für Aufgaben sein. Bitte überprüfe deine Auswahl nochmal",
            "dateNotSet": "Kein Datum gesetzt",
            "points": "Punktzahl",
            "bonusPoints": "Bonuspunktzahl",
            "difficulty": "Schwierigkeit",
            "noLevel": "Keine Angabe",
            "easy": "Leicht",
            "medium": "Mittel",
            "hard": "Schwer",
            "mode": "Modus",
            "modeTooltip": "Der Bearbeitungsmodus einer Aufgabe bestimmt, ob Studenten alleine oder in Teams daran arbeiten. ACHTUNG: Dies kann später nicht mehr geändert werden!",
            "teamModeBetaLabel": "Beta",
            "modes": {
                "individual": "Individuell",
                "team": "Team"
            },
            "teamAssignmentConfig": {
                "teamSize": "Team-Größe",
                "teamSizeTooltip": "Empfehlung für die Tutoren bezüglich minimaler und maximaler Anzahl Studenten pro Team.",
                "participants": "Mitglieder"
            },
            "categories": "Kategorien",
            "noCategory": "Keine Kategorie",
            "participations": "Teilnahmen",
            "teams": "Teams",
            "exportNames": "Namen exportieren",
            "exportResults": "Ergebnisse exportieren",
            "refresh": "Aktualisieren",
            "course": "Kurs",
            "type": "Typ",
            "mcqType": "Multiple Choice Fragen",
            "dndType": "Drag und Drop Fragen",
            "welcome": "<strong>Herzlich Willkommen bei Artemis!</strong> Wir haben automatisch einen Account für dich erstellt. Klicke auf den Button <i>Aufgabe starten</i>!",
            "personalRepositoryClone": "Dein persönliches Repository wurde eingerichtet. Klicke auf den Button <i>Repository klonen</i>!",
            "personalRepositoryOnline": "Dein persönliches Repository wurde eingerichtet. Klicke auf den Button <i>Programmier Editor öffnen</i>!",
            "startError": "<strong>Uh oh! Etwas ist schief gelaufen... Bitte versuch es in wenigen Minuten noch einmal die Aufgabe zu starten.</strong>",
            "studentName": "Name",
            "studentId": "Login",
            "teamName": "Team Name",
            "teamShortName": "Kurzname",
            "completionDate": "Abgabedatum",
            "result": "Ergebnis",
            "submissionCount": "Abgaben",
            "score": "Punktzahl",
            "duration": "Dauer",
            "showBuildFailed": "Nur fehlgeschlagene Builds anzeigen",
            "showFailed": "Nur fehlgeschlagene Einreichungen (ohne Ergebnis) anzeigen",
            "showNoSubmissions": "Nur ohne Einreichungen anzeigen",
            "showUnsuccessful": "Nur unerfolgreiche anzeigen",
            "showSuccessful": "Nur erfolgreiche anzeigen",
            "showManual": "Nur manuelle anzeigen",
            "showAutomatic": "Nur automatische anzeigen",
            "showAll": "Alle anzeigen",
            "tagPlaceholder": "+Kategorie",
            "tagSecondaryPlaceholder": "Neue Kategorie eingeben",
            "isProgramming": "Das ist eine Programmierübung",
            "isModeling": "Das ist eine Modelierungsübung",
            "isQuiz": "Das ist eine Quizübung",
            "isText": "Das ist eine Textübung",
            "isFileUpload": "Das ist eine Datei-Upload-Übung",
            "notificationText": "Optional: Mitteilung über die Änderung",
            "submissionSuccessful": "Die Einreichung war erfolgreich",
            "submissionUnsuccessful": "Die Einreichung war nicht erfolgreich",
            "resultCreationSuccessful": "Das Ergebnis wurde erfolgreich erzeugt",
            "resultCreationUnsuccessful": "Das Ergebnis wurde nicht erzeugt",
            "presentationScoreEnabled": {
                "title": "Präsentation",
                "description": "Wenn das Präsentationsergebnis aktiviert ist, dann können Tutoren auf der Seite \"Teilnahmen\" dieser Übung eine Punkt für Präsentation von Studenten eintragen."
            },
            "errors": {
                "exerciseNotFound": "Diese Übung konnte nicht gefunden werden"
            },
            "form": {
                "title": {
                    "pattern": "Der Titel darf nur aus Buchstaben, Zahlen und '_', '-' oder Leerzeichen bestehen!"
                },
                "shortName": {
                    "pattern": "Der Kurzname muss mit einem Buchstaben beginnen und darf keine speziellen Zeichen enthalten!",
                    "minlength": "Der Kurzname muss mindestens 3 Zeichen lang sein!"
                },
                "packageName": {
                    "pattern": "Der Package Name muss aus einem oder mehreren gültigen Java-Bezeichnern bestehen, die mit '.' getrennt sind, z.B. \"net.java\"!"
                },
<<<<<<< HEAD
                "maxScore": {
                    "pattern": "Die maximale Punktzahl muss zwischen 1 und 9999 liegen!"
=======
                "points": {
                    "pattern": "Die Punktzahl muss zwischen 1 und 9999 liegen!"
                },
                "bonusPoints": {
                    "pattern": "Die Bonuspunktzahl muss zwischen 1 und 9999 liegen!"
>>>>>>> ff3694ef
                },
                "maxPenalty": {
                    "pattern": "Der maximale prozentuale Punktabzug muss zwischen 0 und 100 liegen!"
                }
            },
            "exam": "Klausur"
        },
        "exerciseLtiConfiguration": {
            "lti": "LTI",
            "configurationForExercise": "LTI Konfiguration der Übung {{ title }}"
        }
    }
}<|MERGE_RESOLUTION|>--- conflicted
+++ resolved
@@ -139,16 +139,11 @@
                 "packageName": {
                     "pattern": "Der Package Name muss aus einem oder mehreren gültigen Java-Bezeichnern bestehen, die mit '.' getrennt sind, z.B. \"net.java\"!"
                 },
-<<<<<<< HEAD
-                "maxScore": {
-                    "pattern": "Die maximale Punktzahl muss zwischen 1 und 9999 liegen!"
-=======
                 "points": {
                     "pattern": "Die Punktzahl muss zwischen 1 und 9999 liegen!"
                 },
                 "bonusPoints": {
                     "pattern": "Die Bonuspunktzahl muss zwischen 1 und 9999 liegen!"
->>>>>>> ff3694ef
                 },
                 "maxPenalty": {
                     "pattern": "Der maximale prozentuale Punktabzug muss zwischen 0 und 100 liegen!"
