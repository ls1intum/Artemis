{
    "artemisApp": {
        "exercise": {
            "home": {
                "title": "Übungen",
                "createLabel": "Übung erstellen"
            },
            "sections": {
                "general": "Allgemein",
                "mode": "Modus",
                "grading": "Bewertung",
                "problem": "Aufgabe",
                "solution": "Lösung"
            },
            "details": "Aufgabendetails",
            "addCriterion": "Bewertungskriterium hinzufügen",
            "resultsPerPage": "{{number}} Ergebnisse pro Seite",
            "showAllResults": "Zeige alle Ergebnisse",
            "searchForStudents": "Suche nach Studierenden-Logins oder Namen (Komma getrennt)",
            "searchForTeams": "Suche nach Team (Kurz-)Namen oder nach Studierenden-Logins/Namen (Komma getrennt)",
            "created": "Übung erstellt mit ID {{ param }}",
            "updated": "Übung aktualisiert mit ID {{ param }}",
            "deleted": "Übung gelöscht mit ID {{ param }}",
            "delete": {
                "question": "Soll die Übung <strong>{{ title }}</strong> wirklich dauerhaft gelöscht werden? Diese Aktion kann NICHT rückgängig gemacht werden!",
                "typeNameToConfirm": "Bitte gib den Namen der Übung zur Bestätigung ein."
            },
            "reset": {
                "question": "Soll die Übung <strong>{{ title }}</strong> wirklich zurückgesetzt werden? Diese Aktion kann NICHT rückgängig gemacht werden!"
            },
            "detail": {
                "title": "Übung"
            },
            "import": {
                "attention": "Achtung! ",
                "markdownWarning": "Die Aufgabenstellung kann nach dem Import geändert werden.",
                "embeddedFilesWarning": "Alle eingebetteten Dateien sind erst nach dem Import in der Aufgabenstellung verfügbar.",
                "search": "Suche nach einer Aufgabe",
                "loading": "Lade...",
                "searchInCourses": "Suche in Kursen?",
                "searchInExams": "Suche in Klausuren?",
                "table": {
                    "title": "Titel",
                    "language": "Sprache",
                    "course": "Kurs",
                    "exam": "Klausur",
                    "examQuestion": "Klausuraufgabe",
                    "doImport": "Importieren"
                },
                "tabTitle": "Von dieser Instanz"
            },
            "importFromFile": {
                "notSupportedExerciseType": "Der Import von Dateien wird für den Aufgabentyp {{ exerciseType }} nicht unterstützt.",
                "tabTitle": "Aus einer Datei"
            },
            "exercise": "Aufgabe",
            "results": "Ergebnisse",
            "actions": "Aktionen",
            "notStarted": "Du hast diese Aufgabe noch nicht gestartet.",
            "problemStatement": "Aufgabenstellung",
            "emptyProblemStatement": "(Keine Aufgabenstellung)",
            "instructions": "Anweisungen",
            "exampleSolution": "Beispiellösung",
            "emptyExampleSolution": "(Keine Beispiellösung)",
            "assessmentCriterion": "Bewertungskriterium",
            "assessmentInstructions": "Bewertungsanweisungen",
            "assessmentInstruction": "Bewertungsanweisung: ",
            "structuredAssessmentInstructions": "Strukturierte Bewertungsanweisungen",
            "addAssessmentCriterion": "Bewertungskriterium hinzufügen",
            "deleteAssessmentCriterion": "Bewertungskriterium löschen",
            "resetAssessmentCriterionTitle": "Titel des Bewertungskriteriums zurücksetzen",
            "resetAssessmentInstruction": "Bewertungsanweisung zurücksetzen",
            "deleteAssessmentInstruction": "Bewertungsanweisung löschen",
            "addAssessmentInstruction": "Bewertungsanweisung hinzufügen",
            "limit": "Begrenzung",
            "dragDropInstruction": "Drag & Drop Bewertungsanweisung zum Feedback-Element",
            "gradingScale": "Skala",
            "instructionDescription": "Beschreibung",
            "credits": "Credits",
            "feedback": "Feedback",
            "editText": "Als Text bearbeiten",
            "usageCountHint": "Diese Zahl gibt an, wie oft Punkte für diese Anweisung zur Endbewertung hinzugefügt werden.",
            "creditsHint": "Diese Zahl gibt die Punktzahl für diese Bewertungsanweisung an.",
            "gradingScaleHint": "Die Skala beschreibt das Leistungsniveau für den Anweisung. Einige Beispiele hierfür sind: ausgezeichnet, gut, durchschnittlich, schlecht.",
            "descriptionHint": "Die Beschreibung einer bestimmten Leistungsstufe kann zusätzliche Hinweise dazu enthalten, wann diese Anweisung anzuwenden ist.",
            "feedbackHint": "Das Feedback ist ein erläuternder Text an Studierende, um ihr Leistungsniveau besser zu verstehen.",
            "title": "Titel",
            "shortName": "Kurzname",
            "release": "Veröffentlichung",
            "releaseDate": "Veröffentlichungsdatum",
            "start": "Start",
            "startDate": "Startdatum",
            "due": "Frist",
            "dueDate": "Einreichungsfrist",
            "dueDateError": "Einreichungsfrist muss nach dem Veröffentlichungsdatum und, falls vorhanden, dem Startdatum sein. Bitte überprüfe deine Auswahl nochmal.",
            "startDateError": "Startdatum muss nach dem Veröffentlichungsdatum sein. Bitte überprüfe deine Auswahl nochmal.",
            "assessmentDue": "Bewertungsfrist",
            "assessmentDueDate": "Einreichungsfrist der Bewertung",
            "assessmentDueDateError": "Einreichungsfrist der Bewertung muss nach dem Veröffentlichungsdatum, Startdatum und nach der Einreichungsfrist für Aufgaben sein. Bitte überprüfe deine Auswahl nochmal.",
            "noReleaseDateWarning": "Du hast kein Veröffentlichungsdatum definiert, daher wird die Aufgabe sofort veröffentlicht und sichtbar für die Studierenden sein. Du kannst aber erst nach dem Startdatum an der Aufgabe teilnehmen.",
            "noReleaseAndStartDateWarning": "Du hast kein Veröffentlichungs- und Startdatum definiert, daher wird die Aufgabe sofort veröffentlicht und Studierende können direkt an der Aufgabe teilnehmen.",
            "dateNotSet": "Kein Datum gesetzt",
            "exampleSolutionPublicationDate": "Veröffentlichungsdatum der Beispiellösung",
            "exampleSolutionPublicationDateError": "Bei benoteten Übungen muss das Veröffentlichungsdatum der Beispiellösung nach dem Veröffentlichungsdatum, dem Startdatum und nach der Einreichungsfrist für Aufgaben sein, falls diese festgelegt wurden. Bitte überprüfe deine Auswahl nochmal.",
            "exampleSolutionPublicationDateWarning": "Veröffentlichungsdatum der Beispiellösung liegt vor Einreichungsfrist!",
            "feedbackSuggestionsEnabled": "Aktiviere Feedback-Vorschläge von Athena",
            "feedbackSuggestionsEnabledTooltip": "Wenn diese Option aktiviert ist, werden Tutor:innen Feedback-Vorschläge von Athena angezeigt.",
            "points": "Punktzahl",
            "pointsError": "Muss eine Zahl zwischen 1 und 9999 sein.",
            "bonusPoints": "Bonuspunkte",
            "bonusPointsError": "Muss eine Zahl zwischen 0 und 9999 sein.",
            "includedInOverallScoreCourseLabel": "Diese Aufgabe bei der Berechnung des Kursergebnisses einbeziehen",
            "includedInOverallScoreExamLabel": "Diese Aufgabe bei der Berechnung des Klausurergebnisses einbeziehen",
            "includedInOverallScore": "Miteinbezogen in Ergebnis",
            "includedCompletely": "Miteinbezogen",
            "categoriesTooltip": "Es können bis zu zwei Kategorien pro Aufgabe definiert werden, welche frei gewählt werden können (Kategorie eingeben und ENTER drücken). Allerdings wird empfohlen, die gewählten Bezeichnungen konsistent zu nutzen, da sie auch für Studierenden sichtbar sind.",
            "includedCompletelyTooltip": "Alle erzielten Punkte und Bonuspunkte in dieser Aufgabe zählen zu dem Kurs- bzw Klausurergebnis!",
            "includedAsBonus": "Bonus",
            "includedAsBonusTooltip": "Alle erzielten Punkte in dieser Aufgabe zählen zu dem Kurs- bzw Klausurergebnis als Bonuspunkte!",
            "notIncluded": "Optional",
            "notIncludedTooltip": "Keine der in dieser Aufgabe erzielten Punkte zählen zu dem Kurs- bzw Klausurergebnis!",
            "yes": "Ja",
            "bonus": "Bonus",
            "no": "Nein",
            "difficulty": "Schwierigkeit",
            "noLevel": "Keine Angabe",
            "easy": "Leicht",
            "medium": "Mittel",
            "hard": "Schwer",
            "mode": "Modus",
            "modeTooltip": "Der Bearbeitungsmodus einer Aufgabe bestimmt, ob Studierende alleine oder in Teams daran arbeiten. ACHTUNG: Dies kann später nicht mehr geändert werden!",
            "modes": {
                "individual": "Individuell",
                "team": "Team"
            },
            "teamAssignmentConfig": {
                "teamSize": "Team-Größe",
                "teamSizeTooltip": "Empfehlung für die Tutor:innen bezüglich minimaler und maximaler Anzahl an Studierenden pro Team.",
                "participants": "Mitglieder"
            },
            "categories": "Kategorien",
            "noCategory": "Keine Kategorie",
            "selectCategories": "Kategorien auswählen",
            "participation": "Teilnahme",
            "participations": "Teilnahmen",
            "submissions": "Einreichungen",
            "teams": "Teams",
            "export": {
                "options": "Exportoptionen:",
                "names": "Namen exportieren",
                "results": {
                    "title": "Ergebnisse exportieren",
                    "withoutTestCases": "Ohne Testfälle",
                    "withTestCases": "Mit Testfällen",
                    "withTestCasesAndFeedback": "Mit Testfällen<br />und Feedback",
                    "withTestCasesTooltip": "Damit werden zusätzliche Informationen über bestandene und nicht bestandene Testfälle, für jeden Eintrag, hinzugefügt.",
                    "withTestCasesAndFeedbackTooltip": "Damit werden Informationen über die Testfälle und ihre Feedbacks hinzugefügt.",
                    "emptyError": "{{ exercise }}: Keine Ergebnisse gefunden"
                }
            },
            "refresh": "Aktualisieren",
            "course": "Kurs",
            "type": "Typ",
            "mcqType": "Multiple-Choice Fragen",
            "dndType": "Drag und Drop Fragen",
            "personalRepositoryClone": "Dein persönliches Repository wurde eingerichtet. Klicke auf den <i>Code</i>-Button!",
            "personalRepositoryOnline": "Dein persönliches Repository wurde eingerichtet. Klicke auf den Button <i>Programmiereditor öffnen</i>!",
            "resumeProgrammingExercise": "Die Aufgabe wurde wieder aufgenommen. Du kannst nun weiterarbeiten!",
            "feedbackRequestSent": "Deine Feedbackanfrage wurde gesendet.",
            "feedbackRequestAlreadySent": "Deine Feedbackanfrage wurde bereits gesendet.",
<<<<<<< HEAD
            "submissionExists": "Um eine Feedbackanfrage zu senden, brauchst du mindestens eine Abgabe.",
=======
            "noSubmissionExists": "Um eine Feedbackanfrage zu senden, brauchst du mindestens eine Abgabe.",
>>>>>>> dabd8727
            "lockRepositoryWarning": "Dein Repository wird gesperrt. Du kannst erst weiterarbeiten wenn deine Feedbackanfrage beantwortet wird.",
            "feedbackRequestAfterDueDate": "Du kannst nach der Abgabefrist keine weiteren Anfragen einreichen.",
            "maxAthenaResultsReached": "Du hast die maximale Anzahl an KI-Feedbackanfragen erreicht.",
            "athenaFeedbackSuccessful": "AI-Feedback erfolgreich generiert. Klicke auf das Ergenbis, um Details zu sehen.",
            "athenaFeedbackFailed": "Etwas ist schief gelaufen... KI-Feedback konnte im Moment nicht generiert werden",
            "submissionAlreadyHasAthenaResult": "Für diese Abgabe liegt bereits ein KI-Ergebnis vor. Bitte reiche eine neue Abgabe ein, bevor du erneut einreichst.",
            "startError": "<strong>Uh oh! Etwas ist schief gelaufen... Bitte versuch es in wenigen Minuten noch einmal die Aufgabe zu starten.</strong>",
            "name": "Name",
            "studentId": "Login",
            "teamShortName": "Kurzname",
            "completionDate": "Abgabedatum",
            "lastResult": "Letztes Ergebnis",
            "submissionCount": "Abgaben",
            "score": "Punktzahl",
            "duration": "Dauer",
            "scoresFilter": "Filter: {{ filter }}",
            "showBuildFailed": "Fehlgeschlagene Builds",
            "showUnsuccessful": "Nicht erfolgreiche",
            "showSuccessful": "Erfolgreiche",
            "showManual": "Manuelle",
            "showAutomatic": "Automatische",
            "showLocked": "Gesperrte Bewertungen",
            "showAll": "Alle",
            "showFailed": "Nur die letzten Einreichungen ohne Ergebnis anzeigen",
            "showNoSubmissions": "Nur ohne Einreichungen anzeigen",
            "showNoPracticeMode": "Nur bewertete Abgaben anzeigen",
            "showingOnlyInRange": "Zeige nur Ergebnisse im Bereich: {{ range }}",
            "showingOfResults": "Zeigt {{ filtered }} von {{ total }} ({{ percent }}%) Bewertungen",
            "tagPlaceholder": "+ Kategorie",
            "isProgramming": "Das ist eine Programmieraufgabe",
            "isModeling": "Das ist eine Modellierungsaufgabe",
            "isQuiz": "Das ist eine Quizaufgabe",
            "isText": "Das ist eine Textaufgabe",
            "isFileUpload": "Das ist eine Datei-Upload-Aufgabe",
            "notificationText": "Was wurde geändert?",
            "submissionSuccessful": "Die Einreichung war erfolgreich",
            "submissionUnsuccessful": "Die Einreichung war nicht erfolgreich",
            "lateSubmissionResultReceived": "Artemis hat ein unbewertetes Ergebnis für eine verspätete Einreichung erhalten. Bitte scrolle nach unten zur Ergebnishistorie, um deine Punktzahl zu sehen.",
            "resultCreationSuccessful": "Das Ergebnis wurde erfolgreich erzeugt",
            "resultCreationUnsuccessful": "Das Ergebnis wurde nicht erzeugt",
            "presentationScoreEnabled": {
                "title": "Präsentation",
                "description": "Wenn das Präsentationsergebnis aktiviert ist, dann können Tutor:innen auf der Seite \"Teilnahmen\" dieser Übung einen Punkt für Präsentation von Studierenden eintragen."
            },
            "errors": {
                "exerciseNotFound": "Diese Übung konnte nicht gefunden werden"
            },
            "form": {
                "title": {
                    "undefined": "Der Titel wurde nicht ausgefüllt!",
                    "pattern": "Der Titel darf nur aus Buchstaben, Zahlen und '_', '-' oder Leerzeichen bestehen!"
                },
                "channelName": {
                    "empty": "Der Kanalname wurde nicht ausgefüllt!"
                },
                "shortName": {
                    "undefined": "Der Kurzname wurde nicht ausgefüllt!",
                    "pattern": "Der Kurzname muss mit einem Buchstaben beginnen und darf keine speziellen Zeichen enthalten!",
                    "minlength": "Der Kurzname muss mindestens 3 Zeichen lang sein!"
                },
                "packageName": {
                    "undefined": "Der Package-Name wurde nicht ausgefüllt!",
                    "pattern": {
                        "JAVA": "Der Package-Name muss aus einem oder mehreren gültigen Java-Bezeichnern bestehen, die mit '.' getrennt sind, z.B. \"net.java\"!",
                        "KOTLIN": "Der Package-Name muss aus einem oder mehreren gültigen Kotlin-Bezeichnern bestehen, die mit '.' getrennt sind, z.B. \"net.kotlin\"!",
                        "SWIFT": "Der Package-Name muss aus einem oder mehreren gültigen Swift-Bezeichnern bestehen, die nicht voneinander separiert sind, z.B. \"SwiftEx\"!",
                        "JAVA_BLACKBOX": "Der Paketname muss ein gültiger Java-Bezeicher sein. Zusätzlich sind Trennpunkte im Paketnamen für den DejaGnu Aufgabentyp nicht erlaubt."
                    }
                },
                "points": {
                    "undefined": "Die Punkte wurden nicht ausgefüllt!",
                    "customMin": "Die Punkte müssen mindestens 1 betragen!",
                    "customMax": "Die Punkte dürfen höchstens 9999 betragen!"
                },
                "bonusPoints": {
                    "undefined": "Die Bonuspunkte wurden nicht ausgefüllt!",
                    "customMin": "Die Bonuspunkte müssen mindestens 0 betragen!",
                    "customMax": "Die Bonuspunkte dürfen höchstens 9999 betragen!"
                },
                "minTeamSize": {
                    "min": "Die minimale Teamgröße darf nicht weniger als eine Person betragen.",
                    "max": "Die minimale Teamgröße darf nicht mehr als 99 Personen betragen."
                },
                "maxTeamSize": {
                    "min": "Die maximale Teamgröße darf nicht weniger als eine Person betragen.",
                    "max": "Die maximale Teamgröße darf nicht mehr als 99 Personen betragen."
                },
                "maxPenalty": {
                    "pattern": "Der maximale prozentuale Punktabzug muss zwischen 0 und 100 liegen!"
                }
            },
            "exam": "Klausur",
            "isTeamExercise": "Diese Aufgabe ist eine Teamaufgabe.",
            "update": {
                "warning": {
                    "warning": "Warnung: Diese Änderungen können Probleme verursachen",
                    "saveExerciseWithoutReevaluation": "Speichern ohne Neubewertung",
                    "problems": "Um Inkonsistenzen zwischen bestehendem und zukünftigem Feedback, das mit der betroffenen Benotungshinweis verbunden ist, zu vermeiden, muss die Aufgabe neu bewertet werden. Dazu gehört auch die Neuberechnung der Ergebnisse.",
                    "instructionDeleted": "Benotungshinweise gelöscht",
                    "creditChanged": "Punkte-Bewertung im Benotungshinweis geändert",
                    "usageCountChanged": "Nutzungsanzahl im Benotungshinweis geändert",
                    "confirmText": "Möchtest du diese Änderungen speichern oder nochmal ändern?",
                    "reevaluateExercise": "Speichern mit Neubewertung",
                    "deleteFeedback": "Lösche zusätzlich sämtliches Feedback, das mit den gelöschten Benotungshinweisen zusammenhängt.",
                    "information": "Wenn du keine Neubewertung auslösen möchtest, können wir die Konsistenz des Feedbacks, das mit dem Benotungshinweis zusammenhängt, nicht mehr garantieren."
                }
            },
            "isUsedForTutorial": "Tutor:in muss überprüfen",
            "action": "Aktion",
            "exerciseAssessmentDashboard": "Bewertungs-Dashboard"
        }
    }
}<|MERGE_RESOLUTION|>--- conflicted
+++ resolved
@@ -168,11 +168,7 @@
             "resumeProgrammingExercise": "Die Aufgabe wurde wieder aufgenommen. Du kannst nun weiterarbeiten!",
             "feedbackRequestSent": "Deine Feedbackanfrage wurde gesendet.",
             "feedbackRequestAlreadySent": "Deine Feedbackanfrage wurde bereits gesendet.",
-<<<<<<< HEAD
-            "submissionExists": "Um eine Feedbackanfrage zu senden, brauchst du mindestens eine Abgabe.",
-=======
             "noSubmissionExists": "Um eine Feedbackanfrage zu senden, brauchst du mindestens eine Abgabe.",
->>>>>>> dabd8727
             "lockRepositoryWarning": "Dein Repository wird gesperrt. Du kannst erst weiterarbeiten wenn deine Feedbackanfrage beantwortet wird.",
             "feedbackRequestAfterDueDate": "Du kannst nach der Abgabefrist keine weiteren Anfragen einreichen.",
             "maxAthenaResultsReached": "Du hast die maximale Anzahl an KI-Feedbackanfragen erreicht.",
