{
    "artemisApp": {
        "competency": {
            "created": "Kompetenz erstellt",
            "deleted": "Kompetenz gelöscht",
            "updated": "Kompetenz bearbeitet",
            "competencyButton": "Kompetenzen",
            "title": "Titel",
            "description": "Beschreibung",
            "taxonomy": "Taxonomie",
            "softDueDate": "Empfohlen bis",
            "masteryThreshold": "Schwellwert zum Erreichen der Kompetenz",
            "optional": "Optional",
            "optionalDescription": "Optionale Kompetenzen müssen nicht absolviert werden um den Lernpfad zu vervollständigen. Sie dienen entweder als zusätzliche Übung oder gehen über die erwarteten Inhalte des Kurses hinaus.",
            "course": "Kurs",
            "progress": "Fortschritt",
            "progressDescription": "Der Prozentsatz an abgeschlossenen Vorlesungseinheiten und Übungen, die mit dieser Kompetenz verknüpft sind.",
            "confidence": "Konfidenz",
            "confidenceDescription": "Die durchschnittliche Bewertung in allen verknüpften Übungen im Verhältnis zu dem vom Lehrenden festgelegten Schwellenwert für die Beherrschung der Kompetenz.",
            "mastery": "Kompetenzbeherrschung",
            "masteryDescription": "Ein gewichteter Leistungsindex aus Fortschritt und Konfidenz, der Deine Entwicklung auf dem Weg zur Beherrschung der Kompetenz veranschaulicht.",
            "masteredStudents": "Studierende mit Kompetenz",
            "mastered": "Abgeschlossen",
            "taxonomies": {
                "REMEMBER": "Erinnern",
                "UNDERSTAND": "Verstehen",
                "APPLY": "Anwenden",
                "ANALYZE": "Analysieren",
                "EVALUATE": "Evaluieren",
                "CREATE": "Erstellen",
                "none": "Keine Taxonomie"
            },
            "keywords": {
                "REMEMBER": "definieren, duplizieren, auflisten, notieren, wiederholen, erkennen, reproduzieren, benennen",
                "UNDERSTAND": "klassifizieren, beschreiben, erörtern, erklären, identifizieren, lokalisieren, erkennen, berichten, angeben, wählen, übersetzen",
                "APPLY": "ausführen, implementieren, lösen, benutzen, demonstrieren, illustrieren, arbeiten, festlegen, zeigen, skizzieren",
                "ANALYZE": "differenzieren, untersuchen, experimentieren, hinterfragen, beziehen, testen, zerlegen, kontrastieren, unterscheiden",
                "EVALUATE": "beurteilen, argumentieren, wählen, verteidigen, bewerten, auswählen, unterstützen, einschätzen, kritisieren",
                "CREATE": "entwerfen, formulieren, postulieren, erfinden, planen, bieten, schreiben, konstruieren, entwickeln"
            },
            "table": {
                "panelHeader": "Deine Fortentwicklung"
            },
            "manageCompetencies": {
                "title": "Kompetenzmanagement",
<<<<<<< HEAD
                "import": "Kompetenzen importieren",
                "importAll": "Alle Kompetenzen eines Kurses importieren",
                "create": "Kompetenz erstellen"
=======
                "import": "Kompetenz importieren",
                "create": "Kompetenz erstellen",
                "generate": "Kompetenzvorschläge generieren",
                "importAll": "Alle Kompetenzen eines Kurses importieren"
>>>>>>> 29421772
            },
            "import": {
                "title": "Kompetenzen importieren",
                "searchTableHeader": "Nach Kompetenzen suchen",
                "selectedTableHeader": "Ausgewählte Kompetenzen",
                "importRelations": "Relationen importieren?",
                "search": {
                    "title": "Kompetenzen durchsuchen",
                    "labelCompetencyTitle": "Kompetenztitel",
                    "fieldCompetencyTitle": "Kompetenztitel",
                    "labelCompetencyDescription": "Kompetenzbeschreibung",
                    "fieldCompetencyDescription": "Kompetenzbeschreibung",
                    "labelCourseTitle": "Kurstitel",
                    "fieldCourseTitle": "Kurstitel",
                    "labelCourseSemester": "Semester",
                    "fieldCourseSemester": "Semester",
                    "showAdvancedSearch": "Erweiterte Suche anzeigen",
                    "hideAdvancedSearch": "Erweiterte Suche ausblenden"
                }
            },
            "generate": {
                "title": "Kompetenzvorschläge generieren",
                "listTitle": "Kompetenzvorschläge",
                "viewedLabel": "Gesehen",
                "deleteModalTitle": "Löschen bestätigen",
                "deleteModalText": "Bist du sicher, dass du \"{{title}}\" löschen willst?",
                "saveModalTitle": "Speichern bestätigen",
                "saveModalText": "Du hast nicht alle Empfehlungen angesehen, möchtest du trotzdem fortfahren?",
                "errorWarning": "Speichern nicht möglich, weil fehlerhafte Kompetenzen vorliegen",
                "loading": "Generiere Kompetenzvorschläge... Das kann eine Weile dauern.",
                "courseDescription": {
                    "title": "Kursbeschreibung eingeben",
                    "placeholder": "Bitte gib eine Kursbeschreibung ein",
                    "requiredValidationError": "Kursbeschreibung darf nicht leer sein",
                    "minlengthValidationError": "Kursbeschreibung muss mindestens {{min}} Zeichen lang sein",
                    "maxlengthValidationError": "Kursbeschreibung darf maximal {{max}} Zeichen lang sein",
                    "regenerate": "Erneut generieren",
                    "regenerateTooltip": "Zusätzliche Kompetenzvorschläge generieren",
                    "infoTooltip": "Gib eine Beschreibung ein, die sich auf den theoretischen/praktischen Inhalt und Lernziele des Kurses fokussiert. Iris generiert daraus Vorschläge für Kompetenzen, die du in deinen Kurs einfügen könntest."
                }
            },
            "importAll": {
                "title": "Alle Kompetenzen eines Kurses importieren",
                "search": "Suche nach einem Kurs:",
                "table": {
                    "TITLE": "Titel",
                    "SEMESTER": "Semester",
                    "SHORT_NAME": "Kurzname",
                    "doImport": "Auswählen"
                },
                "success": "{{ noOfCompetencies }} Kompetezen aus dem Kurs \"{{ courseTitle }}\" importiert.",
                "warning": "Es wurden keine Kompetenzen für den Kurs \"{{ courseTitle }}\" gefunden."
            },
            "createCompetency": {
                "title": "Erstelle eine neue Kompetenz",
                "titlePlaceholder": "Gib der Kompetenz einen Titel",
                "titleRequiredValidationError": "Eine Kompetenz braucht einen Titel",
                "titleMaxLengthValidationError": "Der Titel einer Kompetenz ist auf maximal {{max}} Symbole beschränkt",
                "titleUniqueValidationError": "Es gibt bereits eine Kompetenz mit diesem Titel in dem Kurs",
                "descriptionPlaceholder": "Was sollen die Studierenden lernen? Beispiel: \"Du kannst den Unterschied zwischen Rekursion und Schleifen erklären.\"",
                "descriptionMaxLengthValidationError": "Die Beschreibung der Kompetenz ist auf maximal {{max}} Symbole beschränkt",
                "softDueDate": "Empfohlenes Fertigstellungsdatum",
                "softDueDateHint": "Empfehle einen Zeitpunkt zu dem die Studierenden diese Kompetenz gemeistert haben sollten. Dies ist keine harte Frist.",
                "suggestedTaxonomy": "Vorschlag",
                "averageStudentScore": "Aktuelle durchschnittliche Konfidenz",
                "connectWithLectureUnits": "Verbinde die Kompetenz mit Vorlesungseinheiten",
                "selectLecture": "Wähle eine Vorlesung aus",
                "noLectures": "Dieser Kurs hat keine Vorlesungen",
                "dropdown": "{{lectureTitle}} ({{ noOfConnectedUnits }} Vorlesungseinheiten verbunden)",
                "lectureUnitTable": {
                    "type": "Typ",
                    "name": "Vorlesungseinheit",
                    "releaseDate": "Veröffentlichungsdatum",
                    "lecture": "Vorlesung",
                    "scoreAchievedByStudent": "Deine Bewertung",
                    "averageScoreAchievedByStudent": "Durchschnittliche Bewertung für Teilnehmende",
                    "totalPointsAchievable": "Erreichbare Punkte",
                    "noOfParticipants": "Anzahl der Teilnehmenden",
                    "participationRate": "Teilnahmerate"
                }
            },
            "editCompetency": {
                "title": "Bearbeite eine Kompetenz"
            },
            "link": {
                "title": "Verbundene Kompetenzen",
                "lectureUnit": "Verbinde diese Vorlesungseinheit wahlweise mit einer oder mehreren Kompetenzen.",
                "exercise": "Verbinde diese Übung wahlweise mit einer oder mehreren Kompetenzen."
            },
            "competencyCard": {
                "connectedLectureUnits": "Verbundene Vorlesungseinheiten",
                "connectedLectureUnitsExplanation": "Die folgenden Vorlesungseinheiten sind mit der Kompetenz verbunden:",
                "ringsTooltip": "Dein Weg zum Erwerb der Kompetenz. (Rot = Kompetenzbeherrschung, Grün = Selbstsicherheit, Blau = Fortschritt)",
                "exerciseNote": "Bitte beachte, dass bei Aufgabeneinheiten immer die letzte Einreichung berücksichtigt wird. Auch Einreichungen nach dem Fälligkeitsdatum. Das bedeutet, dass du z. B. deinen Fortschritt verbessern kannst, indem du ein Quiz beliebig oft erneut versuchst. Es ist daher normal, dass deine Bewertung hier von der Bewertung, welche du offiziell in einer Übung erreicht hast, abweichen kann.",
                "delete": {
                    "question": "Willst du wirklich die Kompetenz <strong>{{ title }}</strong> löschen? Du kannst diese Aktion nicht rückgängig machen!",
                    "typeNameToConfirm": "Bitte gib zur Bestätigung den Namen der Kompetenz ein.",
                    "buttonText": "Löschen"
                },
                "remove": "Entfernen",
                "achieved": "erreicht",
                "progressUnavailable": "Die Fortschrittsberechnung ist momentan nur für Kompetenzen verfügbar, welche mit Lerneinheiten verbunden wurden.",
                "noUnitsConnected": "Die Kompetenz ist mit keinen Vorlesungseinheiten verbunden",
                "progressExplanation": "Fortschritt: Momentan hast du <strong>{{ progress }}%</strong> von <strong>{{ points }}</strong> Punkten erreicht.",
                "progressCourseExplanation": "Durchschnittlicher Kurs Fortschritt: Momentan hat der Kurs durchschnittlich <strong>{{ progress }}%</strong> von <strong>{{ points }}</strong> Punkten erreicht.",
                "softDueDate": "Empfohlen"
            },
            "competencyPopover": {
                "connectedCompetencies": "Verbundene Kompetenzen",
                "explanation": "Diese Vorlesungseinheit hilft dir bei der Erreichung der folgenden Kompetenzen:",
                "noCompetencies": "Keine Kompetenzen mit dieser Vorlesungseinheit verbunden!"
            },
            "prerequisite": {
                "title": "Voraussetzungen",
                "managePrerequisites": {
                    "title": "Voraussetzungen verwalten",
                    "select": "Voraussetzung auswählen"
                },
                "import": {
                    "label": "Voraussetzungen hinzufügen",
                    "table": {
                        "TITLE": "Titel",
                        "COURSE_TITLE": "Kurs",
                        "SEMESTER": "Semester",
                        "doImport": "Auswählen"
                    },
                    "search": "Nach Kompetenz suchen:",
                    "loading": "Lade..."
                }
            },
            "relation": {
                "competencyRelations": "Beziehungen zwischen Kompetenzen",
                "tailCompetency": "Kompetenz Schluss",
                "relationType": "Beziehungstyp",
                "headCompetency": "Kompetenz Start",
                "relates": "Bezieht sich auf",
                "assumes": "Setzt voraus",
                "extends": "Erweitert",
                "matches": "Stimmt überein mit",
                "createRelation": "Beziehung erstellen",
                "createsCircularRelation": "Du kannst keine kreisförmigen Beziehungen zwischen Kompetenzen erstellen.",
                "selfRelation": "Du kannst keine Beziehung zwischen einer Kompetenz und sich selbst erstellen.",
                "relationAlreadyExists": "Diese Beziehung existiert bereits."
            }
        },
        "learningPath": {
            "learningPathButton": "Lernpfade",
            "breadcrumbs": {
                "lectureUnit": "Vorlesungseinheit",
                "exercise": "Aufgabe"
            },
            "manageLearningPaths": {
                "title": "Lernpfadmanagement",
                "health": {
                    "missing": {
                        "title": "Fehlende Lernpfade",
                        "body": "Für einige Studierende wurde noch kein Lernpfad erstellt. Dies ist nicht kritisch. Ihre Lernpfade werden generiert, wenn sie ihren Lernpfad das erste mal anfragen.",
                        "action": "Erstellen",
                        "hint": "Erstellen der fehlenden Lernpfade"
                    },
                    "noCompetencies": {
                        "title": "Keine Kompetenzen",
                        "body": "Es wurden noch keine Kompetenzen erstellt. Lernpfade setzen sich aus den Kompetenzen zusammen, die Studierende erreichen müssen. Gehe zum Kompetenzmanagement um neue Kompetenzen zu erstellen oder bestehende zu importieren.",
                        "action": "Kompetenzmanagement",
                        "hint": "Gehe zum Kompetenzmanagement"
                    },
                    "noRelations": {
                        "title": "Keine Beziehungen",
                        "body": "Es wurden noch keine Beziehungen zwischen Kompetenzen konfiguriert. Lernpfade nutzen die Informationen über die Struktur der Lerninhalte um zuverlässig qualitiv hochwertige Empfehlungen für Studierende zu generieren. Gehe zum Kompetenzmanagement um die Beziehungen zwischen Kompetenzen zu konfigurieren.",
                        "action": "Kompetenzmanagement",
                        "hint": "Gehe zum Kompetenzmanagement"
                    }
                },
                "isDisabled": "Lernpfade sind für diesen Kurs nicht aktiviert.",
                "enable": "Lernpfade aktivieren",
                "enableHint": "Die Erstellung von Lernpfaden für alle Studierende kann einen Moment dauern.",
                "search": "Suche:",
                "table": {
                    "name": "Name",
                    "login": "Login",
                    "progress": "Fortschritt"
                }
            },
            "sideBar": {
                "hide": "Lernpfad ausblenden",
                "show": "Lernpfad einblenden",
                "header": "Lernpfad"
            },
            "participate": {
                "viewProgress": "Aktuellen Fortschritt im Detail ansehen",
                "noTaskSelected": "Aktuell hast du keine Vorlesungseinheit oder Aufgabe ausgewählt.",
                "prevHint": "Zurück zur letzten Empfehlung",
                "nextHint": "Weiter zur nächsten Empfehlung"
            },
            "graph": {
                "progressNav": {
                    "header": "Lernpfad",
                    "refresh": "Aktualisieren",
                    "center": "Zentrieren"
                },
                "legend": {
                    "competencyEnd": {
                        "title": "Kompetenzende",
                        "tooltip": "Hier endet eine Kompetenz. Die Knoten zwischen Kompetenzbeginn und -ende sind Inhalte die dir beim erreichen dieser Kompetenz helfen."
                    },
                    "matchStart": {
                        "title": "Verzweigung",
                        "tooltip": "Hier hast du die Wahl an welcher der folgenden Kompetenzen du arbeiten möchtest. Die Kompetenzen wurden von deiner Lehrkraft als gleichbedeutend hinterlegt, d.h. eine der Kompetenzen zu meistern ist hinreichend."
                    },
                    "matchEnd": {
                        "title": "Verzweigungsende",
                        "tooltip": "Hier treffen die verschiedenen Kompetenzen wieder zusammen. Die Kompetenzen wurden von deiner Lehrkraft als gleichbedeutend hinterlegt, d.h. eine der Kompetenzen zu meistern ist hinreichend."
                    },
                    "learningObject": {
                        "title": "Ausstehende Lerneinheit / Aufgabe",
                        "tooltip": "Eine Lerneinheit oder Aufgabe die noch nicht hinreichend gelöst wurde."
                    },
                    "completedLearningObject": {
                        "title": "Abgeschlossene Lerneinheit / Aufgabe",
                        "tooltip": "Eine Lerneinheit oder Aufgabe die hinreichend gelöst wurde."
                    }
                }
            }
        }
    }
}<|MERGE_RESOLUTION|>--- conflicted
+++ resolved
@@ -43,16 +43,10 @@
             },
             "manageCompetencies": {
                 "title": "Kompetenzmanagement",
-<<<<<<< HEAD
                 "import": "Kompetenzen importieren",
                 "importAll": "Alle Kompetenzen eines Kurses importieren",
-                "create": "Kompetenz erstellen"
-=======
-                "import": "Kompetenz importieren",
                 "create": "Kompetenz erstellen",
-                "generate": "Kompetenzvorschläge generieren",
-                "importAll": "Alle Kompetenzen eines Kurses importieren"
->>>>>>> 29421772
+                "generate": "Kompetenzvorschläge generieren"
             },
             "import": {
                 "title": "Kompetenzen importieren",
@@ -97,6 +91,7 @@
             "importAll": {
                 "title": "Alle Kompetenzen eines Kurses importieren",
                 "search": "Suche nach einem Kurs:",
+                "importRelations": "Relationen importieren?",
                 "table": {
                     "TITLE": "Titel",
                     "SEMESTER": "Semester",
