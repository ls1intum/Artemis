--- conflicted
+++ resolved
@@ -44,13 +44,9 @@
             "manageCompetencies": {
                 "title": "Kompetenzmanagement",
                 "import": "Kompetenz importieren",
-<<<<<<< HEAD
                 "create": "Kompetenz erstellen",
                 "parseDescription": "Kompetenzvorschläge generieren"
-=======
                 "importAll": "Alle Kompetenzen eines Kurses importieren",
-                "create": "Kompetenz erstellen"
->>>>>>> 3afd5b02
             },
             "import": {
                 "label": "Kompetenz importieren",
@@ -63,7 +59,6 @@
                     "doImport": "Auswählen"
                 }
             },
-<<<<<<< HEAD
             "parseDescription": {
                 "title": "Kompetenzvorschläge",
                 "viewedTooltip": "aktiviert, wenn der Vorschlag angesehen wurde",
@@ -80,7 +75,6 @@
                     "regenerate": "Erneut generieren",
                     "regenerateTooltip": "Zusätzliche Kompetenzvorschläge generieren"
                 }
-=======
             "importAll": {
                 "title": "Alle Kompetenzen eines Kurses importieren",
                 "search": "Suche nach einem Kurs:",
@@ -93,7 +87,6 @@
                 },
                 "success": "{{ noOfCompetencies }} Kompetezen aus dem Kurs \"{{ courseTitle }}\" importiert.",
                 "warning": "Es wurden keine Kompetenzen für den Kurs \"{{ courseTitle }}\" gefunden."
->>>>>>> 3afd5b02
             },
             "createCompetency": {
                 "title": "Erstelle eine neue Kompetenz",
