--- conflicted
+++ resolved
@@ -206,10 +206,7 @@
             "title": "Voraussetzungen",
             "empty": "Es existieren keine Voraussetzungen für diesen Kurs",
             "manage": {
-<<<<<<< HEAD
                 "createButton": "Voraussetzung erstellen",
-=======
->>>>>>> a8d23ed4
                 "importButton": "Voraussetzungen importieren",
                 "importFromCoursesButton": "Aus anderen Kursen importieren",
                 "deleted": "Voraussetzung gelöscht",
@@ -223,7 +220,6 @@
                 "success": "{{ numPrerequisites }} Voraussetzungen importiert.",
                 "selectedTableHeader": "Ausgewählte Kompetenzen",
                 "selectedTableEmpty": "Keine Kompetenzen zum Import als Voraussetzungen ausgewählt"
-<<<<<<< HEAD
             },
             "create": {
                 "title": "Erstelle eine neue Voraussetzung",
@@ -239,8 +235,6 @@
             },
             "edit": {
                 "title": "Bearbeite eine Voraussetzung"
-=======
->>>>>>> a8d23ed4
             }
         },
         "learningPath": {
