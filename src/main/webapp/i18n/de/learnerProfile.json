--- conflicted
+++ resolved
@@ -19,9 +19,7 @@
                     "label": "Wiederholungsintensität",
                     "description": "Wähle, wie viel du bereit bist, den Kursinhalt zu wiederholen."
                 },
-<<<<<<< HEAD
                 "profileSaved": "Kurs-Lernprofil gespeichert",
-=======
                 "proficiency": {
                     "label": "Kenntnis",
                     "description": "Artemis Einschätzung deiner Kenntnis des aktuellen Kurses.",
@@ -29,8 +27,6 @@
                     "maxLabel": "Experte",
                     "tooltip": "Der Startwert der Berechnung wird durch den grauen Punk angezeigt. Falls du diesen ändern möchtest, kannst du das mithilfe des blauen Knopfes."
                 },
-                "profileSaved": "Lernprofil gespeichert",
->>>>>>> 3a1a4136
                 "invalidRange": "Werte müssen zwischen 1 und 5 liegen",
                 "level": {
                     "veryLow": "Sehr niedrig",
