--- conflicted
+++ resolved
@@ -47,11 +47,7 @@
                 "exerciseReleased": "Aufgabe veröffentlicht",
                 "exercisePractice": "Aufgabe offen zum Üben",
                 "quizExerciseStarted": "Quiz gestartet",
-<<<<<<< HEAD
-                "liveExamExerciseUpdate": "DELive Exam Exercise Update",
-=======
                 "liveExamExerciseUpdate": "Klausuraufgabe aktualisiert",
->>>>>>> 68cb7ea3
                 "exerciseUpdated": "Aufgabe aktualisiert",
                 "programmingTestCasesChanged": "Testfälle für Programmieraufgaben geändert",
                 "newManualFeedbackRequest": "Eine neue Anfrage zu manuellem Feedback wurde eingereicht",
