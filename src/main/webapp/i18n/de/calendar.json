{
    "artemisApp": {
        "calendar": {
<<<<<<< HEAD
            "eventSubtypeName": {
                "lectureStart": "Anfang",
                "lectureEnd": "Ende",
                "examPublishResults": "Veröffentlichung Ergebnisse",
                "examReviewStart": "Einsicht Start",
                "examReviewEnd": "Einsicht Ende",
                "exerciseRelease": "Veröffentlichung",
                "exerciseStart": "Start",
                "exerciseDue": "Ende",
                "exerciseAssessmentDue": "Korrektur Ende"
            },
=======
            "mondayShort": "Mo",
            "tuesdayShort": "Di",
            "wednesdayShort": "Mi",
            "thursdayShort": "Do",
            "fridayShort": "Fr",
            "saturdayShort": "Sa",
            "sundayShort": "So",
>>>>>>> 496b8e84
            "eventTypeName": {
                "programming": "Programmieraufgabe",
                "text": "Textaufgabe",
                "fileUpload": "Datei-Upload-Aufgabe",
                "modeling": "Modellierungsaufgabe",
                "quiz": "Quizaufgabe",
                "lecture": "Vorlesung",
                "tutorial": "Tutorium",
                "exam": "Klausur"
            },
            "filterOption": {
                "exercises": "Übungen",
                "lectures": "Vorlesungen",
                "tutorials": "Tutorien",
                "exams": "Klausuren"
            },
            "filterButtonLabel": "Filter",
            "subscribeButtonLabel": "Abonnieren",
            "todayButtonLabel": "Heute",
            "weekButtonLabel": "Woche",
            "monthButtonLabel": "Monat",
            "eventsLoadingError": "Die Kalenderevents konnten nicht geladen werden. Bitte versuche es erneut indem du die Seite aktualisierst.",
            "tokenLoadingError": "Daten, die für das Konfigurieren von Kalender Abonnements gebraucht werden, konnten nicht geladen werden. Bitte aktualisiere die Seite, um es erneut zu versuchen und die Option ein Abonnement zu konfigurieren anzuzeigen.",
            "subscriptionPopover": {
                "title": "iCalendar Abonnement",
                "configurationExplanation": "Um dein Abonnement zu konfigurieren, wähle bitte eine Sprache und entscheide für welche Kursinhalte du Events abonnieren möchtest:",
                "copyExplanation": "Du kannst den folgenden Link verwenden, um den Artemis Kalender in externen Kalender Anwendungen zu abonnieren.",
                "languageOption": {
                    "german": "Deutsch",
                    "english": "Englisch"
                }
            }
        }
    }
}<|MERGE_RESOLUTION|>--- conflicted
+++ resolved
@@ -1,19 +1,6 @@
 {
     "artemisApp": {
         "calendar": {
-<<<<<<< HEAD
-            "eventSubtypeName": {
-                "lectureStart": "Anfang",
-                "lectureEnd": "Ende",
-                "examPublishResults": "Veröffentlichung Ergebnisse",
-                "examReviewStart": "Einsicht Start",
-                "examReviewEnd": "Einsicht Ende",
-                "exerciseRelease": "Veröffentlichung",
-                "exerciseStart": "Start",
-                "exerciseDue": "Ende",
-                "exerciseAssessmentDue": "Korrektur Ende"
-            },
-=======
             "mondayShort": "Mo",
             "tuesdayShort": "Di",
             "wednesdayShort": "Mi",
@@ -21,7 +8,6 @@
             "fridayShort": "Fr",
             "saturdayShort": "Sa",
             "sundayShort": "So",
->>>>>>> 496b8e84
             "eventTypeName": {
                 "programming": "Programmieraufgabe",
                 "text": "Textaufgabe",
