{
    "artemisApp": {
        "studentDashboard": {
            "title": "Deine aktuellen Kurse",
            "exerciseTitle": "Aktuelle aktive Übung von \"{{ course }}\"",
            "exerciseTitleWithoutDueDate": "Aktuelle Übung von \"{{ course }}\":",
            "examTitle": "Aktuelle Prüfung von \"{{ course }}\":",
            "cardTitle": "Deine insgesamte Punktzahl:",
            "noStatistics": "Keine Statistik verfügbar",
            "cardNoExerciseLabel": "Keine Übung geplant",
            "cardExerciseLabel": "Nächste Übung:",
            "register": {
                "signUp": "Für einen Kurs anmelden",
                "registerSuccessful": "Anmeldung erfolgreich",
                "signUpForCourse": "Für den ausgewählten Kurs anmelden",
                "cancel": "Abbrechen",
                "noCourse": "Keine Kurse für eine Registrierung verfügbar",
                "courseLoading": "Kurse werden geladen...",
                "pleaseSelectCourse": "# Wähle einen Kurs aus",
                "courseSignupConfirmationTitle": "Bestätigung der Kursteilnahme"
            }
        },
        "courseOverview": {
            "noDescription": "Keine Beschreibung verfügbar",
            "noCourseIcon": "Kein Kurs Icon verfügbar",
            "showMore": "Mehr anzeigen",
            "showLess": "Weniger anzeigen",
            "menu": {
                "exercises": "Aufgaben",
                "statistics": "Statistiken",
                "lectures": "Vorlesungen",
                "exams": "Klausuren"
            },
            "exerciseList": {
                "fullScore": "Keine mit voller Punktzahl",
                "releaseDate": "Veröffentlichungsdatum",
                "dueDate": "Einreichungsfrist",
                "overdue": "Keine Überfälligen",
                "unreleased": "Keine Unveröffentlichten",
                "noExerciseDate": "Kein Datum zugeordnet",
                "exerciseGroupHeader": "Aufgaben: {{ total }}",
                "currentExerciseGroupHeader": "Aktuelle Übung aktiv bis {{ date }}:",
                "currentExerciseGroupHeaderWithoutDueDate": "Aktuelle Übung:",
                "sortExercises": "Aufgaben sortieren",
                "newFirst": "Neueste",
                "oldFirst": "Älteste",
                "noExercises": "Es gibt keine Aufgaben für diesen Kurs.",
                "notReleased": "Nicht freigegeben",
                "live": "Live",
                "noDueDate": "Keine Deadline",
                "userNotStartedExercise": "Du hast mit der Aufgabe noch nicht angefangen.",
                "exerciseSubmitted": "Bereits abgegeben, Änderungen sind noch möglich.",
                "exerciseSubmittedWaitingForGrading": "Bereits abgegeben, noch keine Bewertung.",
                "exerciseNotSubmitted": "Noch nicht abgegeben",
                "exerciseMissedDeadline": "Abgabefrist abgelaufen",
                "exerciseLateSubmission": "Verspätete Abgabe, noch kein Feedback.",
                "exerciseLateFeedback": "Verspätete Abgabe, mit Feedback.",
                "quizNotStarted": "Das Quiz ist nicht aktiv.",
                "userNotStartedQuiz": "Du hast mit dem Quiz noch nicht begonnen.",
                "userNotParticipated": "Du hast bei diesem Live-Quiz nicht teilgenommen.",
                "userParticipating": "Du nimmst gerade an diesem Quiz teil.",
                "userSubmitted": "Du hast bereits abgegeben. Warte, bis das Quiz beendet ist, um die Ergebnisse zu sehen.",
                "userNotStartedExerciseShort": "Noch nicht angefangen.",
                "exerciseNotSubmittedShort": "Noch nicht abgegeben",
                "exerciseMissedDeadlineShort": "Abgabefrist abgelaufen",
                "quizNotStartedShort": "Noch nicht begonnen.",
                "userNotStartedQuizShort": "Noch nicht begonnen.",
                "userNotParticipatedShort": "Nicht teilgenommen.",
                "userParticipatingShort": "Aktuelle Teilnahme",
                "userSubmittedShort": "Bereits abgegeben.",
                "noDateAssociated": "Ohne Datum",
                "details": {
                    "courseInformation": "Kursinformationen:",
                    "totalExercises": "Aufgaben insgesamt:",
                    "quizTotal": "Quiz Aufgaben insgesamt:",
                    "modelingTotal": "Modellierungsaufgaben insgesamt:",
                    "programmingTotal": "Programmieraufgaben insgesamt:",
                    "textTotal": "Text Aufgaben insgesamt:",
                    "file-uploadTotal": "Aufgaben mit Datei-Upload insgesamt:",
                    "startDate": "Start:",
                    "endDate": "Ende:",
                    "upcomingDeadlines": "Bevorstehende Termine:",
                    "noUpcomingExercises": "Aktuell gibt es keine anstehenden Übungen."
                }
            },
            "statistics": {
                "totalScore": "Gesamtpunktzahl",
                "totalPresentationScore": "Dein gesamtes Präsentationsergebnis: {{ number }}",
                "presentationScoreBonus": "Benötigtes Präsentationsergebnis für den Bonus: {{ number }}",
                "exerciseCount": "{{ number }} {{ type }}",
                "yourPoints": "Deine Punktzahl: {{ number }}",
                "reachablePoints": "Erreichbare Punktzahl: {{ number }} ({{ relative }}%)",
                "totalPoints": "Maximale Punktzahl: {{ number }} ({{ relative }}%)",
                "presentationScore": "Präsentationsergebnis: {{ number }} ",
                "noStatistics": "Es sind keine Statistiken für diesen Kurs vorhanden.",
                "bonusPointTooltip": "Bonus Aufgabe: Punkte zählen als Bonuspunkte zu deinem Kursergebnis!",
                "notIncludedTooltip": "Nicht gezählte Aufgabe: Punkte zählen NICHT zu deinem Kursergebnis!",
                "exerciseAchievedScore": "Erreichte Wertung: {{ points }} Punkte ({{ percentage }}%)",
                "exerciseMissedScore": "Fehlende Wertung: {{ points }} Punkte ({{ percentage }}%)",
                "exerciseNotGraded": "{{ exercise }} wurde noch nicht bewertet.",
                "exerciseNotParticipated": "Du hast an {{ exercise }} nicht teilgenommen.",
                "exerciseParticipatedAfterDueDate": "Du hast an {{ exercise }} teilgenommen, jedoch nach der Einreichungsfrist.",
                "noPointsForExercise": "Du kannst keine Punkte für diese Übung erhalten.",
                "description": "Hier werden dir alle Ergebnisse von Übungen angezeigt, welche zu deinem Ergebnis zum Kurs dazuzählen und bei denen das Bewertungsfälligkeitsdatum bereits vorbei ist.",
                "reachableHelpExerciseGroup": "Die erreichbare Punktzahl ist die Summe der maximalen Punktzahlen aller Aufgaben dieses Aufgabentyps, die bewertet wurden, unabhängig von deiner Teilnahme.",
                "totalHelpExerciseGroup": "Die maximale Punktzahl ist Summe der maximalen Punktzahlen aller Aufgaben von diesem Aufgabentyp.",
                "reachableHelp": "Die erreichbare Punktzahl ist die Summe der maximalen Punktzahlen aller Aufgaben, die bewertet wurden, unabhängig von deiner Teilnahme.",
                "totalHelp": "Die maximale Punktzahl ist Summe der maximalen Punktzahlen aller Aufgaben."
            },
            "lectureList": {
                "lectureGroupHeader": "Vorlesungen: {{ total }}",
                "totalLectures": "Vorlesungen insgesamt:",
                "totalAttachments": "Anhänge insgesamt:",
                "isLecture": "Das ist eine Vorlesung",
                "noLectures": "Es gibt keine Vorlesungen für diesen Kurs.",
                "sortLectures": "Vorlesungen sortieren"
            },
            "lectureDetails": {
                "description": "Beschreibung",
                "lectureUnits": "Vorlesungseinheiten",
                "attachments": "Anhänge",
                "noAttachments": "Für diese Vorlesung sind keine Anhänge verfügbar.",
                "date": "Datum",
                "notReleased": "Nicht freigegeben",
                "version": "Version",
                "isDownloading": "Wird heruntergeladen..."
            },
            "exerciseDetails": {
                "dueDate": "Einreichungsfrist:",
                "categories": "Kategorien:",
                "type": "Typ:",
                "difficulty": "Schwierigkeit:",
                "exerciseStatus": "Aufgabenstatus:",
                "points": "Punkte:",
                "bonus": "Bonus:",
                "problemStatement": "Problemstellung:",
                "noResults": "Du hast noch keine Ergebnisse",
                "instructorActions": {
                    "title": "Aktionen für Lehrende:",
                    "scores": "Bewertungen",
                    "submissions": "Einreichungen",
                    "statistics": "Statistiken"
                },
                "notParticipated": "Nicht teilgenommen",
                "yourGradedResult": "Dein gewertetes Ergebnis:",
                "recentResults": "Aktuelle Ergebnisse:",
                "noGradedResult": "Du hast noch kein gewertetes Ergebnis.",
                "allResults": "Alle Ergebnisse:",
                "hideResults": "Ergebnisse verbergen",
                "showResults": "Alle Ergebnisse anzeigen",
                "graded": "Bewertet",
                "notGraded": "Nicht bewertet",
                "rated": "Bewertet",
<<<<<<< HEAD
                "practice": "Übung",
                "faq": {
                    "header": "Postings",
                    "show": "Postings anzeigen",
                    "hide": "Postings einklappen",
                    "noPosts": "Es gibt keine Postings.",
                    "addNewPost": "Einen neuen Post erstellen",
                    "newPostLabel": "Neuer Post",
                    "newAnswerLabel": "Neuer Post",
                    "answerLabel": "Antwort",
                    "postLabel": "Post",
                    "approvedLabel": "Von Tutor:in bestätigt",
                    "answerNow": "Jetzt beantworten",
                    "noAnswers": "Auf diesen Post wurde noch nicht geantwortet",
                    "answerCount": "Zeige Antworten ({{count}})",
                    "yourPost": "Dein Post",
                    "cancel": "Abbrechen",
                    "addPost": "Post hinzufügen",
                    "savePost": "Post speichern",
                    "addAnswer": "Antwort hinzufügen",
                    "saveAnswer": "Antwort speichern",
                    "deletePost": "Möchtest du deinen Post löschen?",
                    "confirmDeletePost": "Bitte bestätige, dass du deinen Post löschen möchtest!",
                    "editPost": "Post bearbeiten",
                    "deleteAnswer": "Möchtest du deine Antwort löschen?",
                    "confirmDeleteAnswer": "Bitte bestätige, dass du deine Antwort löschen möchtest!",
                    "editAnswer": "Antwort bearbeiten",
                    "approveAnswer": "Antwort bestätigen",
                    "unapproveAnswer": "Antwort nicht bestätigen",
                    "hideAnswers": "Weniger Antworten anzeigen",
                    "showAnswers": "Weitere Antworten anzeigen ({{count}})"
                }
=======
                "practice": "Übung"
>>>>>>> 7d45190c
            }
        }
    }
}<|MERGE_RESOLUTION|>--- conflicted
+++ resolved
@@ -151,42 +151,7 @@
                 "graded": "Bewertet",
                 "notGraded": "Nicht bewertet",
                 "rated": "Bewertet",
-<<<<<<< HEAD
-                "practice": "Übung",
-                "faq": {
-                    "header": "Postings",
-                    "show": "Postings anzeigen",
-                    "hide": "Postings einklappen",
-                    "noPosts": "Es gibt keine Postings.",
-                    "addNewPost": "Einen neuen Post erstellen",
-                    "newPostLabel": "Neuer Post",
-                    "newAnswerLabel": "Neuer Post",
-                    "answerLabel": "Antwort",
-                    "postLabel": "Post",
-                    "approvedLabel": "Von Tutor:in bestätigt",
-                    "answerNow": "Jetzt beantworten",
-                    "noAnswers": "Auf diesen Post wurde noch nicht geantwortet",
-                    "answerCount": "Zeige Antworten ({{count}})",
-                    "yourPost": "Dein Post",
-                    "cancel": "Abbrechen",
-                    "addPost": "Post hinzufügen",
-                    "savePost": "Post speichern",
-                    "addAnswer": "Antwort hinzufügen",
-                    "saveAnswer": "Antwort speichern",
-                    "deletePost": "Möchtest du deinen Post löschen?",
-                    "confirmDeletePost": "Bitte bestätige, dass du deinen Post löschen möchtest!",
-                    "editPost": "Post bearbeiten",
-                    "deleteAnswer": "Möchtest du deine Antwort löschen?",
-                    "confirmDeleteAnswer": "Bitte bestätige, dass du deine Antwort löschen möchtest!",
-                    "editAnswer": "Antwort bearbeiten",
-                    "approveAnswer": "Antwort bestätigen",
-                    "unapproveAnswer": "Antwort nicht bestätigen",
-                    "hideAnswers": "Weniger Antworten anzeigen",
-                    "showAnswers": "Weitere Antworten anzeigen ({{count}})"
-                }
-=======
                 "practice": "Übung"
->>>>>>> 7d45190c
             }
         }
     }
