--- conflicted
+++ resolved
@@ -46,16 +46,12 @@
                 "offline": "Offline",
                 "language": "Sprache",
                 "campus": "Campus",
-<<<<<<< HEAD
                 "additionalInfo": "Zusätzliche Informationen",
                 "schedule": {
                     "weekDay": "Wochentag",
                     "time": "Zeit",
                     "periodWarning": "Achtung: Der gewählte Zeitraum ist unterschiedlich mit dem Zeitraum der Konfiguration."
                 }
-=======
-                "additionalInformation": "Zusätzliche Informationen"
->>>>>>> eb67cf62
             },
             "deleteButton": {
                 "question": "Bist du sicher, dass du die Übungsgruppe mit dem Titel {{ title }} löschen möchtest?",
@@ -71,11 +67,10 @@
         "registeredStudents": {
             "title": "Registrierte Studenten"
         },
-<<<<<<< HEAD
         "manageSchedule": {
             "title": "Plan",
             "timeZoneInfo": "Zeitzone: {{ timeZone }}"
-=======
+        },
         "tutorialGroupDetail": {
             "title": "Übungsgruppe Details",
             "course": "Kurs",
@@ -83,7 +78,6 @@
             "capacityNotSet": "Keine Kapazität gesetzt",
             "campusNotSet": "Kein Campus gesetzt",
             "additionalInformationNotSet": "Keine zusätzlichen Informationen gesetzt"
->>>>>>> eb67cf62
         },
         "tutorialGroupForm": {
             "titleInput": {
