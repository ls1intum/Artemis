--- conflicted
+++ resolved
@@ -38,16 +38,13 @@
                 "schedule": "Sitzungsplan",
                 "sessions": "Sitzungen",
                 "nextSession": "Nächste Sitzung",
-<<<<<<< HEAD
+                "channel": "Nachrichtenkanal",
+                "channelWithName": "Kanal: {{ channel }}",
+                "channelReverse": "Kanal der Übungsgruppe {{ title }}",
                 "utilization": "Auslastung",
                 "utilizationHelp": "Durchschnittliche Anwesenheit geteilt durch Kapazität",
                 "averageAttendance": "Durchschnittliche Anwesenheit",
                 "averageAttendanceHelp": "Durchschnittliche Anwesenheit in den letzten drei Sitzungen. Falls keine Anwesenheit eingetragen wurde, wird die entsprechende Sitzung ignoriert und die Berechnung mit zwei, bzw. einer Sitzung durchgeführt."
-=======
-                "channel": "Nachrichtenkanal",
-                "channelWithName": "Kanal: {{ channel }}",
-                "channelReverse": "Kanal der Übungsgruppe {{ title }}"
->>>>>>> ec039b14
             },
             "tutorialGroupSchedule": {
                 "dayOfWeek": "Wochentag",
