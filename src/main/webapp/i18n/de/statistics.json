--- conflicted
+++ resolved
@@ -36,13 +36,8 @@
         "active_tutorsTitle": "# Tutor:innen",
         "created_resultsTitle": "# Bewertungen",
         "created_feedbacksTitle": "# Feedbacks",
-<<<<<<< HEAD
-        "posts": "# Diskussionsbeiträge",
-        "answered_posts": "# Beantwortete Beiträge",
-=======
         "postsTitle": "# Beiträge",
         "answered_postsTitle": "# Beantwortete Beiträge",
->>>>>>> 489d62e3
         "score_distributionTitle": "% Studierende"
     },
     "calendar_week": "KW",
