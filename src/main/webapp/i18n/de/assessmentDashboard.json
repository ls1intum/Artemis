--- conflicted
+++ resolved
@@ -38,7 +38,6 @@
                 "courseInformation": "Übung Tabelle listet alle Übungen des aktuellen Kurses auf. Um alle Übungen, einschließlich der beendeten, anzuzeigen, musst du in das folgende Checkbox. Du kannst klicken <strong>Aufgaben-Dashboard</strong>, um die Aufgabendetails und Abgaben der Studierenden anschauen.",
                 "examInformation": "Übung Tabelle listet alle Übungen des aktuellen Klausur auf. Um alle Übungen, einschließlich der beendeten, anzuzeigen, musst du in das folgende Checkbox. Du kannst klicken <strong>Aufgaben-Dashboard</strong>, um die Aufgabendetails und Abgaben der Studierenden anschauen."
             },
-<<<<<<< HEAD
             "tutorPerformanceIssues": {
                 "title": "Probleme mit der Leistung von Tutor:innen",
                 "tutor": "Tutor:in {{ tutorName }} hat Probleme mit der Leistung",
@@ -52,7 +51,7 @@
                 "complaints": {
                     "above": "{{tutorName}} hat {{numberOfTutorItems}} Beschwerden bekommen. Das entspricht einer Beschwerdequote von {{averageTutorValue}}%. Das ist größer als {{threshold}}%."
                 }
-=======
+            },
             "tutorLeaderboard": {
                 "courseTitle": "Tutor:innen-Bestenliste",
                 "examTitle": "Tutor:innen-Klausur Bestenliste",
@@ -66,7 +65,6 @@
                 "points": "Punkte",
                 "averageScore": "Durchschnittliche Punktzahl",
                 "averageRating": "Durchschnittliches Rating"
->>>>>>> ab1368d7
             }
         }
     }
