--- conflicted
+++ resolved
@@ -1,11 +1,7 @@
 {
     "arTeMiSApp": {
         "textAssessment": {
-<<<<<<< HEAD
-            "loading": "Bitte warte, bis ArTEMiS die Einreichung findet!",
-=======
             "loading": "Bitte warte, bis ArTEMiS die Abgabe findet!",
->>>>>>> 4d27d9d9
             "heading": {
                 "assessment": "Bewertungseditor der Textaufgabe {{exerciseTitle}}",
                 "exampleAssessment": "Beispiel Bewertungseditor der Textaufgabe {{exerciseTitle}}"
@@ -20,15 +16,9 @@
             "invalidAssessments": "Deine Bewertung ist nicht gültig!",
             "assessInstruction": "Markiere den zu bewertenden Textblock und klicke \"Bewerten\".",
             "predefineTextBlocks": "Textblöcke automatisch anlegen",
-<<<<<<< HEAD
-            "lock": "Diese Einrichung kann jetzt exklusiv nur noch von dir bearbeitet werden. Bitte bewerte diese Einreichung bevor du eine neue öffnest.",
-            "submissionLocked": "Einreichung gesperrt",
-            "studentSubmission": "Studentische Einreichung",
-=======
-            "lock": "Diese Abgabe kann jetzt exklusiv nur noch von dir bearbeitet werden. Bitte bewerte diese Abgabe bevor du eine neue öffnen.",
+            "lock": "Diese Abgabe kann jetzt exklusiv nur noch von dir bearbeitet werden. Bitte bewerte diese Abgabe bevor du eine neue öffnest.",
             "submissionLocked": "Abgabe gesperrt",
             "studentSubmission": "Studentische Abgabe",
->>>>>>> 4d27d9d9
             "instructions": "&nbsp; Aufgabenstellung &nbsp;",
             "detail": {
                 "scoreFor": "Bewertung für",
@@ -61,19 +51,11 @@
                     "assess": "Abgabe bewerten"
                 }
             },
-<<<<<<< HEAD
-            "complaint": "Reklamation",
-            "complaintAlreadyAccepted": "Die Reklamation wurde bereits geprüft und beantwortet von",
-            "complaintResponse": "Antwort der Reklamation",
-            "submitComplaintResponse": "Die Antwort der Reklamation einreichen",
             "notFound": "Wir haben keine neue Textvorlage ohne Bewertung gefunden, bitte gehe zurück.",
+            "updateAfterComplaintSuccessful": "Die Bewertung wurde erfolgreich aktualisiert.",
+            "updateAfterComplaintFailed": "Das Aktualisieren der Bewertung ist fehlgeschlagen.",
             "cancel": "Bewertung abbrechen",
             "confirmCancel": "Bist du sicher, dass du die Bewertung abbrechen möchtest? Dein aktueller Bewertungsfortschritt wird gelöscht und die Abgabe steht anderen Tutoren wieder zur Verfügung."
-=======
-            "notFound": "Wir haben keine neue Textvorlage ohne Bewertung gefunden, bitte gehe zurück.",
-            "updateAfterComplaintSuccessful": "Die Bewertung wurde erfolgreich aktualisiert.",
-            "updateAfterComplaintFailed": "Das Aktualisieren der Bewertung ist fehlgeschlagen."
->>>>>>> 4d27d9d9
         }
     }
 }