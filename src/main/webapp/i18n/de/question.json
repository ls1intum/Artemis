--- conflicted
+++ resolved
@@ -17,27 +17,14 @@
             },
             "title": "Titel",
             "text": "Text",
-<<<<<<< HEAD
-            "hint": "Hint",
-            "explanation": "Explanation",
-            "score": "Score",
-            "randomizeOrder": "Present Answers in Random Order",
-            "scoringType": "Scoring Type",
-            "questionStatistic": "Question Statistic",
-            "exercise": "Exercise"
-=======
             "hint": "Hinweis",
             "explanation": "Erklärung",
             "score": "Punkte",
             "randomizeOrder": "Fragen in zufälliger Reihenfolge anzeigen",
             "scoringType": "Bewertungsweise",
-<<<<<<< HEAD
-            "exercise": "Übung"
->>>>>>> 5091b6189d23d6b99fd36b11ce414bf14e1e70bd
-=======
+            "questionStatistic": "Frage-Statistik",
             "exercise": "Übung",
             "yourScore": "Erreichte Punktzahl"
->>>>>>> 85e43748
         }
     }
 }