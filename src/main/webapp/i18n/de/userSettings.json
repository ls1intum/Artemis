{
    "artemisApp": {
        "userSettings": {
            "settings": "Benachrichtigungseinstellungen",
            "saveChanges": "Änderungen speichern",
            "saveSettingsSuccessAlert": "Die Einstellungen wurden erfolgreich gespeichert.",
            "userSettings": "Benutzereinstellungen",
            "accountInformation": "Account Informationen",
            "notificationSettings": "Benachrichtigungen",
            "notificationSettingsFilterInfo": "Diese Einstellungen filtern auch die Seitenleiste für Mitteilungen",
            "accountInformationPage": {
                "fullName": "Vollständiger Name",
                "login": "Login",
                "email": "Email",
                "joinedArtemis": "Artemis beigetreten am"
            },
            "categories": {
                "NOTIFICATION_SETTINGS": "Benachrichtigungseinstellungen"
            },
            "settingGroupNames": {
                "exerciseNotifications": "Aufgabenbenachrichtigungen",
                "lectureNotifications": "Vorlesungsbenachrichtigungen",
                "courseWideDiscussionNotifications": "Kursdiskussionsbenachrichtigungen",
<<<<<<< HEAD
=======
                "editorExclusiveNotifications": "Benachrichtigungen für Editor:innen",
>>>>>>> bbf2646a
                "instructorExclusiveNotifications": "Benachrichtigungen für Lehrende"
            },
            "settingNames": {
                "exerciseReleased": "Neue Aufgabe veröffentlicht",
                "exerciseOpenForPractice": "Aufgabe zum Üben freigegeben",
                "newExercisePost": "Neue Beiträge für Aufgaben",
                "newReplyForExercisePost": "Neue Antworten für Aufgaben",
                "attachmentChanges": "Änderungen von Anhängen",
                "newLecturePost": "Neue Beiträge für Vorlesungen",
                "newReplyForLecturePost": "Neue Antworten für Vorlesungen",
                "newCoursePost": "Neue Beiträge für Kursdiskussionen",
                "newReplyForCoursePost": "Neue Antworten von Kursdiskussionen",
                "newAnnouncementPost": "Neue Ankündigungen",
                "courseAndExamArchivingStarted": "Kurs und Klausur Archivierungsstart",
<<<<<<< HEAD
                "fileSubmissionSuccessful": "Erfolgreiche Einreichung von Dateiupload-Aufgaben"
=======
                "programmingTestCasesChanged": "Veränderte Testfälle bei Programmieraufgaben"
>>>>>>> bbf2646a
            },
            "settingDescriptions": {
                "exerciseCreatedOrStartedDescription": "Erhalte eine Mitteilung wenn eine neue Aufgabe veröffentlicht wurde",
                "exerciseOpenForPracticeDescription": "Erhalte eine Mitteilung, wenn eine Aufgabe zum Üben freigeschalten wurde (z.B. ein Quiz)",
                "newExercisePostDescription": "Erhalte eine Mitteilung, wenn ein neuer Beitrag zu einer Aufgabe erstellt wurde",
                "newReplyForExercisePostDescription": "Erhalte eine Mitteilung, wenn eine neue Antwort auf einen Beitrag, welcher Aufgaben betrifft, erstellt wurde",
                "attachmentChangesDescription": "Erhalte eine Mitteilung, wenn ein Anhang aktualisiert wurde",
                "newLecturePostDescription": "Erhalte eine Mitteilung, wenn eine neue Antwort auf einen Beitrag, welcher Vorlesungen betrifft, erstellt wurde",
                "newReplyForLecturePostDescription": "Erhalte eine Mitteilung, wenn eine neue Antwort auf einen Beitrag, welcher Vorlesungen betrifft, erstellt wurde",
                "newCoursePostDescription": "Erhalte eine Mitteilung, wenn ein neuer Beitrag in den Kursdiskussionen erstellt wurde",
                "newReplyForCoursePostDescription": "Erhalte eine Mitteilung, wenn eine neue Antwort auf einen Beitrag, welcher eine Kursdiskussion betrifft, erstellt wurde",
                "newAnnouncementPostDescription": "Erhalte eine Mitteilung, wenn eine neue Ankündigung erstellt wurde",
                "courseAndExamArchivingStartedDescription": "Erhalte eine Mitteilung, wenn das Archivieren eines Kurses oder einer Klausur angefangen hat",
<<<<<<< HEAD
                "fileSubmissionSuccessfulDescription": "Erhalte eine Mitteilung nach dem erfolgreichen Einreichen von Dateiupload-Aufgaben"
=======
                "programmingTestCasesChangedDescription": "Erhalte eine Mitteilung bei Änderungen von Testfällen in Programmieraufgaben"
>>>>>>> bbf2646a
            }
        }
    }
}<|MERGE_RESOLUTION|>--- conflicted
+++ resolved
@@ -21,11 +21,8 @@
                 "exerciseNotifications": "Aufgabenbenachrichtigungen",
                 "lectureNotifications": "Vorlesungsbenachrichtigungen",
                 "courseWideDiscussionNotifications": "Kursdiskussionsbenachrichtigungen",
-<<<<<<< HEAD
-=======
-                "editorExclusiveNotifications": "Benachrichtigungen für Editor:innen",
->>>>>>> bbf2646a
-                "instructorExclusiveNotifications": "Benachrichtigungen für Lehrende"
+                "editorNotifications": "Benachrichtigungen für Editor:innen",
+                "instructorNotifications": "Benachrichtigungen für Lehrende"
             },
             "settingNames": {
                 "exerciseReleased": "Neue Aufgabe veröffentlicht",
@@ -39,11 +36,8 @@
                 "newReplyForCoursePost": "Neue Antworten von Kursdiskussionen",
                 "newAnnouncementPost": "Neue Ankündigungen",
                 "courseAndExamArchivingStarted": "Kurs und Klausur Archivierungsstart",
-<<<<<<< HEAD
                 "fileSubmissionSuccessful": "Erfolgreiche Einreichung von Dateiupload-Aufgaben"
-=======
                 "programmingTestCasesChanged": "Veränderte Testfälle bei Programmieraufgaben"
->>>>>>> bbf2646a
             },
             "settingDescriptions": {
                 "exerciseCreatedOrStartedDescription": "Erhalte eine Mitteilung wenn eine neue Aufgabe veröffentlicht wurde",
@@ -57,11 +51,8 @@
                 "newReplyForCoursePostDescription": "Erhalte eine Mitteilung, wenn eine neue Antwort auf einen Beitrag, welcher eine Kursdiskussion betrifft, erstellt wurde",
                 "newAnnouncementPostDescription": "Erhalte eine Mitteilung, wenn eine neue Ankündigung erstellt wurde",
                 "courseAndExamArchivingStartedDescription": "Erhalte eine Mitteilung, wenn das Archivieren eines Kurses oder einer Klausur angefangen hat",
-<<<<<<< HEAD
                 "fileSubmissionSuccessfulDescription": "Erhalte eine Mitteilung nach dem erfolgreichen Einreichen von Dateiupload-Aufgaben"
-=======
                 "programmingTestCasesChangedDescription": "Erhalte eine Mitteilung bei Änderungen von Testfällen in Programmieraufgaben"
->>>>>>> bbf2646a
             }
         }
     }
