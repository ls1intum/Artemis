{
    "artemisApp": {
        "userSettings": {
            "settings": "Benachrichtigungseinstellungen",
            "saveChanges": "Änderungen speichern",
            "saveSettingsSuccessAlert": "Die Einstellungen wurden erfolgreich gespeichert.",
            "userSettings": "Benutzereinstellungen",
            "accountInformation": "Account Informationen",
            "notificationSettings": "Benachrichtigungen",
            "notificationSettingsFilterInfo": "Diese Einstellungen filtern auch die Seitenleiste für Mitteilungen",
            "accountInformationPage": {
                "fullName": "Vollständiger Name",
                "login": "Login",
                "email": "Email",
                "joinedArtemis": "Artemis beigetreten am"
            },
            "categories": {
                "NOTIFICATION_SETTINGS": "Benachrichtigungseinstellungen"
            },
            "settingGroupNames": {
                "exerciseNotifications": "Aufgabenbenachrichtigungen",
                "lectureNotifications": "Vorlesungsbenachrichtigungen",
                "courseWideDiscussionNotifications": "Kursdiskussionsbenachrichtigungen",
                "instructorExclusiveNotifications": "Exklusive Benachrichtigungen für Lehrende"
            },
            "settingNames": {
                "exerciseReleased": "Neue Aufgabe veröffentlicht",
                "exerciseOpenForPractice": "Aufgabe zum Üben freigegeben",
                "newExercisePost": "Neue Beiträge für Aufgaben",
                "newReplyForExercisePost": "Neue Antworten für Aufgaben",
                "attachmentChanges": "Änderungen von Anhängen",
                "newLecturePost": "Neue Beiträge für Vorlesungen",
                "newReplyForLecturePost": "Neue Antworten für Vorlesungen",
                "newCoursePost": "Neue Beiträge für Kursdiskussionen",
                "newReplyForCoursePost": "Neue Antworten von Kursdiskussionen",
                "courseAndExamArchivingStarted": "Kurs und Klausur Archivierungsstart"
            },
            "settingDescriptions": {
<<<<<<< HEAD
                "exerciseCreatedOrStartedDescription": "Erhalte eine Mitteilung, wenn eine (neue) Aufgabe erstellt oder gestartet wurde",
                "exerciseOpenForPracticeDescription": "Erhalte eine Mitteilung, wenn eine Aufgabe zum Üben freigeschalten wurde (z.B. ein Quiz)",
                "newExercisePostDescription": "Erhalte eine Mitteilung, wenn ein neuer Beitrag zu einer Aufgabe erstellt wurde",
                "newReplyForExercisePostDescription": "Erhalte eine Mitteilung, wenn eine neue Antwort auf einen Beitrag, welcher Aufgaben betrifft, erstellt wurde",
                "attachmentChangesDescription": "Erhalte eine Mitteilung, wenn ein Anhang aktualisiert wurde",
                "newLecturePostDescription": "Erhalte eine Mitteilung, wenn eine neue Antwort auf einen Beitrag, welcher Vorlesungen betrifft, erstellt wurde",
                "newReplyForLecturePostDescription": "Erhalte eine Mitteilung, wenn eine neue Antwort auf einen Beitrag, welcher Vorlesungen betrifft, erstellt wurde",
                "newCoursePostDescription": "Erhalte eine Mitteilung, wenn ein neuer Beitrag in den Kursdiskussionen erstellt wurde",
                "newReplyForCoursePostDescription": "Erhalte eine Mitteilung, wenn eine neue Antwort auf einen Beitrag, welcher eine Kursdiskussion betrifft, erstellt wurde",
                "courseAndExamArchivingStartedDescription": "Erhalte eine Mitteilung, wenn das Archivieren eines Kurses oder einer Klausur angefangen hat"
=======
                "exerciseReleasedDescription": "Erhalte eine Mitteilung wenn eine neue Aufgabe veröffentlicht wurde",
                "exerciseOpenForPracticeDescription": "Erhalte eine Mitteilung wenn eine Aufgabe zum Üben freigeschalten wurde (bsp. Quiz)",
                "newPostForExercisesDescription": "Erhalte eine Mitteilung wenn ein neuer Beitrag zu einer Aufgabe erstellt wurde",
                "newReplyForExercisesDescription": "Erhalte eine Mitteilung wenn eine neue Antwort auf einen Beitrag, welcher Aufgaben betrifft, erstellt wurde",
                "attachmentChangesDescription": "Erhalte eine Mitteilung wenn ein Anhang aktualisiert wurde",
                "newPostForLectureDescription": "Erhalte eine Mitteilung wenn eine neue Antwort auf einen Beitrag, welcher Vorlesungen betrifft, erstellt wurde",
                "newReplyForLectureDescription": "Erhalte eine Mitteilung wenn eine neue Antwort auf einen Beitrag, welcher Vorlesungen betrifft, erstellt wurde",
                "courseAndExamArchivingStartedDescription": "Erhalte eine Mitteilung wenn das Archivieren eines Kurses oder einer Klausur angefangen hat"
>>>>>>> 781daf8d
            }
        }
    }
}<|MERGE_RESOLUTION|>--- conflicted
+++ resolved
@@ -36,8 +36,7 @@
                 "courseAndExamArchivingStarted": "Kurs und Klausur Archivierungsstart"
             },
             "settingDescriptions": {
-<<<<<<< HEAD
-                "exerciseCreatedOrStartedDescription": "Erhalte eine Mitteilung, wenn eine (neue) Aufgabe erstellt oder gestartet wurde",
+                "exerciseCreatedOrStartedDescription": "Erhalte eine Mitteilung wenn eine neue Aufgabe veröffentlicht wurde",
                 "exerciseOpenForPracticeDescription": "Erhalte eine Mitteilung, wenn eine Aufgabe zum Üben freigeschalten wurde (z.B. ein Quiz)",
                 "newExercisePostDescription": "Erhalte eine Mitteilung, wenn ein neuer Beitrag zu einer Aufgabe erstellt wurde",
                 "newReplyForExercisePostDescription": "Erhalte eine Mitteilung, wenn eine neue Antwort auf einen Beitrag, welcher Aufgaben betrifft, erstellt wurde",
@@ -47,16 +46,6 @@
                 "newCoursePostDescription": "Erhalte eine Mitteilung, wenn ein neuer Beitrag in den Kursdiskussionen erstellt wurde",
                 "newReplyForCoursePostDescription": "Erhalte eine Mitteilung, wenn eine neue Antwort auf einen Beitrag, welcher eine Kursdiskussion betrifft, erstellt wurde",
                 "courseAndExamArchivingStartedDescription": "Erhalte eine Mitteilung, wenn das Archivieren eines Kurses oder einer Klausur angefangen hat"
-=======
-                "exerciseReleasedDescription": "Erhalte eine Mitteilung wenn eine neue Aufgabe veröffentlicht wurde",
-                "exerciseOpenForPracticeDescription": "Erhalte eine Mitteilung wenn eine Aufgabe zum Üben freigeschalten wurde (bsp. Quiz)",
-                "newPostForExercisesDescription": "Erhalte eine Mitteilung wenn ein neuer Beitrag zu einer Aufgabe erstellt wurde",
-                "newReplyForExercisesDescription": "Erhalte eine Mitteilung wenn eine neue Antwort auf einen Beitrag, welcher Aufgaben betrifft, erstellt wurde",
-                "attachmentChangesDescription": "Erhalte eine Mitteilung wenn ein Anhang aktualisiert wurde",
-                "newPostForLectureDescription": "Erhalte eine Mitteilung wenn eine neue Antwort auf einen Beitrag, welcher Vorlesungen betrifft, erstellt wurde",
-                "newReplyForLectureDescription": "Erhalte eine Mitteilung wenn eine neue Antwort auf einen Beitrag, welcher Vorlesungen betrifft, erstellt wurde",
-                "courseAndExamArchivingStartedDescription": "Erhalte eine Mitteilung wenn das Archivieren eines Kurses oder einer Klausur angefangen hat"
->>>>>>> 781daf8d
             }
         }
     }
