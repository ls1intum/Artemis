--- conflicted
+++ resolved
@@ -47,7 +47,7 @@
         "submissionPolicyToggleFailedPolicyNotExist": "Für diese Programmieraufgabe konnte die Abgaberichtlinie nicht (de)aktiviert werden, da die Programmieraufgabe keine Abgaberichtlinie hat. ",
         "submissionPolicyActiveNull": "Abgaberichtlinien müssen aktiviert oder deaktiviert sein. Dieser Status darf nicht null sein.",
         "submissionPolicyUpdateFailedPolicyNotExist": "Die Abgaberichtlinie konnte nicht gespeichert werden, da die Programmieraufgabe keine Abgaberichtlinie hat!",
-<<<<<<< HEAD
+        "oneActivePlagiarismCheck": "Bitte warte bis die aktuelle Plagiatskontrolle in diesem Kurs abgeschlossen ist, bevor du eine weitere startest."
         "internalServerError": "Interner Serverfehler",
         "server.not.reachable": "Server ist nicht erreichbar",
         "url.not.found": "Nicht gefunden",
@@ -74,8 +74,5 @@
         "exerciseNotDefined": "Die Aufgabe ist nicht definiert.",
         "exerciseIdMismatch": "Die Aufgaben-IDs stimmen nicht überein.",
         "solutionEntryError": "Fehler beim Laden der extrahierten Aufgaben aus der Aufgabenstellung."
-=======
-        "oneActivePlagiarismCheck": "Bitte warte bis die aktuelle Plagiatskontrolle in diesem Kurs abgeschlossen ist, bevor du eine weitere startest."
->>>>>>> 22b05011
     }
 }