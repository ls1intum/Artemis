--- conflicted
+++ resolved
@@ -7,16 +7,7 @@
             "405": "Die verwendete Anfrage-Methode ist für diese URL nicht erlaubt.",
             "500": "Interner Serverfehler."
         },
-<<<<<<< HEAD
-        "concurrencyFailure": "Another user modified this data at the same time as you. Your changes were rejected.",
-        "validation": "Validation error on the server.",
-        "resultStringNull": "Fehler! Der Ergebnistext ist erforderlich.",
-        "scoreNull": "Fehler! Die Punktzahl ist erforderlich.",
-        "scoreAndSuccessfulNotMatching": "Fehler! Nur Ergebnis mit 100% Punkte kann erfolgreich sein.",
-        "feedbackTextOrDetailTextNull": "Fehler! Falls Feedback vorhanden ist, sind Feedback Text und Detail Text obligatorisch."
-=======
         "concurrencyFailure": "Ein anderer Benutzer hat diese Daten zeitgleich mit Ihnen geändert. Ihre Änderungen wurden abgelehnt.",
         "validation": "Validierungsfehler auf dem Server."
->>>>>>> f1525555
     }
 }