{
    "error": {
        "title": "Fehlerseite!",
        "http": {
            "400": "Ungültige Anfrage.",
            "403": "Du hast nicht die nötigen Berechtigungen um diese Seite anzuzeigen.",
            "404": "Die Seite existiert nicht.",
            "405": "Die verwendete Anfrage Methode ist für diese URL nicht erlaubt.",
            "500": "Interner Serverfehler."
        },
        "concurrencyFailure": "Ein anderer Benutzer hat diese Daten zeitgleich mit dir geändert. Deine Änderungen wurden abgelehnt.",
        "validation": "Validierungsfehler auf dem Server.",
<<<<<<< HEAD
        "scoreNull": "Fehler! Score ist erforderlich.",
        "scoreAndSuccessfulNotMatching": "Fehler! Nur ein Ergebnis mit Punktzahl 100% kann erfolgreich sein.",
        "feedbackTextOrDetailTextNull": "Fehler! Wenn Feedback vorhanden ist, sind Feedback-Text und Detailtext obligatorisch.",
        "groupNotFound": "Die von dir eingegebene Gruppe wurde nicht gefunden."
=======
        "resultStringNull": "Fehler! Ein Ergebnis Text ist erforderlich.",
        "scoreNull": "Fehler! Eine Bewertung is erforderlich.",
        "scoreAndSuccessfulNotMatching": "Fehler! Nur ein Ergebnise mit 100% kann erfolgreich sein.",
        "feedbackTextOrDetailTextNull": "Fehler! Wenn Feedback vorhanden ist, müssen der Feedback Text und die Feedback Details ausgefüllt werden.",
        "quizAlreadyVisible": "Das Quiz ist bereits sichtbar.",
        "quizAlreadyStarted": "Das Quiz wurde bereits gestartet.",
        "quizNotEndedYet": "Das Quiz hat noch nicht geendet.",
        "quizAlreadyOpenForPractice": "Das Quiz ist bereits zur Übung geöffnet.",
        "unknownAction": "Diese Aktion kann nicht durchgeführt werden."
>>>>>>> cc77b1ae
    }
}<|MERGE_RESOLUTION|>--- conflicted
+++ resolved
@@ -10,12 +10,6 @@
         },
         "concurrencyFailure": "Ein anderer Benutzer hat diese Daten zeitgleich mit dir geändert. Deine Änderungen wurden abgelehnt.",
         "validation": "Validierungsfehler auf dem Server.",
-<<<<<<< HEAD
-        "scoreNull": "Fehler! Score ist erforderlich.",
-        "scoreAndSuccessfulNotMatching": "Fehler! Nur ein Ergebnis mit Punktzahl 100% kann erfolgreich sein.",
-        "feedbackTextOrDetailTextNull": "Fehler! Wenn Feedback vorhanden ist, sind Feedback-Text und Detailtext obligatorisch.",
-        "groupNotFound": "Die von dir eingegebene Gruppe wurde nicht gefunden."
-=======
         "resultStringNull": "Fehler! Ein Ergebnis Text ist erforderlich.",
         "scoreNull": "Fehler! Eine Bewertung is erforderlich.",
         "scoreAndSuccessfulNotMatching": "Fehler! Nur ein Ergebnise mit 100% kann erfolgreich sein.",
@@ -24,7 +18,7 @@
         "quizAlreadyStarted": "Das Quiz wurde bereits gestartet.",
         "quizNotEndedYet": "Das Quiz hat noch nicht geendet.",
         "quizAlreadyOpenForPractice": "Das Quiz ist bereits zur Übung geöffnet.",
-        "unknownAction": "Diese Aktion kann nicht durchgeführt werden."
->>>>>>> cc77b1ae
+        "unknownAction": "Diese Aktion kann nicht durchgeführt werden.",
+        "groupNotFound": "Die von dir eingegebene Gruppe wurde nicht gefunden."
     }
 }