--- conflicted
+++ resolved
@@ -70,11 +70,7 @@
                 "repository.url": "Die Lösungs-Repository-URL scheint ungültig zu sein. Stelle bitte sicher, dass sie existiert und für Artemis zugänglich ist."
             },
             "student": {
-<<<<<<< HEAD
-                "repository.url": "Die Studenten-Repository-URL scheint ungültig zu sein. Stelle bitte sicher, dass sie existiert und für Artemis zugänglich ist."
-=======
                 "repository.url": "Die Studierenden-Repository-URL scheint ungültig zu sein. Stelle bitte sicher, dass sie existiert und für Artemis zugänglich ist."
->>>>>>> f3f0c351
             },
             "instructor": {
                 "repository.type": "{{repositoryType}} ist kein gültiger Instruktor-Repository-Typ. Nur {{validTypes}} sind erlaubt."
