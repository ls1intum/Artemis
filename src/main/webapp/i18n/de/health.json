{
    "health": {
        "title": "Gesundheit deiner Anwendung",
        "refresh.button": "Aktualisieren",
        "stacktrace": "Stacktrace",
        "details": {
            "details": "Details",
            "properties": "Properties",
            "name": "Name",
            "value": "Wert",
            "error": "Error"
        },
        "indicator": {
            "clientConfigServer": "Client Config Server",
            "discoveryComposite": "Discovery Composite",
            "refreshScope": "Microservice Refresh Scope",
            "configServer": "Microservice Config Server",
            "hystrix": "Hystrix",
            "diskSpace": "Festplattenspeicher",
            "mail": "E-Mail",
            "db": "Datenbank",
            "ping": "Ping",
            "livenessState": "Lebendigkeit",
            "readinessState": "Bereitschaft",
            "continuousIntegrationServer": "Kontinuierlicher Integrationsserver",
            "versionControlServer": "Versionskontrollserver",
            "hazelcast": "Hazelcast",
            "websocketBroker": "Websocket Broker (Server -> Broker)",
            "athena": "Athena",
            "apollon": "Apollon Conversion Server",
            "pyris": "Pyris",
<<<<<<< HEAD
            "redis": "Redis"
=======
            "ssl": "SSL",
            "hermes": "Hermes Push Notifications"
>>>>>>> cc6c76d1
        },
        "table": {
            "service": "Dienst Name",
            "status": "Status"
        },
        "status": {
            "UNKNOWN": "UNKNOWN",
            "UP": "UP",
            "DOWN": "DOWN"
        }
    }
}<|MERGE_RESOLUTION|>--- conflicted
+++ resolved
@@ -29,12 +29,9 @@
             "athena": "Athena",
             "apollon": "Apollon Conversion Server",
             "pyris": "Pyris",
-<<<<<<< HEAD
+            "ssl": "SSL",
+            "hermes": "Hermes Push Notifications",
             "redis": "Redis"
-=======
-            "ssl": "SSL",
-            "hermes": "Hermes Push Notifications"
->>>>>>> cc6c76d1
         },
         "table": {
             "service": "Dienst Name",
