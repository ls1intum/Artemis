{
    "artemisApp": {
        "metis": {
            "noPosts": "Es gibt noch keine Beiträge.",
            "addNewPost": "Neuer Beitrag",
            "answerNow": "Jetzt beantworten",
<<<<<<< HEAD
=======
            "startDiscussion": "Diskussion beginnen",
>>>>>>> 52afa8c7
            "cancel": "Abbrechen",
            "savePosting": "Speichern",
            "toggleThread": "Klicke, um den Thread ein-/auszuklappen",
            "deletePost": "Möchtest du deinen Beitrag löschen?",
            "confirmDeletePost": "Bitte bestätige, dass du deinen Beitrag löschen möchtest!",
            "deleteAnswer": "Möchtest du deine Antwort löschen?",
            "confirmDeleteAnswer": "Bitte bestätige, dass du deine Antwort löschen möchtest!",
            "createModalTitlePost": "Beitrag erstellen",
            "createModalTitleAnswer": "Antwort erstellen",
            "editPosting": "Inhalt bearbeiten",
            "approveAnswer": "Bestätigen",
            "approvedAnswer": "Bestätigt",
            "today": "Heute",
<<<<<<< HEAD
            "chooseReaction": "Wähle eine Reaktion...",
            "searchEmoji": "Emoji suchen",
            "courseEmojiSelectionCategory": "Ausgewählte emojis für diesen Kurs",
=======
>>>>>>> 52afa8c7
            "discussion": {
                "header": "Diskussion",
                "show": "Diskussion anzeigen",
                "hide": "Diskussion einklappen"
            },
            "overview": {
                "title": "Beiträge",
                "noPosts": "Es gibt noch keine Beiträge in diesem Kurs.",
                "showApproved": "Zeige Beiträge mit bestätigten Antworten an",
                "hideApproved": "Ignoriere Beiträge mit bestätigten Antworten"
            },
            "post": {
                "title": "Titel",
                "titleTooltip": "Gib deinem Beitrag einen prägnanten und zusammenfassenden Titel",
                "tags": "Tags",
                "tagsTooltip": "Gib deinem Beitrag bis zu drei aussagekräftige und wiederverwendbare Tags",
                "tagPlaceholder": "+ Tag",
                "tagSecondaryPlaceholder": "Tag(s) hinzufügen",
                "content": "Inhalt",
                "contentTooltip": "Beschreibe dein Problem oder deine Anfrage so präzise wie möglich. Dort, wo es die Lesbarkeit verbessert, verwende bitte Markdown Formatierungen.",
                "created": "Beitrag erfolgreich erstellt",
                "updated": "Beitrag erfolgreich aktualisiert",
                "deleted": "Beitrag erfolgreich gelöscht",
                "text": "Beitrag",
                "creationDate": "Erstellt am",
                "votes": "Votes",
                "answers": "Antworten",
                "approvedAnswerPosts": "Bestätigte Antworten",
                "exerciseOrLecture": "Übung / Vorlesung"
            },
            "answerPost": {
                "created": "Antwort erfolgreich erstellt",
                "deleted": "Antwort erfolgreich gelöscht"
            }
        }
    }
}<|MERGE_RESOLUTION|>--- conflicted
+++ resolved
@@ -4,10 +4,7 @@
             "noPosts": "Es gibt noch keine Beiträge.",
             "addNewPost": "Neuer Beitrag",
             "answerNow": "Jetzt beantworten",
-<<<<<<< HEAD
-=======
             "startDiscussion": "Diskussion beginnen",
->>>>>>> 52afa8c7
             "cancel": "Abbrechen",
             "savePosting": "Speichern",
             "toggleThread": "Klicke, um den Thread ein-/auszuklappen",
@@ -21,12 +18,9 @@
             "approveAnswer": "Bestätigen",
             "approvedAnswer": "Bestätigt",
             "today": "Heute",
-<<<<<<< HEAD
             "chooseReaction": "Wähle eine Reaktion...",
             "searchEmoji": "Emoji suchen",
             "courseEmojiSelectionCategory": "Ausgewählte emojis für diesen Kurs",
-=======
->>>>>>> 52afa8c7
             "discussion": {
                 "header": "Diskussion",
                 "show": "Diskussion anzeigen",
