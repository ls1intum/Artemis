{
    "artemisApp": {
        "lectureUnit": {
            "deleted": "Vorlesungseinheit gelöscht",
            "home": {
                "title": "Vorlesungseinheiten"
            },
            "unitCreationCard": {
                "title": "Hinzufügen einer neuen Vorlesungseinheit",
                "text": "Text",
                "exercise": "Übung",
                "video": "Video",
                "online": "Online",
                "attachmentVideo": "Datei/Video"
            },
            "releaseDate": "Veröffentlichungsdatum",
            "details": {
                "title": "Eigenschaften",
                "releaseDateNotSet": "Kein Veröffentlichungsdatum gesetzt!",
                "releaseDateSet": "Veröffentlichungsdatum: ",
                "attachmentVersion": "Dateiversion: "
            },
            "completedTooltip": "Klicke hier, um die Vorlesungseinheit als unerledigt zu markieren",
            "uncompletedTooltip": "Klicke hier, um die Vorlesungseinheit als erledigt zu markieren"
        },
        "textUnit": {
            "created": "Eine neue Texteinheit erstellt",
            "updated": "Texteinheit aktualisiert",
            "tooltip": "Das ist eine Texteinheit",
            "isolated": "Isoliert öffnen",
            "originalVersion": "Originalversion",
            "notReleasedTooltip": "Text nur sichtbar für Tutor:innen und Lehrende. Veröffentlichungsdatum:",
            "markdownHelp": "Hier kann Markdown eingegeben werden. Mehr Informationen:",
            "cachedMarkdown": "Artemis hat ungespeichertes Markdown im local storage gefunden. Möchtest du es laden? Speicherdatum:",
            "createTextUnit": {
                "title": "Erstelle Texteinheit",
                "name": "Name",
                "content": "Inhalt",
                "namePlaceHolder": "Gib der Texteinheit einen Namen",
                "nameRequiredValidationError": "Der Name ist ein Pflichtfeld.",
                "nameMaxLengthValidationError": "Der Name kann maximal 255 Zeichen lang sein."
            },
            "editTextUnit": {
                "title": "Bearbeite Texteinheit"
            },
            "delete": {
                "question": "Willst du wirklich die Texteinheit <strong>{{ title }}</strong> löschen? Du kannst diese Aktion nicht rückgängig machen!",
                "typeNameToConfirm": "Bitte gib den Namen der Texteinheit zur Bestätigung ein.",
                "buttonText": "Löschen"
            }
        },
        "onlineUnit": {
            "created": "Eine neue Onlineeinheit wurde erstellt",
            "updated": "Onlineeinheit aktualisiert",
            "tooltip": "Das ist eine Onlineeinheit",
            "description": "Beschreibung",
            "notReleasedTooltip": "Onlineeinheit nur sichtbar für Tutor:innen und Lehrende. Veröffentlichungsdatum:",
            "doOpen": "Link öffnen",
            "createOnlineUnit": {
                "title": "Erstelle Onlineeinheit",
                "name": "Name",
                "namePlaceHolder": "Gib der Onlineeinheit einen Namen",
                "description": "Beschreibung",
                "descriptionPlaceHolder": "Gib der Onlineeinheit eine Beschreibung",
                "nameRequiredValidationError": "Der Name ist ein Pflichtfeld.",
                "nameMaxLengthValidationError": "Der Name kann maximal 255 Zeichen lang sein.",
                "descriptionMaxLengthValidationError": "Die Beschreibung kann maximal 1000 Zeichen lang sein.",
                "source": "Externes Onlineangebot URL",
                "sourcePlaceHolder": "Gib eine URL zu einem externen Onlineangebot ein.",
                "sourceRequiredValidationError": "Link ist ein Pflichtfeld",
                "sourceURLValidationError": "Keine valide URL",
                "urlHelperPlaceholder": "Name und Beschreibung werden von den Metadaten des Links geladen"
            },
            "editOnlineUnit": {
                "title": "Bearbeite eine Onlineeinheit"
            },
            "delete": {
                "question": "Willst du wirklich die Onlineeinheit <strong>{{ title }}</strong> löschen? Du kannst diese Aktion nicht rückgängig machen!",
                "typeNameToConfirm": "Bitte gib den Namen der Onlineeinheit zur Bestätigung ein.",
                "buttonText": "Löschen"
            }
        },
        "attachmentVideoUnit": {
            "created": "Eine neue Dateieinheit wurde erstellt",
            "updated": "Dateieinheit aktualisiert",
            "notReleasedTooltip": "Nur sichtbar für Tutor:innen und Lehrende. Veröffentlichungsdatum:",
            "transcriptionInvalidJson": "Die Transkriptions-JSON ist ungültig und wurde ignoriert.",
            "createAttachmentVideoUnits": {
                "informativeText": {
                    "firstLine": "Artemis sucht nach der Gliederung (Folie mit Titel 'Outline' und Stichpunkten mit Kapitelüberschriften) und unterteilt das PDF in Einheiten.",
                    "secondLine": "Artemis erwartet eine Wiederholung der Gliederungsfolie vor jeder Einheit.",
                    "note": "Hinweis: Du kannst die Informationen bearbeiten, bevor die angehängten Einheiten übermittelt werden."
                },
                "noFile": "Es gibt keine Datei für die automatische Einheitenverarbeitung. Bitte gehe einen Schritt zurück und versuche es erneut.",
                "noUnitDetected": "Es wurde keine Einheit erkannt und konnte nicht automatisch geteilt werden. Bitte füge Informationen für jede Einheit hinzu!",
                "pageTitle": "Einheiten",
                "addUnit": "Einheit hinzufügen",
                "processUnits": "Einheiten festlegen",
                "processAutomatically": "Automatische Einheitenverarbeitung",
                "removeSlides": "Entferne Folien",
                "removeSlidesInfo": {
                    "firstLine": "Alle Folien, die einen der folgenden Schlüsselsätze enthalten, werden entfernt.",
                    "secondLine": "Mehrere Schlüsselsätze werden mit einem Komma getrennt, zwischen Groß- und Kleinbuchstaben wird nicht unterschieden.",
                    "thirdLine": "Folgende Folien werden entfernt:"
                },
                "timeout": "Zeitüberschreitung während der automatischen Einheitenverarbeitung. Bitte versuche es erneut.",
                "removeSlidesPlaceholder": "Beispiel: 'Pause, Beispiellösungen'",
                "validation": {
                    "invalidPages": "Die Startseite oder die letzte Seite von {{ unitName }} sind falsch eingestellt.",
                    "empty": {
                        "unitName": "Name darf nicht leer sein.",
                        "startPage": "Die Startseite muss definiert sein.",
                        "endPage": "Die letzte Seite muss definiert sein."
                    },
                    "endPageLower": "Letzte Seite darf nicht kleiner als 1 sein.",
                    "startPageBigger": "Die Startseite darf nicht größer als {{ max }} sein.",
                    "startPage": "Startseite muss größer oder gleich 1 sein.",
                    "endPage": "Letzte Seite darf nicht größer als {{ max }} sein."
                },
                "split": {
                    "empty": "",
                    "unit": "Vortragseinheiten",
                    "unitName": "Einheitenname",
                    "releaseDate": "Veröffentlichungsdatum",
                    "startPage": "Startseite",
                    "endPage": "Letzte Seite"
                },
                "lectureFileToolTip": "Bitte auswählen, um die automatische Trennung von Vorlesungseinheiten zu aktivieren.",
                "processTimeInfo": "Die Verarbeitung der Vortragseinheiten kann einige Sekunden dauern. Habe bitte etwas Geduld."
            },
            "createAttachmentVideoUnit": {
                "title": "Dateieinheit erstellen",
                "name": "Name",
                "namePlaceHolder": "Gib der Einheit einen Namen",
                "description": "Beschreibung",
                "updateNotificationText": "Update Benachrichtigungstext",
                "updateNotificationTextPlaceholder": "Optionaler Benachrichtigungstext für Studierende über Änderungen.",
                "updateNotificationTextMaxLengthValidationError": "Der Benachrichtigungstext kann maximal 1000 Zeichen lang sein.",
                "descriptionPlaceHolder": "Gib der Einheit eine Beschreibung",
                "nameRequiredValidationError": "Der Name ist ein Pflichtfeld.",
                "nameMaxLengthValidationError": "Der Name kann maximal 255 Zeichen lang sein.",
                "descriptionMaxLengthValidationError": "Die Beschreibung kann maximal 1000 Zeichen lang sein.",
                "file": "Datei",
                "version": "Version",
                "fileRequiredValidationError": "Du musst eine Datei zum Uploaden auswählen.",
                "chooseFile": "Datei auswählen",
                "fileTooBig": "Die Datei ist zu groß! Die maximale Dateigröße beträgt 20 MB.",
                "fileLimitation": "(max. Größe 20 MB)",
                "fileLimitationTooltip": "Unterstützte Formate: {{ extensions }}",
                "source": "Einbettbares Video URL",
                "sourcePlaceHolder": "Gib eine URL zu einem einbettbarem Video ein.",
                "sourceRequiredValidationError": "Video URL ist ein Pflichtfeld",
                "sourceURLValidationError": "Keine valide URL",
                "urlVideoHelper": "Umwandlung in einbettbares Format ",
                "urlHelperPlaceholder": "Du kannst hier eine Video-URL eingeben und den Pfeil benutzen, um sie in die korrekte einbettbare URL umzuwandeln",
                "urlHelperValidationError": "Automatische Formatumwandlung ist nicht möglich für diese URL",
                "videoTranscription": "Video Transkription",
                "videoTranscriptionPlaceholder": "Füge hier die Transkription des Videos ein.",
                "generateTranscriptLabel": "Transkript nach dem Speichern erzeugen"
            },
            "editAttachmentVideoUnit": {
                "title": "Bearbeite Dateieinheit"
            },
            "tooltip": "Das ist eine Datei",
            "uploadDate": "Upload Datum",
            "version": "Version",
            "FileName": "Dateiname",
            "description": "Beschreibung",
            "download": "Datei herunterladen",
            "delete": {
                "question": "Willst du wirklich die Dateieinheit <strong>{{ title }}</strong> löschen? Die Datei wird auch gelöscht! Du kannst diese Aktion nicht rückgängig machen!",
                "typeNameToConfirm": "Bitte gib den Namen der Datei/Video Unit zur Bestätigung ein.",
                "buttonText": "Löschen"
            },
            "transcription": {
                "started": "Transkriptgenerierung gestartet.",
                "error": "Transkriptgenerierung konnte nicht gestartet werden.",
                "pendingWarning": "Transkription läuft ({{ status }})",
                "overwriteWarning": "Das Generieren eines neuen Transkripts überschreibt die vorhandene Transkription für dieses Video.",
                "statusProcessing": "Bitte überprüfe den Status der Transkription etwas später",
                "statusFailed": "Die Transkriptionsgenerierung für dieses Video ist fehlgeschlagen. Du kannst es erneut versuchen.",
                "editStatusProcessing": "Für dieses Video wird derzeit eine Transkription generiert.",
<<<<<<< HEAD
                "editStatusFailed": "Die vorherige Transkriptionsgenerierung für dieses Video ist fehlgeschlagen.",
                "ongoingStatus": "Transkription läuft ({{ status }})",
                "cancelButton": "Transkription abbrechen",
                "cancelSuccess": "Transkription erfolgreich abgebrochen.",
                "cancelError": "Transkription konnte nicht abgebrochen werden. Bitte versuchen Sie es erneut.",
                "cancelledDueToVideoChange": "Vorherige Transkription wurde aufgrund einer Video-URL-Änderung abgebrochen."
=======
                "editStatusFailed": "Die vorherige Transkriptionsgenerierung für dieses Video ist fehlgeschlagen."
            },
            "videoPlayer": {
                "transcript": "Transkript",
                "searchPlaceholder": "Transkript durchsuchen...",
                "clearSearch": "Suche löschen",
                "previousResult": "Vorheriges Ergebnis",
                "nextResult": "Nächstes Ergebnis",
                "noResults": "Keine Ergebnisse",
                "noMatchingTranscript": "Kein passendes Transkript gefunden",
                "loading": "Lädt..."
>>>>>>> ed2bf95a
            }
        },
        "exerciseUnit": {
            "created": "Übung mit Vorlesung verbunden",
            "createExerciseUnit": {
                "title": "Übungseinheit",
                "headline": "Verbindung eine Übung mit der Vorlesung",
                "description": "Wähle alle Übungen zur Verbindung mit der Vorlesung aus."
            },
            "delete": {
                "question": "Willst du wirklich die Verknüpfung mit der Übung <strong>{{ title }}</strong> entfernen? Die Übung bleibt erhalten! Du kannst diese Aktion nicht rückgängig machen!",
                "typeNameToConfirm": "Bitte gib den Namen der Übung zur Bestätigung ein.",
                "buttonText": "Trennen"
            }
        }
    }
}<|MERGE_RESOLUTION|>--- conflicted
+++ resolved
@@ -180,15 +180,12 @@
                 "statusProcessing": "Bitte überprüfe den Status der Transkription etwas später",
                 "statusFailed": "Die Transkriptionsgenerierung für dieses Video ist fehlgeschlagen. Du kannst es erneut versuchen.",
                 "editStatusProcessing": "Für dieses Video wird derzeit eine Transkription generiert.",
-<<<<<<< HEAD
                 "editStatusFailed": "Die vorherige Transkriptionsgenerierung für dieses Video ist fehlgeschlagen.",
                 "ongoingStatus": "Transkription läuft ({{ status }})",
                 "cancelButton": "Transkription abbrechen",
                 "cancelSuccess": "Transkription erfolgreich abgebrochen.",
                 "cancelError": "Transkription konnte nicht abgebrochen werden. Bitte versuchen Sie es erneut.",
                 "cancelledDueToVideoChange": "Vorherige Transkription wurde aufgrund einer Video-URL-Änderung abgebrochen."
-=======
-                "editStatusFailed": "Die vorherige Transkriptionsgenerierung für dieses Video ist fehlgeschlagen."
             },
             "videoPlayer": {
                 "transcript": "Transkript",
@@ -199,7 +196,6 @@
                 "noResults": "Keine Ergebnisse",
                 "noMatchingTranscript": "Kein passendes Transkript gefunden",
                 "loading": "Lädt..."
->>>>>>> ed2bf95a
             }
         },
         "exerciseUnit": {
