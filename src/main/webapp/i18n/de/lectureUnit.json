--- conflicted
+++ resolved
@@ -174,7 +174,6 @@
             },
             "transcription": {
                 "started": "Transkriptgenerierung gestartet.",
-<<<<<<< HEAD
                 "error": "Transkriptgenerierung konnte nicht gestartet werden.",
                 "pendingWarning": "Für dieses Video wird derzeit eine Transkription verarbeitet. Bitte warte, bis diese abgeschlossen ist, bevor eine neue generiert wird.",
                 "overwriteWarning": "Das Generieren eines neuen Transkripts überschreibt die vorhandene Transkription für dieses Video.",
@@ -182,8 +181,6 @@
                 "statusFailed": "Die Transkriptionsgenerierung für dieses Video ist fehlgeschlagen. Du kannst es erneut versuchen.",
                 "editStatusProcessing": "Für dieses Video wird derzeit eine Transkription generiert.",
                 "editStatusFailed": "Die vorherige Transkriptionsgenerierung für dieses Video ist fehlgeschlagen."
-=======
-                "error": "Transkriptgenerierung konnte nicht gestartet werden."
             },
             "videoPlayer": {
                 "transcript": "Transkript",
@@ -194,7 +191,6 @@
                 "noResults": "Keine Ergebnisse",
                 "noMatchingTranscript": "Kein passendes Transkript gefunden",
                 "loading": "Lädt..."
->>>>>>> 28f10a2c
             }
         },
         "exerciseUnit": {
