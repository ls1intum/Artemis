--- conflicted
+++ resolved
@@ -35,15 +35,11 @@
             "openAssessment": "Bewertung öffnen",
             "startAssessment": "Neue Bewertung starten",
             "new": "NEU",
-<<<<<<< HEAD
-            "noSubmissions": "Zur Zeit gibt es keine Einreichungen von Studenten.",
+            "noSubmissions": "Zur Zeit gibt es keine Abgaben von Studenten.",
             "complaints": "Reklamationen",
             "noComplaints": "Es gibt keine Reklamation.",
             "evaluateComplaint": "Auswertung der Reklamation.",
             "showComplaint": "Zeigen Sie die Reklamation an."
-=======
-            "noSubmissions": "Zur Zeit gibt es keine Abgaben von Studenten."
->>>>>>> 9d995195
         }
     }
 }