--- conflicted
+++ resolved
@@ -55,18 +55,11 @@
                 "title": "Passe Gruppennamen an",
                 "description": "Stelle sicher, dass die Gruppen in der externen Nutzerverwaltung existieren, wenn du diese Option aktivierst. Die Gruppen werden dann nicht automatisch erzeugt."
             },
-<<<<<<< HEAD
-            "studentGroupName": "Studierende Gruppe",
-            "teachingAssistantGroupName": "Tutoren Gruppe",
-            "instructorGroupName": "Dozenten Gruppe",
-            "description": "Kurs Beschreibung",
-            "organizations": "Kurs Organisationen",
-=======
             "studentGroupName": "Studierendengruppe",
             "teachingAssistantGroupName": "Tutorengruppe",
             "instructorGroupName": "Dozentengruppe",
             "description": "Kursbeschreibung",
->>>>>>> 2821c480
+            "organizations": "Kurs Organisationen",
             "startDate": "Start",
             "endDate": "Ende",
             "semester": "Semester",
