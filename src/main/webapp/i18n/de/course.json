{
    "artemisApp": {
        "course": {
            "home": {
                "title": "Kurse",
                "createLabel": "Kurs erstellen",
                "editLabel": "Kurs bearbeiten",
                "createOrEditLabel": "Kurs erstellen oder bearbeiten"
            },
            "created": "Kurs erstellt mit Titel {{ param }}",
            "updated": "Kurs aktualisiert mit Titel {{ param }}",
            "deleted": "Kurs gelöscht mit Titel {{ param }}",
            "delete": {
                "question": "Soll der Kurs <strong>{{ title }}</strong> wirklich dauerhaft gelöscht werden? Alle zugehörigen Elemente, inklusive der Klausuren, Aufgaben sowie Repositories und Buildpläne werden gelöscht. Diese Aktion kann NICHT rückgängig gemacht werden!",
                "typeNameToConfirm": "Bitte gib den Namen des Kurses zur Bestätigung ein."
            },
            "detail": {
                "title": "Kurs"
            },
            "showActive": "Nur aktive Kurse anzeigen",
            "totalScore": "Gesamtergebnis:",
            "title": "Titel",
            "color": "Farbe",
            "courseIcon": "Kursicon",
            "shortName": "Kurzname",
            "maxComplaints": {
                "title": "Maximale Anzahl an Beschwerden pro Student",
                "description": "Erlaubte Anzahl an Beschwerden von Studierenden setzen. Wenn eine Beschwerde abgelehnt wird, verliert der Studierende sie. Wenn eine Beschwerde akzeptiert wird, behält der Studierende sie. Diese Begrenzung gilt für individuelle Übungen."
            },
            "maxTeamComplaints": {
                "title": "Maximale Anzahl an Beschwerden pro Team",
                "description": "Erlaubte Anzahl an Beschwerden von Teams setzen. Wenn eine Beschwerde abgelehnt wird, verliert das Team sie. Wenn eine Beschwerde akzeptiert wird, behält das Team sie. Diese Begrenzung gilt für Team-Übungen."
            },
            "maxComplaintTimeDays": {
                "title": "Beschwerdefrist in Tagen nach dem Ergebnis",
                "description": "Diese Zahl bezieht sich auf die Tage, nachdem das Ergebnis verfügbar ist (Einreichungsfrist der Bewertung oder Ergebnisdatum, je nachdem, welches später liegt). Studierende können sich nach Ablauf dieser Frist nicht mehr beschweren."
            },
            "studentQuestionsEnabled": {
                "title": "Fragen und Antworten von Studierenden aktivieren",
                "description": "Fragen und Antworten Abschnitt in Vorlesung- und Übungsseite aktivieren / deaktivieren"
            },
            "complaintsEnabled": {
                "title": "Beschwerden von Studierenden aktivieren",
                "description": "Wenn du diese Option aktivierst, können sich Studierende über Ergebnisse beschweren."
            },
            "requestMoreFeedbackEnabled": {
                "title": "Feedback Anfragen von Studierenden aktivieren",
                "description": "Diese Option ermöglicht den Studierenden, erneut Feedback anzufragen, ohne dabei eine Beschwerde zu nutzen. Weiteres Feedback anzufragen wird nicht auf die Anzahl der Beschwerden angerechnet, erlaubt dafür jedoch keine Veränderung der Bewertung. Standardmäßig ist diese Option aktiviert, sie kann jedoch deaktiviert werden, wenn eine Korrektur der Bewertung immer möglich sein muss."
            },
            "maxRequestMoreFeedbackTimeDays": {
                "title": "Frist für Feedback Anfragen von Studierenden in Tagen nach dem Ergebnis",
                "description": "Diese Zahl bezieht sich auf die Tage, nachdem das Ergebnis verfügbar ist (Einreichungsfrist der Bewertung oder Ergebnisdatum, je nachdem, welches später liegt). Studierende können nach Ablauf dieser Frist nicht mehr Feedback anfragen."
            },
            "customizeGroupNames": {
                "title": "Passe Gruppen Namen an",
                "description": "Stelle sicher, dass die Gruppen in der externen Nutzerverwaltung existieren, wenn du diese Option aktivierst. Die Gruppen werden dann nicht automatisch erzeugt."
            },
            "studentGroupName": "Studierende Gruppe",
            "teachingAssistantGroupName": "Tutoren Gruppe",
            "instructorGroupName": "Dozenten Gruppe",
            "description": "Kurs Beschreibung",
            "startDate": "Start",
            "endDate": "Ende",
            "semester": "Semester",
            "testCourse": {
                "title": "Testkurs",
                "description": "Aktiviere diese Checkbox für Kurse die für Testzwecke sind.",
                "plural": "Testkurse"
            },
            "accessGroups": "Zugriffsrechte",
            "onlineCourse": {
                "title": "Online Kurs",
                "description": "Aktiviere diese Checkbox für externe Online Kurse (z.B. auf edX), damit Studierende diesen Artemis Kurs (über die LTI Schnittstelle) nutzen können. Dies ermöglicht auch eine automatische Account Erstellung, sofern dies vom Artemis System Administrator eingestellt ist."
            },
            "registrationEnabled": {
                "title": "Kurs Registrierung für Studierende aktiviert",
                "description": "Aktiviere diese Checkbox, damit sich Studierende selbständig im Kurs registrieren können, sofern dieser aktiv ist (zwischen Start und Ende des Kurses). Du kannst optional eine Nachricht eingeben, die Studierende bei der Registrierung bestätigen müssen."
            },
            "registrationConfirmationMessage": "Nachricht zur Bestätigung der Registrierung",
            "exercises": "Aufgaben",
            "programmingExercises": "Programmieraufgaben",
            "quizExercises": "Quizaufgaben",
            "modelingExercises": "Modellierungsaufgaben",
            "textExercises": "Textaufgabe",
            "upload": "Hochladen",
            "uploading": "Lade hoch...",
            "fileUploadExercises": "Datei Upload Aufgabe",
            "students": "Studierende",
            "participations": "Teilnahmen",
            "tutors": "Tutoren",
            "instructors": "Dozenten",
            "student": "Student",
            "tutor": "Tutor",
            "instructor": "Dozent",
            "form": {
                "shortname": {
                    "minlength": "Der Kurzname muss mindestens 3 Zeichen lang sein.",
                    "forbidden": "Der Kurzname muss mit einem Buchstaben beginnen und darf keine Sonderzeichen beinhalten."
                }
            },
            "courseDashboard": "Kurs Dashboard",
            "instructorDashboard": "Dozenten Kurs Dashboard",
            "presentationScoreEnabled": {
                "title": "Präsentationsbewertung aktiviert",
                "description": "Aktiviere diese Checkbox und definiere, wie viele Präsentationen ein Student halten muss, um den Notenbonus für die Vorlesung zu erhalten. Nach der Aktivierung kannst du bei der Erstellung jeder Übung definieren, ob dieses Feature dafür aktiviert sein soll."
            },
            "presentationScore": "Benötigtes Präsentationsergebnis für den Bonus",
            "courseGroup": {
                "outOf": "von",
                "usersPerPage": "{{number}} Benutzer pro Seite",
                "showAllUsers": "Alle Benutzer anzeigen",
                "searchForUsers": "Benutzer zu dieser Kurs-Gruppe hinzufügen durch Suchen nach Login oder Namen",
                "searchNoResults": "Keine Benutzer gefunden",
                "login": "Login",
                "name": "Name",
                "email": "E-Mail",
                "removeFromGroup": {
                    "modalQuestion": "Soll der Nutzer mit dem Login <strong>{{ title }}</strong> wirklich aus dieser Kurs-Gruppe entfernt werden?"
                }
            },
<<<<<<< HEAD
            "averageScore": "Punkte im Schnitt",
            "releasedSoon": "Bald veröffentlicht",
            "currentWorking": "Derzeitig in Bearbeitung",
            "inAssessment": "Derzeitig in Bewertung",
            "pastExercises": "Vergangene Übungen",
            "noExercises": "Keine Übungen vorhanden",
            "assessmentProgress": "Bewertungsfortschritt",
            "releaseDate": "Veröffentlichung",
            "dueDate": "Einreichungsfrist",
            "assessmentDueDate": "Bewertungsfrist"
=======
            "archive": {
                "archiveCourse": "Kurs Archivieren",
                "archiveCourseSuccess": "Der Kurs wurde archiviert!",
                "archiveCourseError": "Der Kurs konnte nicht archiviert werden",
                "archiveDownloadError": "Beim Herunterladen des Archivs ist ein Problem aufgetreten",
                "downloadCourseArchive": "Kursarchiv herunterladen"
            },
            "cleanup": {
                "title": "Aufräumen",
                "question": "Möchten Sie wirklich ALLE Studentenbeiträge für den Kurs <strong> {{title}} </ strong> löschen? Diese Aktion kann nicht rückgängig gemacht werden!"
            }
>>>>>>> 2dc8e99b
        }
    }
}<|MERGE_RESOLUTION|>--- conflicted
+++ resolved
@@ -118,7 +118,6 @@
                     "modalQuestion": "Soll der Nutzer mit dem Login <strong>{{ title }}</strong> wirklich aus dieser Kurs-Gruppe entfernt werden?"
                 }
             },
-<<<<<<< HEAD
             "averageScore": "Punkte im Schnitt",
             "releasedSoon": "Bald veröffentlicht",
             "currentWorking": "Derzeitig in Bearbeitung",
@@ -129,7 +128,7 @@
             "releaseDate": "Veröffentlichung",
             "dueDate": "Einreichungsfrist",
             "assessmentDueDate": "Bewertungsfrist"
-=======
+            },
             "archive": {
                 "archiveCourse": "Kurs Archivieren",
                 "archiveCourseSuccess": "Der Kurs wurde archiviert!",
@@ -141,7 +140,5 @@
                 "title": "Aufräumen",
                 "question": "Möchten Sie wirklich ALLE Studentenbeiträge für den Kurs <strong> {{title}} </ strong> löschen? Diese Aktion kann nicht rückgängig gemacht werden!"
             }
->>>>>>> 2dc8e99b
         }
-    }
-}+    }