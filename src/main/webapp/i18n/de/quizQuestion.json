--- conflicted
+++ resolved
@@ -27,15 +27,12 @@
             "yourScore": "Erreichte Punktzahl",
             "invalid": "Ungültig",
             "invalidText": "Diese Frage ist ungültig und wird daher als komplett richtig gelöst bewertet",
-<<<<<<< HEAD
+            "retry": " Wiederholen",
+            "loading": "Warten bis das Bild geladen wurde.",
+            "failed": "Es tut uns leid, dass das Bild nicht geladen werden konnte. Bitte versuchen es erneut indem du auch den Button klickst.",
             "showSampleSolution": "Blende die Musterlösung ein",
             "hideSampleSolution": "Blende die Musterlösung aus",
             "allOptions": "Wähle bitte alle richtigen Antwortmöglichkeiten aus."
-=======
-            "retry": " Wiederholen",
-            "loading": "Warten bis das Bild geladen wurde.",
-            "failed": "Es tut uns leid, dass das Bild nicht geladen werden konnte. Bitte versuchen es erneut indem du auch den Button klickst."
->>>>>>> 2c78fc3d
         }
     }
 }