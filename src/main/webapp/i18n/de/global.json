--- conflicted
+++ resolved
@@ -350,11 +350,8 @@
         "statistics": "Kursstatistiken",
         "exams": "Klausuren",
         "communication": "Kommunikation",
-<<<<<<< HEAD
-        "archive": "Kursarchiv"
-=======
+        "archive": "Kursarchiv",
         "faq": "FAQ"
->>>>>>> 21753bc0
     },
     "connectionStatus": {
         "connected": "Verbunden",
