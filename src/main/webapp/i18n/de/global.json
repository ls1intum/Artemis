{
    "global": {
        "title": "Artemis",
        "browsehappy": "Du benutzt einen <strong>veralteten</strong> Browser. Bitte <a href=\"http://browsehappy.com/?locale=de/\">aktualisiere deinen Browser</a>, um die Benutzerfreundlichkeit zu erhöhen.",
        "generic": {
            "emptyList": "Keine Elemente verfügbar"
        },
        "menu": {
            "home": "Startseite",
            "overview": "Übersicht",
            "courses": "Kurse",
            "course": "Kursadministration",
            "jhipster-needle-menu-add-element": "JHipster will add additional menu entries here (do not translate!)",
            "entities": {
                "main": "Entitäten",
                "course": "Kurse",
                "exercise": "Exercise",
                "textExercise": "Text Exercise",
                "fileUploadExercise": "File Upload Exercise",
                "programmingExercise": "Programming Exercise",
                "modelingExercise": "Modeling Exercise",
                "quizExercise": "Quiz Exercise",
                "lecture": "Vorlesung",
                "ltiOutcomeUrl": "Lti Outcome Url",
                "submittedAnswer": "Submitted Answer",
                "quizQuestion": "Question",
                "multipleChoiceQuestion": "Multiple Choice Question",
                "answerOption": "Answer Option",
                "multipleChoiceSubmittedAnswer": "Multiple Choice Submitted Answer",
                "dragAndDropQuestion": "Drag And Drop Question",
                "dropLocation": "Drop Location",
                "dragItem": "Drag Item",
                "participation": "Participation",
                "ltiUserId": "Lti User Id",
                "exerciseResult": "Ergebnis",
                "feedback": "Feedback",
                "submission": "Submission",
                "modelingSubmission": "Modeling Submission",
                "quizSubmission": "Quiz Submission",
                "programmingSubmission": "Programming Submission",
                "textSubmission": "Text Submission",
                "fileUploadSubmission": "File Upload Submission",
                "dragAndDropSubmittedAnswer": "Drag And Drop Submitted Answer",
                "dragAndDropAssignment": "Drag And Drop Assignment",
                "quizStatistic": "Statistic",
                "quizPointStatistic": "Quiz Point Statistic",
                "quizQuestionStatistic": "Question Statistic",
                "multipleChoiceQuestionStatistic": "Multiple Choice Question Statistic",
                "dragAndDropQuestionStatistic": "Drag And Drop Question Statistic",
                "quizStatisticCounter": "Statistic Counter",
                "pointCounter": "Point Counter",
                "answerCounter": "Answer Counter",
                "dropLocationCounter": "Drop Location Counter",
                "apollonDiagram": "Apollon-Diagramm",
                "programmingSubmission": "Programming Submission",
                "dragAndDropMapping": "Drag And Drop Mapping",
                "textExercise": "Text Exercise",
                "fileUploadExercise": "File Upload Exercise",
                "textSubmission": "Text Submission",
                "fileUploadSubmission": "File Upload Submission",
                "shortAnswerQuestionStatistic": "Short Answer Question Statistic",
                "shortAnswerSpotCounter": "Short Answer Spot Counter",
                "shortAnswerQuestion": "Short Answer Question",
                "shortAnswerSpot": "Short Answer Spot",
                "shortAnswerSolution": "Short Answer Solution",
                "shortAnswerSubmittedAnswer": "Short Answer Submitted Answer",
                "shortAnswerSubmittedText": "Short Answer Submitted Text",
                "shortAnswerMapping": "Short Answer Mapping",
                "programmingExerciseTestCase": "Programming Exercise Test Case",
                "jhipster-needle-menu-add-entry": "JHipster will add additional entities here (do not translate!)"
            },
            "account": {
                "main": "Zugang",
                "profile": "Profil",
                "settings": "Einstellungen",
                "password": "Passwort",
                "sessions": "Sitzungen",
                "login": "Anmelden",
                "logout": "Abmelden",
                "register": "Registrierung"
            },
            "admin": {
                "main": "Server-Administration",
                "userManagement": "Benutzerverwaltung",
                "notificationManagement": "Mitteilungsverwaltung",
                "tracker": "Benutzer Aktivitäten",
                "metrics": "Metriken",
                "health": "Status",
                "configuration": "Konfiguration",
                "logs": "Protokoll",
                "audits": "Audits",
                "apidocs": "API",
                "database": "Datenbank",
                "jhipster-needle-menu-add-admin-element": "JHipster will add additional menu entries here (do not translate!)"
            },
            "language": "Sprache",
<<<<<<< HEAD
            "guidedtour": "Anleitungstour",
            "starttour": "Tour starten",
            "noNotifications": "Keine Mitteilungen verfügbar"
=======
            "noNotifications": "Keine neuen Mitteilungen verfügbar",
            "showAllNotifications": "Alle Mitteilungen anzeigen"
>>>>>>> eb89cabb
        },
        "form": {
            "username": "Benutzername",
            "username.placeholder": "Benutzername",
            "currentpassword": "Aktuelles Passwort",
            "currentpassword.placeholder": "Aktuelles Passwort",
            "newpassword": "Neues Passwort",
            "newpassword.placeholder": "Neues Passwort",
            "confirmpassword": "Neues Passwort bestätigen",
            "confirmpassword.placeholder": "Bestätige dein neues Passwort",
            "email": "Email Adresse",
            "email.placeholder": "Email Adresse"
        },
        "messages": {
            "info": {
                "authenticated": {
                    "prefix": "Wenn du dich ",
                    "link": "melde",
                    "suffix": " möchtest, versuche es mit <br>- Administrator (Name=\"admin\" und Passwort=\"admin\")<br>- Benutzer (Name=\"user\" und Passwort=\"user\")."
                },
                "register": {
                    "noaccount": "Du hast noch keinen Zugang?",
                    "link": "Registriere dich"
                }
            },
            "error": {
                "dontmatch": "Das bestätigte Passwort entspricht nicht dem neuen Passwort!"
            },
            "validate": {
                "newpassword": {
                    "required": "Ein neues Passwort wird benötigt.",
                    "minlength": "Das neue Passwort muss mindestens 5 Zeichen lang sein",
                    "maxlength": "Das neue Passwort darf nicht länger als 50 Zeichen sein",
                    "strength": "Passwortstärke:"
                },
                "confirmpassword": {
                    "required": "Du musst das Passwort bestätigen.",
                    "minlength": "Das bestätigte Passwort muss mindestens 5 Zeichen lang sein",
                    "maxlength": "Das bestätigte Passwort darf nicht länger als 50 Zeichen sein"
                },
                "email": {
                    "required": "Deine Email Adresse wird benötigt.",
                    "invalid": "Deine Email Adresse ist ungültig.",
                    "minlength": "Deine Email Adresse muss mindestens 5 Zeichen lang sein",
                    "maxlength": "Deine Email Adresse darf nicht länger als 50 Zeichen sein"
                }
            }
        },
        "field": {
            "id": "ID"
        },
        "ribbon": {
            "dev": "Development",
            "test": "Test Server"
        },
        "item-count": "Ergebnis {{first}} - {{second}} von {{total}} Elemente."
    },
    "entity": {
        "action": {
            "add": "Hinzufügen",
            "addblob": "Blob hinzufügen",
            "addimage": "Bild hinzufügen",
            "back": "Zurück",
            "cancel": "Abbrechen",
            "delete": "Löschen",
            "confirm": "Bestätigen",
            "download": "Herunterladen",
            "dashboard": "Dashboard",
            "edit": "Bearbeiten",
            "editInEditor": "In Editor bearbeiten",
            "editEntity": "{{entity}} bearbeiten",
            "editLink": "Link bearbeiten",
            "open": "Öffnen",
            "save": "Speichern",
            "saving": "Speichern...",
            "view": "Details",
            "reset": "Zurücksetzen",
            "preview": "Vorschau",
            "cleanup": "Aufräumen",
            "archive": "Archivieren",
            "submit": "Absenden",
            "submitDeadlineMissed": "Absenden (Deadline verpasst)",
            "retry": "Erneut versuchen",
            "re-evaluate": "Überarbeiten",
            "close": "Schließen",
            "import": "Import",
            "export": "Export",
            "lecture": "Vorlesung",
            "attachments": "Anhänge",
            "saveAttachment": "Anhang speichern",
            "addAttachment": "Anhang hinzufügen",
            "tutorCourseDashboard": "Tutor Kurs Dashboard",
            "exerciseDashboard": "Aufgaben Dashboard",
            "newResult": "Neues Ergebnis",
            "cleanupBuildPlan": "Build Plan aufräumen",
            "registerForCourse": "Für Kurs anmelden",
            "exercise": "Aufgaben",
            "scores": "Bewertungen"
        },
        "detail": {
            "field": "Feld",
            "value": "Wert"
        },
        "delete": {
            "title": "Löschen bestätigen"
        },
        "reset": {
            "title": "Zurücksetzen bestätigen"
        },
        "cleanup": {
            "title": "Aufräumen bestätigen"
        },
        "archive": {
            "title": "Archivieren bestätigen"
        },
        "validation": {
            "required": "Dieses Feld wird benötigt.",
            "minlength": "Dieses Feld muss mind. {{min}} Zeichen lang sein.",
            "maxlength": "Dieses Feld darf max. {{max}} Zeichen lang sein.",
            "min": "Dieses Feld muss größer als {{min}} sein.",
            "max": "Dieses Feld muss kleiner als {{max}} sein.",
            "minbytes": "Dieses Feld sollte mehr als {{min}} bytes haben.",
            "maxbytes": "Dieses Feld sollte nicht mehr als {{max}} bytes haben.",
            "pattern": "Dieses Feld muss das Muster {{pattern}} erfüllen.",
            "number": "Dieses Feld muss eine Zahl sein.",
            "datetimelocal": "Dieses Feld muss eine Datums- und Zeitangabe enthalten."
        }
    },
    "error": {
        "internalServerError": "Interner Serverfehler",
        "server.not.reachable": "Server ist nicht erreichbar",
        "url.not.found": "Nicht gefunden",
        "NotNull": "Feld {{fieldName}} kann nicht leer sein!",
        "Size": "Feld {{fieldName}} erfüllt nicht die minimalen/maximalen Voraussetzungen!",
        "userexists": "Benutzername bereits vergeben!",
        "emailexists": "Email wird bereits verwendet!",
        "idexists": "Ein neuer {{entityName}} kann noch keine ID haben",
        "invalid.template.build.plan.id": "Die Vorlage Build Plan ID scheint ungültig zu sein. Stelle bitte sicher, dass sie existiert und für ArTEMiS zugänglich ist.",
        "invalid.solution.build.plan.id": "Die Lösung Build Plan ID scheint ungültig zu sein. Stelle bitte sicher, dass sie existiert und für ArTEMiS zugänglich ist.",
        "invalid.template.repository.url": "Die Vorlage Repository URL scheint ungültig zu sein. Stelle bitte sicher, dass sie existiert und für ArTEMiS zugänglich ist.",
        "invalid.solution.repository.url": "Die Lösung Repository URL scheint ungültig zu sein. Stelle bitte sicher, dass sie existiert und für ArTEMiS zugänglich ist.",
        "idnull": "Ungültige ID"
    },
    "contact": "Kontaktiere uns",
    "bug": "Melde einen Fehler",
    "feature": "Beantrage ein Feature",
    "releaseNotes": "Versionshinweise",
    "justNow": "gerade eben",
    "pendingChanges": "WARNUNG: Du hast nicht gespeicherte Änderungen. Klicke Abbrechen, um zurück zu gehen und deine Änderungen zu speichern oder klicke OK, um die Änderungen zu verwerfen.",
    "overview": {
        "title": "Kursübersicht",
        "course": "Kursdetails",
        "exercise": "Aufgabendetails",
        "lectures": "Vorlesungen",
        "statistics": "Kursstatistiken"
    }
}<|MERGE_RESOLUTION|>--- conflicted
+++ resolved
@@ -94,14 +94,10 @@
                 "jhipster-needle-menu-add-admin-element": "JHipster will add additional menu entries here (do not translate!)"
             },
             "language": "Sprache",
-<<<<<<< HEAD
             "guidedtour": "Anleitungstour",
             "starttour": "Tour starten",
-            "noNotifications": "Keine Mitteilungen verfügbar"
-=======
-            "noNotifications": "Keine neuen Mitteilungen verfügbar",
+            "noNotifications": "Keine Mitteilungen verfügbar",
             "showAllNotifications": "Alle Mitteilungen anzeigen"
->>>>>>> eb89cabb
         },
         "form": {
             "username": "Benutzername",
