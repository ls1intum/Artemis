--- conflicted
+++ resolved
@@ -295,11 +295,7 @@
         "invalid.solution.repository.url": "Die Lösungs-Repository-URL scheint ungültig zu sein. Stelle bitte sicher, dass sie existiert und für Artemis zugänglich ist.",
         "invalid.auxiliary.repository.id": "Die ID eines Hilfs-Repositories scheint gesetzt zu sein. Stelle bitte sicher, dass die ID nicht gesetzt ist.",
         "invalid.auxiliary.repository.name": "Der Name von mindestens einem Hilfs-Repository ist ungültig oder dupliziert. Stelle bitte sicher, dass jeder Name gültig ist und es keine Duplikate gibt.",
-<<<<<<< HEAD
-        "invalid.auxiliary.repository.checkout.directory": "Das Checkout Directory von mindestens einem Hilfs-Repository ist ungültig oder dupliziert. Stelle bitte sicher, dass jedes Checkout Directory gültig ist und es keine Duplikate gibt.",
-=======
         "invalid.auxiliary.repository.checkout.directory": "Das Checkout-Verzeichnis von mindestens einem Hilfs-Repository ist ungültig oder dupliziert. Stelle bitte sicher, dass jedes Checkout-Verzeichnis gültig ist und es keine Duplikate gibt.",
->>>>>>> f7d4291d
         "invalid.auxiliary.repository.description": "Die Beschreibung von mindestens einem Hilfs-Repository ist zu lang!",
         "idnull": "Ungültige ID",
         "unexpectedError": "Ein unerwarteter Fehler ist aufgetreten: {{error}}"
