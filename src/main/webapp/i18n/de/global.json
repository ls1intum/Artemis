{
    "global": {
        "title": "Artemis",
        "browsehappy": "Du benutzt einen <strong>veralteten</strong> Browser. Bitte <a href=\"https://browsehappy.com/?locale=de/\">aktualisiere deinen Browser</a>, um die Bedienbarkeit zu verbessern.",
        "generic": {
            "yes": "Ja",
            "no": "Nein",
            "you": "Du",
            "emptyList": "Keine Elemente verfügbar",
            "unset": "Nicht gesetzt",
            "create": "Erstellen",
            "start": "Start",
            "edit": "Editieren",
            "copy": "Kopieren",
            "copied": "Kopiert",
            "new": "Neu"
        },
        "menu": {
            "home": "Startseite",
            "overview": "Kursübersicht",
            "courses": "Kurse",
            "course": "Kursverwaltung",
            "jhipster-needle-menu-add-element": "JHipster will add additional menu entries here (do not translate!)",
            "entities": {
                "main": "Entitäten",
                "course": "Kurse",
                "exercise": "Exercise",
                "textExercise": "Text Exercise",
                "fileUploadExercise": "File Upload Exercise",
                "programmingExercise": "Programming Exercise",
                "modelingExercise": "Modeling Exercise",
                "quizExercise": "Quiz Exercise",
                "lecture": "Vorlesung",
                "learningGoal": "Kompetenz",
                "ltiOutcomeUrl": "Lti Outcome Url",
                "submittedAnswer": "Submitted Answer",
                "quizQuestion": "Question",
                "multipleChoiceQuestion": "Multiple-Choice Question",
                "answerOption": "Answer Option",
                "multipleChoiceSubmittedAnswer": "Multiple-Choice Submitted Answer",
                "dragAndDropQuestion": "Drag-And-Drop Question",
                "dropLocation": "Drop Location",
                "dragItem": "Drag Item",
                "participation": "Participation",
                "exerciseResult": "Ergebnis",
                "feedback": "Feedback",
                "submission": "Submission",
                "modelingSubmission": "Modeling Submission",
                "quizSubmission": "Quiz Submission",
                "dragAndDropSubmittedAnswer": "Drag-And-Drop Submitted Answer",
                "dragAndDropAssignment": "Drag-And-Drop Assignment",
                "quizStatistic": "Statistic",
                "quizPointStatistic": "Quiz Point Statistic",
                "quizQuestionStatistic": "Question Statistic",
                "multipleChoiceQuestionStatistic": "Multiple-Choice Question Statistic",
                "dragAndDropQuestionStatistic": "Drag-And-Drop Question Statistic",
                "quizStatisticCounter": "Statistic Counter",
                "pointCounter": "Point Counter",
                "answerCounter": "Answer Counter",
                "dropLocationCounter": "Drop Location Counter",
                "apollonDiagram": "Apollon-Diagramm",
                "programmingSubmission": "Programming Submission",
                "dragAndDropMapping": "Drag-And-Drop Mapping",
                "textSubmission": "Text Submission",
                "fileUploadSubmission": "File Upload Submission",
                "shortAnswerQuestionStatistic": "Short Answer Question Statistic",
                "shortAnswerSpotCounter": "Short Answer Spot Counter",
                "shortAnswerQuestion": "Short Answer Question",
                "shortAnswerSpot": "Short Answer Spot",
                "shortAnswerSolution": "Short Answer Solution",
                "shortAnswerSubmittedAnswer": "Short Answer Submitted Answer",
                "shortAnswerSubmittedText": "Short Answer Submitted Text",
                "shortAnswerMapping": "Short Answer Mapping",
                "programmingExerciseTestCase": "Programming Exercise Test Case",
                "exerciseHint": "Aufgabenhinweis",
                "jhipster-needle-menu-add-entry": "JHipster will add additional entities here (do not translate!)",
                "metis": {
                    "post": "Beitrag",
                    "answerPost": "Antwort"
                },
                "messages": {
                    "conversation": "Konversation",
                    "conversationParticipant": "Unterhaltungsdetails"
                }
            },
            "account": {
                "main": "Zugang",
                "profile": "Profil",
                "settings": "Einstellungen",
                "password": "Passwort",
                "sessions": "Sitzungen",
                "login": "Anmelden",
                "logout": "Abmelden",
                "register": "Registrierung"
            },
            "admin": {
                "main": "Server-Administration",
                "upcomingExamsAndExercises": "Kommende Prüfungen & Übungen",
                "userManagement": "Verwaltung von Nutzer:innen",
                "organizationManagement": "Organisationsverwaltung",
                "systemNotifications": "Systemmitteilungen",
                "featureToggles": "Feature Toggles",
                "statistics": "Statistiken der Nutzer:innen",
                "metrics": "Metriken",
                "health": "Status",
                "configuration": "Konfiguration",
                "privacyStatement": "Datenschutzerklärung",
                "imprint": "Impressum",
                "logs": "Protokoll",
                "audits": "Audits",
                "apidocs": "API",
                "database": "Datenbank",
                "jhipster-needle-menu-add-admin-element": "JHipster will add additional menu entries here (do not translate!)"
            },
            "language": "Sprache",
            "settings": "Einstellungen",
            "guidedTutorial": "Guided Tutorial",
            "startTutorial": "Tutorial starten",
            "restartTutorial": "Tutorial wiederholen",
            "continueTutorial": "Tutorial fortsetzen"
        },
        "form": {
            "username": "Login",
            "firstname": "Vorname",
            "firstname.placeholder": "Vorname",
            "lastname": "Nachname",
            "lastname.placeholder": "Nachname",
            "username.placeholder": "Login",
            "currentpassword": "Aktuelles Passwort",
            "currentpassword.placeholder": "Aktuelles Passwort",
            "newpassword": "Neues Passwort",
            "newpassword.placeholder": "Neues Passwort",
            "confirmpassword": "Neues Passwort bestätigen",
            "confirmpassword.placeholder": "Bestätige dein neues Passwort",
            "email": "E-Mail-Adresse",
            "email.placeholder": "E-Mail-Adresse",
            "email.pattern": "Bitte nutze eine E-Mail nach folgendem Muster:",
            "cancel": "Abbruch",
            "confirm": "Bestätigen",
            "refresh": "Aktualisieren"
        },
        "messages": {
            "info": {
                "authenticated": {
                    "prefix": "Wenn du dich ",
                    "link": "melde",
                    "suffix": " möchtest, versuche es mit <br>- Administration (Name=\"admin\" und Passwort=\"admin\")<br>- Login (Name=\"user\" und Passwort=\"user\")."
                },
                "register": {
                    "noaccount": "Du hast noch keinen Zugang?",
                    "link": "Registriere dich"
                }
            },
            "error": {
                "dontmatch": "Das bestätigte Passwort entspricht nicht dem neuen Passwort!"
            },
            "validate": {
                "oldpassword": {
                    "required": "Bitte gib dein aktuelles Passwort ein."
                },
                "newpassword": {
                    "required": "Ein neues Passwort wird benötigt.",
                    "minlength": "Das neue Passwort muss mindestens {{min}} Zeichen lang sein",
                    "maxlength": "Das neue Passwort darf nicht länger als {{max}} Zeichen sein",
                    "strength": "Passwortstärke:"
                },
                "confirmpassword": {
                    "required": "Du musst das Passwort bestätigen.",
                    "minlength": "Das bestätigte Passwort muss mindestens {{min}} Zeichen lang sein",
                    "maxlength": "Das bestätigte Passwort darf nicht länger als {{max}} Zeichen sein"
                },
                "email": {
                    "required": "Deine E-Mail-Adresse wird benötigt.",
                    "invalid": "Deine E-Mail-Adresse ist ungültig.",
                    "minlength": "Deine E-Mail-Adresse muss mindestens 5 Zeichen lang sein",
                    "maxlength": "Deine E-Mail-Adresse darf nicht länger als 100 Zeichen sein",
                    "pattern": "Deine E-Mail-Adresse entspricht nicht dem geforderten Muster."
                }
            }
        },
        "field": {
            "id": "ID"
        },
        "ribbon": {
            "dev": "Development",
            "test": "Testserver"
        },
        "item-count": "Ergebnis {{first}} - {{second}} von {{total}} Elemente."
    },
    "entity": {
        "action": {
            "add": "Hinzufügen",
            "addblob": "Blob hinzufügen",
            "addimage": "Bild hinzufügen",
            "back": "Zurück",
            "cancel": "Abbrechen",
            "delete": "Löschen",
            "noButtonTextDelete": "",
            "unlink": "Trennen",
            "confirm": "Bestätigen",
            "download": "Herunterladen",
            "dashboard": "Dashboard",
            "units": "Einheiten",
            "edit": "Bearbeiten",
            "connect": "Verknüpfen",
            "editSelected": "Ausgewählte bearbeiten",
            "editInEditor": "In Editor bearbeiten",
            "editBuildPlan": "Build-Plan bearbeiten",
            "editInIntelliJ": "In IntelliJ bearbeiten",
            "editEntity": "{{entity}} bearbeiten",
            "exampleSubmissions": "Beispielabgaben",
            "generate": "Generieren",
            "open": "Öffnen",
            "save": "Speichern",
            "saving": "Speichern...",
            "view": "Details",
            "reset": "Zurücksetzen",
            "preview": "Vorschau",
            "visual": "Visuell",
            "cleanup": "Aufräumen",
            "remove": "Entfernen",
            "purge": "Löschen",
            "archive": "Archivieren",
            "submit": "Absenden",
            "submitTooltip": "Du kannst mehrmals bis zur Deadline abgeben. Deine Bewertung ergibt sich immer aus der letzten Abgabe.",
            "submitNoDeadlineTooltip": "Du kannst mehrmals abgeben. Deine Bewertung ergibt sich immer aus der letzten Abgabe.",
            "submitDeadlineMissedTooltip": "Die Deadline ist abgelaufen. Weitere Abgaben werden nicht gewertet!",
            "deadlineMissedTooltip": "Die Deadline ist abgelaufen. Du kannst keine neuen Lösungen einreichen!",
            "submitDeadlineMissed": "Absenden (Deadline verpasst)",
            "submitSuccessfulAlert": "Deine Abgabe war erfolgreich! Du kannst deine Abgabe nun ändern oder auf Feedback warten.",
            "submitDeadlineMissedAlert": "Deine Abgabe war erfolgreich! Du kannst deine Abgabe nun ändern oder auf Feedback warten. Da du die Deadline verpasst hast, wird deine Abgabe nicht gewertet.",
            "retry": "Erneut versuchen",
            "re-evaluate": "Überarbeiten",
            "close": "Schließen",
            "finish": "Abschließen",
            "import": "Import",
            "to-import": "Importieren",
            "export": "Export",
            "lecture": "Vorlesung",
            "attachments": "Anhänge",
            "saveAttachment": "Anhang speichern",
            "addAttachment": "Anhang hinzufügen",
            "assessmentDashboard": "Bewertungs-Dashboard",
            "instructorDashboard": "Dashboard für Lehrende",
            "exerciseDashboard": "Aufgaben-Dashboard",
            "newResult": "Neues Ergebnis",
            "updateResult": "Ergebnis bearbeiten",
            "viewResult": "Ergebnis anzeigen",
            "cleanupBuildPlan": "Build-Plan aufräumen",
            "exercise": "Aufgaben",
            "scores": "Bewertungen",
            "exams": "Klausuren",
            "hints": "Hinweise",
            "addExternalSubmission": "Externe Einreichung anlegen",
            "addAuxiliaryRepository": "Hilfsrepository anlegen",
            "toggleToUnsubmitted": "Setze Studierenden-Klausur auf nicht abgegeben",
            "toggleToSubmitted": "Setze Studierenden-Klausur auf abgegeben",
            "endNow": "Jetzt Beenden",
            "ldap": "von LDAP synchronisieren",
            "notUndoable": "Diese Aktion kann nicht rückgängig gemacht werden.",
<<<<<<< HEAD
=======
            "discardChanges": "Änderungen verwerfen",
            "goBack": "Zurück",
>>>>>>> 1a5da0fd
            "requestDataExport": "Datenexport anfordern"
        },
        "detail": {
            "field": "Feld",
            "value": "Wert"
        },
        "delete": {
            "title": "Löschen bestätigen"
        },
        "unlink": {
            "title": "Trennen bestätigen"
        },
        "reset": {
            "title": "Zurücksetzen bestätigen"
        },
        "noButtonTextDelete": {
            "title": "Löschen bestätigen"
        },
        "endNow": {
            "title": "Beenden bestätigen"
        },
        "cleanup": {
            "title": "Aufräumen bestätigen"
        },
        "remove": {
            "title": "Entfernen bestätigen"
        },
        "archive": {
            "title": "Archivieren bestätigen"
        },
        "exportRepos": {
            "title": "Herunterladen bestätigen"
        },
        "resetProgrammingExercise": {
            "title": "Programmieraufgabe zurücksetzen"
        },
        "validation": {
            "required": "Dieses Feld wird benötigt.",
            "minlength": "Dieses Feld muss mind. {{min}} Zeichen lang sein.",
            "maxlength": "Dieses Feld darf max. {{max}} Zeichen lang sein.",
            "min": "Dieses Feld muss größer als {{min}} sein.",
            "max": "Dieses Feld muss kleiner als {{max}} sein.",
            "minbytes": "Dieses Feld sollte mehr als {{min}} bytes haben.",
            "maxbytes": "Dieses Feld sollte nicht mehr als {{max}} bytes haben.",
            "pattern": "Dieses Feld muss das Muster {{pattern}} erfüllen.",
            "number": "Dieses Feld muss eine Zahl sein.",
            "datetimelocal": "Dieses Feld muss eine Datums- und Zeitangabe enthalten.",
            "patternLogin": "Dieses Feld darf nur Buchstaben, Ziffern und E-Mail-Adressen enthalten.",
            "invalidPattern": "Dieses Feld beinhaltet ein ungültiges E-Mail Muster."
        },
        "timeZoneWarning": "Du befindest dich aktuell in der {{ timeZone }} Zeitzone."
    },
    "aboutUs": "Über",
    "contact": "Kontaktiere uns",
    "bug": "Melde einen Fehler",
    "feature": "Beantrage ein Feature",
    "releaseNotes": "Versionshinweise",
    "requestChange": "Änderung beantragen",
    "justNow": "gerade eben",
    "pendingChanges": "WARNUNG: Du hast nicht gespeicherte Änderungen. Klicke Abbrechen, um zurück zu gehen und deine Änderungen zu speichern oder klicke OK, um die Änderungen zu verwerfen.",
    "overview": {
        "title": "Kursübersicht",
        "aboutUs": "Über",
        "course": "Kursdetails",
        "exercise": "Aufgabendetails",
        "lectures": "Vorlesungen",
        "learningGoals": "Kompetenzen",
        "tutorialGroups": "Übungsgruppen",
        "statistics": "Kursstatistiken",
        "exams": "Klausuren",
        "communication": "Kommunikation"
    },
    "connectionStatus": {
        "connected": "Verbunden",
        "disconnected": "Verbindung getrennt"
    },
    "loading": "Lädt...",
    "completed": "abgeschlossen"
}<|MERGE_RESOLUTION|>--- conflicted
+++ resolved
@@ -258,11 +258,8 @@
             "endNow": "Jetzt Beenden",
             "ldap": "von LDAP synchronisieren",
             "notUndoable": "Diese Aktion kann nicht rückgängig gemacht werden.",
-<<<<<<< HEAD
-=======
             "discardChanges": "Änderungen verwerfen",
             "goBack": "Zurück",
->>>>>>> 1a5da0fd
             "requestDataExport": "Datenexport anfordern"
         },
         "detail": {
