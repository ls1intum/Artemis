{
    "global": {
        "title": "Artemis",
        "browsehappy": "Du benutzt einen <strong>veralteten</strong> Browser. Bitte <a href=\"https://browsehappy.com/?locale=de/\">aktualisiere deinen Browser</a>, um die Bedienbarkeit zu verbessern.",
        "generic": {
            "yes": "Ja",
            "no": "Nein",
            "you": "Du",
            "emptyList": "Keine Elemente verfügbar",
            "unset": "Nicht gesetzt",
            "create": "Erstellen",
            "start": "Start",
            "edit": "Editieren",
            "copy": "Kopieren",
            "copied": "Kopiert",
            "new": "Neu"
        },
        "menu": {
            "home": "Startseite",
            "overview": "Kursübersicht",
            "courses": "Kurse",
            "course": "Kursverwaltung",
            "jhipster-needle-menu-add-element": "JHipster will add additional menu entries here (do not translate!)",
            "entities": {
                "main": "Entitäten",
                "course": "Kurse",
                "exercise": "Exercise",
                "textExercise": "Text Exercise",
                "fileUploadExercise": "File Upload Exercise",
                "programmingExercise": "Programming Exercise",
                "modelingExercise": "Modeling Exercise",
                "quizExercise": "Quiz Exercise",
                "lecture": "Vorlesung",
                "learningGoal": "Kompetenz",
                "ltiOutcomeUrl": "Lti Outcome Url",
                "submittedAnswer": "Submitted Answer",
                "quizQuestion": "Question",
                "multipleChoiceQuestion": "Multiple-Choice Question",
                "answerOption": "Answer Option",
                "multipleChoiceSubmittedAnswer": "Multiple-Choice Submitted Answer",
                "dragAndDropQuestion": "Drag-And-Drop Question",
                "dropLocation": "Drop Location",
                "dragItem": "Drag Item",
                "participation": "Participation",
                "exerciseResult": "Ergebnis",
                "feedback": "Feedback",
                "submission": "Submission",
                "modelingSubmission": "Modeling Submission",
                "quizSubmission": "Quiz Submission",
                "dragAndDropSubmittedAnswer": "Drag-And-Drop Submitted Answer",
                "dragAndDropAssignment": "Drag-And-Drop Assignment",
                "quizStatistic": "Statistic",
                "quizPointStatistic": "Quiz Point Statistic",
                "quizQuestionStatistic": "Question Statistic",
                "multipleChoiceQuestionStatistic": "Multiple-Choice Question Statistic",
                "dragAndDropQuestionStatistic": "Drag-And-Drop Question Statistic",
                "quizStatisticCounter": "Statistic Counter",
                "pointCounter": "Point Counter",
                "answerCounter": "Answer Counter",
                "dropLocationCounter": "Drop Location Counter",
                "apollonDiagram": "Apollon-Diagramm",
                "programmingSubmission": "Programming Submission",
                "dragAndDropMapping": "Drag-And-Drop Mapping",
                "textSubmission": "Text Submission",
                "fileUploadSubmission": "File Upload Submission",
                "shortAnswerQuestionStatistic": "Short Answer Question Statistic",
                "shortAnswerSpotCounter": "Short Answer Spot Counter",
                "shortAnswerQuestion": "Short Answer Question",
                "shortAnswerSpot": "Short Answer Spot",
                "shortAnswerSolution": "Short Answer Solution",
                "shortAnswerSubmittedAnswer": "Short Answer Submitted Answer",
                "shortAnswerSubmittedText": "Short Answer Submitted Text",
                "shortAnswerMapping": "Short Answer Mapping",
                "programmingExerciseTestCase": "Programming Exercise Test Case",
                "exerciseHint": "Aufgabenhinweis",
                "jhipster-needle-menu-add-entry": "JHipster will add additional entities here (do not translate!)",
                "metis": {
                    "post": "Beitrag",
                    "answerPost": "Antwort"
                },
                "messages": {
                    "conversation": "Konversation",
                    "conversationParticipant": "Unterhaltungsdetails"
                }
            },
            "account": {
                "main": "Zugang",
                "profile": "Profil",
                "settings": "Einstellungen",
                "password": "Passwort",
                "sessions": "Sitzungen",
                "login": "Anmelden",
                "logout": "Abmelden",
                "register": "Registrierung"
            },
            "admin": {
                "main": "Server-Administration",
                "upcomingExamsAndExercises": "Kommende Prüfungen & Übungen",
                "userManagement": "Verwaltung von Nutzer:innen",
                "organizationManagement": "Organisationsverwaltung",
                "systemNotifications": "Systemmitteilungen",
                "featureToggles": "Feature Toggles",
                "statistics": "Statistiken der Nutzer:innen",
                "metrics": "Metriken",
                "health": "Status",
                "configuration": "Konfiguration",
                "privacyStatement": "Datenschutzerklärung",
                "imprint": "Impressum",
                "logs": "Protokoll",
                "audits": "Audits",
                "apidocs": "API",
                "database": "Datenbank",
                "jhipster-needle-menu-add-admin-element": "JHipster will add additional menu entries here (do not translate!)"
            },
            "language": "Sprache",
            "settings": "Einstellungen",
            "guidedTutorial": "Guided Tutorial",
            "startTutorial": "Tutorial starten",
            "restartTutorial": "Tutorial wiederholen",
            "continueTutorial": "Tutorial fortsetzen"
        },
        "form": {
            "username": "Login",
            "firstname": "Vorname",
            "firstname.placeholder": "Vorname",
            "lastname": "Nachname",
            "lastname.placeholder": "Nachname",
            "username.placeholder": "Login",
            "currentpassword": "Aktuelles Passwort",
            "currentpassword.placeholder": "Aktuelles Passwort",
            "newpassword": "Neues Passwort",
            "newpassword.placeholder": "Neues Passwort",
            "confirmpassword": "Neues Passwort bestätigen",
            "confirmpassword.placeholder": "Bestätige dein neues Passwort",
            "email": "E-Mail-Adresse",
            "email.placeholder": "E-Mail-Adresse",
            "email.pattern": "Bitte nutze eine E-Mail nach folgendem Muster:",
            "cancel": "Abbruch",
            "confirm": "Bestätigen",
            "refresh": "Aktualisieren"
        },
        "messages": {
            "info": {
                "authenticated": {
                    "prefix": "Wenn du dich ",
                    "link": "melde",
                    "suffix": " möchtest, versuche es mit <br>- Administration (Name=\"admin\" und Passwort=\"admin\")<br>- Login (Name=\"user\" und Passwort=\"user\")."
                },
                "register": {
                    "noaccount": "Du hast noch keinen Zugang?",
                    "link": "Registriere dich"
                }
            },
            "error": {
                "dontmatch": "Das bestätigte Passwort entspricht nicht dem neuen Passwort!"
            },
            "validate": {
                "oldpassword": {
                    "required": "Bitte gib dein aktuelles Passwort ein."
                },
                "newpassword": {
                    "required": "Ein neues Passwort wird benötigt.",
                    "minlength": "Das neue Passwort muss mindestens {{min}} Zeichen lang sein",
                    "maxlength": "Das neue Passwort darf nicht länger als {{max}} Zeichen sein",
                    "strength": "Passwortstärke:"
                },
                "confirmpassword": {
                    "required": "Du musst das Passwort bestätigen.",
                    "minlength": "Das bestätigte Passwort muss mindestens {{min}} Zeichen lang sein",
                    "maxlength": "Das bestätigte Passwort darf nicht länger als {{max}} Zeichen sein"
                },
                "email": {
                    "required": "Deine E-Mail-Adresse wird benötigt.",
                    "invalid": "Deine E-Mail-Adresse ist ungültig.",
                    "minlength": "Deine E-Mail-Adresse muss mindestens 5 Zeichen lang sein",
                    "maxlength": "Deine E-Mail-Adresse darf nicht länger als 100 Zeichen sein",
                    "pattern": "Deine E-Mail-Adresse entspricht nicht dem geforderten Muster."
                }
            }
        },
        "field": {
            "id": "ID"
        },
        "ribbon": {
            "dev": "Development",
            "test": "Testserver"
        },
        "item-count": "Ergebnis {{first}} - {{second}} von {{total}} Elemente."
    },
    "entity": {
        "action": {
            "add": "Hinzufügen",
            "addblob": "Blob hinzufügen",
            "addimage": "Bild hinzufügen",
            "back": "Zurück",
            "cancel": "Abbrechen",
            "delete": "Löschen",
            "noButtonTextDelete": "",
            "unlink": "Trennen",
            "confirm": "Bestätigen",
            "download": "Herunterladen",
            "dashboard": "Dashboard",
            "units": "Einheiten",
            "edit": "Bearbeiten",
            "connect": "Verknüpfen",
            "editSelected": "Ausgewählte bearbeiten",
            "editInEditor": "In Editor bearbeiten",
            "editBuildPlan": "Build-Plan bearbeiten",
            "editInIntelliJ": "In IntelliJ bearbeiten",
            "editEntity": "{{entity}} bearbeiten",
            "exampleSubmissions": "Beispielabgaben",
            "generate": "Generieren",
            "open": "Öffnen",
            "save": "Speichern",
            "saving": "Speichern...",
            "view": "Details",
            "reset": "Zurücksetzen",
            "preview": "Vorschau",
            "visual": "Visuell",
            "cleanup": "Aufräumen",
            "remove": "Entfernen",
            "purge": "Löschen",
            "archive": "Archivieren",
            "submit": "Absenden",
            "submitTooltip": "Du kannst mehrmals bis zur Deadline abgeben. Deine Bewertung ergibt sich immer aus der letzten Abgabe.",
            "submitNoDeadlineTooltip": "Du kannst mehrmals abgeben. Deine Bewertung ergibt sich immer aus der letzten Abgabe.",
            "submitDeadlineMissedTooltip": "Die Deadline ist abgelaufen. Weitere Abgaben werden nicht gewertet!",
            "deadlineMissedTooltip": "Die Deadline ist abgelaufen. Du kannst keine neuen Lösungen einreichen!",
            "submitDeadlineMissed": "Absenden (Deadline verpasst)",
            "submitSuccessfulAlert": "Deine Abgabe war erfolgreich! Du kannst deine Abgabe nun ändern oder auf Feedback warten.",
            "submitDeadlineMissedAlert": "Deine Abgabe war erfolgreich! Du kannst deine Abgabe nun ändern oder auf Feedback warten. Da du die Deadline verpasst hast, wird deine Abgabe nicht gewertet.",
            "retry": "Erneut versuchen",
            "re-evaluate": "Überarbeiten",
            "close": "Schließen",
            "finish": "Abschließen",
            "import": "Import",
            "to-import": "Importieren",
            "export": "Export",
            "lecture": "Vorlesung",
            "attachments": "Anhänge",
            "saveAttachment": "Anhang speichern",
            "addAttachment": "Anhang hinzufügen",
            "assessmentDashboard": "Bewertungs-Dashboard",
            "instructorDashboard": "Dashboard für Lehrende",
            "exerciseDashboard": "Aufgaben-Dashboard",
            "newResult": "Neues Ergebnis",
            "updateResult": "Ergebnis bearbeiten",
            "viewResult": "Ergebnis anzeigen",
            "cleanupBuildPlan": "Build-Plan aufräumen",
            "registerForCourse": "Für Kurs anmelden",
            "exercise": "Aufgaben",
            "scores": "Bewertungen",
            "exams": "Klausuren",
            "hints": "Hinweise",
            "addExternalSubmission": "Externe Einreichung anlegen",
            "addAuxiliaryRepository": "Hilfsrepository anlegen",
            "toggleToUnsubmitted": "Setze Studierenden-Klausur auf nicht abgegeben",
            "toggleToSubmitted": "Setze Studierenden-Klausur auf abgegeben",
            "endNow": "Jetzt Beenden",
            "ldap": "von LDAP synchronisieren",
            "notUndoable": "Diese Aktion kann nicht rückgängig gemacht werden.",
<<<<<<< HEAD
            "requestDataExport": "Datenexport anfordern"
=======
            "discardChanges": "Änderungen verwerfen",
            "goBack": "Zurück"
>>>>>>> 01f5b457
        },
        "detail": {
            "field": "Feld",
            "value": "Wert"
        },
        "delete": {
            "title": "Löschen bestätigen"
        },
        "unlink": {
            "title": "Trennen bestätigen"
        },
        "reset": {
            "title": "Zurücksetzen bestätigen"
        },
        "noButtonTextDelete": {
            "title": "Löschen bestätigen"
        },
        "endNow": {
            "title": "Beenden bestätigen"
        },
        "cleanup": {
            "title": "Aufräumen bestätigen"
        },
        "remove": {
            "title": "Entfernen bestätigen"
        },
        "archive": {
            "title": "Archivieren bestätigen"
        },
        "exportRepos": {
            "title": "Herunterladen bestätigen"
        },
        "resetProgrammingExercise": {
            "title": "Programmieraufgabe zurücksetzen"
        },
        "validation": {
            "required": "Dieses Feld wird benötigt.",
            "minlength": "Dieses Feld muss mind. {{min}} Zeichen lang sein.",
            "maxlength": "Dieses Feld darf max. {{max}} Zeichen lang sein.",
            "min": "Dieses Feld muss größer als {{min}} sein.",
            "max": "Dieses Feld muss kleiner als {{max}} sein.",
            "minbytes": "Dieses Feld sollte mehr als {{min}} bytes haben.",
            "maxbytes": "Dieses Feld sollte nicht mehr als {{max}} bytes haben.",
            "pattern": "Dieses Feld muss das Muster {{pattern}} erfüllen.",
            "number": "Dieses Feld muss eine Zahl sein.",
            "datetimelocal": "Dieses Feld muss eine Datums- und Zeitangabe enthalten.",
            "patternLogin": "Dieses Feld darf nur Buchstaben, Ziffern und E-Mail-Adressen enthalten.",
            "invalidPattern": "Dieses Feld beinhaltet ein ungültiges E-Mail Muster."
        },
        "timeZoneWarning": "Du befindest dich aktuell in der {{ timeZone }} Zeitzone."
    },
    "aboutUs": "Über",
    "contact": "Kontaktiere uns",
    "bug": "Melde einen Fehler",
    "feature": "Beantrage ein Feature",
    "releaseNotes": "Versionshinweise",
    "requestChange": "Änderung beantragen",
    "justNow": "gerade eben",
    "pendingChanges": "WARNUNG: Du hast nicht gespeicherte Änderungen. Klicke Abbrechen, um zurück zu gehen und deine Änderungen zu speichern oder klicke OK, um die Änderungen zu verwerfen.",
    "overview": {
        "title": "Kursübersicht",
        "aboutUs": "Über",
        "course": "Kursdetails",
        "exercise": "Aufgabendetails",
        "lectures": "Vorlesungen",
        "learningGoals": "Kompetenzen",
        "tutorialGroups": "Übungsgruppen",
        "statistics": "Kursstatistiken",
        "exams": "Klausuren",
        "communication": "Kommunikation"
    },
    "connectionStatus": {
        "connected": "Verbunden",
        "disconnected": "Verbindung getrennt"
    },
    "loading": "Lädt...",
    "completed": "abgeschlossen"
}<|MERGE_RESOLUTION|>--- conflicted
+++ resolved
@@ -259,12 +259,9 @@
             "endNow": "Jetzt Beenden",
             "ldap": "von LDAP synchronisieren",
             "notUndoable": "Diese Aktion kann nicht rückgängig gemacht werden.",
-<<<<<<< HEAD
+            "discardChanges": "Änderungen verwerfen",
+            "goBack": "Zurück",
             "requestDataExport": "Datenexport anfordern"
-=======
-            "discardChanges": "Änderungen verwerfen",
-            "goBack": "Zurück"
->>>>>>> 01f5b457
         },
         "detail": {
             "field": "Feld",
