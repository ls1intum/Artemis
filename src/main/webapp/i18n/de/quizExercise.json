--- conflicted
+++ resolved
@@ -4,13 +4,9 @@
             "home": {
                 "title": "Quiz",
                 "createLabel": "Quiz erstellen",
-<<<<<<< HEAD
+                "createModelDragAndDrop": "Drag and Drop Model Quiz erstellen",
                 "createOrEditLabel": "Quiz erstellen oder bearbeiten",
                 "exportLabel": "TODO: Write German for Export Quiz Exercises"
-=======
-                "createModelDragAndDrop": "Drag and Drop Model Quiz erstellen",
-                "createOrEditLabel": "Quiz erstellen oder bearbeiten"
->>>>>>> 62f15993
             },
             "created": "Quiz erstellt mit ID {{ param }}",
             "updated": "Quiz aktualisiert mit ID {{ param }}",
