--- conflicted
+++ resolved
@@ -147,16 +147,13 @@
                 "questionCorrectMapping": "Frage {{index}}: Es existiert keine korrekte Zuordnung.",
                 "questionUnsolvable": "Frage {{index}}: Es gibt Drag Items, die auf mehrere Drop Locations gleichzeitig platziert werden müssten um die Frage richtig zu beantworten.",
                 "misleadingCorrectMapping": "Frage {{index}}: Es gibt mindestens eine korrekte Zuordnung (oder Kombination an korrekten Zuordnungen), die wenn sie verwendet wird, keine korrekte Gesamtlösung mehr zulässt.",
-<<<<<<< HEAD
                 "saQuestionEverySpotHasASolution": "Frage {{index}}: Es gibt mindestens ein Eingabefeld, dass keine Lösung besitzt.",
                 "saQuestionEveryMappedSolutionHasASpot": "Frage {{index}}: Es fehlt mindestes ein Eingabfeld, um eine Kombination an korrekten Zuordnungen zu erhalten.",
                 "saQuestionUnsolvable": "Frage {{index}}: Diese Frage kann nicht richtig beantwortet werden.",
                 "saQuestionSolutionHasNoValue": "Frage {{index}}: Es gibt mindestens eine Lösung die keinen Wert besitzt.",
-                "saQuestionDuplicateMapping": "Frage {{index}}: Es gibt mindestens ein Mapping das doppelt ist."
-=======
+                "saQuestionDuplicateMapping": "Frage {{index}}: Es gibt mindestens ein Mapping das doppelt ist.",
                 "questionTitleLength": "Frage {{index}}: Die Frage ist länger als 250 Zeichen. Bitte kürzen!",
                 "quizTitleLength": "Quiz: Der Titel ist länger als 250 Zeichen. Bitte kürzen!"
->>>>>>> 10b28b1e
             },
             "scoringType": {
                 "all_or_nothing": "Alles-oder-Nichts",
