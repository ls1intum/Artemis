--- conflicted
+++ resolved
@@ -52,7 +52,9 @@
                 "checkoutFailed": "Dein git repository konnte nicht ausgecheckt werden. Bitte versuche es in Kürze noch einmal oder wende dich an deinen Tutor.",
                 "fileExists": "Datei/Verzeichnis Name existiert bereits. Bitte wähle einen anderen Namen.",
                 "unsupportedFile": "Datei mit dieser Endung wird nicht unterstützt.",
-                "fileOperationFailed": "Datei Operation konnte nicht durchgeführt werden. Bitte versuche es später noch einmal."
+                "fileOperationFailed": "Datei Operation konnte nicht durchgeführt werden. Bitte versuche es später noch einmal.",
+                "participationCouldNotBeDeleted": "Teilnahme konnte nicht gelöscht werden und könnte sich jetzt in einem fehlerhaften Zustand befinden.",
+                "participationCouldNotBeCreated": "Teilnahme konnte nicht erstellt werden"
             },
             "testStatusLabels": {
                 "testStatusNoResult": "Keine Ergebnisse",
@@ -60,17 +62,6 @@
                 "testStatusTestFailing": "Test fehlgeschlagen",
                 "totalTestsPassing": "{{totalTests}} Tests bestanden",
                 "totalTestsFailing": "{{failedTests}} von {{totalTests}} Tests fehlgeschlagen"
-<<<<<<< HEAD
-            },
-            "fileBrowser": {
-                "createTitle": "Neue Datei erstellen",
-                "folder": "Ordner",
-                "folderPlaceholder": "für Wurzelverzeichnis leer lassen",
-                "filename": "Dateiname (mit Dateiendung)",
-                "create": "Datei erstellen",
-                "deleteTitle": "Datei löschen",
-                "deleteFileConfirm": "Sind Sie sicher, dass Sie die Datei <strong>{{filename}}</strong> löschen wollen?",
-                "delete": "Datei löschen"
             },
             "repoSelect": {
                 "assignmentRepo": "Assignment Repository",
@@ -85,8 +76,6 @@
                 "templateWarning": "Das Template Repository erfüllt bereits einen oder mehrere Testfälle. Das könnte auf ein Problem im Template Repository hinweisen.",
                 "templateSuccess": "Das Template Repository erfüllt keinen Testfall.",
                 "templateInfo": "Kein Ergebnis verfügbar."
-=======
->>>>>>> 0b79563d
             }
         }
     }
