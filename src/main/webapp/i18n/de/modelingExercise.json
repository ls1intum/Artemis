--- conflicted
+++ resolved
@@ -35,18 +35,6 @@
             "apollonConversion": {
                 "error": "Apollon-Konvertierung ist nicht verfügbar"
             },
-<<<<<<< HEAD
-            "clusters": "Clusters",
-            "buildClusters": {
-                "action": "Build Clusters",
-                "error": "Building Clusters ist ausgefallen",
-                "success": "Building Clusters war erfolgreich"
-            },
-            "deleteClusters": {
-                "action": "Delete Clusters",
-                "error": "Clusters löschen ist ausgefallen",
-                "success": "Clusters löschen war erfolgreich"
-=======
             "clusters": "Cluster",
             "buildClusters": {
                 "action": "Cluster erstellen",
@@ -57,7 +45,6 @@
                 "action": "Cluster löschen",
                 "error": "Cluster löschen fehlgeschlagen",
                 "success": "Cluster erfolgreich gelöscht"
->>>>>>> 51a2f08c
             }
         }
     }
