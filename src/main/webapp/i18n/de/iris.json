{
    "artemisApp": {
        "iris": {
            "settings": {
                "success": "Iris Einträge erfolgreich gespeichert",
                "error": {
                    "save": "Fehler beim Speichern der Iris Einstellungen",
                    "noSettings": "Iris Einstellungen konnten nicht geladen werden. Bitte kontaktiere einen Administrator, wenn das Problem weiterhin besteht."
                },
                "button": {
                    "reload": "Einstellungen neu laden",
                    "save": "Einstellungen speichern",
                    "textExercise": {
                        "title": "Iris",
                        "tooltip": "Bearbeite die Iris Einstellungen für diese Textaufgabe"
                    },
                    "programmingExercise": {
                        "title": "Iris",
                        "tooltip": "Bearbeite die Iris Einstellungen für diese Programmieraufgabe"
                    },
                    "course": {
                        "title": "Iris",
                        "tooltip": "Bearbeite die Iris Einstellungen für diesen Kurs"
                    },
                    "lecture": {
                        "title": "Iris",
                        "tooltip": "Bearbeite die Iris Einstellungen für diese Vorlesung"
                    }
                },
                "subSettings": {
                    "chatSettings": "Chat Einstellungen",
                    "textExerciseChatSettings": "Textaufgaben Chat Einstellungen",
<<<<<<< HEAD
                    "lectureChatSettings": "Vorlesungschat Einstellungen",
=======
                    "courseChatSettings": "Kurs Chat Einstellungen",
>>>>>>> bb052261
                    "lectureIngestionSettings": {
                        "title": "Vorlesungen Erfassung Einstellungen",
                        "autoIngestOnAttachmentUpload": "Vorlesungen automatisch an Pyris senden"
                    },
                    "hestiaSettings": "Hestia Einstellungen",
                    "competencyGenerationSettings": "Kompetenzgenerierung Einstellungen",
                    "enabled-disabled": "Aktiviert/Deaktiviert",
                    "enabledForCategories": "Automatisch aktivieren für Kategorien",
                    "variants": {
                        "title": "Varianten",
                        "allowedVariants": {
                            "title": "Erlaubte Varianten",
                            "inheritSwitch": "Erbe erlaubte Varianten"
                        },
                        "selectedVariant": {
                            "title": "Genuzte Variante",
                            "inherit": "Erben"
                        }
                    },
                    "rateLimit": "Rate Limit",
                    "rateLimitTooltip": "Die maximale Anzahl an Antworten, die ein Benutzer vom LLM in einem bestimmten Zeitraum erhalten kann.",
                    "rateLimitTimeframeHours": "Rate Limit Zeitrahmen (Stunden)",
                    "rateLimitTimeframeHoursTooltip": "Der Zeitraum, in welchem das Rate Limit angewendet wird, in Stunden.",
                    "template": {
                        "title": "Template",
                        "inherit": "Template erben"
                    },
                    "enabled": {
                        "on": "Aktiviert",
                        "off": "Deaktiviert",
                        "chat": "Iris Chat",
                        "hestia": "Hestia Integration"
                    },
                    "disabled": {
                        "course": "IRIS ist in den Kurs-IRIS-Einstellungen deaktiviert",
                        "global": "IRIS ist in den globalen IRIS-Einstellungen deaktiviert"
                    }
                },
                "title": {
                    "breadcrumb": "Iris Einstellungen",
                    "global": "Globale Iris Einstellungen",
                    "course": "Kurs Iris Einstellungen",
                    "exercise": "Programmieraufgabe Iris Einstellungen"
                }
            },
            "error": {
                "forbidden": "Artemis ist nicht konfiguriert, um Iris zu verwenden. (Ungültiges Token)",
                "internalPyrisError": "Ein interner Fehler beim Kommunizieren mit dem LLM ist aufgetreten. Die Fehlermeldung lautet: {{ pyrisErrorMessage }}.",
                "invalidTemplate": "Die Vorlage ist ungültig. Die Fehlermeldung lautet: {{ pyrisErrorMessage }}.",
                "noVariantAvailable": "Die Variante {{ variant }} steht nicht zur Verfügung. Bitte kontaktiere einen Administrator, wenn das Problem weiterhin besteht.",
                "noResponse": "Es wurde keine Antwort von Iris empfangen. Bitte kontaktiere einen Administrator, wenn das Problem weiterhin besteht.",
                "parseResponse": "Ein Fehler ist beim Parsen der Antwort von Iris aufgetreten. Ursache: {{ cause }}"
            },
            "chat": {
                "helpOffer": "Wie kann ich Dir helfen?"
            },
            "ingestionStates": {
                "loading": "Wird geladen...",
                "notStarted": "Nicht gestartet",
                "inProgress": "In Bearbeitung",
                "done": "Abgeschlossen",
                "error": "Fehler",
                "partiallyIngested": "Teilweise abgeschlossen"
            },
            "ingestionAlert": {
                "lectureUnitSuccess": "Vorlesungseinheit Ingestion in Pyris erfolgreich gestartet",
                "lectureUnitError": "Fehler beim Senden der Vorlesungseinheit an Pyris",
                "lectureSuccess": "Vorlesung Ingestion in Pyris erfolgreich gestartet",
                "lectureError": "Fehler beim Senden der Vorlesung an Pyris",
                "allLecturesSuccess": "Alle Vorlesungen Ingestion in Pyris erfolgreich gestartet",
                "allLecturesError": "Fehler beim Senden aller Vorlesungen an Pyris",
                "lectureNotFound": "Vorlesung kann nicht an Pyris gesendet werden, keine Vorlesung mit der angegebenen ID gefunden.",
                "pyrisUnavailable": "Pyris ist derzeit nicht verfügbar.",
                "pyrisError": "Ein Fehler ist bei der Kommunikation mit Pyris aufgetreten."
            }
        }
    }
}<|MERGE_RESOLUTION|>--- conflicted
+++ resolved
@@ -30,11 +30,8 @@
                 "subSettings": {
                     "chatSettings": "Chat Einstellungen",
                     "textExerciseChatSettings": "Textaufgaben Chat Einstellungen",
-<<<<<<< HEAD
                     "lectureChatSettings": "Vorlesungschat Einstellungen",
-=======
                     "courseChatSettings": "Kurs Chat Einstellungen",
->>>>>>> bb052261
                     "lectureIngestionSettings": {
                         "title": "Vorlesungen Erfassung Einstellungen",
                         "autoIngestOnAttachmentUpload": "Vorlesungen automatisch an Pyris senden"
