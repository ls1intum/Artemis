{
    "artemisApp": {
        "iris": {
            "settings": {
                "success": "Iris Einträge erfolgreich gespeichert",
                "error": {
                    "save": "Fehler beim Speichern der Iris Einstellungen",
                    "noSettings": "Iris Einstellungen konnten nicht geladen werden. Bitte kontaktiere einen Administrator, wenn das Problem weiterhin besteht."
                },
                "button": {
                    "reload": "Einstellungen neu laden",
                    "save": "Einstellungen speichern",
                    "textExercise": {
                        "title": "Iris",
                        "tooltip": "Bearbeite die Iris Einstellungen für diese Textaufgabe"
                    },
                    "programmingExercise": {
                        "title": "Iris",
                        "tooltip": "Bearbeite die Iris Einstellungen für diese Programmieraufgabe"
                    },
                    "course": {
                        "title": "Iris",
                        "tooltip": "Bearbeite die Iris Einstellungen für diesen Kurs"
                    }
                },
                "subSettings": {
                    "chatSettings": "Chat Einstellungen",
                    "textExerciseChatSettings": "Textaufgaben Chat Einstellungen",
                    "courseChatSettings": "Kurs Chat Einstellungen",
                    "lectureIngestionSettings": {
                        "title": "Vorlesungen Erfassung Einstellungen",
                        "autoIngestOnAttachmentUpload": "Vorlesungen automatisch an Pyris senden"
                    },
<<<<<<< HEAD
                    "faqIngestionSettings": {
                        "title": "FAQ Ingestion Settings",
                        "autoIngest": "FAQs automatisch an Pyris senden"
                    },
                    "hestiaSettings": "Hestia Einstellungen",
=======
>>>>>>> 1798b257
                    "competencyGenerationSettings": "Kompetenzgenerierung Einstellungen",
                    "proactivityBuildFailedEventEnabled": {
                        "label": "Build-Fehler überwachen",
                        "tooltip": "Wenn aktiviert, wird Iris proaktiv Hilfe-Nachrichten senden, wenn der Build einer Abbgabe fehlschlägt."
                    },
                    "proactivityProgressStalledEventEnabled": {
                        "label": "Übungsleistung überwachen",
                        "tooltip": "Wenn aktiviert, wird Iris proaktiv Hilfe-Nachrichten senden, wenn sich die Übungsleistung des Studenten nicht verbessert."
                    },
                    "proactivitySettings": {
                        "title": "Proaktivitätseinstellungen",
                        "tooltip": "Aktiviere die untenstehenden Optionen, damit Iris proaktiv Studierende kontaktiert, wenn bestimmte Bedingungen erfüllt sind.",
                        "parentDisabled": "Iris sendet keine proaktiven Nachrichten für diese Option, da entweder die Option selbst, oder Iris in den aktuellen oder übergeordneten Einstellungen deaktiviert ist."
                    },
                    "enabled-disabled": "Aktiviert/Deaktiviert",
                    "enabledForCategories": "Automatisch aktivieren für Kategorien",
                    "variants": {
                        "title": "Varianten",
                        "allowedVariants": {
                            "title": "Erlaubte Varianten",
                            "inheritSwitch": "Erbe erlaubte Varianten"
                        },
                        "selectedVariant": {
                            "title": "Genuzte Variante",
                            "inherit": "Erben"
                        }
                    },
                    "rateLimit": "Rate Limit",
                    "rateLimitTooltip": "Die maximale Anzahl an Antworten, die ein Benutzer vom LLM in einem bestimmten Zeitraum erhalten kann.",
                    "rateLimitTimeframeHours": "Rate Limit Zeitrahmen (Stunden)",
                    "rateLimitTimeframeHoursTooltip": "Der Zeitraum, in welchem das Rate Limit angewendet wird, in Stunden.",
                    "template": {
                        "title": "Template",
                        "inherit": "Template erben"
                    },
                    "enabled": {
                        "on": "Aktiviert",
                        "off": "Deaktiviert",
                        "chat": "Iris Chat"
                    },
                    "disabled": {
                        "course": "IRIS ist in den Kurs-IRIS-Einstellungen deaktiviert",
                        "global": "IRIS ist in den globalen IRIS-Einstellungen deaktiviert"
                    }
                },
                "title": {
                    "breadcrumb": "Iris Einstellungen",
                    "global": "Globale Iris Einstellungen",
                    "course": "Kurs Iris Einstellungen",
                    "exercise": "Programmieraufgabe Iris Einstellungen"
                }
            },
            "error": {
                "forbidden": "Artemis ist nicht konfiguriert, um Iris zu verwenden. (Ungültiges Token)",
                "internalPyrisError": "Ein interner Fehler beim Kommunizieren mit dem LLM ist aufgetreten. Die Fehlermeldung lautet: {{ pyrisErrorMessage }}.",
                "invalidTemplate": "Die Vorlage ist ungültig. Die Fehlermeldung lautet: {{ pyrisErrorMessage }}.",
                "noVariantAvailable": "Die Variante {{ variant }} steht nicht zur Verfügung. Bitte kontaktiere einen Administrator, wenn das Problem weiterhin besteht.",
                "noResponse": "Es wurde keine Antwort von Iris empfangen. Bitte kontaktiere einen Administrator, wenn das Problem weiterhin besteht.",
                "parseResponse": "Ein Fehler ist beim Parsen der Antwort von Iris aufgetreten. Ursache: {{ cause }}"
            },
            "chat": {
                "helpOffer": "Wie kann ich Dir helfen?"
            },
            "chatBubble": {
                "seeFull": "Vollständige Nachricht sehen"
            },
            "ingestionStates": {
                "loading": "Wird geladen...",
                "notStarted": "Nicht gestartet",
                "inProgress": "In Bearbeitung",
                "done": "Abgeschlossen",
                "error": "Fehler",
                "partiallyIngested": "Teilweise abgeschlossen"
            },
            "ingestionAlert": {
                "lectureUnitSuccess": "Vorlesungseinheit Ingestion in Pyris erfolgreich gestartet",
                "lectureUnitError": "Fehler beim Senden der Vorlesungseinheit an Pyris",
                "lectureSuccess": "Vorlesung Ingestion in Pyris erfolgreich gestartet",
                "lectureError": "Fehler beim Senden der Vorlesung an Pyris",
                "allLecturesSuccess": "Alle Vorlesungen Ingestion in Pyris erfolgreich gestartet",
                "allFaqsSuccess": "Alle Faqs Ingestion in Pyris erfolgreich gestartet",
                "allLecturesError": "Fehler beim Senden aller Vorlesungen an Pyris",
                "allFaqsError": "Fehler beim Senden aller Vorlesungen an Pyris",
                "lectureNotFound": "Vorlesung kann nicht an Pyris gesendet werden, keine Vorlesung mit der angegebenen ID gefunden.",
                "pyrisUnavailable": "Pyris ist derzeit nicht verfügbar.",
                "pyrisError": "Ein Fehler ist bei der Kommunikation mit Pyris aufgetreten."
            }
        }
    }
}<|MERGE_RESOLUTION|>--- conflicted
+++ resolved
@@ -31,14 +31,10 @@
                         "title": "Vorlesungen Erfassung Einstellungen",
                         "autoIngestOnAttachmentUpload": "Vorlesungen automatisch an Pyris senden"
                     },
-<<<<<<< HEAD
                     "faqIngestionSettings": {
                         "title": "FAQ Ingestion Settings",
                         "autoIngest": "FAQs automatisch an Pyris senden"
                     },
-                    "hestiaSettings": "Hestia Einstellungen",
-=======
->>>>>>> 1798b257
                     "competencyGenerationSettings": "Kompetenzgenerierung Einstellungen",
                     "proactivityBuildFailedEventEnabled": {
                         "label": "Build-Fehler überwachen",
@@ -121,7 +117,7 @@
                 "allLecturesSuccess": "Alle Vorlesungen Ingestion in Pyris erfolgreich gestartet",
                 "allFaqsSuccess": "Alle Faqs Ingestion in Pyris erfolgreich gestartet",
                 "allLecturesError": "Fehler beim Senden aller Vorlesungen an Pyris",
-                "allFaqsError": "Fehler beim Senden aller Vorlesungen an Pyris",
+                "allFaqsError": "Fehler beim Senden aller FAQs an Pyris",
                 "lectureNotFound": "Vorlesung kann nicht an Pyris gesendet werden, keine Vorlesung mit der angegebenen ID gefunden.",
                 "pyrisUnavailable": "Pyris ist derzeit nicht verfügbar.",
                 "pyrisError": "Ein Fehler ist bei der Kommunikation mit Pyris aufgetreten."
