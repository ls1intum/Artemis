--- conflicted
+++ resolved
@@ -95,10 +95,9 @@
             "chat": {
                 "helpOffer": "Wie kann ich Dir helfen?"
             },
-<<<<<<< HEAD
             "chatBubble": {
                 "seeFull": "Vollständige Nachricht sehen"
-=======
+            },
             "ingestionStates": {
                 "loading": "Wird geladen...",
                 "notStarted": "Nicht gestartet",
@@ -117,7 +116,6 @@
                 "lectureNotFound": "Vorlesung kann nicht an Pyris gesendet werden, keine Vorlesung mit der angegebenen ID gefunden.",
                 "pyrisUnavailable": "Pyris ist derzeit nicht verfügbar.",
                 "pyrisError": "Ein Fehler ist bei der Kommunikation mit Pyris aufgetreten."
->>>>>>> 9270bc05
             }
         }
     }
