--- conflicted
+++ resolved
@@ -8,7 +8,6 @@
             "decline": "Ablehnen",
             "unreadMessages": "Ungelesene Nachrichten",
             "buttonTooltip": "Beginne mit Iris zu chatten!",
-<<<<<<< HEAD
             "errors": {
                 "invalidSessionState": "Der Zustand der Iris Session ist ungültig. Es ist nicht möglich, in diesem Zustand Nachrichten zu senden.",
                 "historyLoadFailed": "Der Chatverlauf konnte nicht abgerufen werden.",
@@ -19,9 +18,7 @@
                 "irisDisabled": "Der Iris Chatbot wurde für diese Aufgabe ausgeschalten.",
                 "timeout": "Der Artemis-Server hat noch keine Antwort gesendet. Bitte lade die Seite nicht erneut."
             }
-=======
             "firstMessage": "Hallo, ich bin Iris! Ich kann dir bei deiner Programmieraufgabe helfen. Du kannst hier mehr über mich erfahren."
->>>>>>> f663625d
         }
     }
 }