--- conflicted
+++ resolved
@@ -6,7 +6,7 @@
             "inputMessage": "Schreib eine Nachricht...",
             "accept": "Akzeptieren",
             "decline": "Ablehnen",
-<<<<<<< HEAD
+            "unreadMessages": "Ungelesene Nachrichten",
             "buttonTooltip": "Beginne mit Iris zu chatten!",
             "errors": {
                 "invalidSessionState": "Der Iris-Sitzungszustand ist ungültig. Es ist unmöglich, in diesem Zustand Nachrichten zu senden.",
@@ -15,10 +15,6 @@
                 "sessionCreationFailed": "Konnte keine neue Sitzung erstellen.",
                 "sendMessageFailed": "Beim Senden der Nachricht ist ein Fehler aufgetreten. Bitte versuche es später erneut!"
             }
-=======
-            "unreadMessages": "Ungelesene Nachrichten",
-            "buttonTooltip": "Beginne mit Iris zu chatten!"
->>>>>>> 7f6d62d6
         }
     }
 }