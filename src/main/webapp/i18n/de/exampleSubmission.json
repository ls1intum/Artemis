--- conflicted
+++ resolved
@@ -2,14 +2,9 @@
     "artemisApp": {
         "exampleSubmission": {
             "home": {
-<<<<<<< HEAD
-                "title": "Beispielabgabe-Board",
+                "title": "Beispielabgaben",
                 "editor": "Beispielabgabe-Editor",
                 "assessmentTraining": "Das ist ein Beurteilungstraining"
-=======
-                "title": "Beispielabgaben",
-                "editor": "Beispielabgabe-Editor"
->>>>>>> 74102814
             },
             "legend": {
                 "title": "Legende",
