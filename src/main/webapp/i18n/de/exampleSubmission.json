--- conflicted
+++ resolved
@@ -15,17 +15,10 @@
             "readSuccessfully": "Du hast die Bewertungsanweisungen gelesen, du kannst nun mit der Überprüfung der Beispiel Abgabe beginnen.",
             "createNew": "Neu erstellen",
             "pageHeader": "Beispiel für eine Textvorlage zur Übung",
-<<<<<<< HEAD
-            "usedForTutorial": "Die Tutor:innen müssen diese Einreichung bewerten.",
-            "createNewSubmission": "Neue Beispiellösung erstellen",
-            "editSampleSolution": "Beispiellösung bearbeiten",
-            "updateSampleSolution": "Beispiellösung aktualisieren",
-=======
-            "usedForTutorial": "Tutoren sollen diese Beispielabgabe bewerten.",
+            "usedForTutorial": "Tutor:innen sollen diese Beispielabgabe bewerten.",
             "createNewSubmission": "Neue Beispielabgabe erstellen",
             "editExampleSubmission": "Beispielabgabe bearbeiten",
             "updateExampleSubmission": "Beispielabgabe aktualisieren",
->>>>>>> 61b0f13c
             "problemStatement": "Problemstellung",
             "sampleSolution": "Beispiellösung",
             "exampleAssessment": "Beispielbewertung",
