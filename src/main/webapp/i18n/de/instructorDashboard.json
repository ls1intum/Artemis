--- conflicted
+++ resolved
@@ -1,20 +1,4 @@
 {
-<<<<<<< HEAD
-    "artemisApp": {
-        "instructorDashboard": {
-            "cleanup": {
-                "title": "Aufräumen",
-                "question": "Sollen wirklich ALLE Studierenden Build Pläne für die Programmieraufgabe {{ exerciseTitle }} im Kurs {{ courseTitle }} dauerhaft gelöscht werden? Diese Aktion kann NICHT rückgängig gemacht werden!"
-            },
-            "archive": {
-                "title": "Archivieren",
-                "question": "Sollen wirklich ALLE Studierenden Repositories für die Programmieraufgabe {{ exerciseTitle }} im Kurs {{ courseTitle }} archiviert werden?"
-            },
-            "exportRepos": {
-                "title": "Abgaben herunterladen",
-                "question": "Tragen sie hier alle Kennungen der Studenten ein, die heruntergeladen werden sollen"
-            }
-=======
     "instructorDashboard": {
         "title": "Kursübersicht",
         "participated": "Teilgenommen an Übungen",
@@ -29,7 +13,10 @@
         "archive": {
             "title": "Archivieren",
             "question": "Sollen wirklich ALLE Studierenden Repositories für die Programmieraufgabe {{ exerciseTitle }} im Kurs {{ courseTitle }} archiviert werden?"
->>>>>>> 893c69ca
+        },
+        "exportRepos": {
+            "title": "Abgaben herunterladen",
+            "question": "Tragen sie hier alle Kennungen der Studenten ein, die heruntergeladen werden sollen"
         }
     }
 }