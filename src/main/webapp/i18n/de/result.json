{
    "artemisApp": {
        "result": {
            "home": {
                "title": "Results",
                "createLabel": "Result erstellen",
                "createOrEditLabel": "Result erstellen oder bearbeiten"
            },
            "created": "Result erstellt mit ID {{ param }}",
            "updated": "Bewertung aktualisiert mit ID {{ param }}",
            "deleted": "Bewertung gelöscht mit ID {{ param }}",
            "delete": {
                "question": "Soll Bewertung {{ id }} wirklich dauerhaft gelöscht werden?",
                "question2": "Soll die Bewertung wirklich gelöscht werden? Es kann nicht rückgängig gemacht werden!",
                "buttonText": "Löschen",
                "error": {
                    "hasComplaint": "Eine Bewertung kann nicht gelöscht werden wenn es zu ihr eine Beschwerde gibt!"
                }
            },
            "detail": {
                "title": "Bewertung"
            },
            "noResult": "Kein gewertetes Ergebnis",
            "resultString": "Ergebnistext",
            "completionDate": "Abgabedatum",
            "successful": "Erfolgreich",
            "buildArtifact": "Build-Artefakt",
            "buildError": "Build Fehler:",
            "score": "Bewertung",
            "scorePercentage": "Bewertung (in %)",
            "currentScore": "Aktuelle Bewertung",
            "rated": "Bewertet",
            "hasFeedback": "Enthält Feedback",
            "assessmentType": "Bewertungstyp",
            "assessor": "Reviewer",
            "feedbacks": "Feedback",
            "submission": "Einreichung",
            "participation": "Teilnahme",
            "createManual": "Erstelle manuelles Ergebnis",
            "updateManual": "Manuelles Ergebnis aktualisieren",
            "viewManual": "Manuelles Ergebnis anzeigen",
            "manualResult": "Manuelles Ergebnis",
            "invalidScore": "Eine Bewertung ist erforderlich und muss eine Zahl zwischen 0 und 100 sein.",
            "resultStringRequired": "Ein Ergebnistext ist erforderlich.",
            "studentLogin": "Studierenden-Login",
            "studentLoginRequired": "Studierenden-Login ist erforderlich.",
            "exerciseStillOpen": "Die Aufgabe ist noch für Einreichungen geöffnet!",
            "studentOverride": "Die Einreichungsfrist dieser Aufgabe ist noch nicht erreicht. Studierende können das manuelle Ergebnis noch mit einer neuen Lösung überschreiben.",
            "addFeedback": "Neues Feedback hinzufügen",
            "deleteFeedback": "Letztes Feedback löschen",
            "feedbackTextRequired": "Feedbacktext ist erforderlich.",
            "positive": "Positiv",
            "graded": "Bewertet",
            "notGraded": "Nicht bewertet",
            "preliminary": "vorläufig",
            "preliminaryTooltip": "Dein Ergebnis ist noch nicht endgültig, weil weitere Tests nach der Einreichungsfrist ausgeführt werden.",
            "preliminaryTooltipSemiAutomatic": "Dein Ergebnis ist noch nicht endgültig, weil weitere Tests nach der Einreichungsfrist ausgeführt werden oder eine manuelle Bewertung aussteht.",
            "noResultDetails": "Keine weiteren Informationen verfügbar für dieses Ergebnis.",
            "chart": {
                "points": "Punkte",
                "deductions": "Abzüge",
                "tooltip": "Deine Punktabzüge werden begrenzt um den Einfluss von Folgefehlern durch Code-Issues abzuschwächen. Beachte, dass du gegebenenfalls mehrere Code-Issues lösen musst, bevor sich deine Punkte erhöhen."
            },
<<<<<<< HEAD
            "linkedCommit": "Dieses Ergebnis ist mit dem folgenden Commit verknüpft:"
=======
            "missing": {
                "viewPrevious": "Letztes Ergebnis anzeigen",
                "programmingFailedSubmission": {
                    "message": "Kein entsprechendes Ergebnis verfügbar.",
                    "tooltipOfflineIde": "Für deine letzte Einreichung konnte kein Ergebnis gefunden / nicht rechtzeitig generiert werden. Bitte überprüfe deinen Code manuell in deiner IDE, z.B. überprüfe, ob dein Code lokal kompiliert und korrekt funktioniert.",
                    "tooltipOnlineIde": "Für deine letzte Einreichung konnte kein Ergebnis gefunden / nicht rechtzeitig generiert werden. Bitte überprüfe deinen Code soweit möglich manuell."
                }
            },
            "notLatestSubmission": "Hinweis: Dieses Ergebnis und Feedback bezieht sich <strong>nicht</strong> auf die letzte Einreichung."
>>>>>>> 34cdecc3
        }
    }
}<|MERGE_RESOLUTION|>--- conflicted
+++ resolved
@@ -61,9 +61,7 @@
                 "deductions": "Abzüge",
                 "tooltip": "Deine Punktabzüge werden begrenzt um den Einfluss von Folgefehlern durch Code-Issues abzuschwächen. Beachte, dass du gegebenenfalls mehrere Code-Issues lösen musst, bevor sich deine Punkte erhöhen."
             },
-<<<<<<< HEAD
-            "linkedCommit": "Dieses Ergebnis ist mit dem folgenden Commit verknüpft:"
-=======
+            "linkedCommit": "Dieses Ergebnis ist mit dem folgenden Commit verknüpft:",
             "missing": {
                 "viewPrevious": "Letztes Ergebnis anzeigen",
                 "programmingFailedSubmission": {
@@ -73,7 +71,6 @@
                 }
             },
             "notLatestSubmission": "Hinweis: Dieses Ergebnis und Feedback bezieht sich <strong>nicht</strong> auf die letzte Einreichung."
->>>>>>> 34cdecc3
         }
     }
 }