{
    "modelingAssessmentEditor": {
        "assessment": "Bewertung",
        "assessmentLocked": "Bewertung gesperrt von: {{otherUser}}",
        "assessmentLockedCurrentUser": "Diese Bewertung ist von dir gesperrt",
        "button": {
            "overrideAssessment": "Bewertung überschreiben",
            "nextSubmission": "Nächste Abgabe bewerten",
            "resolveConflict": "Konflikte behandeln"
        },
        "messages": {
            "lock": "Dieses Modell kann jetzt exklusiv nur noch von dir bearbeitet werden. Bitte bewerte dieses Modell bevor du ein neues öffnest.",
            "noModel": "Kein Modell für Abgabe gefunden.",
            "loadSubmissionFailed": "Laden der angefragten Abgabe ist fehlgeschlagen.",
            "saveSuccessful": "Deine Bewertung wurde erfolgreich gespeichert!",
            "saveFailed": "Das Speichern deiner Bewertung ist fehlgeschlagen!",
            "submitSuccessful": "Deine Bewertung wurde erfolgreich abgesendet!",
            "submitFailed": "Absenden deiner Bewertung ist fehlgeschlagen!",
            "submitFailedWithConflict": "Abgabe der Bewertung fehlgeschlagen! Konflikt mit bestehender Bewertung wurde erkannt",
            "resultDismissed": "Deine Bewertung wurde nicht übernommen, da ein anderer Tutor bereits bewertet hat.",
            "updateAfterComplaintSuccessful": "Die Bewertung wurde erfolgreich aktualisiert.",
            "updateAfterComplaintFailed": "Das Aktualisieren der Bewertung ist fehlgeschlagen.",
            "confirmSubmission": "Du hast nicht alle Modellelemente bewertet. Bist du sicher, dass du diese Bewertung einreichen möchtest? Du kannst es nachträglich nicht mehr ändern.",
<<<<<<< HEAD
            "confirmCancel": "Bist du sicher, dass du die Bewertung abbrechen möchtest? Dein aktueller Bewertungsfortschritt wird gelöscht und die Abgabe steht anderen Tutoren wieder zur Verfügung."
=======
            "confirmCancel": "Bist du sicher, dass du die Bewertung abbrechen möchtest? Dein aktueller Bewertungsfortschritt wird gelöscht und die Abgabe steht anderen Tutoren wieder zur Verfügung.",
            "noConflicts": "Konflikte konnten nicht geladen werden",
            "conflictsResolved": "Es wurden alle Konflikte bearbeitet.",
            "feedbackTextTooLong": "Bewertung konnte nicht gespeichert werden. Feedback-Text darf nicht länger als 500 Zeichen sein."
>>>>>>> a46e9297
        },
        "reviewComplaint": "Beschwerde überprüfen",
        "automaticAssessmentAvailable": "Herzlichen Glückwunsch! Um dir etwas Zeit zu sparen, wurden Teile dieses Modells bereits automatisch bewertet. Bitte überprüfe die automatische Bewertung und bewerte anschließend den Rest des Modells. Mit der Abgabe der Bewertung bestätigst du auch die automatische Bewertung. Bitte beachte, dass du für die gesamte Bewertung verantwortlich bist.",
        "highlightingColors": {
            "title": "Hervorhebungsfarbe(n)",
            "automaticAssessment": "automatische Bewertung",
            "missingAssessment": "fehlende Bewertung"
        }
    }
}<|MERGE_RESOLUTION|>--- conflicted
+++ resolved
@@ -21,14 +21,8 @@
             "updateAfterComplaintSuccessful": "Die Bewertung wurde erfolgreich aktualisiert.",
             "updateAfterComplaintFailed": "Das Aktualisieren der Bewertung ist fehlgeschlagen.",
             "confirmSubmission": "Du hast nicht alle Modellelemente bewertet. Bist du sicher, dass du diese Bewertung einreichen möchtest? Du kannst es nachträglich nicht mehr ändern.",
-<<<<<<< HEAD
             "confirmCancel": "Bist du sicher, dass du die Bewertung abbrechen möchtest? Dein aktueller Bewertungsfortschritt wird gelöscht und die Abgabe steht anderen Tutoren wieder zur Verfügung."
-=======
-            "confirmCancel": "Bist du sicher, dass du die Bewertung abbrechen möchtest? Dein aktueller Bewertungsfortschritt wird gelöscht und die Abgabe steht anderen Tutoren wieder zur Verfügung.",
-            "noConflicts": "Konflikte konnten nicht geladen werden",
-            "conflictsResolved": "Es wurden alle Konflikte bearbeitet.",
             "feedbackTextTooLong": "Bewertung konnte nicht gespeichert werden. Feedback-Text darf nicht länger als 500 Zeichen sein."
->>>>>>> a46e9297
         },
         "reviewComplaint": "Beschwerde überprüfen",
         "automaticAssessmentAvailable": "Herzlichen Glückwunsch! Um dir etwas Zeit zu sparen, wurden Teile dieses Modells bereits automatisch bewertet. Bitte überprüfe die automatische Bewertung und bewerte anschließend den Rest des Modells. Mit der Abgabe der Bewertung bestätigst du auch die automatische Bewertung. Bitte beachte, dass du für die gesamte Bewertung verantwortlich bist.",
