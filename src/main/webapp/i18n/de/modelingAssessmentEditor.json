--- conflicted
+++ resolved
@@ -17,15 +17,11 @@
             "submitFailed": "Absenden deiner Bewertung ist fehlgeschlagen!",
             "submitFailedWithConflict": "Abgabe der Bewertung fehlgeschlagen! Konflikt mit bestehender Bewertung wurde erkannt",
             "resultDismissed": "Deine Bewertung wurde nicht übernommen, da ein anderer Tutor bereits bewertet hat.",
-<<<<<<< HEAD
-            "confirmSubmission": "Sind Sie sicher, dass Sie diese Bewertung einreichen möchten? Sie können es nachträglich nicht mehr ändern."
-        }
-=======
             "updateAfterComplaintSuccessful": "Die Bewertung wurde erfolgreich aktualisiert.",
             "updateAfterComplaintFailed": "Das Aktualisieren der Bewertung ist fehlgeschlagen.",
+            "confirmSubmission": "Sind Sie sicher, dass Sie diese Bewertung einreichen möchten? Sie können es nachträglich nicht mehr ändern."
             "confirmCancel": "Bist du sicher, dass du die Bewertung abbrechen möchtest? Dein aktueller Bewertungsfortschritt wird gelöscht und die Abgabe steht anderen Tutoren wieder zur Verfügung."
         },
         "reviewComplaint": "Beschwerde überprüfen"
->>>>>>> cd45966b
     }
 }