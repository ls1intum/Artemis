--- conflicted
+++ resolved
@@ -17,14 +17,10 @@
             "submitFailed": "Absenden deiner Bewertung ist fehlgeschlagen!",
             "submitFailedWithConflict": "Abgabe der Bewertung fehlgeschlagen! Konflikt mit bestehender Bewertung wurde erkannt",
             "resultDismissed": "Deine Bewertung wurde nicht übernommen, da ein anderer Tutor bereits bewertet hat.",
-<<<<<<< HEAD
+            "updateAfterComplaintSuccessful": "Die Bewertung wurde erfolgreich aktualisiert.",
+            "updateAfterComplaintFailed": "Das Aktualisieren der Bewertung ist fehlgeschlagen.",
             "confirmCancel": "Bist du sicher, dass du die Bewertung abbrechen möchtest? Dein aktueller Bewertungsfortschritt wird gelöscht und die Abgabe steht anderen Tutoren wieder zur Verfügung."
-        }
-=======
-            "updateAfterComplaintSuccessful": "Die Bewertung wurde erfolgreich aktualisiert.",
-            "updateAfterComplaintFailed": "Das Aktualisieren der Bewertung ist fehlgeschlagen."
         },
         "reviewComplaint": "Beschwerde überprüfen"
->>>>>>> 4d27d9d9
     }
 }