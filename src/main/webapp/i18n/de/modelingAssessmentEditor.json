{
<<<<<<< HEAD
    "artemisApp": {
        "modelingAssessmentEditor": {
            "conflicts": "Konflikt",
            "ownAssessmentTitle": "Deine aktuelle Bewertung",
            "conflictingAssessmentTitle": "1. von {{count}} widersprüchlichen Bewertungen. Bewertet von",
            "button": {
                "applyChanges": "Änderungen übernehmen",
                "keepYours": "Beibehalten",
                "acceptTheirs": "Übernehmen"
            },
            "messages": {
                "lock": "Dieses Modell kann jetzt exklusiv nur noch von dir bearbeitet werden. Bitte bewerte dieses Modell bevor du ein neues öffnest.",
                "noModel": "Kein Modell für Abgabe gefunden.",
                "loadSubmissionFailed": "Laden der angefragten Abgabe ist fehlgeschlagen.",
                "saveSuccessful": "Deine Bewertung wurde erfolgreich gespeichert!",
                "saveFailed": "Das Speichern deiner Bewertung ist fehlgeschlagen!",
                "submitSuccessful": "Deine Bewertung wurde erfolgreich abgesendet!",
                "submitFailed": "Absenden deiner Bewertung ist fehlgeschlagen!",
                "submitFailedWithConflict": "Abgabe der Bewertung fehlgeschlagen! Konflikt mit bestehender Bewertung wurde erkannt",
                "resultDismissed": "Deine Bewertung wurde nicht übernommen, da es bereits eine Bewertung von Tutor:innen gibt.",
                "updateAfterComplaintSuccessful": "Die Bewertung wurde erfolgreich aktualisiert.",
                "updateAfterComplaintFailed": "Das Aktualisieren der Bewertung ist fehlgeschlagen.",
                "confirmSubmission": "Du hast nicht alle Modellelemente bewertet. Bist du sicher, dass du diese Bewertung einreichen möchtest? Du kannst es nachträglich nicht mehr ändern.",
                "confirmCancel": "Bist du sicher, dass du die Bewertung abbrechen möchtest? Dein aktueller Bewertungsfortschritt wird gelöscht und die Abgabe steht anderen Tutor:innen wieder zur Verfügung.",
                "noConflicts": "Konflikte konnten nicht geladen werden",
                "conflictsResolved": "Es wurden alle Konflikte bearbeitet.",
                "feedbackTextTooLong": "Bewertung konnte nicht gespeichert werden. Feedback-Text darf nicht länger als 500 Zeichen sein."
            },
            "automaticAssessmentAvailable": "Herzlichen Glückwunsch! Um dir etwas Zeit zu sparen, wurden Teile dieses Modells bereits automatisch bewertet. Bitte überprüfe die automatische Bewertung und bewerte anschließend den Rest des Modells. Mit der Abgabe der Bewertung bestätigst du auch die automatische Bewertung. Bitte beachte, dass du für die gesamte Bewertung verantwortlich bist.",
            "highlightingColors": {
                "title": "Hervorhebungsfarbe(n)",
                "automaticAssessment": "automatische Bewertung",
                "missingAssessment": "fehlende Bewertung"
            }
=======
    "modelingAssessmentEditor": {
        "conflicts": "Konflikt",
        "ownAssessmentTitle": "Deine aktuelle Bewertung",
        "conflictingAssessmentTitle": "1. von {{count}} widersprüchlichen Bewertungen. Bewertet von",
        "button": {
            "applyChanges": "Änderungen übernehmen",
            "keepYours": "Beibehalten",
            "acceptTheirs": "Übernehmen"
        },
        "messages": {
            "lock": "Dieses Modell kann jetzt exklusiv nur noch von dir bearbeitet werden. Bitte bewerte dieses Modell bevor du ein neues öffnest.",
            "noModel": "Diese Abgabe enthält kein Modell.",
            "loadSubmissionFailed": "Laden der angefragten Abgabe ist fehlgeschlagen.",
            "saveSuccessful": "Deine Bewertung wurde erfolgreich gespeichert!",
            "saveFailed": "Das Speichern deiner Bewertung ist fehlgeschlagen!",
            "submitSuccessful": "Deine Bewertung wurde erfolgreich abgesendet!",
            "submitFailed": "Absenden deiner Bewertung ist fehlgeschlagen!",
            "submitFailedWithConflict": "Abgabe der Bewertung fehlgeschlagen! Konflikt mit bestehender Bewertung wurde erkannt",
            "resultDismissed": "Deine Bewertung wurde nicht übernommen, da es bereits eine Bewertung von Tutor:innen gibt.",
            "updateAfterComplaintSuccessful": "Die Bewertung wurde erfolgreich aktualisiert.",
            "updateAfterComplaintFailed": "Das Aktualisieren der Bewertung ist fehlgeschlagen.",
            "confirmSubmission": "Du hast nicht alle Modellelemente bewertet. Bist du sicher, dass du diese Bewertung einreichen möchtest? Du kannst es nachträglich nicht mehr ändern.",
            "confirmCancel": "Bist du sicher, dass du die Bewertung abbrechen möchtest? Dein aktueller Bewertungsfortschritt wird gelöscht und die Abgabe steht anderen Tutor:innen wieder zur Verfügung.",
            "noConflicts": "Konflikte konnten nicht geladen werden",
            "conflictsResolved": "Es wurden alle Konflikte bearbeitet.",
            "feedbackTextTooLong": "Bewertung konnte nicht gespeichert werden. Feedback-Text darf nicht länger als 500 Zeichen sein."
        },
        "automaticAssessmentAvailable": "Herzlichen Glückwunsch! Um dir etwas Zeit zu sparen, wurden Teile dieses Modells bereits automatisch bewertet. Bitte überprüfe die automatische Bewertung und bewerte anschließend den Rest des Modells. Mit der Abgabe der Bewertung bestätigst du auch die automatische Bewertung. Bitte beachte, dass du für die gesamte Bewertung verantwortlich bist.",
        "highlightingColors": {
            "title": "Hervorhebungsfarbe(n)",
            "automaticAssessment": "automatische Bewertung",
            "missingAssessment": "fehlende Bewertung"
>>>>>>> 24734f62
        }
    }
}<|MERGE_RESOLUTION|>--- conflicted
+++ resolved
@@ -1,5 +1,4 @@
 {
-<<<<<<< HEAD
     "artemisApp": {
         "modelingAssessmentEditor": {
             "conflicts": "Konflikt",
@@ -12,7 +11,7 @@
             },
             "messages": {
                 "lock": "Dieses Modell kann jetzt exklusiv nur noch von dir bearbeitet werden. Bitte bewerte dieses Modell bevor du ein neues öffnest.",
-                "noModel": "Kein Modell für Abgabe gefunden.",
+                "noModel": "Diese Abgabe enthält kein Modell.",
                 "loadSubmissionFailed": "Laden der angefragten Abgabe ist fehlgeschlagen.",
                 "saveSuccessful": "Deine Bewertung wurde erfolgreich gespeichert!",
                 "saveFailed": "Das Speichern deiner Bewertung ist fehlgeschlagen!",
@@ -34,40 +33,6 @@
                 "automaticAssessment": "automatische Bewertung",
                 "missingAssessment": "fehlende Bewertung"
             }
-=======
-    "modelingAssessmentEditor": {
-        "conflicts": "Konflikt",
-        "ownAssessmentTitle": "Deine aktuelle Bewertung",
-        "conflictingAssessmentTitle": "1. von {{count}} widersprüchlichen Bewertungen. Bewertet von",
-        "button": {
-            "applyChanges": "Änderungen übernehmen",
-            "keepYours": "Beibehalten",
-            "acceptTheirs": "Übernehmen"
-        },
-        "messages": {
-            "lock": "Dieses Modell kann jetzt exklusiv nur noch von dir bearbeitet werden. Bitte bewerte dieses Modell bevor du ein neues öffnest.",
-            "noModel": "Diese Abgabe enthält kein Modell.",
-            "loadSubmissionFailed": "Laden der angefragten Abgabe ist fehlgeschlagen.",
-            "saveSuccessful": "Deine Bewertung wurde erfolgreich gespeichert!",
-            "saveFailed": "Das Speichern deiner Bewertung ist fehlgeschlagen!",
-            "submitSuccessful": "Deine Bewertung wurde erfolgreich abgesendet!",
-            "submitFailed": "Absenden deiner Bewertung ist fehlgeschlagen!",
-            "submitFailedWithConflict": "Abgabe der Bewertung fehlgeschlagen! Konflikt mit bestehender Bewertung wurde erkannt",
-            "resultDismissed": "Deine Bewertung wurde nicht übernommen, da es bereits eine Bewertung von Tutor:innen gibt.",
-            "updateAfterComplaintSuccessful": "Die Bewertung wurde erfolgreich aktualisiert.",
-            "updateAfterComplaintFailed": "Das Aktualisieren der Bewertung ist fehlgeschlagen.",
-            "confirmSubmission": "Du hast nicht alle Modellelemente bewertet. Bist du sicher, dass du diese Bewertung einreichen möchtest? Du kannst es nachträglich nicht mehr ändern.",
-            "confirmCancel": "Bist du sicher, dass du die Bewertung abbrechen möchtest? Dein aktueller Bewertungsfortschritt wird gelöscht und die Abgabe steht anderen Tutor:innen wieder zur Verfügung.",
-            "noConflicts": "Konflikte konnten nicht geladen werden",
-            "conflictsResolved": "Es wurden alle Konflikte bearbeitet.",
-            "feedbackTextTooLong": "Bewertung konnte nicht gespeichert werden. Feedback-Text darf nicht länger als 500 Zeichen sein."
-        },
-        "automaticAssessmentAvailable": "Herzlichen Glückwunsch! Um dir etwas Zeit zu sparen, wurden Teile dieses Modells bereits automatisch bewertet. Bitte überprüfe die automatische Bewertung und bewerte anschließend den Rest des Modells. Mit der Abgabe der Bewertung bestätigst du auch die automatische Bewertung. Bitte beachte, dass du für die gesamte Bewertung verantwortlich bist.",
-        "highlightingColors": {
-            "title": "Hervorhebungsfarbe(n)",
-            "automaticAssessment": "automatische Bewertung",
-            "missingAssessment": "fehlende Bewertung"
->>>>>>> 24734f62
         }
     }
 }