--- conflicted
+++ resolved
@@ -17,16 +17,11 @@
             "submitSuccessful": "Deine Bewertung wurde erfolgreich abgesendet!",
             "submitFailed": "Absenden deiner Bewertung ist fehlgeschlagen!",
             "submitFailedWithConflict": "Abgabe der Bewertung fehlgeschlagen! Konflikt mit bestehender Bewertung wurde erkannt",
-<<<<<<< HEAD
-            "resultDismissed": "Deine Bewertung wurde verworfen! ein anderer Tutor hat diese Abgabe bereits bewertet."
-        }
-=======
             "resultDismissed": "Deine Bewertung wurde nicht übernommen, da ein anderer Tutor bereits bewertet hat.",
             "updateAfterComplaintSuccessful": "Die Bewertung wurde erfolgreich aktualisiert.",
             "updateAfterComplaintFailed": "Das Aktualisieren der Bewertung ist fehlgeschlagen.",
             "confirmCancel": "Bist du sicher, dass du die Bewertung abbrechen möchtest? Dein aktueller Bewertungsfortschritt wird gelöscht und die Abgabe steht anderen Tutoren wieder zur Verfügung."
         },
         "reviewComplaint": "Beschwerde überprüfen"
->>>>>>> b6c0237a
     }
 }