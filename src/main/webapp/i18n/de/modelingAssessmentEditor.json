--- conflicted
+++ resolved
@@ -2,13 +2,10 @@
     "modelingAssessmentEditor": {
         "assessment": "Bewertung",
         "assessmentLocked": "Bewertung gesperrt von: {{otherUser}}",
-<<<<<<< HEAD
+        "assessmentLockedCurrentUser": "Diese Bewertung ist von dir gesperrt",
         "conflicts": "Konflikt",
         "ownAssessmentTitle": "Deine aktuelle Bewertung",
         "conflictingAssessmentTitle": "1. von {{count}} widersprüchlichen Bewertungen. Bewerted von",
-=======
-        "assessmentLockedCurrentUser": "Diese Bewertung ist von dir gesperrt",
->>>>>>> 308b2c57
         "button": {
             "overrideAssessment": "Bewertung überschreiben",
             "nextSubmission": "Nächste Abgabe bewerten",
@@ -27,16 +24,12 @@
             "submitFailed": "Absenden deiner Bewertung ist fehlgeschlagen!",
             "submitFailedWithConflict": "Abgabe der Bewertung fehlgeschlagen! Konflikt mit bestehender Bewertung wurde erkannt",
             "resultDismissed": "Deine Bewertung wurde nicht übernommen, da ein anderer Tutor bereits bewertet hat.",
-<<<<<<< HEAD
+            "updateAfterComplaintSuccessful": "Die Bewertung wurde erfolgreich aktualisiert.",
+            "updateAfterComplaintFailed": "Das Aktualisieren der Bewertung ist fehlgeschlagen.",
+            "confirmCancel": "Bist du sicher, dass du die Bewertung abbrechen möchtest? Dein aktueller Bewertungsfortschritt wird gelöscht und die Abgabe steht anderen Tutoren wieder zur Verfügung.",
             "noConflicts": "Konflikte konnten nicht geladen werden",
             "conflictsResolved": "Es wurden alle Konflikte bearbeitet."
-        }
-=======
-            "updateAfterComplaintSuccessful": "Die Bewertung wurde erfolgreich aktualisiert.",
-            "updateAfterComplaintFailed": "Das Aktualisieren der Bewertung ist fehlgeschlagen.",
-            "confirmCancel": "Bist du sicher, dass du die Bewertung abbrechen möchtest? Dein aktueller Bewertungsfortschritt wird gelöscht und die Abgabe steht anderen Tutoren wieder zur Verfügung."
         },
         "reviewComplaint": "Beschwerde überprüfen"
->>>>>>> 308b2c57
     }
 }