version: '2.4'
services:
    artemis-mysql:
        extends:
            file: ../mysql.yml
            service: artemis-mysql
        healthcheck:
            test: ["CMD", "mysqladmin" ,"ping", "-h", "localhost"]
            interval: 1s
            timeout: 3s
            retries: 30

    artemis-app:
        build:
            # This is required to copy the Artemis war file properly into the container
            context: ../../../..
            dockerfile: src/main/docker/cypress/Dockerfile
        volumes:
            - ../../resources/config/application-prod.yml:/opt/artemis/config/application-prod.yml:ro
            - ./application.yml:/opt/artemis/config/application.yml:ro
        environment:
            _JAVA_OPTIONS: "-Xmx5120m -Xms2560m"
            JHIPSTER_SLEEP: 30 # gives time for other services to boot before the application
            spring.profiles.active: "prod,bamboo,bitbucket,jira,artemis,cypress"
            spring.datasource.url: "${DATASOURCE_URL}"
            spring.datasource.username: root
            spring.datasource.password: ""
            artemis.user-management.internal-admin.username: "${ADMIN_USERNAME}"
            artemis.user-management.internal-admin.password: "${ADMIN_PASSWORD}"
            artemis.user-management.external.url: "${UM_URL}"
            artemis.user-management.external.user: "${UM_USER}"
            artemis.user-management.external.password: "${UM_PASSWORD}"
            artemis.version-control.url: "${SCM_URL}"
            artemis.version-control.user: "${SCM_USER}"
            artemis.version-control.password: "${SCM_PASSWORD}"
            artemis.continuous-integration.url: "${CI_URL}"
            artemis.continuous-integration.user: "${CI_USER}"
            artemis.continuous-integration.password: "${CI_PASSWORD}"
            artemis.continuous-integration.token: "${CI_TOKEN}"
            artemis.continuous-integration.artemis-authentication-token-value: "${CI_AUTH_TOKEN}"
            server.url: "${SERVER_URL}"
            server.port: "${SERVER_PORT}"
        ports:
            - ${SERVER_PORT}:${SERVER_PORT}
            - "6300:6300" # JaCoCo agent port
        networks:
            - artemis
        depends_on:
            artemis-mysql:
                condition: service_healthy

    artemis-cypress:
        # Cypress image with node and chrome browser installed (Cypress installation needs to be done separately because we require additional dependencies)
<<<<<<< HEAD
#        image: cypress/browsers:node18.6.0-chrome105-ff104
        build:
            context: .
            dockerfile: Cypress-Dockerfile
            args:
                - CYPRESS_BROWSER=node18.6.0-chrome105-ff104
=======
        image: cypress/browsers:node18.12.0-chrome107
>>>>>>> e46bd436
        depends_on:
            - artemis-app
            - artemis-mysql
        environment:
            - CYPRESS_baseUrl
            - CYPRESS_adminUsername
            - CYPRESS_adminPassword
            - CYPRESS_username
            - CYPRESS_password
            - CYPRESS_allowGroupCustomization
            - CYPRESS_studentGroupName
            - CYPRESS_tutorGroupName
            - CYPRESS_editorGroupName
            - CYPRESS_instructorGroupName
            - GH_REGISTRY_TOKEN
        # Wait up to 5 minutes until Artemis has booted
        command: sh -c "cd /app/artemis/src/test/cypress && chmod 777 /root && npm ci && npm exec -- wait-on -i 1000 -t 300000 http://artemis-app:${SERVER_PORT} && npm run cypress:run && npm run detect:flakies"
        volumes:
            - ../../../../:/app/artemis
        networks:
            - artemis

networks:
    artemis:
        driver: "bridge"<|MERGE_RESOLUTION|>--- conflicted
+++ resolved
@@ -51,16 +51,12 @@
 
     artemis-cypress:
         # Cypress image with node and chrome browser installed (Cypress installation needs to be done separately because we require additional dependencies)
-<<<<<<< HEAD
 #        image: cypress/browsers:node18.6.0-chrome105-ff104
         build:
             context: .
             dockerfile: Cypress-Dockerfile
             args:
-                - CYPRESS_BROWSER=node18.6.0-chrome105-ff104
-=======
-        image: cypress/browsers:node18.12.0-chrome107
->>>>>>> e46bd436
+                - CYPRESS_BROWSER=node18.12.0-chrome107
         depends_on:
             - artemis-app
             - artemis-mysql
