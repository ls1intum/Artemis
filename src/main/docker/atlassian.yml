# Atlassian Setup
services:
    jira:
        container_name: jira
        image: ghcr.io/ls1intum/artemis-jira:8.20.11
        volumes:
          - artemis-jira-data:/var/atlassian/application-data/jira
        ports:
            - "8081:8080"
        networks:
            - artemis
    bitbucket:
<<<<<<< HEAD
        container_name: bitbucket
        image: ghcr.io/ls1intum/artemis-bitbucket:7.21.3
=======
        container_name: artemis_bitbucket
        image: ghcr.io/ls1intum/artemis-bitbucket:7.21.4
>>>>>>> 8834aa65
        volumes:
            - artemis-bitbucket-data:/var/atlassian/application-data/bitbucket
        environment:
            - SPRING_APPLICATION_JSON={"plugin":{"ssh":{"baseurl":"ssh://bitbucket:7999"}}}
        ports:
            - "7990:7990"
            - "7999:7999"
        networks:
            - artemis
    bamboo:
<<<<<<< HEAD
        container_name: bamboo
        image: ghcr.io/ls1intum/artemis-bamboo:8.1.8
=======
        container_name: artemis_bamboo
        image: ghcr.io/ls1intum/artemis-bamboo:8.2.5
>>>>>>> 8834aa65
        volumes:
            - artemis-bamboo-data:/var/atlassian/application-data/bamboo
        ports:
            - "54663:54663"
            - "8085:8085"
        networks:
            - artemis

networks:
    artemis:
        driver: "bridge"
        name: artemis
volumes:
    artemis-jira-data:
        name: artemis-jira-data
    artemis-bitbucket:
        name: artemis-bitbucket-data
    artemis-bamboo:
        name: artemis-bamboo-data<|MERGE_RESOLUTION|>--- conflicted
+++ resolved
@@ -10,13 +10,8 @@
         networks:
             - artemis
     bitbucket:
-<<<<<<< HEAD
         container_name: bitbucket
-        image: ghcr.io/ls1intum/artemis-bitbucket:7.21.3
-=======
-        container_name: artemis_bitbucket
         image: ghcr.io/ls1intum/artemis-bitbucket:7.21.4
->>>>>>> 8834aa65
         volumes:
             - artemis-bitbucket-data:/var/atlassian/application-data/bitbucket
         environment:
@@ -27,13 +22,8 @@
         networks:
             - artemis
     bamboo:
-<<<<<<< HEAD
         container_name: bamboo
-        image: ghcr.io/ls1intum/artemis-bamboo:8.1.8
-=======
-        container_name: artemis_bamboo
         image: ghcr.io/ls1intum/artemis-bamboo:8.2.5
->>>>>>> 8834aa65
         volumes:
             - artemis-bamboo-data:/var/atlassian/application-data/bamboo
         ports:
