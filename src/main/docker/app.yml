--- conflicted
+++ resolved
@@ -6,13 +6,9 @@
             - _JAVA_OPTIONS=-Xmx512m -Xms256m
             - SPRING_PROFILES_ACTIVE=prod,swagger
             - MANAGEMENT_METRICS_EXPORT_PROMETHEUS_ENABLED=true
-<<<<<<< HEAD
+            - SPRING_DATASOURCE_URL=jdbc:mysql://artemis-mysql:3306/artemis?useUnicode=true&characterEncoding=utf8&useSSL=false&useLegacyDatetimeCode=false&serverTimezone=UTC&createDatabaseIfNotExist=true
             - EUREKA_CLIENT_SERVICE_URL_DEFAULTZONE=http://admin:$${jhipster.registry.password}@jhipster-registry:8761/eureka
             - SPRING_CLOUD_CONFIG_URI=http://admin:$${jhipster.registry.password}@jhipster-registry:8761/config
-            - SPRING_DATASOURCE_URL=jdbc:mysql://artemis-mysql:3306/artemis?useUnicode=true&characterEncoding=utf8&useSSL=false
-=======
-            - SPRING_DATASOURCE_URL=jdbc:mysql://artemis-mysql:3306/artemis?useUnicode=true&characterEncoding=utf8&useSSL=false&useLegacyDatetimeCode=false&serverTimezone=UTC&createDatabaseIfNotExist=true
->>>>>>> 81b1c8d1
             - JHIPSTER_SLEEP=30 # gives time for other services to boot before the application
         ports:
             - 8080:8080
