version: '2'
services:
    artemis-app:
        image: artemis
        environment:
<<<<<<< HEAD
            - SPRING_PROFILES_ACTIVE=prod
            - SPRING_CLOUD_CONFIG_URI=http://admin:$${jhipster.registry.password}@jhipster-registry:8761/config
            - SPRING_DATASOURCE_URL=jdbc:mysql://artemis-mysql:3306/ArTEMiS?useUnicode=true&characterEncoding=utf8&useSSL=false
=======
            # - _JAVA_OPTIONS=-Xmx512m -Xms256m
            - SPRING_PROFILES_ACTIVE=prod,swagger
            - EUREKA_CLIENT_SERVICE_URL_DEFAULTZONE=http://admin:$${jhipster.registry.password}@jhipster-registry:8761/eureka
            - SPRING_CLOUD_CONFIG_URI=http://admin:$${jhipster.registry.password}@jhipster-registry:8761/config
            - SPRING_DATASOURCE_URL=jdbc:mysql://artemis-mysql:3306/artemis?useUnicode=true&characterEncoding=utf8&useSSL=false
>>>>>>> e5682481
            - JHIPSTER_SLEEP=30 # gives time for the JHipster Registry to boot before the application
        ports:
            - 8080:8080
    artemis-mysql:
        extends:
            file: mysql.yml
            service: artemis-mysql
    jhipster-registry:
        extends:
            file: jhipster-registry.yml
            service: jhipster-registry
        environment:
<<<<<<< HEAD
            - SPRING_CLOUD_CONFIG_SERVER_NATIVE_SEARCH_LOCATIONS=file:./central-config/docker-config/
=======
            - SPRING_CLOUD_CONFIG_SERVER_COMPOSITE_0_TYPE=native
            - SPRING_CLOUD_CONFIG_SERVER_COMPOSITE_0_SEARCH_LOCATIONS=file:./central-config/docker-config/
>>>>>>> e5682481
<|MERGE_RESOLUTION|>--- conflicted
+++ resolved
@@ -3,17 +3,10 @@
     artemis-app:
         image: artemis
         environment:
-<<<<<<< HEAD
-            - SPRING_PROFILES_ACTIVE=prod
-            - SPRING_CLOUD_CONFIG_URI=http://admin:$${jhipster.registry.password}@jhipster-registry:8761/config
-            - SPRING_DATASOURCE_URL=jdbc:mysql://artemis-mysql:3306/ArTEMiS?useUnicode=true&characterEncoding=utf8&useSSL=false
-=======
             # - _JAVA_OPTIONS=-Xmx512m -Xms256m
             - SPRING_PROFILES_ACTIVE=prod,swagger
-            - EUREKA_CLIENT_SERVICE_URL_DEFAULTZONE=http://admin:$${jhipster.registry.password}@jhipster-registry:8761/eureka
             - SPRING_CLOUD_CONFIG_URI=http://admin:$${jhipster.registry.password}@jhipster-registry:8761/config
             - SPRING_DATASOURCE_URL=jdbc:mysql://artemis-mysql:3306/artemis?useUnicode=true&characterEncoding=utf8&useSSL=false
->>>>>>> e5682481
             - JHIPSTER_SLEEP=30 # gives time for the JHipster Registry to boot before the application
         ports:
             - 8080:8080
@@ -26,9 +19,5 @@
             file: jhipster-registry.yml
             service: jhipster-registry
         environment:
-<<<<<<< HEAD
-            - SPRING_CLOUD_CONFIG_SERVER_NATIVE_SEARCH_LOCATIONS=file:./central-config/docker-config/
-=======
             - SPRING_CLOUD_CONFIG_SERVER_COMPOSITE_0_TYPE=native
-            - SPRING_CLOUD_CONFIG_SERVER_COMPOSITE_0_SEARCH_LOCATIONS=file:./central-config/docker-config/
->>>>>>> e5682481
+            - SPRING_CLOUD_CONFIG_SERVER_COMPOSITE_0_SEARCH_LOCATIONS=file:./central-config/docker-config/