--- conflicted
+++ resolved
@@ -4,16 +4,8 @@
     JHIPSTER_SLEEP=0 \
     JAVA_OPTS=""
 
-<<<<<<< HEAD
-# Add an artemis user to run our application so that it doesn't need to run as root
-RUN adduser artemis
-WORKDIR /home/artemis
-RUN touch application-dev.yml application-prod.yml application-artemis.yml
-USER artemis
-=======
 # Specify profiles for Spring Boot
 ENV spring.profiles.active ""
->>>>>>> bef1b8df
 
 RUN echo "Installing needed dependencies" \
   && apt-get update && apt-get install -y --no-install-recommends locales graphviz wget \
