# This configuration is intended for development purpose, it's **your** responsibility to harden it for production
<<<<<<< HEAD

services:
  prometheus:
    container_name: artemis-prometheus
    image: prom/prometheus:v2.31.1
    volumes:
      - ./prometheus/:/etc/prometheus/
    command:
      - '--config.file=/etc/prometheus/prometheus.yml'
=======
services:
  prometheus:
    container_name: prometheus
    image: prom/prometheus:v2.34.0
    # If you want to run this in production, you should persist the /etc/prometheus-directory
    #volumes:
      # - ./monitoring/prometheus/:/etc/prometheus/
>>>>>>> 03bde7f7
    # If you want to expose these ports outside your dev PC,
    # remove the "127.0.0.1:" prefix
    ports:
      - 127.0.0.1:9090:9090
    # On macOS, remove next line and replace localhost by host.docker.internal in prometheus/prometheus.yml and
    # grafana/provisioning/datasources/datasource.yml
    network_mode: 'host' # to test locally running service
  grafana:
<<<<<<< HEAD
    container_name: artemis-grafana
    image: grafana/grafana:8.2.4
    # TODO: docker named volume maybe instead of this? otherwise .gitignore the used bind src mount
=======
    container_name: grafana
    image: grafana/grafana:9.0.2
>>>>>>> 03bde7f7
    volumes:
      - ./monitoring/grafana/provisioning/:/etc/grafana/provisioning/
    environment:
      - GF_SECURITY_ADMIN_PASSWORD=admin
      - GF_USERS_ALLOW_SIGN_UP=false
      - GF_INSTALL_PLUGINS=grafana-piechart-panel
    # If you want to expose these ports outside your dev PC,
    # remove the "127.0.0.1:" prefix
    ports:
      - 127.0.0.1:3000:3000
    # On macOS, remove next line and replace localhost by host.docker.internal in prometheus/prometheus.yml and
    # grafana/provisioning/datasources/datasource.yml
    # TODO: check if just host.docker.internal now works also for linux systems. already saw that there was progress.
    # TODO: also check that it works when running Artemis locally and inside of our docker container
    network_mode: 'host' # to test locally running service<|MERGE_RESOLUTION|>--- conflicted
+++ resolved
@@ -1,23 +1,12 @@
 # This configuration is intended for development purpose, it's **your** responsibility to harden it for production
-<<<<<<< HEAD
 
 services:
   prometheus:
     container_name: artemis-prometheus
-    image: prom/prometheus:v2.31.1
-    volumes:
-      - ./prometheus/:/etc/prometheus/
-    command:
-      - '--config.file=/etc/prometheus/prometheus.yml'
-=======
-services:
-  prometheus:
-    container_name: prometheus
     image: prom/prometheus:v2.34.0
     # If you want to run this in production, you should persist the /etc/prometheus-directory
     #volumes:
       # - ./monitoring/prometheus/:/etc/prometheus/
->>>>>>> 03bde7f7
     # If you want to expose these ports outside your dev PC,
     # remove the "127.0.0.1:" prefix
     ports:
@@ -26,14 +15,9 @@
     # grafana/provisioning/datasources/datasource.yml
     network_mode: 'host' # to test locally running service
   grafana:
-<<<<<<< HEAD
     container_name: artemis-grafana
-    image: grafana/grafana:8.2.4
+    image: grafana/grafana:9.0.2
     # TODO: docker named volume maybe instead of this? otherwise .gitignore the used bind src mount
-=======
-    container_name: grafana
-    image: grafana/grafana:9.0.2
->>>>>>> 03bde7f7
     volumes:
       - ./monitoring/grafana/provisioning/:/etc/grafana/provisioning/
     environment:
