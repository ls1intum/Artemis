--- conflicted
+++ resolved
@@ -6,11 +6,8 @@
         'programming',
         'lecture-series',
         'assessment',
-<<<<<<< HEAD
         'faq',
-=======
         'tutorial-groups',
->>>>>>> 33f3c82f
     ],
 };
 
