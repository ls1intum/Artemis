<component name="ProjectRunConfigurationManager">
  <configuration default="false" name="Artemis (Server, Jenkins &amp; Gitlab)" type="SpringBootApplicationConfigurationType" factoryName="Spring Boot">
    <module name="Artemis.main" />
    <option name="SPRING_BOOT_MAIN_CLASS" value="de.tum.in.www1.artemis.ArtemisApp" />
<<<<<<< HEAD
    <option name="ACTIVE_PROFILES" value="dev,jenkins,gitlab,artemis,scheduling,local,sharing" />
    <option name="VM_PARAMETERS" value="-Duser.country=US -Duser.language=en" />
=======
    <option name="ACTIVE_PROFILES" value="dev,jenkins,gitlab,artemis,scheduling,local" />
    <option name="VM_PARAMETERS" value="-XX:+ShowCodeDetailsInExceptionMessages -Duser.country=US -Duser.language=en" />
>>>>>>> 37872e45
    <option name="ALTERNATIVE_JRE_PATH" />
    <option name="SHORTEN_COMMAND_LINE" value="MANIFEST" />
    <method v="2">
      <option name="Gradle.BeforeRunTask" enabled="false" tasks="build" externalProjectPath="$PROJECT_DIR$" vmOptions="" scriptParameters="-x webapp -x test -x jacocoTestCoverageVerification -x spotlessCheck -x checkstyleMain -x checkstyleTest" />
    </method>
  </configuration>
</component><|MERGE_RESOLUTION|>--- conflicted
+++ resolved
@@ -2,13 +2,8 @@
   <configuration default="false" name="Artemis (Server, Jenkins &amp; Gitlab)" type="SpringBootApplicationConfigurationType" factoryName="Spring Boot">
     <module name="Artemis.main" />
     <option name="SPRING_BOOT_MAIN_CLASS" value="de.tum.in.www1.artemis.ArtemisApp" />
-<<<<<<< HEAD
     <option name="ACTIVE_PROFILES" value="dev,jenkins,gitlab,artemis,scheduling,local,sharing" />
     <option name="VM_PARAMETERS" value="-Duser.country=US -Duser.language=en" />
-=======
-    <option name="ACTIVE_PROFILES" value="dev,jenkins,gitlab,artemis,scheduling,local" />
-    <option name="VM_PARAMETERS" value="-XX:+ShowCodeDetailsInExceptionMessages -Duser.country=US -Duser.language=en" />
->>>>>>> 37872e45
     <option name="ALTERNATIVE_JRE_PATH" />
     <option name="SHORTEN_COMMAND_LINE" value="MANIFEST" />
     <method v="2">
