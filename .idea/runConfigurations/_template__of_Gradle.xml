<component name="ProjectRunConfigurationManager">
  <configuration default="true" type="GradleRunConfiguration" factoryName="Gradle">
    <ExternalSystemSettings>
      <option name="executionName" />
      <option name="externalProjectPath" value="$PROJECT_DIR$" />
      <option name="externalSystemIdString" value="GRADLE" />
      <option name="scriptParameters" value="-x webapp" />
      <option name="taskDescriptions">
        <list />
      </option>
      <option name="taskNames">
        <list />
      </option>
      <option name="vmOptions" value="-Duser.country=US -Duser.language=en" />
    </ExternalSystemSettings>
    <ExternalSystemDebugServerProcess>true</ExternalSystemDebugServerProcess>
    <ExternalSystemReattachDebugProcess>true</ExternalSystemReattachDebugProcess>
    <DebugAllEnabled>false</DebugAllEnabled>
<<<<<<< HEAD
=======
    <RunAsTest>false</RunAsTest>
>>>>>>> 67e18f6e
    <method v="2" />
  </configuration>
</component><|MERGE_RESOLUTION|>--- conflicted
+++ resolved
@@ -16,10 +16,7 @@
     <ExternalSystemDebugServerProcess>true</ExternalSystemDebugServerProcess>
     <ExternalSystemReattachDebugProcess>true</ExternalSystemReattachDebugProcess>
     <DebugAllEnabled>false</DebugAllEnabled>
-<<<<<<< HEAD
-=======
     <RunAsTest>false</RunAsTest>
->>>>>>> 67e18f6e
     <method v="2" />
   </configuration>
 </component>