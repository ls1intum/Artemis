openapi: 3.1.0
info:
  title: Artemis Application Server API
  contact: {name: Stephan Krusche, email: krusche@tum.de}
  version: 8.5.1
servers:
- {url: 'http://localhost:8080', description: Generated server url}
paths:
  /api/tutorialgroup/courses/{courseId}/tutorial-groups/{tutorialGroupId}:
    delete:
      tags: [tutorial-group]
      operationId: delete
      parameters:
      - name: courseId
        in: path
        required: true
        schema: {type: integer, format: int64}
      - name: tutorialGroupId
        in: path
        required: true
        schema: {type: integer, format: int64}
      responses:
        '200': {description: OK}
  /api/tutorialgroup/courses/{courseId}/tutorial-groups/{tutorialGroupId}/sessions/{sessionId}:
    delete:
      tags: [tutorial-group-session]
      operationId: deleteSession
      parameters:
      - name: courseId
        in: path
        required: true
        schema: {type: integer, format: int64}
      - name: tutorialGroupId
        in: path
        required: true
        schema: {type: integer, format: int64}
      - name: sessionId
        in: path
        required: true
        schema: {type: integer, format: int64}
      responses:
        '200': {description: OK}
  ? /api/tutorialgroup/courses/{courseId}/tutorial-groups-configuration/{tutorialGroupsConfigurationId}/tutorial-free-periods/{tutorialGroupFreePeriodId}
  : delete:
      tags: [tutorial-group-free-period]
      operationId: delete_1
      parameters:
      - name: courseId
        in: path
        required: true
        schema: {type: integer, format: int64}
      - name: tutorialGroupsConfigurationId
        in: path
        required: true
        schema: {type: integer, format: int64}
      - name: tutorialGroupFreePeriodId
        in: path
        required: true
        schema: {type: integer, format: int64}
      responses:
        '200': {description: OK}
  /api/tutorialgroup/courses/{courseId}/tutorial-groups:
    get:
      tags: [tutorial-group]
      operationId: getAllForCourse
      parameters:
      - name: courseId
        in: path
        required: true
        schema: {type: integer, format: int64}
      responses:
        '200':
          description: OK
          content:
            application/json:
              schema: {type: array}
  /api/tutorialgroup/courses/{courseId}/tutorial-groups/{tutorialGroupId}/register/{studentLogin}:
    post:
      tags: [tutorial-group]
      operationId: registerStudent
      parameters:
      - name: courseId
        in: path
        required: true
        schema: {type: integer, format: int64}
      - name: tutorialGroupId
        in: path
        required: true
        schema: {type: integer, format: int64}
      - name: studentLogin
        in: path
        required: true
        schema: {type: string}
      responses:
        '200': {description: OK}
  /api/tutorialgroup/courses/{courseId}/tutorial-groups/{tutorialGroupId}/register-multiple:
    post:
      tags: [tutorial-group]
      operationId: registerMultipleStudentsToTutorialGroup
      parameters:
      - name: courseId
        in: path
        required: true
        schema: {type: integer, format: int64}
      - name: tutorialGroupId
        in: path
        required: true
        schema: {type: integer, format: int64}
      requestBody:
        content:
          application/json:
            schema:
              type: array
              items: {$ref: '#/components/schemas/Student'}
              uniqueItems: true
        required: true
      responses:
        '200':
          description: OK
          content:
            application/json:
              schema:
                type: array
                items: {$ref: '#/components/schemas/Student'}
                uniqueItems: true
  /api/tutorialgroup/courses/{courseId}/tutorial-groups/import:
    post:
      tags: [tutorial-group]
      operationId: importRegistrations
      parameters:
      - name: courseId
        in: path
        required: true
        schema: {type: integer, format: int64}
      requestBody:
        content:
          application/json:
            schema:
              type: array
              items: {$ref: '#/components/schemas/TutorialGroupRegistrationImport'}
              uniqueItems: true
        required: true
      responses:
        '200':
          description: OK
          content:
            application/json:
              schema:
                type: array
                items: {$ref: '#/components/schemas/TutorialGroupRegistrationImport'}
  /api/hyperion/programming-exercises/{programmingExerciseId}/consistency-check:
    post:
      tags: [hyperion-problem-statement]
      operationId: checkExerciseConsistency
      parameters:
      - name: programmingExerciseId
        in: path
        required: true
        schema: {type: integer, format: int64}
      responses:
        '200':
          description: OK
          content:
            application/json:
              schema: {$ref: '#/components/schemas/ConsistencyCheckResponse'}
  /api/hyperion/courses/{courseId}/problem-statements/rewrite:
    post:
      tags: [hyperion-problem-statement]
      operationId: rewriteProblemStatement
      parameters:
      - name: courseId
        in: path
        required: true
        schema: {type: integer, format: int64}
      requestBody:
        content:
          application/json:
            schema: {$ref: '#/components/schemas/ProblemStatementRewriteRequest'}
        required: true
      responses:
        '200':
          description: OK
          content:
            application/json:
              schema: {$ref: '#/components/schemas/ProblemStatementRewriteResponse'}
<<<<<<< HEAD
  /api/hyperion/programming-exercises/{exerciseId}/generate-code:
    post:
      tags: [hyperion-code-generation]
      operationId: generateCode
      parameters:
      - name: exerciseId
=======
  /api/hyperion/courses/{courseId}/problem-statements/generate:
    post:
      tags: [hyperion-problem-statement]
      operationId: generateProblemStatement
      parameters:
      - name: courseId
>>>>>>> 749e6a02
        in: path
        required: true
        schema: {type: integer, format: int64}
      requestBody:
        content:
          application/json:
<<<<<<< HEAD
            schema: {$ref: '#/components/schemas/CodeGenerationRequestDTO'}
=======
            schema: {$ref: '#/components/schemas/ProblemStatementGenerationRequest'}
>>>>>>> 749e6a02
        required: true
      responses:
        '200':
          description: OK
          content:
            application/json:
<<<<<<< HEAD
              schema: {$ref: '#/components/schemas/CodeGenerationJobStartDTO'}
=======
              schema: {$ref: '#/components/schemas/ProblemStatementGenerationResponse'}
>>>>>>> 749e6a02
  /api/tutorialgroup/tutorial-groups/{tutorialGroupId}/title:
    get:
      tags: [tutorial-group]
      operationId: getTitle
      parameters:
      - name: tutorialGroupId
        in: path
        required: true
        schema: {type: integer, format: int64}
      responses:
        '200':
          description: OK
          content:
            application/json:
              schema: {type: string}
  /api/tutorialgroup/courses/{courseId}/tutorial-groups/language-values:
    get:
      tags: [tutorial-group]
      operationId: getUniqueLanguageValues
      parameters:
      - name: courseId
        in: path
        required: true
        schema: {type: integer, format: int64}
      responses:
        '200':
          description: OK
          content:
            application/json:
              schema:
                type: array
                items: {type: string}
                uniqueItems: true
  /api/tutorialgroup/courses/{courseId}/tutorial-groups/export/json:
    get:
      tags: [tutorial-group]
      operationId: exportTutorialGroupsToJSON
      parameters:
      - name: courseId
        in: path
        required: true
        schema: {type: integer, format: int64}
      - name: fields
        in: query
        required: true
        schema:
          type: array
          items: {type: string}
      responses:
        '200':
          description: OK
          content:
            application/json:
              schema:
                type: array
                items: {$ref: '#/components/schemas/TutorialGroupExport'}
  /api/tutorialgroup/courses/{courseId}/tutorial-groups/export/csv:
    get:
      tags: [tutorial-group]
      operationId: exportTutorialGroupsToCSV
      parameters:
      - name: courseId
        in: path
        required: true
        schema: {type: integer, format: int64}
      - name: fields
        in: query
        required: true
        schema:
          type: array
          items: {type: string}
      responses:
        '200':
          description: OK
          content:
            text/csv:
              schema: {type: string, format: binary}
  /api/tutorialgroup/courses/{courseId}/tutorial-groups/campus-values:
    get:
      tags: [tutorial-group]
      operationId: getUniqueCampusValues
      parameters:
      - name: courseId
        in: path
        required: true
        schema: {type: integer, format: int64}
      responses:
        '200':
          description: OK
          content:
            application/json:
              schema:
                type: array
                items: {type: string}
                uniqueItems: true
  /api/tutorialgroup/courses/{courseId}/tutorial-group-detail/{tutorialGroupId}:
    get:
      tags: [tutorial-group]
      operationId: getTutorialGroupDetailGroupDTO
      parameters:
      - name: courseId
        in: path
        required: true
        schema: {type: integer, format: int64}
      - name: tutorialGroupId
        in: path
        required: true
        schema: {type: integer, format: int64}
      responses:
        '200':
          description: OK
          content:
            application/json:
              schema: {$ref: '#/components/schemas/TutorialGroupDetailGroup'}
  /api/tutorialgroup/courses/{courseId}/tutorial-groups/{tutorialGroupId}/deregister/{studentLogin}:
    delete:
      tags: [tutorial-group]
      operationId: deregisterStudent
      parameters:
      - name: courseId
        in: path
        required: true
        schema: {type: integer, format: int64}
      - name: tutorialGroupId
        in: path
        required: true
        schema: {type: integer, format: int64}
      - name: studentLogin
        in: path
        required: true
        schema: {type: string}
      responses:
        '200': {description: OK}
components:
  schemas:
    ProblemStatementGenerationRequest:
      type: object
      description: Request to generate a problem statement
      properties:
        userPrompt: {type: string, description: User prompt describing the problem
            statement requirements, maxLength: 1000, minLength: 0}
      required: [userPrompt]
    ProblemStatementRewriteResponse:
      type: object
      description: Response containing rewritten problem statement
      properties:
        rewrittenText: {type: string, description: Improved problem statement text}
        improved: {type: boolean, description: Whether the text was actually improved,
          example: true}
      required: [improved, rewrittenText]
    Channel:
      type: object
      properties:
        type: {type: string}
        id: {type: integer, format: int64}
        creationDate: {type: string, format: date-time}
        lastMessageDate: {type: string, format: date-time}
        creator: {$ref: '#/components/schemas/ConversationUser'}
        lastReadDate: {type: string, format: date-time}
        unreadMessagesCount: {type: integer, format: int64}
        isFavorite: {type: boolean}
        isHidden: {type: boolean}
        isMuted: {type: boolean}
        isCreator: {type: boolean}
        isMember: {type: boolean}
        numberOfMembers: {type: integer, format: int32}
        name: {type: string}
        description: {type: string}
        topic: {type: string}
        isPublic: {type: boolean}
        isAnnouncementChannel: {type: boolean}
        isArchived: {type: boolean}
        isCourseWide: {type: boolean}
        hasChannelModerationRights: {type: boolean}
        isChannelModerator: {type: boolean}
        tutorialGroupId: {type: integer, format: int64}
        tutorialGroupTitle: {type: string}
        subType:
          type: string
          enum: [general, exercise, lecture, exam, feedbackDiscussion]
        subTypeReferenceId: {type: integer, format: int64}
        subTypeWithReferenceFromChannel: {$ref: '#/components/schemas/Channel', writeOnly: true}
    TutorialGroupStatus:
      type: object
      properties:
        status_explanation: {type: string}
    TutorialGroupRegistrationImport:
      type: object
      properties:
        title: {type: string}
        student: {$ref: '#/components/schemas/Student'}
        importSuccessful: {type: boolean}
        error:
          type: string
          enum: [NO_TITLE, NO_USER_FOUND, MULTIPLE_REGISTRATIONS]
        campus: {type: string}
        capacity: {type: integer, format: int32}
        language: {type: string}
        additionalInformation: {type: string}
        isOnline: {type: boolean}
<<<<<<< HEAD
    CodeGenerationJobStartDTO:
      type: object
      properties:
        jobId: {type: string}
      required: [jobId]
=======
    ProblemStatementGenerationResponse:
      type: object
      description: Response containing generated problem statement
      properties:
        draftProblemStatement: {type: string, description: Draft problem statement
            text}
        error: {type: string, description: Error message if generation failed}
>>>>>>> 749e6a02
    Student:
      type: object
      properties:
        login: {type: string, maxLength: 50, minLength: 0}
        firstName: {type: string, maxLength: 50, minLength: 0}
        lastName: {type: string, maxLength: 50, minLength: 0}
        registrationNumber: {type: string, maxLength: 10, minLength: 0}
        email: {type: string, format: email, maxLength: 100, minLength: 0}
    TutorialGroupUpdate:
      type: object
      properties:
        notificationText: {type: string, maxLength: 1000, minLength: 1}
        updateTutorialGroupChannelName: {type: boolean}
      required: [tutorialGroup]
    ExamSeat:
      type: object
      properties:
        name: {type: string}
        condition:
          type: string
          enum: [USABLE, NO_TABLE, DEFECT, WHEELCHAIR]
        x: {type: number, format: double}
        y: {type: number, format: double}
      required: [condition, name]
    ConsistencyCheckResponse:
      type: object
      description: Response containing consistency check results
      properties:
        issues:
          type: array
          description: List of consistency issues found
          items: {$ref: '#/components/schemas/ConsistencyIssue'}
      required: [issues]
    TutorialGroupDetailSession:
      type: object
      properties:
        start: {type: string, format: date-time}
        end: {type: string, format: date-time}
        location: {type: string}
        isCancelled: {type: boolean}
        locationChanged: {type: boolean}
        timeChanged: {type: boolean}
        dateChanged: {type: boolean}
        attendanceCount: {type: integer, format: int32}
      required: [end, location, start]
    TutorialGroupFreePeriodRequest:
      type: object
      properties:
        startDate: {type: string, format: date-time}
        endDate: {type: string, format: date-time}
        reason: {type: string}
      required: [endDate, startDate]
    ArtifactLocation:
      type: object
      description: Location information for artifacts
      properties:
        type:
          type: string
          description: Type of artifact
          enum: [PROBLEM_STATEMENT, TEMPLATE_REPOSITORY, SOLUTION_REPOSITORY, TESTS_REPOSITORY]
          example: PROBLEM_STATEMENT
        filePath: {type: string, description: 'Path to file, empty or problem_statement.md
            for problem statement', example: src/main/java/Main.java}
        startLine: {type: integer, format: int32, description: Start line number (1-based)}
        endLine: {type: integer, format: int32, description: End line number (1-based)}
      required: [endLine, filePath, startLine, type]
    ConsistencyIssue:
      type: object
      description: Individual consistency issue details
      properties:
        severity:
          type: string
          description: Severity of the issue
          enum: [LOW, MEDIUM, HIGH]
          example: HIGH
        category:
          type: string
          description: Category of the issue
          enum: [METHOD_RETURN_TYPE_MISMATCH, METHOD_PARAMETER_MISMATCH, CONSTRUCTOR_PARAMETER_MISMATCH,
            ATTRIBUTE_TYPE_MISMATCH, VISIBILITY_MISMATCH, IDENTIFIER_NAMING_INCONSISTENCY]
          example: METHOD_RETURN_TYPE_MISMATCH
        description: {type: string, description: Detailed description of the issue,
          example: Problem statement does not match test cases}
        suggestedFix: {type: string, description: Suggested fix for the issue, example: Update
            problem statement to clarify expected behavior}
        relatedLocations:
          type: array
          description: Related locations across artifacts
          items: {$ref: '#/components/schemas/ArtifactLocation'}
      required: [category, description, relatedLocations, severity, suggestedFix]
    TutorialGroupExport:
      type: object
      properties:
        id: {type: integer, format: int64}
        title: {type: string}
        dayOfWeek: {type: string}
        startTime: {type: string}
        endTime: {type: string}
        location: {type: string}
        campus: {type: string}
        language: {type: string}
        additionalInformation: {type: string}
        capacity: {type: integer, format: int32}
        isOnline: {type: boolean}
        students:
          type: array
          items: {$ref: '#/components/schemas/StudentExport'}
    ConversationUser:
      type: object
      properties:
        id: {type: integer, format: int64}
        login: {type: string}
        name: {type: string}
        firstName: {type: string}
        lastName: {type: string}
        imageUrl: {type: string}
        isInstructor: {type: boolean}
        isEditor: {type: boolean}
        isTeachingAssistant: {type: boolean}
        isStudent: {type: boolean}
        isChannelModerator: {type: boolean}
        isRequestingUser: {type: boolean}
    TutorialGroupSessionRequest:
      type: object
      properties:
        date: {type: string, format: date}
        startTime: {type: string}
        endTime: {type: string}
        location: {type: string, maxLength: 2000, minLength: 1}
      required: [date, endTime, startTime]
    ProblemStatementRewriteRequest:
      type: object
      description: Request to rewrite a problem statement
      properties:
        problemStatementText: {type: string, description: Original problem statement
            text to be improved, minLength: 1}
      required: [problemStatementText]
    TutorialGroupDetailGroup:
      type: object
      properties:
        id: {type: integer, format: int64}
        title: {type: string}
        language: {type: string}
        isOnline: {type: boolean}
        teachingAssistantName: {type: string}
        teachingAssistantLogin: {type: string}
        teachingAssistantImageUrl: {type: string}
        capacity: {type: integer, format: int32}
        campus: {type: string}
        groupChannelId: {type: integer, format: int64}
        tutorChatId: {type: integer, format: int64}
        sessions:
          type: array
          items: {$ref: '#/components/schemas/TutorialGroupDetailSession'}
      required: [language, sessions, teachingAssistantLogin, teachingAssistantName,
        title]
    StudentExport:
      type: object
      properties:
        registrationNumber: {type: string}
        firstName: {type: string}
        lastName: {type: string}
    CodeGenerationRequestDTO:
      type: object
      description: Request DTO for code generation
      properties:
        repositoryType:
          type: string
          description: Type of repository to generate code for
          enum: [TEMPLATE, SOLUTION, TESTS]
          example: SOLUTION<|MERGE_RESOLUTION|>--- conflicted
+++ resolved
@@ -183,43 +183,46 @@
           content:
             application/json:
               schema: {$ref: '#/components/schemas/ProblemStatementRewriteResponse'}
-<<<<<<< HEAD
+  /api/hyperion/courses/{courseId}/problem-statements/generate:
+    post:
+      tags: [hyperion-problem-statement]
+      operationId: generateProblemStatement
+      parameters:
+      - name: courseId
+        in: path
+        required: true
+        schema: {type: integer, format: int64}
+      requestBody:
+        content:
+          application/json:
+            schema: {$ref: '#/components/schemas/ProblemStatementGenerationRequest'}
+        required: true
+      responses:
+        '200':
+          description: OK
+          content:
+            application/json:
+              schema: {$ref: '#/components/schemas/ProblemStatementGenerationResponse'}  
   /api/hyperion/programming-exercises/{exerciseId}/generate-code:
     post:
       tags: [hyperion-code-generation]
       operationId: generateCode
       parameters:
       - name: exerciseId
-=======
-  /api/hyperion/courses/{courseId}/problem-statements/generate:
-    post:
-      tags: [hyperion-problem-statement]
-      operationId: generateProblemStatement
-      parameters:
-      - name: courseId
->>>>>>> 749e6a02
         in: path
         required: true
         schema: {type: integer, format: int64}
       requestBody:
         content:
           application/json:
-<<<<<<< HEAD
             schema: {$ref: '#/components/schemas/CodeGenerationRequestDTO'}
-=======
-            schema: {$ref: '#/components/schemas/ProblemStatementGenerationRequest'}
->>>>>>> 749e6a02
-        required: true
-      responses:
-        '200':
-          description: OK
-          content:
-            application/json:
-<<<<<<< HEAD
+        required: true
+      responses:
+        '200':
+          description: OK
+          content:
+            application/json:
               schema: {$ref: '#/components/schemas/CodeGenerationJobStartDTO'}
-=======
-              schema: {$ref: '#/components/schemas/ProblemStatementGenerationResponse'}
->>>>>>> 749e6a02
   /api/tutorialgroup/tutorial-groups/{tutorialGroupId}/title:
     get:
       tags: [tutorial-group]
@@ -420,13 +423,11 @@
         language: {type: string}
         additionalInformation: {type: string}
         isOnline: {type: boolean}
-<<<<<<< HEAD
     CodeGenerationJobStartDTO:
       type: object
       properties:
         jobId: {type: string}
       required: [jobId]
-=======
     ProblemStatementGenerationResponse:
       type: object
       description: Response containing generated problem statement
@@ -434,7 +435,6 @@
         draftProblemStatement: {type: string, description: Draft problem statement
             text}
         error: {type: string, description: Error message if generation failed}
->>>>>>> 749e6a02
     Student:
       type: object
       properties:
