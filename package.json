--- conflicted
+++ resolved
@@ -35,14 +35,9 @@
         "@sentry/angular": "7.12.1",
         "@sentry/tracing": "7.12.1",
         "@swimlane/ngx-charts": "20.1.0",
-<<<<<<< HEAD
-        "ace-builds": "1.10.0",
+        "ace-builds": "1.10.1",
         "angular-calendar": "^0.30.1",
-        "bootstrap": "5.2.0",
-=======
-        "ace-builds": "1.10.1",
         "bootstrap": "5.2.1",
->>>>>>> 299bb9df
         "brace": "0.11.1",
         "compare-versions": "5.0.1",
         "core-js": "3.25.1",
