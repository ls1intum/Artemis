--- conflicted
+++ resolved
@@ -117,10 +117,6 @@
         "chai-as-promised": "7.1.1",
         "chai-string": "1.5.0",
         "codelyzer": "6.0.2",
-<<<<<<< HEAD
-        "copy-webpack-plugin": "10.0.0",
-=======
->>>>>>> a4a183cd
         "cross-env": "7.0.3",
         "css-loader": "6.5.1",
         "eslint": "8.3.0",
