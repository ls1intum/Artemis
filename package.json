--- conflicted
+++ resolved
@@ -25,34 +25,20 @@
         "@fortawesome/free-solid-svg-icons": "5.15.4",
         "@ng-bootstrap/ng-bootstrap": "11.0.0-beta.2",
         "@ls1intum/apollon": "2.8.3",
-<<<<<<< HEAD
         "@ngx-translate/core": "14.0.0",
         "@ngx-translate/http-loader": "7.0.0",
         "@popperjs/core": "2.10.2",
         "@sentry/browser": "6.15.0",
-=======
-        "@ngx-translate/core": "13.0.0",
-        "@ngx-translate/http-loader": "6.0.0",
-        "@popperjs/core": "2.10.2",
-        "@sentry/browser": "6.14.3",
->>>>>>> 7ad5853f
         "@swimlane/ngx-datatable": "20.0.0",
         "ace-builds": "1.4.13",
         "angular-fittext": "2.1.1",
         "blob-util": "2.0.2",
         "bootstrap": "5.1.3",
         "chart.js": "2.9.4",
-<<<<<<< HEAD
         "compare-versions": "4.1.1",
         "core-js": "3.19.1",
         "crypto-js": "4.1.1",
         "css-minimizer-webpack-plugin": "3.1.4",
-=======
-        "compare-versions": "4.0.2",
-        "core-js": "3.19.1",
-        "crypto-js": "4.1.1",
-        "css-minimizer-webpack-plugin": "3.1.3",
->>>>>>> 7ad5853f
         "dayjs": "1.10.7",
         "diff-match-patch-typescript": "1.0.8",
         "dompurify": "2.3.3",
@@ -111,28 +97,17 @@
         "@types/jest": "27.0.3",
         "@types/jquery": "3.5.8",
         "@types/lodash-es": "4.17.5",
-<<<<<<< HEAD
         "@types/node": "16.11.9",
-=======
-        "@types/node": "16.11.7",
->>>>>>> 7ad5853f
         "@types/papaparse": "5.3.1",
         "@types/showdown": "1.9.4",
         "@types/sinon": "10.0.6",
         "@types/sinon-chai": "3.2.5",
         "@types/smoothscroll-polyfill": "0.3.1",
         "@types/sockjs-client": "1.5.1",
-<<<<<<< HEAD
         "@types/uuid": "8.3.3",
         "@typescript-eslint/eslint-plugin": "5.4.0",
         "@typescript-eslint/eslint-plugin-tslint": "5.4.0",
         "@typescript-eslint/parser": "5.4.0",
-=======
-        "@types/uuid": "8.3.1",
-        "@typescript-eslint/eslint-plugin": "5.3.1",
-        "@typescript-eslint/eslint-plugin-tslint": "5.3.1",
-        "@typescript-eslint/parser": "5.3.1",
->>>>>>> 7ad5853f
         "angular2-template-loader": "0.6.2",
         "autoprefixer": "10.4.0",
         "awesome-typescript-loader": "5.2.1",
@@ -143,11 +118,7 @@
         "chai-as-promised": "7.1.1",
         "chai-string": "1.5.0",
         "codelyzer": "6.0.2",
-<<<<<<< HEAD
         "copy-webpack-plugin": "10.0.0",
-=======
-        "copy-webpack-plugin": "9.1.0",
->>>>>>> 7ad5853f
         "cross-env": "7.0.3",
         "css-loader": "6.5.1",
         "eslint": "8.2.0",
@@ -185,11 +156,7 @@
         "typescript": "4.4.4",
         "uuid": "8.3.2",
         "weak-napi": "2.0.2",
-<<<<<<< HEAD
         "webpack": "5.64.1",
-=======
-        "webpack": "5.64.0",
->>>>>>> 7ad5853f
         "webpack-bundle-analyzer": "4.5.0",
         "webpack-dev-server": "4.5.0",
         "webpack-merge": "5.8.0",
