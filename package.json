{
  "name": "ArTEMiS",
  "version": "1.3.0",
  "description": "AuTomated assEssment Management System for Interactive Learning",
  "private": true,
  "license": "UNLICENSED",
  "cacheDirectories": [
    "node_modules",
    "src/main/webapp/bower_components"
  ],
  "devDependencies": {
    "bower": "1.7.9",
    "browser-sync": "2.17.0",
    "del": "2.2.2",
    "eslint-config-angular": "0.5.0",
    "eslint-plugin-angular": "2.2.1",
    "event-stream": "3.3.4",
<<<<<<< HEAD
    "generator-jhipster": "4.8.2",
    "gulp": "^3.9.1",
=======
    "generator-jhipster": "4.9.0",
    "gulp": "3.9.1",
>>>>>>> d02212df
    "gulp-angular-filesort": "1.1.1",
    "gulp-angular-templatecache": "2.0.0",
    "gulp-autoprefixer": "3.1.1",
    "gulp-changed": "1.3.2",
    "gulp-cssnano": "2.1.2",
    "gulp-eslint": "3.0.1",
    "gulp-expect-file": "0.0.7",
    "gulp-flatten": "0.3.1",
    "gulp-footer": "1.0.5",
    "gulp-htmlmin": "2.0.0",
    "gulp-if": "2.0.1",
    "gulp-imagemin": "3.0.3",
    "gulp-inject": "4.1.0",
    "gulp-natural-sort": "0.1.1",
    "gulp-ng-annotate": "2.0.0",
    "gulp-ng-constant": "1.1.0",
    "gulp-notify": "2.2.0",
    "gulp-plumber": "1.1.0",
    "gulp-protractor": "3.0.0",
    "gulp-rename": "1.2.2",
    "gulp-replace": "0.5.4",
<<<<<<< HEAD
=======
    "gulp-protractor": "4.1.0",
    "gulp-util": "3.0.7",
>>>>>>> d02212df
    "gulp-rev": "7.1.2",
    "gulp-rev-replace": "0.4.3",
    "gulp-sass": "2.3.2",
    "gulp-sourcemaps": "1.6.0",
    "gulp-uglify": "2.0.0",
    "gulp-useref": "3.1.2",
    "gulp-util": "3.0.7",
    "jasmine-core": "2.5.0",
    "jasmine-reporters": "2.2.0",
    "karma": "1.7.1",
    "karma-chrome-launcher": "2.2.0",
    "karma-coverage": "1.1.1",
    "karma-jasmine": "1.1.0",
    "karma-junit-reporter": "1.2.0",
    "karma-script-launcher": "1.0.0",
    "lazypipe": "1.0.1",
    "lodash": "4.15.0",
    "main-bower-files": "2.13.1",
    "map-stream": "0.0.6",
    "protractor": "5.1.2",
    "protractor-jasmine2-screenshot-reporter": "0.4.1",
    "proxy-middleware": "0.15.0",
    "puppeteer": "0.10.2",    
    "run-sequence": "1.2.2",
    "yargs": "5.0.0"
  },
  "engines": {
    "node": ">=6.9.0"
  },
  "scripts": {
    "test": "gulp test",
    "postinstall": "webdriver-manager update"
  }
}<|MERGE_RESOLUTION|>--- conflicted
+++ resolved
@@ -15,13 +15,8 @@
     "eslint-config-angular": "0.5.0",
     "eslint-plugin-angular": "2.2.1",
     "event-stream": "3.3.4",
-<<<<<<< HEAD
-    "generator-jhipster": "4.8.2",
-    "gulp": "^3.9.1",
-=======
     "generator-jhipster": "4.9.0",
     "gulp": "3.9.1",
->>>>>>> d02212df
     "gulp-angular-filesort": "1.1.1",
     "gulp-angular-templatecache": "2.0.0",
     "gulp-autoprefixer": "3.1.1",
@@ -40,21 +35,16 @@
     "gulp-ng-constant": "1.1.0",
     "gulp-notify": "2.2.0",
     "gulp-plumber": "1.1.0",
-    "gulp-protractor": "3.0.0",
     "gulp-rename": "1.2.2",
     "gulp-replace": "0.5.4",
-<<<<<<< HEAD
-=======
     "gulp-protractor": "4.1.0",
     "gulp-util": "3.0.7",
->>>>>>> d02212df
     "gulp-rev": "7.1.2",
     "gulp-rev-replace": "0.4.3",
     "gulp-sass": "2.3.2",
     "gulp-sourcemaps": "1.6.0",
     "gulp-uglify": "2.0.0",
     "gulp-useref": "3.1.2",
-    "gulp-util": "3.0.7",
     "jasmine-core": "2.5.0",
     "jasmine-reporters": "2.2.0",
     "karma": "1.7.1",
