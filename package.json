{
    "name": "artemis",
    "version": "8.3.0",
    "description": "Interactive Learning with Individual Feedback",
    "private": true,
    "license": "MIT",
    "author": {
        "name": "Stephan Krusche",
        "email": "krusche@tum.de",
        "url": "https://aet.cit.tum.de/krusche"
    },
    "cacheDirectories": [
        "node_modules"
    ],
    "dependencies": {
<<<<<<< HEAD
        "@angular/animations": "20.1.1",
        "@angular/cdk": "20.1.2",
        "@angular/common": "20.1.1",
        "@angular/compiler": "20.1.1",
        "@angular/core": "20.1.1",
        "@angular/forms": "20.1.1",
        "@angular/localize": "20.1.1",
        "@angular/material": "20.1.2",
        "@angular/platform-browser": "20.1.1",
        "@angular/platform-browser-dynamic": "20.1.1",
        "@angular/router": "20.1.1",
        "@angular/service-worker": "20.1.1",
=======
        "@angular/animations": "20.1.2",
        "@angular/cdk": "20.1.2",
        "@angular/common": "20.1.2",
        "@angular/compiler": "20.1.2",
        "@angular/core": "20.1.2",
        "@angular/forms": "20.1.2",
        "@angular/localize": "20.1.2",
        "@angular/material": "20.1.2",
        "@angular/platform-browser": "20.1.2",
        "@angular/platform-browser-dynamic": "20.1.2",
        "@angular/router": "20.1.2",
        "@angular/service-worker": "20.1.2",
>>>>>>> f4668fac
        "@ctrl/ngx-emoji-mart": "9.2.0",
        "@danielmoncada/angular-datetime-picker": "20.0.0",
        "@fingerprintjs/fingerprintjs": "4.6.2",
        "@fortawesome/angular-fontawesome": "2.0.1",
        "@fortawesome/fontawesome-svg-core": "6.7.2",
        "@fortawesome/free-regular-svg-icons": "6.7.2",
        "@fortawesome/free-solid-svg-icons": "6.7.2",
<<<<<<< HEAD
        "@ls1intum/apollon": "3.3.15",
        "@ng-bootstrap/ng-bootstrap": "19.0.1",
        "@ngx-translate/core": "16.0.4",
        "@ngx-translate/http-loader": "16.0.1",
        "@sentry/angular": "9.39.0",
        "@siemens/ngx-datatable": "24.1.0",
        "@swimlane/ngx-charts": "23.0.0-alpha.0",
        "@swimlane/ngx-graph": "11.0.0-alpha.0",
        "@vscode/codicons": "0.0.36",
=======
        "@ls1intum/apollon": "3.4.0",
        "@ng-bootstrap/ng-bootstrap": "19.0.1",
        "@ngx-translate/core": "16.0.4",
        "@ngx-translate/http-loader": "16.0.1",
        "@sentry/angular": "9.40.0",
        "@siemens/ngx-datatable": "24.1.0",
        "@swimlane/ngx-charts": "23.0.0-alpha.0",
        "@swimlane/ngx-graph": "11.0.0-alpha.0",
        "@vscode/codicons": "0.0.38",
>>>>>>> f4668fac
        "@vscode/markdown-it-katex": "1.1.2",
        "bootstrap": "5.3.7",
        "compare-versions": "6.1.1",
        "core-js": "3.44.0",
        "crypto-js": "4.2.0",
        "dayjs": "1.11.13",
        "diff-match-patch-typescript": "1.1.0",
        "dompurify": "3.2.6",
        "emoji-js": "3.8.1",
        "export-to-csv": "1.4.0",
        "fast-json-patch": "3.1.1",
        "franc-min": "6.2.0",
        "graphemer": "1.4.0",
        "html-diff-ts": "1.4.2",
        "interactjs": "1.10.27",
        "ismobilejs-es5": "0.0.1",
        "js-video-url-parser": "0.5.1",
        "jszip": "3.10.1",
        "lodash-es": "4.17.21",
        "markdown-it": "14.1.0",
        "markdown-it-github-alerts": "1.0.0",
        "markdown-it-highlightjs": "4.2.0",
        "mobile-drag-drop": "3.0.0-rc.0",
        "monaco-editor": "0.52.2",
        "ngx-infinite-scroll": "20.0.0",
<<<<<<< HEAD
=======
        "ngx-webstorage": "19.0.1",
>>>>>>> f4668fac
        "pako": "2.1.0",
        "papaparse": "5.5.3",
        "pdf-lib": "1.17.1",
        "pdfjs-dist": "5.3.93",
        "primeng": "20.0.0",
        "rxjs": "7.8.2",
        "simple-statistics": "7.8.8",
        "smoothscroll-polyfill": "0.4.4",
        "split.js": "1.6.5",
        "ts-cacheable": "1.0.10",
        "tslib": "2.8.1",
        "turndown": "7.2.0",
        "uuid": "11.1.0",
        "webstomp-client": "1.2.6",
        "xlsx": "https://cdn.sheetjs.com/xlsx-0.20.3/xlsx-0.20.3.tgz",
        "zone.js": "0.15.1"
    },
    "overrides": {
        "@babel/runtime": "7.27.6",
        "braces": "3.0.3",
        "cookie": "1.0.2",
        "critters": "0.0.25",
        "debug": "4.4.1",
        "esbuild": "0.25.6",
        "eslint-plugin-deprecation": {
            "eslint": "^9.31.0"
        },
        "express": "5.1.0",
        "jsdom": "26.1.0",
        "katex": "0.16.22",
<<<<<<< HEAD
=======
        "ngx-webstorage": {
            "@angular/common": "^20.0.0",
            "@angular/core": "^20.0.0",
            "@angular/platform-browser": "^20.0.0"
        },
>>>>>>> f4668fac
        "postcss": "8.5.6",
        "rimraf": "6.0.1",
        "semver": "7.7.2",
        "tough-cookie": "5.1.2",
        "vite": "7.0.5",
        "webpack": "5.100.2",
        "webpack-dev-middleware": "7.4.2",
        "webpack-dev-server": "5.2.2",
        "word-wrap": "1.2.5",
        "ws": "8.18.3",
        "yargs-parser": "22.0.0"
    },
    "devDependencies": {
        "@analogjs/vite-plugin-angular": "1.19.1",
        "@angular-builders/jest": "20.0.0",
        "@angular-devkit/build-angular": "20.1.1",
        "@angular-eslint/builder": "20.1.1",
        "@angular-eslint/eslint-plugin": "20.1.1",
        "@angular-eslint/eslint-plugin-template": "20.1.1",
        "@angular-eslint/schematics": "20.1.1",
        "@angular-eslint/template-parser": "20.1.1",
        "@angular/build": "20.1.1",
        "@angular/cli": "20.1.1",
<<<<<<< HEAD
        "@angular/compiler-cli": "20.1.1",
        "@angular/language-service": "20.1.1",
        "@sentry/types": "9.39.0",
=======
        "@angular/compiler-cli": "20.1.2",
        "@angular/language-service": "20.1.2",
        "@sentry/types": "9.40.0",
>>>>>>> f4668fac
        "@testing-library/angular": "17.4.0",
        "@types/crypto-js": "4.2.2",
        "@types/d3-shape": "3.1.7",
        "@types/emoji-js": "3.5.2",
        "@types/jest": "29.5.14",
        "@types/lodash-es": "4.17.12",
        "@types/markdown-it": "14.1.2",
        "@types/node": "22.15.33",
        "@types/pako": "2.0.3",
        "@types/papaparse": "5.3.16",
        "@types/smoothscroll-polyfill": "0.3.4",
        "@types/turndown": "5.0.5",
        "@types/uuid": "10.0.0",
        "@typescript-eslint/eslint-plugin": "8.37.0",
        "@typescript-eslint/parser": "8.37.0",
        "@typescript-eslint/utils": "8.37.0",
        "angular-eslint": "20.1.1",
        "cross-env": "7.0.3",
        "eslint": "9.31.0",
        "eslint-config-prettier": "10.1.5",
        "eslint-plugin-deprecation": "3.0.0",
        "eslint-plugin-jest": "29.0.1",
        "eslint-plugin-jest-extended": "3.0.0",
        "eslint-plugin-prettier": "5.5.1",
        "folder-hash": "4.1.1",
        "husky": "9.1.7",
        "jest": "29.7.0",
        "jest-canvas-mock": "2.5.2",
        "jest-date-mock": "1.0.10",
        "jest-extended": "6.0.0",
        "jest-fail-on-console": "3.3.1",
        "jest-junit": "16.0.0",
        "jest-preset-angular": "14.6.0",
        "lint-staged": "16.1.2",
        "ng-mocks": "14.13.5",
        "patch-package": "8.0.0",
        "prettier": "3.6.2",
        "rimraf": "6.0.1",
        "sass": "1.89.2",
        "ts-jest": "29.4.0",
        "typescript": "5.8.3",
        "typescript-eslint": "8.37.0",
        "vite-tsconfig-paths": "5.1.4",
        "vitest": "3.2.4",
        "weak-napi": "2.0.2"
    },
    "engines": {
        "node": ">=22.16.0",
        "npm": ">=10.9.2"
    },
    "scripts": {
        "build": "npm run webapp:prod --",
        "clean-www": "rimraf build/resources/main/static/app/{src,build/}",
        "compile:ts": "npm run prebuild && tsc --project tsconfig.app.json",
        "compile:ts:tests": "npm run prebuild && tsc --project tsconfig.spec.json",
        "check-module-coverage": "node supporting_scripts/code-coverage/module-coverage-client/check-client-module-coverage.mjs",
        "lint": "eslint",
        "lint:fix": "eslint --fix",
        "postinstall": "husky && patch-package && node src/main/webapp/app/lecture/manage/pdf-preview/pdfjs_copy_worker_script.mjs",
        "prebuild": "node prebuild.mjs",
        "prepare": "husky",
        "prettier:check": "prettier --check \"src/{main/webapp,test}/**/*.{json,ts,js,css,scss,html}\"",
        "prettier:write": "prettier --write \"src/{main/webapp,test}/**/*.{json,ts,js,css,scss,html}\"",
        "start": "npm run prebuild -- --develop && ng serve --hmr",
        "test-diff:ci": "git fetch origin develop && npm run prebuild && ng test --log-heap-usage -w=4 --ci --reporters=default --reporters=jest-junit --pass-with-no-tests --changed-since=origin/develop",
        "test-diff": "npm run prebuild && ng test --log-heap-usage -w=4 --pass-with-no-tests --changed-since=origin/develop --coverage",
        "test:ci": "npm run prebuild && ng test --coverage --log-heap-usage -w=4 --ci --reporters=default --reporters=jest-junit && npm run check-module-coverage",
        "test:leaks": "npm run prebuild && ng test --log-heap-usage --detect-leaks",
        "test:open-handles": "npm run prebuild && ng test --detect-open-handles",
        "test": "npm run prebuild && ng test --coverage --log-heap-usage -w=4",
        "vitest": "npm run prebuild && npx vitest --run",
        "testw8": "npm run prebuild && ng test --coverage --log-heap-usage -w=8",
        "update": "ncu -i --format group",
        "webapp:build": "npm run clean-www && npm run prebuild -- --develop && ng build --configuration development",
        "webapp:prod": "npm run clean-www && npm run prebuild && cross-env NG_BUILD_OPTIMIZE_CHUNKS=1 ng build --configuration production"
    }
}<|MERGE_RESOLUTION|>--- conflicted
+++ resolved
@@ -13,20 +13,6 @@
         "node_modules"
     ],
     "dependencies": {
-<<<<<<< HEAD
-        "@angular/animations": "20.1.1",
-        "@angular/cdk": "20.1.2",
-        "@angular/common": "20.1.1",
-        "@angular/compiler": "20.1.1",
-        "@angular/core": "20.1.1",
-        "@angular/forms": "20.1.1",
-        "@angular/localize": "20.1.1",
-        "@angular/material": "20.1.2",
-        "@angular/platform-browser": "20.1.1",
-        "@angular/platform-browser-dynamic": "20.1.1",
-        "@angular/router": "20.1.1",
-        "@angular/service-worker": "20.1.1",
-=======
         "@angular/animations": "20.1.2",
         "@angular/cdk": "20.1.2",
         "@angular/common": "20.1.2",
@@ -39,7 +25,6 @@
         "@angular/platform-browser-dynamic": "20.1.2",
         "@angular/router": "20.1.2",
         "@angular/service-worker": "20.1.2",
->>>>>>> f4668fac
         "@ctrl/ngx-emoji-mart": "9.2.0",
         "@danielmoncada/angular-datetime-picker": "20.0.0",
         "@fingerprintjs/fingerprintjs": "4.6.2",
@@ -47,17 +32,6 @@
         "@fortawesome/fontawesome-svg-core": "6.7.2",
         "@fortawesome/free-regular-svg-icons": "6.7.2",
         "@fortawesome/free-solid-svg-icons": "6.7.2",
-<<<<<<< HEAD
-        "@ls1intum/apollon": "3.3.15",
-        "@ng-bootstrap/ng-bootstrap": "19.0.1",
-        "@ngx-translate/core": "16.0.4",
-        "@ngx-translate/http-loader": "16.0.1",
-        "@sentry/angular": "9.39.0",
-        "@siemens/ngx-datatable": "24.1.0",
-        "@swimlane/ngx-charts": "23.0.0-alpha.0",
-        "@swimlane/ngx-graph": "11.0.0-alpha.0",
-        "@vscode/codicons": "0.0.36",
-=======
         "@ls1intum/apollon": "3.4.0",
         "@ng-bootstrap/ng-bootstrap": "19.0.1",
         "@ngx-translate/core": "16.0.4",
@@ -67,7 +41,6 @@
         "@swimlane/ngx-charts": "23.0.0-alpha.0",
         "@swimlane/ngx-graph": "11.0.0-alpha.0",
         "@vscode/codicons": "0.0.38",
->>>>>>> f4668fac
         "@vscode/markdown-it-katex": "1.1.2",
         "bootstrap": "5.3.7",
         "compare-versions": "6.1.1",
@@ -93,10 +66,6 @@
         "mobile-drag-drop": "3.0.0-rc.0",
         "monaco-editor": "0.52.2",
         "ngx-infinite-scroll": "20.0.0",
-<<<<<<< HEAD
-=======
-        "ngx-webstorage": "19.0.1",
->>>>>>> f4668fac
         "pako": "2.1.0",
         "papaparse": "5.5.3",
         "pdf-lib": "1.17.1",
@@ -127,14 +96,6 @@
         "express": "5.1.0",
         "jsdom": "26.1.0",
         "katex": "0.16.22",
-<<<<<<< HEAD
-=======
-        "ngx-webstorage": {
-            "@angular/common": "^20.0.0",
-            "@angular/core": "^20.0.0",
-            "@angular/platform-browser": "^20.0.0"
-        },
->>>>>>> f4668fac
         "postcss": "8.5.6",
         "rimraf": "6.0.1",
         "semver": "7.7.2",
@@ -158,15 +119,9 @@
         "@angular-eslint/template-parser": "20.1.1",
         "@angular/build": "20.1.1",
         "@angular/cli": "20.1.1",
-<<<<<<< HEAD
-        "@angular/compiler-cli": "20.1.1",
-        "@angular/language-service": "20.1.1",
-        "@sentry/types": "9.39.0",
-=======
         "@angular/compiler-cli": "20.1.2",
         "@angular/language-service": "20.1.2",
         "@sentry/types": "9.40.0",
->>>>>>> f4668fac
         "@testing-library/angular": "17.4.0",
         "@types/crypto-js": "4.2.2",
         "@types/d3-shape": "3.1.7",
