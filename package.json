{
    "name": "artemis",
    "version": "7.6.0",
    "description": "Interactive Learning with Individual Feedback",
    "private": true,
    "license": "MIT",
    "author": {
        "name": "Stephan Krusche",
        "email": "krusche@tum.de",
        "url": "https://ase.cit.tum.de/krusche"
    },
    "cacheDirectories": [
        "node_modules"
    ],
    "dependencies": {
        "@angular/animations": "18.2.8",
        "@angular/cdk": "18.2.8",
        "@angular/common": "18.2.8",
        "@angular/compiler": "18.2.8",
        "@angular/core": "18.2.8",
        "@angular/forms": "18.2.8",
        "@angular/localize": "18.2.8",
        "@angular/material": "18.2.8",
        "@angular/platform-browser": "18.2.8",
        "@angular/platform-browser-dynamic": "18.2.8",
        "@angular/router": "18.2.8",
        "@angular/service-worker": "18.2.8",
        "@ctrl/ngx-emoji-mart": "9.2.0",
        "@danielmoncada/angular-datetime-picker": "18.1.0",
        "@fingerprintjs/fingerprintjs": "4.5.0",
        "@fortawesome/angular-fontawesome": "0.15.0",
        "@fortawesome/fontawesome-svg-core": "6.6.0",
        "@fortawesome/free-regular-svg-icons": "6.6.0",
        "@fortawesome/free-solid-svg-icons": "6.6.0",
        "@ls1intum/apollon": "3.3.14",
        "@ng-bootstrap/ng-bootstrap": "17.0.1",
        "@ngx-translate/core": "15.0.0",
        "@ngx-translate/http-loader": "8.0.0",
        "@sentry/angular": "8.34.0",
        "@siemens/ngx-datatable": "22.4.1",
        "@swimlane/ngx-charts": "20.5.0",
        "@swimlane/ngx-graph": "8.4.0",
        "@vscode/codicons": "0.0.36",
        "@vscode/markdown-it-katex": "1.1.0",
        "bootstrap": "5.3.3",
        "compare-versions": "6.1.1",
        "core-js": "3.38.1",
        "crypto-js": "4.2.0",
        "dayjs": "1.11.13",
        "diff-match-patch-typescript": "1.1.0",
        "dompurify": "3.1.7",
        "export-to-csv": "1.4.0",
        "fast-json-patch": "3.1.1",
        "franc-min": "6.2.0",
        "html-diff-ts": "1.4.2",
        "interactjs": "1.10.27",
        "ismobilejs-es5": "0.0.1",
        "js-video-url-parser": "0.5.1",
        "jszip": "3.10.1",
        "lodash-es": "4.17.21",
        "markdown-it": "14.1.0",
        "markdown-it-class": "1.0.0",
        "markdown-it-highlightjs": "4.2.0",
        "mobile-drag-drop": "3.0.0-rc.0",
        "monaco-editor": "0.52.0",
        "ngx-infinite-scroll": "18.0.0",
        "ngx-webstorage": "18.0.0",
        "papaparse": "5.4.1",
        "pdfjs-dist": "4.7.76",
        "posthog-js": "1.167.0",
        "rxjs": "7.8.1",
        "simple-statistics": "7.8.5",
        "smoothscroll-polyfill": "0.4.4",
        "sockjs-client": "1.6.1",
        "split.js": "1.6.5",
        "ts-cacheable": "1.0.10",
        "tslib": "2.7.0",
        "turndown": "7.2.0",
        "uuid": "10.0.0",
        "webstomp-client": "1.2.6",
        "xlsx": "https://cdn.sheetjs.com/xlsx-0.20.3/xlsx-0.20.3.tgz",
        "zone.js": "0.14.10"
    },
    "overrides": {
        "@swimlane/ngx-graph": {
            "d3-brush": "^3.0.0",
            "d3-color": "^3.1.0",
            "d3-interpolate": "^3.0.1",
            "d3-selection": "^3.0.0",
            "d3-transition": "^3.0.1"
        },
        "@typescript-eslint/utils": {
            "eslint": "^9.12.0"
        },
        "braces": "3.0.3",
        "cookie": "0.7.1",
        "critters": "0.0.24",
        "debug": "4.3.7",
        "eslint-plugin-deprecation": {
            "eslint": "^9.12.0"
        },
        "eslint-plugin-jest": {
            "@typescript-eslint/eslint-plugin": "^8.8.0"
        },
        "express": "4.21.0",
        "jsdom": "25.0.1",
        "postcss": "8.4.47",
        "rimraf": "6.0.1",
        "semver": "7.6.3",
        "tough-cookie": "5.0.0",
        "vite": "5.4.8",
        "webpack-dev-middleware": "7.4.2",
        "webpack-dev-server": "5.1.0",
        "word-wrap": "1.2.5",
        "ws": "8.18.0",
        "yargs-parser": "21.1.1"
    },
    "devDependencies": {
        "@angular-builders/jest": "18.0.0",
        "@angular-devkit/build-angular": "18.2.8",
        "@angular-eslint/builder": "18.3.1",
        "@angular-eslint/eslint-plugin": "18.3.1",
        "@angular-eslint/eslint-plugin-template": "18.3.1",
        "@angular-eslint/schematics": "18.3.1",
        "@angular-eslint/template-parser": "18.3.1",
        "@angular/cli": "18.2.8",
        "@angular/compiler-cli": "18.2.8",
        "@angular/language-service": "18.2.8",
        "@sentry/types": "8.34.0",
        "@types/crypto-js": "4.2.2",
        "@types/d3-shape": "3.1.6",
        "@types/dompurify": "3.0.5",
        "@types/jest": "29.5.13",
        "@types/lodash-es": "4.17.12",
<<<<<<< HEAD
        "@types/markdown-it": "14.1.2",
        "@types/node": "22.7.4",
=======
        "@types/node": "22.7.5",
>>>>>>> 330a677e
        "@types/papaparse": "5.3.14",
        "@types/smoothscroll-polyfill": "0.3.4",
        "@types/sockjs-client": "1.5.4",
        "@types/turndown": "5.0.5",
        "@types/uuid": "10.0.0",
        "@typescript-eslint/eslint-plugin": "8.8.1",
        "@typescript-eslint/parser": "8.8.1",
        "eslint": "9.12.0",
        "eslint-config-prettier": "9.1.0",
        "eslint-plugin-deprecation": "3.0.0",
        "eslint-plugin-jest": "28.8.3",
        "eslint-plugin-jest-extended": "2.4.0",
        "eslint-plugin-prettier": "5.2.1",
        "folder-hash": "4.0.4",
        "husky": "9.1.6",
        "jest": "29.7.0",
        "jest-canvas-mock": "2.5.2",
        "jest-date-mock": "1.0.10",
        "jest-extended": "4.0.2",
        "jest-fail-on-console": "3.3.1",
        "jest-junit": "16.0.0",
        "jest-preset-angular": "14.2.4",
        "lint-staged": "15.2.10",
        "ngxtension": "4.0.0",
        "ng-mocks": "14.13.1",
        "prettier": "3.3.3",
        "rimraf": "6.0.1",
        "sass": "1.79.5",
        "ts-jest": "29.2.5",
        "typescript": "5.5.4",
        "weak-napi": "2.0.2"
    },
    "engines": {
        "node": ">=20.16.0"
    },
    "scripts": {
        "build": "npm run webapp:prod --",
        "clean-www": "rimraf build/resources/main/static/app/{src,build/}",
        "compile:ts": "npm run prebuild && tsc --project tsconfig.app.json",
        "compile:ts:tests": "npm run prebuild && tsc --project tsconfig.spec.json",
        "lint": "eslint",
        "lint:fix": "eslint --fix",
        "postinstall": "husky",
        "prebuild": "node prebuild.mjs",
        "prepare": "husky",
        "prettier:check": "prettier --check \"src/{main/webapp,test}/**/*.{json,ts,js,css,scss,html}\"",
        "prettier:write": "prettier --write \"src/{main/webapp,test}/**/*.{json,ts,js,css,scss,html}\"",
        "start": "npm run prebuild -- --develop && ng serve --hmr",
        "test-diff:ci": "git fetch origin develop && npm run prebuild && ng test --log-heap-usage -w=4 --ci --reporters=default --reporters=jest-junit --pass-with-no-tests --changed-since=origin/develop",
        "test-diff": "npm run prebuild && ng test --log-heap-usage -w=4 --pass-with-no-tests --changed-since=origin/develop --coverage",
        "test:ci": "npm run prebuild && ng test --coverage --log-heap-usage -w=4 --ci --reporters=default --reporters=jest-junit",
        "test:leaks": "npm run prebuild && ng test --log-heap-usage --detect-leaks",
        "test:open-handles": "npm run prebuild && ng test --detect-open-handles",
        "test": "npm run prebuild && ng test --coverage --log-heap-usage -w=4",
        "testw8": "npm run prebuild && ng test --coverage --log-heap-usage -w=8",
        "update": "ncu -i --format group",
        "webapp:build": "npm run clean-www && npm run prebuild -- --develop && ng build --configuration development",
        "webapp:prod": "npm run clean-www && npm run prebuild && ng build --configuration production"
    }
}<|MERGE_RESOLUTION|>--- conflicted
+++ resolved
@@ -132,12 +132,8 @@
         "@types/dompurify": "3.0.5",
         "@types/jest": "29.5.13",
         "@types/lodash-es": "4.17.12",
-<<<<<<< HEAD
         "@types/markdown-it": "14.1.2",
-        "@types/node": "22.7.4",
-=======
         "@types/node": "22.7.5",
->>>>>>> 330a677e
         "@types/papaparse": "5.3.14",
         "@types/smoothscroll-polyfill": "0.3.4",
         "@types/sockjs-client": "1.5.4",
