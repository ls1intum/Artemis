--- conflicted
+++ resolved
@@ -37,12 +37,6 @@
             "otherEntityRelationshipName": "participation"
         },
         {
-            "relationshipType": "one-to-many",
-            "relationshipName": "submissions",
-            "otherEntityName": "submission",
-            "otherEntityRelationshipName": "participation"
-        },
-        {
             "relationshipType": "many-to-one",
             "relationshipName": "student",
             "otherEntityName": "user",
@@ -55,34 +49,7 @@
             "otherEntityField": "title"
         }
     ],
-<<<<<<< HEAD
-    "fields": [
-        {
-            "fieldName": "repositoryUrl",
-            "fieldType": "String"
-        },
-        {
-            "fieldName": "buildPlanId",
-            "fieldType": "String"
-        },
-        {
-            "fieldName": "initializationState",
-            "fieldType": "ParticipationState",
-            "fieldValues": "UNINITIALIZED,REPO_COPIED,REPO_CONFIGURED,BUILD_PLAN_COPIED,BUILD_PLAN_CONFIGURED,INITIALIZED"
-        },
-        {
-            "fieldName": "initializationDate",
-            "fieldType": "ZonedDateTime"
-        },
-        {
-            "fieldName": "presentationScore",
-            "fieldType": "Integer"
-        }
-    ],
-    "changelogDate": "20171130173550",
-=======
     "changelogDate": "20180927081407",
->>>>>>> f1525555
     "entityTableName": "participation",
     "dto": "no",
     "pagination": "no",
