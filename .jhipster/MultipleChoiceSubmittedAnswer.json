--- conflicted
+++ resolved
@@ -11,14 +11,8 @@
             "ownerSide": true
         }
     ],
-<<<<<<< HEAD
-    "fields": [],
-    "changelogDate": "20171130173546",
-    "entityTableName": "multiple_choice_submitted_answer",
-=======
     "changelogDate": "20180927081403",
     "entityTableName": "mc_submitted_answer",
->>>>>>> f1525555
     "dto": "no",
     "pagination": "no",
     "service": "no",
