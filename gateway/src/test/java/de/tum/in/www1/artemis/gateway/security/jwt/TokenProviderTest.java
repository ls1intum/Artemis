--- conflicted
+++ resolved
@@ -29,7 +29,7 @@
 
     private TokenProvider tokenProvider;
 
-    private TestTokenGenerator testTokenGenerator;
+    private MockTokenProvider mockTokenProvider;
 
     @BeforeEach
     public void setup() {
@@ -38,12 +38,7 @@
         jHipsterProperties.getSecurity().getAuthentication().getJwt().setBase64Secret(base64Secret);
         jHipsterProperties.getSecurity().getAuthentication().getJwt().setTokenValidityInSeconds(ONE_MINUTE_MS);
         tokenProvider = new TokenProvider(jHipsterProperties);
-<<<<<<< HEAD
-        testTokenGenerator = new TestTokenGenerator(jHipsterProperties);
-
-=======
         mockTokenProvider = new MockTokenProvider(jHipsterProperties);
->>>>>>> 187ec0ab
         key = Keys.hmacShaKeyFor(Decoders.BASE64.decode(base64Secret));
     }
 
@@ -57,7 +52,7 @@
     @Test
     void testReturnFalseWhenJWTisMalformed() {
         Authentication authentication = createAuthentication();
-        String token = testTokenGenerator.createToken(authentication, false);
+        String token = mockTokenProvider.createToken(authentication, false);
         String invalidToken = token.substring(1);
         boolean isTokenValid = tokenProvider.validateTokenForAuthority(invalidToken);
 
@@ -66,10 +61,10 @@
 
     @Test
     void testReturnFalseWhenJWTisExpired() {
-        ReflectionTestUtils.setField(testTokenGenerator, "tokenValidityInMilliseconds", -ONE_MINUTE_MS);
+        ReflectionTestUtils.setField(mockTokenProvider, "tokenValidityInMilliseconds", -ONE_MINUTE_MS);
 
         Authentication authentication = createAuthentication();
-        String token = testTokenGenerator.createToken(authentication, false);
+        String token = mockTokenProvider.createToken(authentication, false);
 
         boolean isTokenValid = tokenProvider.validateTokenForAuthority(token);
 
