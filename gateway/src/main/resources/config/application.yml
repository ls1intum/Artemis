--- conflicted
+++ resolved
@@ -133,10 +133,7 @@
                 -   id: lecture
                     uri: lb://LECTURE
                     predicates:
-<<<<<<< HEAD
                         - Path=/api/lectures/{segment}/attachment-units/**,/api/lectures/{segment}/text-units/**
-=======
-                        - Path=/api/lectures/{segment}/attachment-units/**
                 -   id: usermanagement
                     uri: lb://usermanagement
                     predicates:
@@ -146,7 +143,6 @@
                     predicates:
                         - Path=/api/authenticate
                         - Method=GET
->>>>>>> 29c0b6f8
                 -   id: artemis
                     uri: lb://ARTEMIS
                     predicates:
