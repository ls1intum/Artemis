--- conflicted
+++ resolved
@@ -137,10 +137,7 @@
                 -   id: lecture
                     uri: lb://LECTURE
                     predicates:
-<<<<<<< HEAD
                         - Path=/api/lectures/{segment}/attachment-units/**,/api/lectures/{segment}/text-units/**,/api/lectures/{segment}/video-units/**,/api/lectures/{segment}/exercise-units/**
-=======
-                        - Path=/api/lectures/{segment}/attachment-units/**,/api/lectures/{segment}/text-units/**,/api/lectures/{segment}/video-units/**
                 -   id: usermanagement
                     uri: lb://usermanagement
                     predicates:
@@ -150,7 +147,6 @@
                     predicates:
                         - Path=/api/authenticate
                         - Method=GET
->>>>>>> 9f9f7344
                 -   id: artemis
                     uri: lb://ARTEMIS
                     predicates:
