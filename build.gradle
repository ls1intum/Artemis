--- conflicted
+++ resolved
@@ -246,21 +246,16 @@
     // https://search.maven.org/artifact/org.eclipse.jgit/org.eclipse.jgit
     implementation "org.eclipse.jgit:org.eclipse.jgit:${jgit_version}"
     implementation "org.eclipse.jgit:org.eclipse.jgit.ssh.apache:${jgit_version}"
-<<<<<<< HEAD
-    implementation "org.eclipse.jgit:org.eclipse.jgit.http.server:${jgit_version}"
+    // Note: jgit.htt.server is not compatible with jakarta yet and neither is there a timeline. Hence, we had to add the sourcefiles to our repository. Once the compatibility is given, we can switch back to the maven dependency.
+    // implementation "org.eclipse.jgit:org.eclipse.jgit.http.server:${jgit_version}"
 
     implementation "org.apache.sshd:sshd-core:2.12.1"
     implementation "org.apache.sshd:sshd-git:2.12.1"
     implementation "org.apache.sshd:sshd-osgi:2.12.1"
     implementation "org.apache.sshd:sshd-sftp:2.12.1"
 
-=======
-    // Note: jgit.htt.server is not compatible with jakarta yet and neither is there a timeline. Hence, we had to add the sourcefiles to our repository. Once the compatibility is given, we can switch back to the maven dependency.
-    // implementation "org.eclipse.jgit:org.eclipse.jgit.http.server:${jgit_version}"
-
     implementation "oauth.signpost:signpost-core:2.1.1"
     implementation "oauth.signpost:signpost-commonshttp4:2.1.1"
->>>>>>> 1f2f3ba1
 
     // https://mvnrepository.com/artifact/net.sourceforge.plantuml/plantuml
     implementation "net.sourceforge.plantuml:plantuml:1.2024.4"
