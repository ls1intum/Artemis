import org.gradle.api.tasks.testing.logging.TestExceptionFormat
import org.gradle.api.tasks.testing.logging.TestLogEvent

buildscript {
    repositories {
        mavenLocal()
        mavenCentral()
        maven { url "https://repo.spring.io/plugins-release" }
        jcenter()
    }
    dependencies {
        classpath "io.spring.gradle:propdeps-plugin:0.0.10.RELEASE"
    }
}

plugins {
    id "checkstyle"
    id "java"
    id "maven-publish"
    id "idea"
    id "jacoco"
    id "org.springframework.boot" version "${spring_boot_version}"
    id "com.google.cloud.tools.jib" version "2.7.0"
    id "com.github.node-gradle.node"
    id "net.ltgt.apt-eclipse"
    id "net.ltgt.apt-idea"
    id "net.ltgt.apt"
    id "com.diffplug.spotless" version "5.8.2"
    // this allows us to find outdated dependencies via ./gradlew dependencyUpdates
    id "com.github.ben-manes.versions" version "0.35.0"
}

group = "de.tum.in.www1.artemis"
<<<<<<< HEAD
version = "4.8.6"
=======
version = "4.9.1"
>>>>>>> 1c748ffb
description = "Interactive Learning with Individual Feedback"

sourceCompatibility=15
targetCompatibility=15

apply from: "gradle/docker.gradle"
//this enables us to invoke ./gradlew liquibaseDiffChangelog
apply from: "gradle/liquibase.gradle"

if (project.hasProperty("prod")) {
    apply from: "gradle/profile_prod.gradle"
} else {
    apply from: "gradle/profile_dev.gradle"
}

if (project.hasProperty("war")) {
    apply from: "gradle/war.gradle"
}

apply plugin: "jacoco"

idea {
    module {
        excludeDirs += files("node_modules")
    }
}

spotless {
    // allows to execute the code formatting commands ./gradlew spotlessApply and ./gradlew spotlessCheck
    java {
        target project.fileTree(project.rootDir) {
            include "**/*.java"
            exclude "**/src/main/java/de/tum/in/www1/artemis/service/connectors/BambooService.java", "**/src/main/java/de/tum/in/www1/artemis/config/SecurityConfiguration.java", "**/src/test/resources/test-data/repository-export/EncodingISO_8559_1.java", "**/node_modules/**", "**/out/**", "**/repos/**", "**/build/**", "**/src/main/generated/**", "**/src/main/resources/templates/**"
        }
        importOrderFile "artemis-spotless.importorder"
        eclipse().configFile "artemis-spotless-style.xml"

        removeUnusedImports()
    }
}

defaultTasks "bootRun"

springBoot {
    mainClass = "de.tum.in.www1.artemis.ArtemisApp"
}

// Execute the test cases: ./gradlew executeTests

test {
    useJUnitPlatform()
    exclude "**/*IT*", "**/*IntTest*"
    testLogging {
        events 'FAILED', 'SKIPPED'
    }
    testLogging.showStandardStreams = true
    reports.html.enabled = false
}

task integrationTest(type: Test) {
    useJUnitPlatform()
    description = "Execute integration tests."
    group = "verification"
    include "**/*IT*", "**/*IntTest*"

    testLogging {
        events 'FAILED', 'SKIPPED'
    }

    maxHeapSize = "1024m"
    jvmArgs "-XX:MaxPermSize=512m"
    reports.html.enabled = false
}

check.dependsOn integrationTest

task testReport(type: TestReport) {
    destinationDir = file("$buildDir/reports/tests")
    reportOn test
}

task integrationTestReport(type: TestReport) {
    destinationDir = file("$buildDir/reports/tests")
    reportOn integrationTest
}

jacoco {
    toolVersion = "0.8.6"
}

jacocoTestReport {
    reports {
        xml.enabled true
    }
}

jacocoTestCoverageVerification {
    violationRules {
        rule {
            limit {
                counter = "INSTRUCTION"
                value = "COVEREDRATIO"
                // TODO: in the future the following value should become at least 0.90
                minimum = 0.83
            }
            limit {
                counter = "CLASS"
                value = "MISSEDCOUNT"
                // TODO: in the future the following value should become less than 50
                maximum = 150
            }
        }
    }
}
check.dependsOn jacocoTestCoverageVerification

configurations {
    providedRuntime
}

repositories {
    mavenLocal()
    mavenCentral()
    jcenter()
}

dependencies {
    implementation "com.offbytwo.jenkins:jenkins-client:0.3.8"
    implementation "org.gitlab4j:gitlab4j-api:4.15.7"

    implementation files("libs/jplag-3.0.0.jar")

    // https://mvnrepository.com/artifact/org.eclipse.jgit/org.eclipse.jgit
    implementation "org.eclipse.jgit:org.eclipse.jgit:5.10.0.202012080955-r"
    implementation "org.eclipse.jgit:org.eclipse.jgit.ssh.apache:5.10.0.202012080955-r"
    // https://mvnrepository.com/artifact/net.sourceforge.plantuml/plantuml
    implementation "net.sourceforge.plantuml:plantuml:8059"
    implementation "org.imsglobal:basiclti-util:1.2.0"
    implementation "org.jasypt:jasypt:1.9.3"
    implementation "me.xdrop:fuzzywuzzy:1.3.1"
    implementation "com.atlassian.bamboo:bamboo-specs:7.1.2"
    implementation "com.thoughtworks.qdox:qdox:2.0.0"
    implementation "io.sentry:sentry-spring-boot-starter:3.2.0"
    implementation "io.sentry:sentry-logback:3.2.0"
    implementation "org.jsoup:jsoup:1.13.1"

    implementation "org.springdoc:springdoc-openapi-ui:1.5.2"

    // import JHipster dependencies BOM
    implementation platform("io.github.jhipster:jhipster-dependencies:${jhipster_dependencies_version}" )

    implementation "io.github.jhipster:jhipster-framework"
    implementation "org.springframework.boot:spring-boot-starter-cache:${spring_boot_version}"
    implementation "io.micrometer:micrometer-registry-prometheus:1.6.2"
    implementation "net.logstash.logback:logstash-logback-encoder:6.6"
    implementation "com.fasterxml.jackson.datatype:jackson-datatype-hppc:${fasterxml_version}"
    implementation "com.fasterxml.jackson.datatype:jackson-datatype-jsr310:${fasterxml_version}"
    implementation "com.fasterxml.jackson.datatype:jackson-datatype-hibernate5:${fasterxml_version}"
    implementation "com.fasterxml.jackson.core:jackson-annotations:${fasterxml_version}"
    implementation "com.fasterxml.jackson.core:jackson-databind:${fasterxml_version}"
    implementation "com.hazelcast:hazelcast:${hazelcast_version}"
    implementation "com.hazelcast:hazelcast-spring:${hazelcast_version}"
    implementation "com.hazelcast:hazelcast-hibernate53:2.2.0"
    implementation "javax.cache:cache-api:1.1.1"
    implementation "org.hibernate:hibernate-core"
    implementation "com.zaxxer:HikariCP:3.4.5"
    implementation "org.apache.commons:commons-text:1.9"
    implementation "javax.transaction:javax.transaction-api:1.3"
    implementation "org.hibernate:hibernate-jcache:${hibernate_version}"
    implementation "org.hibernate:hibernate-entitymanager:${hibernate_version}"
    implementation "org.hibernate.validator:hibernate-validator:6.2.0.Final"
    implementation "org.liquibase:liquibase-core:4.2.2"
    implementation "org.springframework.boot:spring-boot-loader-tools:${spring_boot_version}"
    implementation "org.springframework.boot:spring-boot-starter-mail:${spring_boot_version}"
    implementation "org.springframework.boot:spring-boot-starter-logging:${spring_boot_version}"
    implementation "org.springframework.boot:spring-boot-starter-actuator:${spring_boot_version}"
    implementation "org.springframework.boot:spring-boot-starter-aop:${spring_boot_version}"
    implementation "org.springframework.boot:spring-boot-starter-data-jpa:${spring_boot_version}"
    implementation "org.springframework.boot:spring-boot-starter-security:${spring_boot_version}"
    implementation ("org.springframework.boot:spring-boot-starter-web:${spring_boot_version}") {
        exclude module: "spring-boot-starter-undertow"
    }
    implementation "org.springframework.boot:spring-boot-starter-tomcat:${spring_boot_version}"
    implementation "org.springframework.boot:spring-boot-starter-websocket:${spring_boot_version}"
    implementation "org.springframework.boot:spring-boot-starter-thymeleaf:${spring_boot_version}"

    implementation "org.springframework.ldap:spring-ldap-core:2.3.3.RELEASE"
    implementation "org.springframework.data:spring-data-ldap:2.4.2"

    implementation "org.springframework.cloud:spring-cloud-starter-netflix-eureka-client:${spring_cloud_version}"
    implementation "org.springframework.cloud:spring-cloud-starter-config:${spring_cloud_version}"
    implementation "org.springframework.boot:spring-boot-starter-cloud-connectors:2.2.12.RELEASE"

    implementation "io.netty:netty-all:4.1.56.Final"
    implementation "io.projectreactor.netty:reactor-netty:1.0.2"
    implementation "org.springframework:spring-messaging:5.3.2"

    implementation "org.springframework.security:spring-security-config:${spring_security_version}"
    implementation "org.springframework.security:spring-security-data:${spring_security_version}"
    implementation "org.springframework.security:spring-security-web:${spring_security_version}"
    implementation "org.springframework.security:spring-security-messaging:${spring_security_version}"
    implementation "org.springframework.security:spring-security-ldap:${spring_security_version}"
    implementation "org.xmlbeam:xmlprojector:1.4.18"
    implementation "io.jsonwebtoken:jjwt-api:0.11.2"
    runtimeOnly "io.jsonwebtoken:jjwt-impl:0.11.2"
    runtimeOnly "io.jsonwebtoken:jjwt-jackson:0.11.2"
    implementation ("io.springfox:springfox-swagger2:3.0.0") {
        exclude module: "mapstruct"
    }
    implementation "io.springfox:springfox-bean-validators:3.0.0"
    implementation "mysql:mysql-connector-java:8.0.22"

    implementation "org.zalando:problem-spring-web:0.26.2"
    implementation "com.ibm.icu:icu4j:68.2"
    implementation "com.github.seancfoley:ipaddress:5.3.3"
    implementation "info.debatty:java-string-similarity:2.0.0"
    implementation "org.apache.maven:maven-model:3.6.3"

    annotationProcessor "org.hibernate:hibernate-jpamodelgen:${hibernate_version}"
    annotationProcessor ("org.glassfish.jaxb:jaxb-runtime:${jaxb_runtime_version}") {
        exclude group: "javax.ws.rs", module: "jsr311-api"
    }
    annotationProcessor ("org.springframework.boot:spring-boot-configuration-processor:${spring_boot_version}") {
        exclude group: "com.vaadin.external.google", module: "android-json"
    }
    testImplementation ("org.springframework.boot:spring-boot-starter-test:${spring_boot_version}") {
        exclude module: "junit"
        exclude group: "org.junit.vintage", module: "junit-vintage-engine"
        exclude group: "com.vaadin.external.google", module: "android-json"
    }
    testImplementation "org.springframework.security:spring-security-test:${spring_security_version}"
    testImplementation "org.springframework.boot:spring-boot-test:${spring_boot_version}"
    testImplementation "org.assertj:assertj-core:3.18.1"
    testImplementation "org.junit.jupiter:junit-jupiter:${junit_version}"
    testImplementation "com.tngtech.archunit:archunit-junit5-api:0.15.0"
    testRuntimeOnly "com.tngtech.archunit:archunit-junit5-engine:0.15.0"
    testImplementation "org.mockito:mockito-core:${mockito_version}"
    testImplementation "org.mockito:mockito-junit-jupiter:${mockito_version}"
    testImplementation "org.hamcrest:hamcrest-library:2.2"
    testImplementation "com.h2database:h2:1.4.200"
    testImplementation "org.awaitility:awaitility:4.0.3"
    testImplementation "org.apache.maven.shared:maven-invoker:3.0.1"
    testImplementation "org.apache.maven.surefire:surefire-report-parser:2.22.2"

    // Java's lightweight JSON library needed for the internals of the MockRestServiceServer
    testImplementation "org.json:json:20201115"
}

task cleanResources(type: Delete) {
    delete "build/resources"
}

task executeTests (type: Exec) {
    commandLine "./gradlew", "test", "-x", "webpack"
}

// Taken from here: https://stackoverflow.com/questions/3963708/gradle-how-to-display-test-results-in-the-console-in-real-time
tasks.withType(Test) {
    testLogging {
        // set options for log level LIFECYCLE
        events TestLogEvent.FAILED,
            TestLogEvent.PASSED,
            TestLogEvent.SKIPPED
        exceptionFormat TestExceptionFormat.FULL
        showExceptions true
        showCauses true
        showStackTraces true

        // set options for log level DEBUG and INFO
        debug {
            events TestLogEvent.STARTED,
                TestLogEvent.FAILED,
                TestLogEvent.PASSED,
                TestLogEvent.SKIPPED,
                TestLogEvent.STANDARD_ERROR,
                TestLogEvent.STANDARD_OUT
            exceptionFormat TestExceptionFormat.FULL
        }
        info.events = debug.events
        info.exceptionFormat = debug.exceptionFormat

        afterSuite { desc, result ->
            if (!desc.parent) { // will match the outermost suite
                def output = "Results: ${result.resultType} (${result.testCount} tests, ${result.successfulTestCount} successes, ${result.failedTestCount} failures, ${result.skippedTestCount} skipped)"
                def startItem = "|  ", endItem = "  |"
                def repeatLength = startItem.length() + output.length() + endItem.length()
                println("\n" + ("-" * repeatLength) + "\n" + startItem + output + endItem + "\n" + ("-" * repeatLength))
            }
        }
    }
}

wrapper {
    gradleVersion = "6.7.1"
}

task stage(dependsOn: "bootWar") {
}

if (project.hasProperty("nodeInstall")) {
    node {
        version = "${node_version}"
        yarnVersion = "${yarn_version}"
    }
}

// Command to execute the JavaDoc checkstyle verification ./gradlew checkstyleMain
checkstyle {
    toolVersion "8.39"
    configFile file("${rootDir}/checkstyle.xml")
    checkstyleTest.enabled = false
    maxErrors = 0
}

task executeCheckstyle (type: Exec) {
    commandLine "./gradlew", "checkstyleMain", "-x", "yarn", "-x", "webpack"
}

task buildJarForDocker (type: Exec) {
    commandLine "./gradlew", "build", "-x", "webpack", "-x", "test", "-x", "jacocoTestCoverageVerification"
}

def isNonStable = { String version ->
    def stableKeyword = ['RELEASE', 'FINAL', 'GA'].any { it -> version.toUpperCase().contains(it) }
    def regex = /^[0-9,.v-]+(-r)?$/
    return !stableKeyword && !(version ==~ regex)
}

tasks.named("dependencyUpdates").configure {
    rejectVersionIf {
        isNonStable(it.candidate.version)
    }

    rejectVersionIf {
        isNonStable(it.candidate.version) && !isNonStable(it.currentVersion)
    }

    resolutionStrategy {
        componentSelection {
            all {
                if (isNonStable(it.candidate.version) && !isNonStable(it.currentVersion)) {
                    reject('Release candidate')
                }
            }
        }
    }
}

// Available commands:
//
// 1) Build production:                             ./gradlew -Pprod -Pwar clean bootWar
// 2) Execute tests with coverage report:           ./gradlew executeTests jacocoTestReport -x yarn -x webpack
// 2a) Execute tests without coverage report:       ./gradlew executeTests -x yarn -x webpack
// 2b) Run a single test:                           ./gradlew test --tests ExamIntegrationTest or ./gradlew test --tests ExamIntegrationTest.testGetExamScore
// 3) Check Java code format:                       ./gradlew spotlessCheck -x yarn -x webpack
// 4) Apply Java code formatter:                    ./gradlew spotlessApply -x yarn -x webpack
// 5) Find dependency updates:                      ./gradlew dependencyUpdates -Drevision=release
// 6) Check JavaDoc:                                ./gradlew checkstyleMain -x yarn -x webpack
// 7) Generate Liquibase diff:                      ./gradlew liquibaseDiffChangelog
// 8) Clear Liquibase checksums:                    ./gradlew liquibaseClearChecksums
// 9) Verify code coverage (after tests):           ./gradlew jacocoTestCoverageVerification<|MERGE_RESOLUTION|>--- conflicted
+++ resolved
@@ -31,11 +31,7 @@
 }
 
 group = "de.tum.in.www1.artemis"
-<<<<<<< HEAD
-version = "4.8.6"
-=======
 version = "4.9.1"
->>>>>>> 1c748ffb
 description = "Interactive Learning with Individual Feedback"
 
 sourceCompatibility=15
