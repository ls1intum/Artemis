import org.gradle.api.tasks.testing.logging.TestExceptionFormat
import org.gradle.api.tasks.testing.logging.TestLogEvent

buildscript {
    repositories {
        mavenLocal()
        mavenCentral()
    }
}

plugins {
    id "checkstyle"
    id "java"
    id "maven-publish"
    id "idea"
    id "jacoco"
    id "org.springframework.boot" version "${spring_boot_version}"
    id "io.spring.dependency-management" version "1.1.0"
    id "com.google.cloud.tools.jib" version "3.3.1"
    id "com.github.node-gradle.node" version "${gradle_node_plugin_version}"
    id "com.diffplug.spotless" version "6.15.0"
    // this allows us to find outdated dependencies via ./gradlew dependencyUpdates
<<<<<<< HEAD
    id "com.github.ben-manes.versions" version "0.45.0"
    id "com.github.andygoossens.modernizer" version "${modernizer_plugin_version}"
=======
    id "com.github.ben-manes.versions" version "0.46.0"
    id "com.github.andygoossens.modernizer" version "1.7.0"
>>>>>>> 9b2adeeb
    id "com.gorylenko.gradle-git-properties" version "2.4.1"
    id "info.solidsoft.pitest" version "1.9.11"
    id "org.owasp.dependencycheck" version "8.1.0"
    id "com.adarshr.test-logger" version "3.2.0"
}

group = "de.tum.in.www1.artemis"
version = "6.1.0"
description = "Interactive Learning with Individual Feedback"

sourceCompatibility=17
targetCompatibility=17

//this enables us to invoke ./gradlew liquibaseDiffChangelog
apply from: "gradle/liquibase.gradle"

if (project.hasProperty("prod")) {
    apply from: "gradle/profile_prod.gradle"
} else {
    apply from: "gradle/profile_dev.gradle"
}

if (project.hasProperty("war")) {
    apply from: "gradle/war.gradle"
}

apply plugin: "jacoco"

idea {
    module {
        excludeDirs += files("node_modules")
    }
}

spotless {
    // allows to execute the code formatting commands ./gradlew spotlessApply and ./gradlew spotlessCheck
    java {
        target project.fileTree(project.rootDir) {
            include "**/*.java"
            exclude "**/src/main/java/de/tum/in/www1/artemis/service/connectors/BambooService.java", "**/src/test/resources/test-data/repository-export/EncodingISO_8559_1.java", "**/node_modules/**", "**/out/**", "**/repos/**", "**/repos-download/**", "**/build/**", "**/src/main/generated/**", "**/src/main/resources/templates/**"
        }
        importOrderFile "artemis-spotless.importorder"
        eclipse("4.19.0").configFile "artemis-spotless-style.xml"

        removeUnusedImports()
        trimTrailingWhitespace()
    }
}

defaultTasks "bootRun"

springBoot {
    mainClass = "de.tum.in.www1.artemis.ArtemisApp"
}

modernizer {
    failOnViolations = false
    includeTestClasses = true
}

// Execute the test cases: ./gradlew test

test {
    useJUnitPlatform()
    exclude "**/*IT*", "**/*IntTest*"
    testLogging {
        events "FAILED", "SKIPPED"
    }
    testLogging.showStandardStreams = true
    reports.html.required = false
    minHeapSize = "1024m" // initial heap size
    maxHeapSize = "3072m" // maximum heap size
}

task testReport(type: TestReport) {
    destinationDirectory = file("$buildDir/reports/tests")
    reportOn test
}

jacoco {
    toolVersion = "0.8.8"
}

jar {
    enabled = false
}

private excludedClassFilesForReport(classDirectories) {
    classDirectories.setFrom(files(classDirectories.files.collect {
        fileTree(dir: it,
            exclude: [
                "**/de/tum/in/www1/artemis/domain/**/*_*",
                "**/de/tum/in/www1/artemis/config/migration/entries/*_*",
                "**/gradle-wrapper.jar/**"
            ]
        )
    }))
}

jacocoTestReport {
    reports {
        xml.required = true
    }
    // we want to ignore some generated files in the domain folders
    afterEvaluate {
        excludedClassFilesForReport(classDirectories)
    }
}

jacocoTestCoverageVerification {
    violationRules {
        rule {
            limit {
                counter = "INSTRUCTION"
                value = "COVEREDRATIO"
                minimum = 0.898
            }
            limit {
                counter = "CLASS"
                value = "MISSEDCOUNT"
                // TODO: in the future the following value should become less than 10
                maximum = 20
            }
        }
    }
    // we want to ignore some generated files in the domain folders
    afterEvaluate {
        excludedClassFilesForReport(classDirectories)
    }
}
check.dependsOn jacocoTestCoverageVerification

configurations {
    providedRuntime
}

repositories {
    mavenLocal()
    mavenCentral()
    maven {
        url "https://repo.gradle.org/gradle/libs-releases/"
    }
}

ext['jackson.version'] = fasterxml_version

dependencies {
    implementation "com.offbytwo.jenkins:jenkins-client:0.3.8"
    implementation "org.gitlab4j:gitlab4j-api:5.0.1"

    implementation "de.jplag:jplag:${jplag_version}"
    implementation "de.jplag:java:${jplag_version}"
    implementation "de.jplag:kotlin:${jplag_version}"
    implementation "de.jplag:cpp:${jplag_version}"
    implementation "de.jplag:swift:${jplag_version}"
    implementation "de.jplag:java:${jplag_version}"
    implementation "de.jplag:python-3:${jplag_version}"
    implementation "de.jplag:text:${jplag_version}"

    // we have to override those values to avoid issues with Spring (JPlag wants to use a newer version which would conflict otherwise)
    implementation "org.slf4j:jcl-over-slf4j:${slf4j_version}"
    implementation "org.slf4j:jul-to-slf4j:${slf4j_version}"
    implementation ("org.slf4j:slf4j-api") {
        version {
            strictly "${slf4j_version}"
        }
    }

    implementation "org.apache.logging.log4j:log4j-to-slf4j:2.20.0"

    implementation "uk.ac.ox.ctl:spring-security-lti13:0.0.4"

    // https://search.maven.org/artifact/org.eclipse.jgit/org.eclipse.jgit
    implementation "org.eclipse.jgit:org.eclipse.jgit:${jgit_version}"
    implementation "org.eclipse.jgit:org.eclipse.jgit.ssh.apache:${jgit_version}"
    // https://search.maven.org/artifact/net.sourceforge.plantuml/plantuml
    implementation "net.sourceforge.plantuml:plantuml:1.2023.1"
    implementation "org.imsglobal:basiclti-util:1.2.0"
    implementation "org.jasypt:jasypt:1.9.3"
    implementation "me.xdrop:fuzzywuzzy:1.4.0"
    implementation "com.atlassian.bamboo:bamboo-specs:9.2.1"
    implementation ("org.yaml:snakeyaml") {
        version {
            strictly "1.33" // needed for Bamboo-specs and to reduce the number of vulnerabilities, also see https://mvnrepository.com/artifact/org.yaml/snakeyaml
        }
    }


    implementation "com.thoughtworks.qdox:qdox:2.0.3"
    implementation "io.sentry:sentry-logback:6.14.0"
    implementation "io.sentry:sentry-spring-boot-starter:6.14.0"
    implementation "org.jsoup:jsoup:1.15.4"
    implementation "commons-codec:commons-codec:1.15"   // needed for spring security saml2

    implementation "org.springdoc:springdoc-openapi-ui:1.6.14"
    implementation "com.vdurmont:semver4j:3.1.0"

    // import JHipster dependencies BOM
    implementation platform("tech.jhipster:jhipster-dependencies:${jhipster_dependencies_version}")

    implementation "tech.jhipster:jhipster-framework:${jhipster_dependencies_version}"
    implementation "org.springframework.boot:spring-boot-starter-cache:${spring_boot_version}"
    implementation "io.micrometer:micrometer-registry-prometheus:1.10.4"
    implementation "net.logstash.logback:logstash-logback-encoder:7.3"
    implementation "com.fasterxml.jackson.datatype:jackson-datatype-hppc:${fasterxml_version}"
    implementation "com.fasterxml.jackson.datatype:jackson-datatype-jsr310:${fasterxml_version}"
    implementation "com.fasterxml.jackson.datatype:jackson-datatype-hibernate5:${fasterxml_version}"
    implementation "com.fasterxml.jackson.core:jackson-annotations:${fasterxml_version}"
    implementation "com.fasterxml.jackson.core:jackson-databind:${fasterxml_version}"
    implementation "com.hazelcast:hazelcast:${hazelcast_version}"
    implementation "com.hazelcast:hazelcast-spring:${hazelcast_version}"
    implementation "com.hazelcast:hazelcast-hibernate53:5.0.0"
    implementation "javax.cache:cache-api:1.1.1"
    implementation "org.hibernate:hibernate-core:${hibernate_version}"
    implementation "com.zaxxer:HikariCP:5.0.1"
    implementation "org.apache.commons:commons-text:1.10.0"
    implementation "org.apache.commons:commons-math3:3.6.1"
    implementation "javax.transaction:javax.transaction-api:1.3"
    implementation "org.hibernate:hibernate-entitymanager:${hibernate_version}"
    implementation "org.liquibase:liquibase-core:4.19.0"
    implementation "org.springframework.boot:spring-boot-starter-validation:${spring_boot_version}"
    implementation "org.springframework.boot:spring-boot-loader-tools:${spring_boot_version}"
    implementation "org.springframework.boot:spring-boot-starter-mail:${spring_boot_version}"
    implementation "org.springframework.boot:spring-boot-starter-logging:${spring_boot_version}"
    implementation "org.springframework.boot:spring-boot-starter-actuator:${spring_boot_version}"
    implementation "org.springframework.boot:spring-boot-starter-aop:${spring_boot_version}"
    implementation "org.springframework.boot:spring-boot-starter-data-jpa:${spring_boot_version}"
    implementation "org.springframework.boot:spring-boot-starter-security:${spring_boot_version}"
    implementation ("org.springframework.boot:spring-boot-starter-web:${spring_boot_version}") {
        exclude module: "spring-boot-starter-undertow"
    }
    implementation "org.springframework.boot:spring-boot-starter-tomcat:${spring_boot_version}"
    implementation "org.springframework.boot:spring-boot-starter-websocket:${spring_boot_version}"
    implementation "org.springframework.boot:spring-boot-starter-thymeleaf:${spring_boot_version}"

    implementation "org.springframework.ldap:spring-ldap-core:2.4.1"
    implementation "org.springframework.data:spring-data-ldap:2.7.8"

    implementation "org.springframework.cloud:spring-cloud-starter-netflix-eureka-client:3.1.5"
    implementation "org.springframework.cloud:spring-cloud-starter-config:3.1.6"
    implementation "org.springframework.boot:spring-boot-starter-cloud-connectors:2.2.13.RELEASE"

    implementation "io.netty:netty-all:4.1.89.Final"
    implementation "io.projectreactor.netty:reactor-netty:1.1.3"
    implementation "org.springframework:spring-messaging:5.3.25"

    implementation "org.springframework.security:spring-security-config:${spring_security_version}"
    implementation "org.springframework.security:spring-security-data:${spring_security_version}"
    implementation "org.springframework.security:spring-security-web:${spring_security_version}"
    implementation "org.springframework.security:spring-security-messaging:${spring_security_version}"
    implementation "org.springframework.security:spring-security-ldap:${spring_security_version}"
    implementation "org.springframework.security:spring-security-saml2-service-provider:${spring_security_version}"
    implementation "org.xmlbeam:xmlprojector:1.4.24"
    implementation "io.jsonwebtoken:jjwt-api:0.11.5"
    implementation "org.bouncycastle:bcprov-jdk15on:1.70"
    runtimeOnly "io.jsonwebtoken:jjwt-impl:0.11.5"
    runtimeOnly "io.jsonwebtoken:jjwt-jackson:0.11.5"
    implementation ("io.springfox:springfox-swagger2:3.0.0") {
        exclude module: "mapstruct"
    }
    implementation "io.springfox:springfox-bean-validators:3.0.0"
    implementation "mysql:mysql-connector-java:8.0.32"
    implementation "org.postgresql:postgresql:42.5.4"
    implementation "com.h2database:h2:2.1.214"

    implementation "org.zalando:problem-spring-web:0.27.0"
    implementation "com.ibm.icu:icu4j:72.1"
    implementation "com.github.seancfoley:ipaddress:5.4.0"
    implementation "org.apache.maven:maven-model:3.9.0"
    implementation "org.apache.pdfbox:pdfbox:2.0.27"
    implementation "com.google.protobuf:protobuf-java:3.22.0"
    implementation "org.commonmark:commonmark:0.21.0"
    implementation "de.tum.in.ase.athene:client:0.0.2"
    implementation "commons-fileupload:commons-fileupload:1.5"

    annotationProcessor "org.hibernate:hibernate-jpamodelgen:${hibernate_version}"
    annotationProcessor ("org.glassfish.jaxb:jaxb-runtime:${jaxb_runtime_version}") {
        exclude group: "javax.ws.rs", module: "jsr311-api"
    }
    annotationProcessor ("org.springframework.boot:spring-boot-configuration-processor:${spring_boot_version}") {
        exclude group: "com.vaadin.external.google", module: "android-json"
    }
    testImplementation ("org.springframework.boot:spring-boot-starter-test:${spring_boot_version}") {
        exclude module: "junit"
        exclude group: "org.junit.vintage", module: "junit-vintage-engine"
        exclude group: "com.vaadin.external.google", module: "android-json"
    }
    testImplementation "org.springframework.security:spring-security-test:${spring_security_version}"
    testImplementation "org.springframework.boot:spring-boot-test:${spring_boot_version}"
    testImplementation "org.assertj:assertj-core:3.24.2"
    testImplementation "org.junit.jupiter:junit-jupiter:${junit_version}"
    testImplementation "org.mockito:mockito-core:${mockito_version}"
    testImplementation "org.mockito:mockito-inline:${mockito_version}"
    testImplementation "org.mockito:mockito-junit-jupiter:${mockito_version}"
    testImplementation "org.awaitility:awaitility:4.2.0"
    testImplementation "org.apache.maven.shared:maven-invoker:3.2.0"
    testImplementation "org.gradle:gradle-tooling-api:8.0.1"
    testImplementation "org.apache.maven.surefire:surefire-report-parser:3.0.0-M9"
    testImplementation "com.opencsv:opencsv:5.7.1"
    testImplementation "io.zonky.test:embedded-database-spring-test:2.2.0"
    testImplementation "com.tngtech.archunit:archunit:1.0.1"

    // Lightweight JSON library needed for the internals of the MockRestServiceServer
    testImplementation "org.json:json:20220924"
}

dependencyManagement {
    imports {
        mavenBom "io.zonky.test.postgres:embedded-postgres-binaries-bom:15.2.0"
    }
}

task cleanResources(type: Delete) {
    delete "build/resources"
}

// Taken from here: https://stackoverflow.com/questions/3963708/gradle-how-to-display-test-results-in-the-console-in-real-time
tasks.withType(Test) {
    testLogging {
        // set options for log level LIFECYCLE
        events TestLogEvent.FAILED,
            TestLogEvent.PASSED,
            TestLogEvent.SKIPPED
        exceptionFormat TestExceptionFormat.FULL
        showExceptions true
        showCauses true
        showStackTraces true

        info.events = debug.events
        info.exceptionFormat = debug.exceptionFormat

        afterSuite { desc, result ->
            if (!desc.parent) { // will match the outermost suite
                def output = "Results: ${result.resultType} (${result.testCount} tests, ${result.successfulTestCount} successes, ${result.failedTestCount} failures, ${result.skippedTestCount} skipped)"
                def startItem = "|  ", endItem = "  |"
                def repeatLength = startItem.length() + output.length() + endItem.length()
                println("\n" + ("-" * repeatLength) + "\n" + startItem + output + endItem + "\n" + ("-" * repeatLength))
            }
        }
    }
}

wrapper {
    gradleVersion = "8.0.1"
}

task stage(dependsOn: "bootWar") {
}

node {
    download = true
    version = "${node_version}"
    npmVersion = "${npm_version}"
}

// Command to execute the JavaDoc checkstyle verification ./gradlew checkstyleMain
checkstyle {
    toolVersion "${checkstyle_version}"
    configFile file("checkstyle.xml")
    checkstyleTest.enabled = false
    maxErrors = 0
}

task buildJarForDocker (type: Exec) {
    commandLine "./gradlew", "build", "-x", "webapp", "-x", "test", "-x", "jacocoTestCoverageVerification"
}

def isNonStable = { String version ->
    def stableKeyword = ["RELEASE", "FINAL", "GA"].any { it -> version.toUpperCase().contains(it) }
    def regex = /^[0-9,.v-]+(-r)?$/
    return !stableKeyword && !(version ==~ regex)
}

tasks.named("dependencyUpdates").configure {
    rejectVersionIf {
        isNonStable(it.candidate.version)
    }

    rejectVersionIf {
        isNonStable(it.candidate.version) && !isNonStable(it.currentVersion)
    }

    resolutionStrategy {
        componentSelection {
            all {
                if (isNonStable(it.candidate.version) && !isNonStable(it.currentVersion)) {
                    reject("Release candidate")
                }
            }
        }
    }
}

pitest {
    targetClasses = ["de.tum.in.www1.artemis.service.exam.ExamService"]
    targetTests = [
        "de.tum.in.www1.artemis.StudentExamIntegrationTest",
        "de.tum.in.www1.artemis.ExamIntegrationTest",
    ]
    outputFormats = ["XML", "HTML"]
    timestampedReports = false
    junit5PluginVersion = "1.0.0"
    timeoutFactor = 1.5
    timeoutConstInMillis = 10000
    useClasspathFile = true
}

// Available commands:
//
// 1) Build production:                             ./gradlew -Pprod -Pwar clean bootWar
// 2) Execute tests with coverage report:           ./gradlew test jacocoTestReport -x webapp
// 2a) Execute tests without coverage report:       ./gradlew test -x webapp
// 2b) Run a single test:                           ./gradlew test --tests ExamIntegrationTest -x webapp or ./gradlew test --tests ExamIntegrationTest.testGetExamScore -x webapp
// 3) Verify code coverage (after tests):           ./gradlew jacocoTestCoverageVerification
// 4) Check Java code format:                       ./gradlew spotlessCheck -x webapp
// 5) Apply Java code formatter:                    ./gradlew spotlessApply -x webapp
// 6) Find dependency updates:                      ./gradlew dependencyUpdates -Drevision=release
// 7) Check JavaDoc:                                ./gradlew checkstyleMain -x webapp
// 8) Detects uses of legacy code:                  ./gradlew modernizer -x webapp
// 9) Check for vulnerabilities in dependencies     ./gradlew dependencyCheckAnalyze -x webapp
// 10) Generate Liquibase diff:                     ./gradlew liquibaseDiffChangelog
// 11) Clear Liquibase checksums:                   ./gradlew liquibaseClearChecksums
// 12) Run PIT Mutation Tests:                      ./gradlew pitest -x webapp
// 13) Create changelog between Java and DB         ./gradlew liquibaseDiffChangeLog (make sure to set the correct username and password in liquibase.gradle)
// 14) Generate initial schema from DB              ./gradlew liquibaseGenerateChangelog (make sure to set the correct username and password in liquibase.gradle)<|MERGE_RESOLUTION|>--- conflicted
+++ resolved
@@ -20,13 +20,8 @@
     id "com.github.node-gradle.node" version "${gradle_node_plugin_version}"
     id "com.diffplug.spotless" version "6.15.0"
     // this allows us to find outdated dependencies via ./gradlew dependencyUpdates
-<<<<<<< HEAD
-    id "com.github.ben-manes.versions" version "0.45.0"
+    id "com.github.ben-manes.versions" version "0.46.0"
     id "com.github.andygoossens.modernizer" version "${modernizer_plugin_version}"
-=======
-    id "com.github.ben-manes.versions" version "0.46.0"
-    id "com.github.andygoossens.modernizer" version "1.7.0"
->>>>>>> 9b2adeeb
     id "com.gorylenko.gradle-git-properties" version "2.4.1"
     id "info.solidsoft.pitest" version "1.9.11"
     id "org.owasp.dependencycheck" version "8.1.0"
