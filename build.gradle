--- conflicted
+++ resolved
@@ -26,8 +26,7 @@
     id "org.owasp.dependencycheck" version "12.1.3"
     id "org.springframework.boot" version "${spring_boot_version}"
     id "org.springdoc.openapi-gradle-plugin" version "1.9.0"
-<<<<<<< HEAD
-    id "org.openapi.generator" version "7.12.0"
+    id "org.openapi.generator" version "7.14.0"
     id 'org.graalvm.buildtools.native' version '0.10.6'
 }
 
@@ -120,9 +119,6 @@
         }
     }
 }
-=======
-    id "org.openapi.generator" version "7.14.0"
->>>>>>> d933b931
 
 tasks.named("processAot") {
     systemProperty "spring.profiles.active", "prod,localci,localvc,artemis,scheduling,iris,buildagent,core,local"
