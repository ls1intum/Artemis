
buildscript {
    dependencies {
        classpath "com.diffplug.spotless:spotless-plugin-gradle:${spotless_plugin_version}"
        // This is required so that the latest version of the liquibase gradle plugin works
        classpath("org.liquibase:liquibase-core:${liquibase_version}") {
            exclude group: "com.opencsv", module: "opencsv"
        }
    }
}

plugins {
    id "checkstyle"
    id "idea"
    id "jacoco"
    id "java"
    id "com.adarshr.test-logger" version "4.0.0"
    id "com.diffplug.spotless" version "${spotless_plugin_version}"
    id "com.github.andygoossens.modernizer" version "${modernizer_plugin_version}"
    id "com.github.ben-manes.versions" version "0.52.0"
    id "com.github.node-gradle.node" version "${gradle_node_plugin_version}"
    id "com.google.cloud.tools.jib" version "3.4.5"
    id "com.gorylenko.gradle-git-properties" version "2.5.3"
    id "io.spring.dependency-management" version "1.1.7"
    id "nebula.lint" version "21.1.1"
    id "org.liquibase.gradle" version "${liquibase_plugin_version}"
    id "org.owasp.dependencycheck" version "12.1.3"
    id "org.springframework.boot" version "${spring_boot_version}"
    id "org.springdoc.openapi-gradle-plugin" version "1.9.0"
    id "org.openapi.generator" version "7.15.0"

}

group = "de.tum.cit.aet.artemis"
version = "8.4.0"
description = "Interactive Learning with Individual Feedback"

java {
    toolchain {
        languageVersion = JavaLanguageVersion.of(21)
    }
}

wrapper {
    gradleVersion = "8.14"
}

node {
    download = true
    version = "${node_version}"
    npmVersion = "${npm_version}"
}

apply from: "gradle/liquibase.gradle"
apply from: "gradle/spotless.gradle"

if (project.hasProperty("prod")) {
    apply from: "gradle/profile_prod.gradle"
} else {
    apply from: "gradle/profile_dev.gradle"
}

if (project.hasProperty("war")) {
    apply from: "gradle/war.gradle"
}

idea {
    module {
        excludeDirs += files("node_modules")
    }
}

defaultTasks "bootRun"

springBoot {
    mainClass = "de.tum.cit.aet.artemis.ArtemisApp"
}

modernizer {
    failOnViolations = false
    includeTestClasses = true
    // Copy the rule name as defined in https://github.com/gaul/modernizer-maven-plugin/blob/master/modernizer-maven-plugin/src/main/resources/modernizer.xml to exclude it
    exclusions = ["java/util/Optional.get:()Ljava/lang/Object;"]
}

configurations {
    mockitoAgent
}

repositories {
    mavenCentral()
    mavenLocal()
    // required for org.gradle:gradle-tooling-api dependency
    maven {
        url = "https://repo.gradle.org/gradle/libs-releases"
    }
    // required for org.opensaml:* dependencies
    maven {
        url = "https://build.shibboleth.net/maven/releases"
    }
}

configurations.configureEach {
    exclude group: "org.dom4j", module: "dom4j"
    exclude group: "org.xmlpull", module: "pull-parser"
    exclude group: "jaxen", module: "jaxen"
    exclude group: "xmlpull", module: "xpp3"
    exclude group: "xsdlib", module: "xsdlib"
    exclude group: "javax.xml.stream", module: "stax-api"
    exclude group: "javax.xml.bind", module: "jaxb-api"

    exclude group: "org.junit.vintage", module: "junit-vintage-engine"
    exclude group: "junit", module: "junit"
    exclude group: "com.vaadin.external.google", module: "android-json"
    exclude group: "org.xmlunit", module: "xmlunit-core"

    exclude group: "org.testcontainers", module: "mariadb"
    exclude group: "org.testcontainers", module: "mssqlserver"

    exclude group: "jakarta.ws.rs", module: "jsr311-api"

    exclude group: "org.springframework.boot", module: "spring-boot-starter-undertow"

    // these modules include security issues and are not needed
    exclude group: "commons-jxpath", module: "commons-jxpath"
    exclude group: "com.fasterxml.woodstox", module: "woodstox-core"

    // those are transitive dependencies of JPlag Text --> Stanford NLP
    // Note: we exclude them because they are not needed and might have security vulnerabilities
    exclude group: "org.apache.lucene", module: "lucene-queryparser"
    exclude group: "org.apache.lucene", module: "lucene-core"
    exclude group: "org.apache.lucene", module: "lucene-analyzers-common"

    exclude group: "org.jasypt", module: "jasypt"

    // required by eureka client, but not used in this project
    exclude group: "com.thoughtworks.xstream", module: "xstream"
    // required by JPlag, but not used in this project
    exclude group: "xerces", module: "xercesImpl"
    // required by JPlag, but not used in this project
    exclude group: "xalan", module: "xalan"
    // required by JPlag, but not used in this project
    exclude group: "xalan", module: "serializer"

    exclude group: "org.springframework.boot", module: "spring-boot-starter-cache"
    exclude group: "net.logstash.logback", module: "logstash-logback-encoder"

    exclude group: "javax.cache", module: "cache-api"
    exclude group: "javax.transaction", module: "javax.transaction-api"

    // JPlag depends on those, but they are not really needed
    exclude group: "org.jgrapht", module: "jgrapht-core"
    exclude group: "org.apfloat", module: "apfloat"
    exclude group: "xom", module: "xom"

    exclude group: "commons-configuration", module: "commons-configuration"
}

dependencies {

    // Required by Spring cloud
    implementation "org.apache.httpcomponents.client5:httpclient5:5.5"
    implementation "org.apache.httpcomponents.core5:httpcore5:5.3.5"
    implementation "org.apache.httpcomponents:httpmime:4.5.14"

    implementation "jakarta.ws.rs:jakarta.ws.rs-api:4.0.0"
    implementation "org.glassfish.jersey.core:jersey-common:3.1.11"

    implementation "de.jplag:jplag:${jplag_version}"

    implementation "de.jplag:c:${jplag_version}"
    implementation "de.jplag:cpp:${jplag_version}"
    implementation "de.jplag:csharp:${jplag_version}"
    implementation "de.jplag:golang:${jplag_version}"
    implementation "de.jplag:java:${jplag_version}"
    implementation "de.jplag:javascript:${jplag_version}"
    implementation "de.jplag:kotlin:${jplag_version}"
    implementation "de.jplag:python-3:${jplag_version}"
    implementation "de.jplag:rlang:${jplag_version}"
    implementation "de.jplag:rust:${jplag_version}"
    implementation "de.jplag:swift:${jplag_version}"
    implementation "de.jplag:text:${jplag_version}"
    implementation "de.jplag:typescript:${jplag_version}"

<<<<<<< HEAD
    implementation platform("org.springframework.ai:spring-ai-bom:1.0.1")
    implementation "org.springframework.ai:spring-ai-azure-openai"
    implementation "org.springframework.ai:spring-ai-starter-model-openai"
=======
    implementation platform("org.springframework.ai:spring-ai-bom:1.0.2")
    implementation "org.springframework.ai:spring-ai-starter-model-azure-openai" // can also use non-azure models
>>>>>>> 77463c51

    // we have to override those values to use the latest version
    implementation "org.slf4j:jcl-over-slf4j:${slf4j_version}"
    implementation "org.slf4j:jul-to-slf4j:${slf4j_version}"
    implementation("org.slf4j:slf4j-api") {
        version {
            strictly "${slf4j_version}"
        }
    }

    // Sentry depends on this
    implementation "org.apache.logging.log4j:log4j-to-slf4j:2.25.1"

    // Used for LTI (e.g. Moodle --> Artemis)
    implementation "uk.ac.ox.ctl:spring-security-lti13:0.3.3"

    // https://search.maven.org/artifact/org.eclipse.jgit/org.eclipse.jgit
    implementation "org.eclipse.jgit:org.eclipse.jgit:${jgit_version}"
    implementation "org.eclipse.jgit:org.eclipse.jgit.ssh.apache:${jgit_version}"
    implementation "org.eclipse.jgit:org.eclipse.jgit.http.server:${jgit_version}"
    implementation "org.eclipse.jgit:org.eclipse.jgit.archive:${jgit_version}"

    // apache ssh enabled the ssh git operations in LocalVC together with JGit
    implementation "org.apache.sshd:sshd-core:${sshd_version}"
    implementation "org.apache.sshd:sshd-git:${sshd_version}"
    implementation "org.apache.sshd:sshd-osgi:${sshd_version}"
    implementation "org.apache.sshd:sshd-sftp:${sshd_version}"

    // https://mvnrepository.com/artifact/net.sourceforge.plantuml/plantuml
    implementation "net.sourceforge.plantuml:plantuml:1.2025.4"
    implementation "me.xdrop:fuzzywuzzy:1.4.0"
    implementation("org.yaml:snakeyaml") {
        version {
            strictly "${snakeyaml_version}"
            // needed to reduce the number of vulnerabilities, also see https://mvnrepository.com/artifact/org.yaml/snakeyaml
        }
    }

    implementation "com.thoughtworks.qdox:qdox:2.2.0"
    implementation "io.sentry:sentry-logback:${sentry_version}"
    implementation "io.sentry:sentry-spring-boot-starter-jakarta:${sentry_version}"

    // NOTE: the following dependencies use the newer versions explicitly to avoid other dependencies to use older versions
    implementation "ch.qos.logback:logback-classic:${logback_version}"
    implementation "ch.qos.logback:logback-core:${logback_version}"

    // required by Saml2, should NOT be used in other places, we explicitly use the newest version to avoid security vulnerabilities
    implementation "org.apache.santuario:xmlsec:4.0.4"

    implementation "org.jsoup:jsoup:1.21.2"
    // needed by e.g. spring security saml2, we explicitly use the newest version to avoid security vulnerabilities
    implementation "commons-codec:commons-codec:1.19.0"

    // use the latest version to avoid security vulnerabilities
    implementation "org.springframework:spring-aop:${spring_framework_version}"
    implementation "org.springframework:spring-aspects:${spring_framework_version}"
    implementation "org.springframework:spring-beans:${spring_framework_version}"
    implementation "org.springframework:spring-context:${spring_framework_version}"
    implementation "org.springframework:spring-context-support:${spring_framework_version}"
    implementation "org.springframework:spring-core:${spring_framework_version}"
    implementation "org.springframework:spring-expression:${spring_framework_version}"
    implementation "org.springframework:spring-jcl:${spring_framework_version}"
    implementation "org.springframework:spring-jdbc:${spring_framework_version}"
    implementation "org.springframework:spring-messaging:${spring_framework_version}"
    implementation "org.springframework:spring-orm:${spring_framework_version}"
    implementation "org.springframework:spring-tx:${spring_framework_version}"
    implementation "org.springframework:spring-webmvc:${spring_framework_version}"
    implementation "org.springframework:spring-web:${spring_framework_version}"
    implementation "org.springframework:spring-websocket:${spring_framework_version}"

    implementation "com.vdurmont:semver4j:3.1.0"

    implementation "com.github.docker-java:docker-java-core:${docker_java_version}"
    // Note: we explicitly use docker-java-transport-zerodep, because docker-java-transport-httpclient5 uses an outdated http5 version which is not compatible with Spring Boot >= 3.4.0
    implementation "com.github.docker-java:docker-java-transport-zerodep:${docker_java_version}"

    // use newest version of commons-compress to avoid security issues through outdated dependencies
    implementation "org.apache.commons:commons-compress:1.28.0"

    // required for monitoring with prometheus and grafana
    implementation "io.micrometer:micrometer-registry-prometheus:${micrometer_version}"
    implementation "io.micrometer:micrometer-core:${micrometer_version}"
    implementation "io.micrometer:micrometer-commons:${micrometer_version}"
    implementation "io.micrometer:micrometer-observation:${micrometer_version}"
    implementation "io.micrometer:micrometer-jakarta9:${micrometer_version}"

    // Prometheus requires the protobuf-java dependency, but we explicitly use the latest version to avoid security vulnerabilities
    implementation "com.google.protobuf:protobuf-java:4.32.1"

    implementation "tech.jhipster:jhipster-framework:${jhipster_dependencies_version}"

    // Defines low-level streaming API, and includes JSON-specific implementations
    implementation "com.fasterxml.jackson.core:jackson-core:${fasterxml_version}"
    // Contains standard Jackson annotations
    // TODO: use ${fasterxml_version} again when they release a new jackson-annotations version with correct semantic versioning
    implementation "com.fasterxml.jackson.core:jackson-annotations:2.20"
    // Implements data-binding (and object serialization) support
    implementation "com.fasterxml.jackson.core:jackson-databind:${fasterxml_version}"
    // Support for "Java 8 Dates"
    implementation "com.fasterxml.jackson.datatype:jackson-datatype-jsr310:${fasterxml_version}"
    // Support JSON serialization and deserialization of Hibernate (https://hibernate.org) specific data types and properties; especially lazy-loading aspects
    implementation "com.fasterxml.jackson.datatype:jackson-datatype-hibernate6:${fasterxml_version}"
    // Support XML serialization and deserialization
    implementation "com.fasterxml.jackson.dataformat:jackson-dataformat-xml:${fasterxml_version}"
    // Support YML serialization and deserialization
    implementation "com.fasterxml.jackson.dataformat:jackson-dataformat-yaml:${fasterxml_version}"

    // Avoid outdated version of netty to prevent security issues
    implementation("io.netty:netty-buffer") { version { 				strictly netty_version } }
    implementation("io.netty:netty-codec") { version { 					strictly netty_version } }
    implementation("io.netty:netty-codec-dns") { version { 				strictly netty_version } }
    implementation("io.netty:netty-codec-http") { version { 			strictly netty_version } }
    implementation("io.netty:netty-codec-http2") { version { 			strictly netty_version } }
    implementation("io.netty:netty-codec-socks") { version { 			strictly netty_version } }
    implementation("io.netty:netty-common") { version { 				strictly netty_version } }
    implementation("io.netty:netty-resolver") { version { 	    		strictly netty_version } }
    implementation("io.netty:netty-resolver-dns") { version { 			strictly netty_version } }
    implementation("io.netty:netty-transport") { version { 				strictly netty_version } }
    implementation("io.netty:netty-transport-classes-epoll") { version {	        strictly netty_version } }
    implementation("io.netty:netty-transport-native-epoll") { version {	strictly netty_version } }
    implementation("io.netty:netty-handler") { version { 				strictly netty_version } }
    implementation("io.netty:netty-handler-proxy") { version { 			strictly netty_version } }

    // Avoid outdated version of netty to prevent security issues
    implementation("net.minidev:json-smart") { version {strictly "2.6.0" } }


    // Required for synchronization between nodes and build agents (LocalCI)
    implementation "com.hazelcast:hazelcast:${hazelcast_version}"
    implementation "com.hazelcast:hazelcast-spring:${hazelcast_version}"
    // Required for Hibernate multi node caching
    runtimeOnly "com.hazelcast:hazelcast-hibernate53:5.2.0"

    implementation "org.hibernate.orm:hibernate-core:${hibernate_version}"
    implementation "org.hibernate.orm:hibernate-envers:${hibernate_version}"

    // Required for jdbc connection pooling to databases
    implementation "com.zaxxer:HikariCP:7.0.2"

    // Required for several dependencies
    implementation "org.apache.commons:commons-text:${commons_text_version}"
    implementation "org.apache.commons:commons-math3:3.6.1"
    implementation "org.apache.commons:commons-lang3:${commons_lang3_version}"
    // required by eureka, but actually superseded by commons-lang3 above
    implementation "commons-lang:commons-lang:2.6"

    implementation("org.liquibase:liquibase-core:${liquibase_version}") {
        exclude group: "com.opencsv", module: "opencsv"
    }

    implementation "org.springframework.boot:spring-boot-starter-validation:${spring_boot_version}"
    implementation "org.springframework.boot:spring-boot-loader-tools:${spring_boot_version}"
    implementation "org.springframework.boot:spring-boot-starter-mail:${spring_boot_version}"
    implementation "org.springframework.boot:spring-boot-starter-logging:${spring_boot_version}"
    implementation "org.springframework.boot:spring-boot-starter-actuator:${spring_boot_version}"
    implementation "org.springframework.boot:spring-boot-starter-aop:${spring_boot_version}"
    implementation "org.springframework.boot:spring-boot-starter-data-jpa:${spring_boot_version}"
    implementation "org.springframework.boot:spring-boot-starter-security:${spring_boot_version}"
    implementation "org.springframework.boot:spring-boot-starter-web:${spring_boot_version}"
    implementation "org.springframework.boot:spring-boot-starter-tomcat:${spring_boot_version}"

    implementation "org.apache.tomcat.embed:tomcat-embed-core:${tomcat_version}"
    implementation "org.apache.tomcat.embed:tomcat-embed-el:${tomcat_version}"
    implementation "org.apache.tomcat.embed:tomcat-embed-websocket:${tomcat_version}"
    implementation "org.apache.tomcat:tomcat-annotations-api:${tomcat_version}"

    implementation "org.springframework.boot:spring-boot-starter-websocket:${spring_boot_version}"
    implementation "org.springframework.boot:spring-boot-starter-thymeleaf:${spring_boot_version}"
    implementation "org.springframework.boot:spring-boot-starter-oauth2-resource-server:${spring_boot_version}"
    implementation "org.springframework.boot:spring-boot-starter-oauth2-client:${spring_boot_version}"

    implementation "org.springframework.data:spring-data-jpa:3.5.4"
    implementation "org.springframework.data:spring-data-ldap:3.5.4"
    implementation "org.springframework.ldap:spring-ldap-core:3.3.3"

    implementation "org.springframework.cloud:spring-cloud-starter-netflix-eureka-client:${spring_cloud_version}"
    implementation "org.springframework.cloud:spring-cloud-starter-config:${spring_cloud_version}"
    implementation "org.springframework.cloud:spring-cloud-commons:${spring_cloud_version}"

    // required by the Websocket Broker Connection in WebsocketConfiguration (due to multi node setup support)
    implementation "io.projectreactor.netty:reactor-netty-core:1.2.10"

    // required for the connection to Hermes (push notifications)
    implementation "org.springframework.retry:spring-retry:2.0.12"

    // passkey functionality to simplify login
    implementation "com.webauthn4j:webauthn4j-spring-security-core:0.11.2.RELEASE"
    implementation "com.webauthn4j:webauthn4j-core:0.29.6.RELEASE"

    implementation "org.springframework.security:spring-security-config:${spring_security_version}"
    implementation "org.springframework.security:spring-security-data:${spring_security_version}"
    implementation "org.springframework.security:spring-security-core:${spring_security_version}"
    implementation "org.springframework.security:spring-security-oauth2-core:${spring_security_version}"
    implementation "org.springframework.security:spring-security-oauth2-client:${spring_security_version}"
    // use newest version of nimbus-jose-jwt to avoid security issues through outdated dependencies
    implementation "com.nimbusds:nimbus-jose-jwt:10.5"

    implementation "org.springframework.security:spring-security-oauth2-jose:${spring_security_version}"
    implementation "org.springframework.security:spring-security-crypto:${spring_security_version}"
    implementation "org.springframework.security:spring-security-web:${spring_security_version}"
    implementation "org.springframework.security:spring-security-messaging:${spring_security_version}"
    implementation "org.springframework.security:spring-security-ldap:${spring_security_version}"

    // Helios push-based status updates
    implementation "de.tum.cit.aet:helios-status-spring-starter:${helios_status_version}"

    implementation "org.opensaml:opensaml-saml-api:${opensaml_version}"
    implementation "org.opensaml:opensaml-saml-impl:${opensaml_version}"

    implementation "org.springframework.security:spring-security-saml2-service-provider:${spring_security_version}"

    implementation "io.jsonwebtoken:jjwt-api:${jwt_version}"
    runtimeOnly "io.jsonwebtoken:jjwt-impl:${jwt_version}"
    runtimeOnly "io.jsonwebtoken:jjwt-jackson:${jwt_version}"

    // required by sshd-git
    implementation "org.bouncycastle:bcpkix-jdk18on:1.81"
    implementation "org.bouncycastle:bcprov-jdk18on:1.81"

    implementation "com.mysql:mysql-connector-j:${mysql_version}"
    implementation "org.postgresql:postgresql:42.7.7"

    implementation "org.zalando:problem-spring-web:0.29.1"
    implementation "org.zalando:jackson-datatype-problem:0.27.1"
    // Required by JPlag
    implementation "com.ibm.icu:icu4j-charset:77.1"
    // Required by exam session service
    implementation "com.github.seancfoley:ipaddress:5.5.1"

    // used for testing and Java Template Upgrade Service
    implementation "org.apache.maven:maven-model:3.9.11"
    implementation "org.apache.pdfbox:pdfbox:3.0.5"
    implementation "org.apache.commons:commons-csv:1.14.1"
    implementation "org.commonmark:commonmark:0.26.0"
    implementation "commons-fileupload:commons-fileupload:1.6.0"
    implementation "net.lingala.zip4j:zip4j:2.11.5"

    // use newest version of guava to avoid security issues through outdated dependencies
    implementation "com.google.guava:guava:33.4.8-jre"
    implementation "com.sun.activation:jakarta.activation:2.0.1"

    // use newest version of gson to avoid security issues through outdated dependencies
    // NOTE: gson itself is not allowed in the Artemis code (based on architecture tests), but is used by dependencies (e.g. spring cloud eureka netflix)
    implementation "com.google.code.gson:gson:2.13.2"

    // explicitly only use this at runtime (required by liquibase, because developers should prefer org.apache.commons:csv
    runtimeOnly "com.opencsv:opencsv:5.12.0"
    // make sure to use the latest version to avoid security vulnerabilities
    runtimeOnly "commons-beanutils:commons-beanutils:1.11.0"
    checkstyle "commons-beanutils:commons-beanutils:1.11.0"
    checkstyle "org.apache.commons:commons-lang3:${commons_lang3_version}"
    checkstyle "org.apache.commons:commons-text:${commons_text_version}"

    implementation "com.google.errorprone:error_prone_annotations:2.41.0"
    // needed for OpenAPI generation
    implementation 'org.springdoc:springdoc-openapi-starter-webmvc-ui:2.8.13'


    // NOTE: we want to keep the same unique version for all configurations, implementation and annotationProcessor
    implementation("net.bytebuddy:byte-buddy") { version {              strictly byte_buddy_version } }
    annotationProcessor("net.bytebuddy:byte-buddy") { version {         strictly byte_buddy_version } }
    liquibaseRuntime("net.bytebuddy:byte-buddy") { version {            strictly byte_buddy_version } }
    implementation("net.bytebuddy:byte-buddy-agent") { version {        strictly byte_buddy_version } }
    annotationProcessor("net.bytebuddy:byte-buddy-agent") { version {   strictly byte_buddy_version } }

    annotationProcessor "org.hibernate.orm:hibernate-jpamodelgen:${hibernate_version}"
    annotationProcessor "org.hibernate.orm:hibernate-core:${hibernate_version}"
    annotationProcessor "org.glassfish.jaxb:jaxb-runtime:${jaxb_runtime_version}"
    annotationProcessor "org.springframework.boot:spring-boot-configuration-processor:${spring_boot_version}"

    implementation "org.mnode.ical4j:ical4j:4.1.1"


    // ---- CHECKSTYLE DEPENDENCIES ----

    // use newest version of plexus to avoid security issues through outdated dependencies
    checkstyle "org.codehaus.plexus:plexus-container-default:2.1.1"
    checkstyle "org.codehaus.plexus:plexus-classworlds:2.9.0"
    checkstyle "com.puppycrawl.tools:checkstyle:${checkstyle_version}"


    // ---- TEST DEPENDENCIES ----

    testImplementation "org.springframework.boot:spring-boot-starter-test:${spring_boot_version}"
    testImplementation "org.springframework.security:spring-security-test:${spring_security_version}"
    testImplementation "org.springframework.boot:spring-boot-test:${spring_boot_version}"
    testImplementation "org.springframework:spring-test:${spring_framework_version}"
    testImplementation "org.assertj:assertj-core:3.27.4"
    testImplementation "org.mockito:mockito-core:${mockito_version}"
    // needed to add mockito as agent and avoid its warning
    mockitoAgent ("org.mockito:mockito-core:${mockito_version}") {
        transitive = false
    }
    testImplementation "org.mockito:mockito-junit-jupiter:${mockito_version}"

    testImplementation "io.github.classgraph:classgraph:4.8.181"
    testImplementation "org.awaitility:awaitility:4.3.0"
    testImplementation "org.apache.maven.shared:maven-invoker:3.3.0"
    testImplementation "org.gradle:gradle-tooling-api:9.0.0"
    testImplementation "org.apache.maven.surefire:surefire-report-parser:3.5.3"
    testImplementation "io.zonky.test:embedded-database-spring-test:2.6.0"

    testImplementation "com.tngtech.archunit:archunit:1.4.1"
    testImplementation "org.skyscreamer:jsonassert:1.5.3"

    // we only need the database present at runtime
    runtimeOnly "com.h2database:h2:2.3.232"

    // Lightweight JSON library needed for the internals of the MockRestServiceServer
    testImplementation "org.json:json:20250517"

    testImplementation "org.junit.jupiter:junit-jupiter:${junit_version}"
    testImplementation "org.junit.jupiter:junit-jupiter-api:${junit_version}"
    testImplementation "org.junit.jupiter:junit-jupiter-engine:${junit_version}"
    testImplementation "org.junit.jupiter:junit-jupiter-params:${junit_version}"

    // NOTE: make sure this corresponds to the version used for JUnit in the testImplementation
    testImplementation "org.junit.platform:junit-platform-commons:${junit_platform_version}"
    testImplementation "org.junit.platform:junit-platform-engine:${junit_platform_version}"
    testImplementation "org.junit.platform:junit-platform-launcher:${junit_platform_version}"
}

// we have to apply the test.gradle file after the dependencies block, otherwise we get the error  Cannot change dependencies of dependency configuration ":mockitoAgent" after it has been resolved
apply from: "gradle/test.gradle"
apply from: "gradle/openapi.gradle"


dependencyManagement {
    imports {
        mavenBom "io.zonky.test.postgres:embedded-postgres-binaries-bom:17.2.0"
    }
}

tasks.register("cleanResources", Delete) {
    delete "build/resources"
}

tasks.register("cleanGenerated", Delete) {
    delete "build/generated"
}

// Clean task should also clean generated files
clean.dependsOn cleanGenerated

tasks.withType(JavaCompile).configureEach {
    options.compilerArgs << "-Xlint:deprecation"
}

tasks.register("stage") {
    dependsOn "bootWar"
}

// Set the npm cache (used in the Dockerfile)
tasks.register("npmSetCacheDockerfile", NpmTask) {
    args = ["set", "cache", "/opt/artemis/.npm"]
}

// Command to execute the JavaDoc checkstyle verification ./gradlew checkstyleMain
checkstyle {
    toolVersion = "${checkstyle_version}"
    configFile = file("checkstyle.xml")
    checkstyleTest.enabled = false
    maxErrors = 0
}

gradleLint {
    rules  = ["dependency-parentheses"]
}


def isNonStable = { String version ->
    def stableKeyword = ["RELEASE", "FINAL", "GA"].any { it -> version.toUpperCase().contains(it) }
    def regex = /^[0-9,.v-]+(-r)?$/
    return !stableKeyword && !(version ==~ regex)
}

tasks.named("dependencyUpdates").configure {
    rejectVersionIf {
        isNonStable(it.candidate.version)
    }

    rejectVersionIf {
        isNonStable(it.candidate.version) && !isNonStable(it.currentVersion)
    }
}

// Available commands:
//
// 1) Build production:                             ./gradlew -Pprod -Pwar clean bootWar
// 2) Execute tests with coverage report:           ./gradlew test jacocoTestReport -x webapp
// 2a) Execute tests without coverage report:       ./gradlew test -x webapp
// 2b) Run a single test:                           ./gradlew test --tests ExamIntegrationTest -x webapp or ./gradlew test --tests ExamIntegrationTest.testGetExamScore -x webapp
// 2c) Run tests for modules:                       ./gradlew test -DincludeModules=athena,atlas -x webapp (executes all tests in directories ./src/main/test/.../athena and ./src/main/test/.../atlas) + ArchitectureTests
// 2d) Execute tests with Postgres container:       SPRING_PROFILES_INCLUDE=postgres ./gradlew test -x webapp
// 2e) Execute tests with MySQL container:          SPRING_PROFILES_INCLUDE=mysql ./gradlew test -x webapp
// 3) Verify code coverage (after tests):           ./gradlew jacocoTestCoverageVerification -x webapp
// 4) Check Java code format:                       ./gradlew spotlessCheck -x webapp
// 5) Apply Java code formatter:                    ./gradlew spotlessApply -x webapp
// 6) Find dependency updates:                      ./gradlew dependencyUpdates -Drevision=release
// 7) Check JavaDoc:                                ./gradlew checkstyleMain -x webapp
// 8) Detects uses of legacy code:                  ./gradlew modernizer -x webapp
// 9) Check for vulnerabilities in dependencies     ./gradlew dependencyCheckAnalyze -x webapp
// 10) Clear Liquibase checksums:                   ./gradlew liquibaseClearChecksums
// 11) Create changelog between Java and DB         ./gradlew liquibaseDiffChangeLog (make sure to set the correct username and password in liquibase.gradle)
// 12) Generate initial schema from DB              ./gradlew liquibaseGenerateChangelog (make sure to set the correct username and password in liquibase.gradle)
// 13) Find unused dependencies                     ./gradlew lintGradle -x webapp
<<<<<<< HEAD
// 14) Generate OpenAPI Angular client services & DTOs: ./gradlew openApiGenerate -x webapp
// 15) Generate OpenAPI spec:                       ./gradlew generateApiDocs -x webapp (only relevant for tutorial groups at the moment)
=======
// 14) Generate OpenAPI client services & DTOs:     ./gradlew openApiGenerate -x webapp (only relevant for tutorial groups and hyperion at the moment)
// 15) Generate OpenAPI spec:                       ./gradlew generateApiDocs -x webapp (only relevant for tutorial groups and hyperion at the moment)
>>>>>>> 77463c51
<|MERGE_RESOLUTION|>--- conflicted
+++ resolved
@@ -98,6 +98,10 @@
     maven {
         url = "https://build.shibboleth.net/maven/releases"
     }
+    // required for Spring AI milestones
+    maven {
+        url = "https://repo.spring.io/milestone"
+    }
 }
 
 configurations.configureEach {
@@ -181,15 +185,6 @@
     implementation "de.jplag:swift:${jplag_version}"
     implementation "de.jplag:text:${jplag_version}"
     implementation "de.jplag:typescript:${jplag_version}"
-
-<<<<<<< HEAD
-    implementation platform("org.springframework.ai:spring-ai-bom:1.0.1")
-    implementation "org.springframework.ai:spring-ai-azure-openai"
-    implementation "org.springframework.ai:spring-ai-starter-model-openai"
-=======
-    implementation platform("org.springframework.ai:spring-ai-bom:1.0.2")
-    implementation "org.springframework.ai:spring-ai-starter-model-azure-openai" // can also use non-azure models
->>>>>>> 77463c51
 
     // we have to override those values to use the latest version
     implementation "org.slf4j:jcl-over-slf4j:${slf4j_version}"
@@ -361,6 +356,9 @@
     implementation "org.springframework.boot:spring-boot-starter-oauth2-resource-server:${spring_boot_version}"
     implementation "org.springframework.boot:spring-boot-starter-oauth2-client:${spring_boot_version}"
 
+    // Spring AI for Hyperion module
+    implementation "org.springframework.ai:spring-ai-openai-spring-boot-starter:1.0.0-M4"
+
     implementation "org.springframework.data:spring-data-jpa:3.5.4"
     implementation "org.springframework.data:spring-data-ldap:3.5.4"
     implementation "org.springframework.ldap:spring-ldap-core:3.3.3"
@@ -520,6 +518,7 @@
 dependencyManagement {
     imports {
         mavenBom "io.zonky.test.postgres:embedded-postgres-binaries-bom:17.2.0"
+        mavenBom "org.springframework.ai:spring-ai-bom:1.0.0-M4"
     }
 }
 
@@ -596,10 +595,5 @@
 // 11) Create changelog between Java and DB         ./gradlew liquibaseDiffChangeLog (make sure to set the correct username and password in liquibase.gradle)
 // 12) Generate initial schema from DB              ./gradlew liquibaseGenerateChangelog (make sure to set the correct username and password in liquibase.gradle)
 // 13) Find unused dependencies                     ./gradlew lintGradle -x webapp
-<<<<<<< HEAD
-// 14) Generate OpenAPI Angular client services & DTOs: ./gradlew openApiGenerate -x webapp
-// 15) Generate OpenAPI spec:                       ./gradlew generateApiDocs -x webapp (only relevant for tutorial groups at the moment)
-=======
-// 14) Generate OpenAPI client services & DTOs:     ./gradlew openApiGenerate -x webapp (only relevant for tutorial groups and hyperion at the moment)
-// 15) Generate OpenAPI spec:                       ./gradlew generateApiDocs -x webapp (only relevant for tutorial groups and hyperion at the moment)
->>>>>>> 77463c51
+// 14) Generate OpenAPI client services & DTOs:     ./gradlew openApiGenerate -x webapp (only relevant for tutorial groups at the moment)
+// 15) Generate OpenAPI spec:                       ./gradlew generateApiDocs -x webapp (only relevant for tutorial groups at the moment)