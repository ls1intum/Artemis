import com.diffplug.spotless.FormatterFunc
import com.diffplug.spotless.FormatterStep
import org.gradle.api.tasks.testing.logging.TestExceptionFormat
import org.gradle.api.tasks.testing.logging.TestLogEvent

import static com.diffplug.spotless.Formatter.NO_FILE_SENTINEL

buildscript {
    repositories {
        mavenLocal()
        mavenCentral()
    }
}

plugins {
    id "checkstyle"
    id "java"
    id "maven-publish"
    id "idea"
    id "jacoco"
    id "org.springframework.boot" version "${spring_boot_version}"
    id "io.spring.dependency-management" version "1.1.5"
    id "com.google.cloud.tools.jib" version "3.4.2"
    id "com.github.node-gradle.node" version "${gradle_node_plugin_version}"
    id "com.diffplug.spotless" version "6.25.0"
    // this allows us to find outdated dependencies via ./gradlew dependencyUpdates
    id "com.github.ben-manes.versions" version "0.51.0"
    id "com.github.andygoossens.modernizer" version "${modernizer_plugin_version}"
    id "com.gorylenko.gradle-git-properties" version "2.4.2"
    id "org.owasp.dependencycheck" version "9.2.0"
    id "com.adarshr.test-logger" version "4.0.0"
    id "org.springdoc.openapi-gradle-plugin" version "${springdoc_version}"
}

group = "de.tum.in.www1.artemis"
version = "7.1.0"
description = "Interactive Learning with Individual Feedback"

java {
    sourceCompatibility = JavaVersion.VERSION_21
    targetCompatibility = JavaVersion.VERSION_21
}

//this enables us to invoke ./gradlew liquibaseDiffChangelog
apply from: "gradle/liquibase.gradle"

if (project.hasProperty("prod")) {
    apply from: "gradle/profile_prod.gradle"
} else {
    apply from: "gradle/profile_dev.gradle"
}

if (project.hasProperty("war")) {
    apply from: "gradle/war.gradle"
}

apply plugin: "jacoco"

idea {
    module {
        excludeDirs += files("node_modules")
    }
}

spotless {
    // allows to execute the code formatting commands ./gradlew spotlessApply and ./gradlew spotlessCheck
    java {
        target {
            fileTree(rootDir) {
                include "**/*.java"
                exclude(
                        "**/src/test/resources/test-data/repository-export/EncodingISO_8559_1.java",
                        "**/node_modules/**",
                        "**/out/**",
                        "**/repos/**",
                        "**/repos-download/**",
                        "**/build/**",
                        "**/src/main/generated/**",
                        "**/src/main/resources/templates/**",
                        "/docker/**",
                        "checked-out-repos/**",
                        "**/src/main/java/org/eclipse/**"
                )
            }
        }
        importOrderFile "artemis-spotless.importorder"
        eclipse("4.28").configFile "artemis-spotless-style.xml"

        removeUnusedImports()
        trimTrailingWhitespace()

        // Wildcard imports can't be resolved by spotless itself.
        // This will require the developer themselves to adhere to best practices.
        addStep(FormatterStep.createNeverUpToDate("Refuse wildcard imports", new FormatterFunc() {
            @Override
            String apply(String s) throws Exception {
                apply(s, NO_FILE_SENTINEL)
            }

            @Override
            String apply(String s, File file) throws Exception {
                if (s =~ /\nimport .*\*;/) {
                    throw new AssertionError("Do not use wildcard imports. 'spotlessApply' cannot resolve this issue.\n" +
                        "The following file violates this rule: " + file.getName())
                }
            }
        }))
    }
}

defaultTasks "bootRun"

springBoot {
    mainClass = "de.tum.in.www1.artemis.ArtemisApp"
}

modernizer {
    failOnViolations = false
    includeTestClasses = true
    // Copy the rule name as defined in https://github.com/gaul/modernizer-maven-plugin/blob/master/modernizer-maven-plugin/src/main/resources/modernizer.xml to exclude it
    exclusions = ["java/util/Optional.get:()Ljava/lang/Object;"]
}

// Execute the test cases: ./gradlew test
// Execute only architecture tests: ./gradlew test -DincludeTags="ArchitectureTest"
test {
    if (System.getProperty("includeTags")) {
        useJUnitPlatform {
            includeTags System.getProperty("includeTags")
        }
    } else {
        useJUnitPlatform()
        exclude "**/*IT*", "**/*IntTest*"
    }

    testLogging {
        events "FAILED", "SKIPPED"
    }
    testLogging.showStandardStreams = true
    reports.html.required = false
    minHeapSize = "1024m" // initial heap size
    maxHeapSize = "3072m" // maximum heap size
}

tasks.register("testReport", TestReport) {
    destinationDirectory = layout.buildDirectory.file("reports/tests").get().asFile
    testResults.from(test)
}

jacoco {
    toolVersion = "0.8.12"
}

jar {
    enabled = false
}

private excludedClassFilesForReport(classDirectories) {
    classDirectories.setFrom(files(classDirectories.files.collect {
        fileTree(dir: it,
            exclude: [
                "**/de/tum/in/www1/artemis/domain/**/*_*",
                "**/de/tum/in/www1/artemis/config/migration/entries/**",
                "**/de/tum/in/www1/artemis/service/connectors/pyris/dto/**",
                "**/de/tum/in/www1/artemis/web/rest/iris/dto/**",
                "**/org/eclipse/jgit/**",
                "**/gradle-wrapper.jar/**"
            ]
        )
    }))
}

jacocoTestReport {
    reports {
        xml.required = true
    }
    // we want to ignore some generated files in the domain folders
    afterEvaluate {
        excludedClassFilesForReport(classDirectories)
    }
}

jacocoTestCoverageVerification {
    violationRules {
        rule {
            limit {
                counter = "INSTRUCTION"
                value = "COVEREDRATIO"
                // TODO: in the future the following value should become higher than 0.92
<<<<<<< HEAD
                minimum = 0.896
=======
                minimum = 0.897
>>>>>>> 5d703c7f
            }
            limit {
                counter = "CLASS"
                value = "MISSEDCOUNT"
                // TODO: in the future the following value should become less than 10
<<<<<<< HEAD
                maximum = 31
=======
                maximum = 32
>>>>>>> 5d703c7f
            }
        }
    }
    // we want to ignore some generated files in the domain folders
    afterEvaluate {
        excludedClassFilesForReport(classDirectories)
    }
}
check.dependsOn jacocoTestCoverageVerification

configurations {
    providedRuntime
}

repositories {
    mavenLocal()
    mavenCentral()
    maven {
        url "https://repo.gradle.org/gradle/libs-releases/"
    }
    maven {
        url "https://build.shibboleth.net/maven/releases/"
    }
}

ext["jackson.version"] = fasterxml_version
ext["junit-jupiter.version"] = junit_version

dependencies {

    // Note: jenkins-client is not well maintained and includes dependencies to libraries with critical security issues (e.g. CVE-2020-10683 for dom4j@1.6.1)
    //    implementation "com.offbytwo.jenkins:jenkins-client:0.3.8"
    implementation files("libs/jenkins-client-0.4.0.jar")
    // The following 4 dependencies are explicitly integrated as transitive dependencies of jenkins-client-0.4.0.jar
    implementation "org.apache.httpcomponents.client5:httpclient5:5.3.1"
    implementation "org.apache.httpcomponents.core5:httpcore5:5.2.4"
    implementation "org.apache.httpcomponents:httpmime:4.5.14"
    implementation("org.dom4j:dom4j:2.1.4") {
        // Note: avoid org.xml.sax.SAXNotRecognizedException: unrecognized feature http://xml.org/sax/features/external-general-entities
        // also see https://github.com/dom4j/dom4j/issues/99
        exclude module: "pull-parser"
        exclude module: "jaxen"
        exclude module: "xpp3"
        exclude module: "xsdlib"
        exclude module: "stax-api"
        exclude module: "jaxb-api"
    }

    implementation "org.gitlab4j:gitlab4j-api:6.0.0-rc.4"

    implementation "de.jplag:jplag:${jplag_version}"
    implementation "de.jplag:java:${jplag_version}"
    implementation "de.jplag:kotlin:${jplag_version}"
    implementation "de.jplag:c:${jplag_version}"
    implementation "de.jplag:swift:${jplag_version}"
    implementation "de.jplag:java:${jplag_version}"
    implementation "de.jplag:python-3:${jplag_version}"
    implementation "de.jplag:text:${jplag_version}"

    // we have to override those values to use the latest version
    implementation "org.slf4j:jcl-over-slf4j:${slf4j_version}"
    implementation "org.slf4j:jul-to-slf4j:${slf4j_version}"
    implementation("org.slf4j:slf4j-api") {
        version {
            strictly "${slf4j_version}"
        }
    }

    implementation "org.apache.logging.log4j:log4j-to-slf4j:2.23.1"

    // Note: spring-security-lti13 does not work with jakarta yet, so we built our own custom version and declare its transitive dependencies below
    // implementation "uk.ac.ox.ctl:spring-security-lti13:0.1.11"
    implementation files("libs/spring-security-lti13-0.1.12.jar")

    // https://search.maven.org/artifact/org.eclipse.jgit/org.eclipse.jgit
    implementation "org.eclipse.jgit:org.eclipse.jgit:${jgit_version}"
    implementation "org.eclipse.jgit:org.eclipse.jgit.ssh.apache:${jgit_version}"
    // Note: jgit.htt.server is not compatible with jakarta yet and neither is there a timeline. Hence, we had to add the sourcefiles to our repository. Once the compatibility is given, we can switch back to the maven dependency.
    // implementation "org.eclipse.jgit:org.eclipse.jgit.http.server:${jgit_version}"

    implementation "org.apache.sshd:sshd-core:${sshd_version}"
    implementation "org.apache.sshd:sshd-git:${sshd_version}"
    implementation "org.apache.sshd:sshd-osgi:${sshd_version}"
    implementation "org.apache.sshd:sshd-sftp:${sshd_version}"

    implementation "oauth.signpost:signpost-core:2.1.1"
    implementation "oauth.signpost:signpost-commonshttp4:2.1.1"

    // https://mvnrepository.com/artifact/net.sourceforge.plantuml/plantuml
    implementation "net.sourceforge.plantuml:plantuml:1.2024.4"
    implementation "org.jasypt:jasypt:1.9.3"
    implementation "me.xdrop:fuzzywuzzy:1.4.0"
    implementation("org.yaml:snakeyaml") {
        version {
            strictly "2.2"
            // needed to reduce the number of vulnerabilities, also see https://mvnrepository.com/artifact/org.yaml/snakeyaml
        }
    }

    implementation "com.thoughtworks.qdox:qdox:2.1.0"
    implementation "io.sentry:sentry-logback:${sentry_version}"
    implementation "io.sentry:sentry-spring-boot-starter-jakarta:${sentry_version}"

    // NOTE: the following six dependencies use the newer versions explicitly to avoid other dependencies to use older versions
    implementation "ch.qos.logback:logback-classic:${logback_version}"
    implementation "ch.qos.logback:logback-core:${logback_version}"
    // required by eureka client
    implementation "com.thoughtworks.xstream:xstream:1.4.20"
    // required by JPlag
    implementation "xerces:xercesImpl:2.12.2"
    // required by JPlag
    implementation "xalan:xalan:2.7.3"
    // required by JPlag
    implementation "xalan:serializer:2.7.3"
    // required by Saml2
    implementation "org.apache.santuario:xmlsec:4.0.2"

    implementation "org.jsoup:jsoup:1.17.2"
    implementation "commons-codec:commons-codec:1.17.0"   // needed for spring security saml2

    implementation "com.vdurmont:semver4j:3.1.0"

    implementation "com.github.docker-java:docker-java-core:${docker_java_version}"
    implementation "com.github.docker-java:docker-java-transport-httpclient5:${docker_java_version}"

    // use newest version of commons-compress to avoid security issues through outdated dependencies
    implementation "org.apache.commons:commons-compress:1.26.1"


    // import JHipster dependencies BOM
    implementation platform("tech.jhipster:jhipster-dependencies:${jhipster_dependencies_version}")

    implementation "tech.jhipster:jhipster-framework:${jhipster_dependencies_version}"
    implementation "org.springframework.boot:spring-boot-starter-cache:${spring_boot_version}"
    implementation "io.micrometer:micrometer-registry-prometheus:1.12.6"
    implementation "net.logstash.logback:logstash-logback-encoder:7.4"

    // Defines low-level streaming API, and includes JSON-specific implementations
    implementation "com.fasterxml.jackson.core:jackson-core:${fasterxml_version}"
    // Contains standard Jackson annotations
    implementation "com.fasterxml.jackson.core:jackson-annotations:${fasterxml_version}"
    // Implements data-binding (and object serialization) support
    implementation "com.fasterxml.jackson.core:jackson-databind:${fasterxml_version}"
    // Support for "Java 8 Dates"
    implementation "com.fasterxml.jackson.datatype:jackson-datatype-jsr310:${fasterxml_version}"
    // Support JSON serialization and deserialization of Hibernate (https://hibernate.org) specific data types and properties; especially lazy-loading aspects
    implementation "com.fasterxml.jackson.datatype:jackson-datatype-hibernate6:${fasterxml_version}"
    // Support XML serialization and deserialization
    implementation "com.fasterxml.jackson.dataformat:jackson-dataformat-xml:${fasterxml_version}"

    implementation "com.hazelcast:hazelcast:${hazelcast_version}"
    implementation "com.hazelcast:hazelcast-spring:${hazelcast_version}"
    implementation "com.hazelcast:hazelcast-hibernate53:5.1.0"
    implementation "javax.cache:cache-api:1.1.1"
    implementation "org.hibernate.orm:hibernate-core:${hibernate_version}"
    implementation "com.zaxxer:HikariCP:5.1.0"
    implementation "org.apache.commons:commons-text:1.12.0"
    implementation "org.apache.commons:commons-math3:3.6.1"
    implementation "javax.transaction:javax.transaction-api:1.3"
    implementation "org.liquibase:liquibase-core:${liquibase_version}"
    implementation "org.springframework.boot:spring-boot-starter-validation:${spring_boot_version}"
    implementation "org.springframework.boot:spring-boot-loader-tools:${spring_boot_version}"
    implementation "org.springframework.boot:spring-boot-starter-mail:${spring_boot_version}"
    implementation "org.springframework.boot:spring-boot-starter-logging:${spring_boot_version}"
    implementation "org.springframework.boot:spring-boot-starter-actuator:${spring_boot_version}"
    implementation "org.springframework.boot:spring-boot-starter-aop:${spring_boot_version}"
    implementation "org.springframework.boot:spring-boot-starter-data-jpa:${spring_boot_version}"
    implementation "org.springframework.boot:spring-boot-starter-security:${spring_boot_version}"
    implementation("org.springframework.boot:spring-boot-starter-web:${spring_boot_version}") {
        exclude module: "spring-boot-starter-undertow"
    }
    implementation "org.springframework.boot:spring-boot-starter-tomcat:${spring_boot_version}"
    implementation "org.springframework.boot:spring-boot-starter-websocket:${spring_boot_version}"
    implementation "org.springframework.boot:spring-boot-starter-thymeleaf:${spring_boot_version}"
    implementation "org.springframework.boot:spring-boot-starter-oauth2-resource-server:${spring_boot_version}"
    implementation "org.springframework.boot:spring-boot-starter-oauth2-client:${spring_boot_version}"

    implementation "org.springframework.ldap:spring-ldap-core:3.2.3"
    implementation "org.springframework.data:spring-data-ldap:3.3.0"

    implementation("org.springframework.cloud:spring-cloud-starter-netflix-eureka-client:4.1.1") {
        // NOTE: these modules contain security vulnerabilities and are not needed
        exclude module: "commons-jxpath"
        exclude module: "woodstox-core"
    }
    implementation "org.springframework.cloud:spring-cloud-starter-config:4.1.1"

    implementation "org.springframework.cloud:spring-cloud-commons:4.1.2"

    implementation "io.netty:netty-all:4.1.109.Final"
    implementation "io.projectreactor.netty:reactor-netty:1.1.19"
    implementation "org.springframework:spring-messaging:6.1.7"
    implementation "org.springframework.retry:spring-retry:2.0.6"

    implementation "org.springframework.security:spring-security-config:${spring_security_version}"
    implementation "org.springframework.security:spring-security-data:${spring_security_version}"
    implementation "org.springframework.security:spring-security-core:${spring_security_version}"
    implementation "org.springframework.security:spring-security-oauth2-core:${spring_security_version}"
    implementation "org.springframework.security:spring-security-oauth2-client:${spring_security_version}"
    // use newest version of nimbus-jose-jwt to avoid security issues through outdated dependencies
    implementation "com.nimbusds:nimbus-jose-jwt:9.39.1"

    implementation "org.springframework.security:spring-security-oauth2-jose:${spring_security_version}"
    implementation "org.springframework.security:spring-security-crypto:${spring_security_version}"
    implementation "org.springframework.security:spring-security-web:${spring_security_version}"
    implementation "org.springframework.security:spring-security-messaging:${spring_security_version}"
    implementation "org.springframework.security:spring-security-ldap:${spring_security_version}"
    implementation "org.springframework.security:spring-security-saml2-service-provider:${spring_security_version}"

    implementation "org.opensaml:opensaml-security-api:${opensaml_version}"
    implementation "org.opensaml:opensaml-core:${opensaml_version}"
    implementation "org.opensaml:opensaml-saml-impl:${opensaml_version}"
    implementation "org.opensaml:opensaml-saml-api:${opensaml_version}"

    implementation "io.jsonwebtoken:jjwt-api:${jwt_version}"
    runtimeOnly "io.jsonwebtoken:jjwt-impl:${jwt_version}"
    runtimeOnly "io.jsonwebtoken:jjwt-jackson:${jwt_version}"

    implementation "org.bouncycastle:bcpkix-jdk18on:1.78.1"
    implementation "org.bouncycastle:bcprov-jdk18on:1.78.1"

    implementation "org.springdoc:springdoc-openapi-ui:${springdoc_version}"
    implementation "org.springdoc:springdoc-openapi-starter-webmvc-api:2.5.0"

    implementation "com.mysql:mysql-connector-j:8.4.0"
    implementation "org.postgresql:postgresql:42.7.3"
    implementation "com.h2database:h2:2.2.224"

    implementation "org.zalando:problem-spring-web:0.29.1"
    implementation "org.zalando:jackson-datatype-problem:0.27.1"
    implementation "com.ibm.icu:icu4j:75.1"
    implementation "com.github.seancfoley:ipaddress:5.5.0"
    implementation "org.apache.maven:maven-model:3.9.6"
    implementation "org.apache.pdfbox:pdfbox:3.0.2"
    implementation "com.google.protobuf:protobuf-java:4.26.1"
    implementation "org.apache.commons:commons-csv:1.11.0"
    implementation "org.commonmark:commonmark:0.22.0"
    implementation "commons-fileupload:commons-fileupload:1.5"
    implementation "net.lingala.zip4j:zip4j:2.11.5"
    implementation "org.jgrapht:jgrapht-core:1.5.2"
    // use newest version of guava to avoid security issues through outdated dependencies
    implementation "com.google.guava:guava:33.2.0-jre"

    // use newest version of gson to avoid security issues through outdated dependencies
    implementation "com.google.code.gson:gson:2.10.1"

    annotationProcessor "org.hibernate:hibernate-jpamodelgen:${hibernate_version}"
    annotationProcessor("org.glassfish.jaxb:jaxb-runtime:${jaxb_runtime_version}") {
        exclude group: "jakarta.ws.rs", module: "jsr311-api"
    }
    annotationProcessor("org.springframework.boot:spring-boot-configuration-processor:${spring_boot_version}") {
        exclude group: "com.vaadin.external.google", module: "android-json"
    }


    // ---- CHECKSTYLE DEPENDENCIES ----

    // use newest version of plexus to avoid security issues through outdated dependencies
    checkstyle "org.codehaus.plexus:plexus-container-default:2.1.1"
    checkstyle "org.codehaus.plexus:plexus-classworlds:2.8.0"
    checkstyle "com.puppycrawl.tools:checkstyle:${checkstyle_version}"


    // ---- TEST DEPENDENCIES ----

    testImplementation("org.springframework.boot:spring-boot-starter-test:${spring_boot_version}") {
        exclude group: "org.junit.vintage", module: "junit-vintage-engine"
        exclude group: "com.vaadin.external.google", module: "android-json"
    }
    testImplementation "org.springframework.security:spring-security-test:${spring_security_version}"
    testImplementation "org.springframework.boot:spring-boot-test:${spring_boot_version}"
    testImplementation "org.assertj:assertj-core:3.25.3"
    testImplementation "org.mockito:mockito-core:${mockito_version}"
    testImplementation "org.mockito:mockito-junit-jupiter:${mockito_version}"
    testImplementation "io.github.classgraph:classgraph:4.8.171"
    testImplementation "org.awaitility:awaitility:4.2.1"
    testImplementation "org.apache.maven.shared:maven-invoker:3.3.0"
    testImplementation "org.gradle:gradle-tooling-api:8.7"
    testImplementation "org.apache.maven.surefire:surefire-report-parser:3.2.5"
    testImplementation "com.opencsv:opencsv:5.9"
    testImplementation("io.zonky.test:embedded-database-spring-test:2.5.1") {
        exclude group: "org.testcontainers", module: "mariadb"
        exclude group: "org.testcontainers", module: "mssqlserver"
    }
    testImplementation "com.tngtech.archunit:archunit:1.3.0"
    testImplementation("org.skyscreamer:jsonassert:1.5.1") {
        exclude module: "android-json"
    }
    testImplementation("net.bytebuddy:byte-buddy") {
        version {
            strictly "1.14.15"
        }
    }
    testImplementation "io.github.classgraph:classgraph:4.8.172"

    // Lightweight JSON library needed for the internals of the MockRestServiceServer
    testImplementation "org.json:json:20240303"
}

ext["junit-jupiter.version"] = junit_version

dependencyManagement {
    imports {
        mavenBom "io.zonky.test.postgres:embedded-postgres-binaries-bom:16.1.0"
    }
}

tasks.register("cleanResources", Delete) {
    delete "build/resources"
}

// Taken from here: https://stackoverflow.com/questions/3963708/gradle-how-to-display-test-results-in-the-console-in-real-time
tasks.withType(Test).configureEach {
    // a collection to track failedTests
    ext.failedTests = []

    testLogging {
        // set options for log level LIFECYCLE
        events TestLogEvent.FAILED,
                TestLogEvent.PASSED,
                TestLogEvent.SKIPPED
        exceptionFormat TestExceptionFormat.FULL
        showExceptions true
        showCauses true
        showStackTraces true

        info.events = debug.events
        info.exceptionFormat = debug.exceptionFormat
    }

    afterTest { descriptor, result ->
        if (result.resultType == TestResult.ResultType.FAILURE) {
            String failedTest = "${descriptor.className}::${descriptor.name}"
            logger.debug("Adding " + failedTest + " to failedTests...")
            failedTests << [failedTest]
        }
    }

    afterSuite { suite, result ->
        if (!suite.parent) { // will match the outermost suite
            def output = "Results: ${result.resultType} (${result.testCount} tests, ${result.successfulTestCount} successes, ${result.failedTestCount} failures, ${result.skippedTestCount} skipped)"
            def startItem = "|  ", endItem = "  |"
            def repeatLength = startItem.length() + output.length() + endItem.length()
            println("\n" + ("-" * repeatLength) + "\n" + startItem + output + endItem + "\n" + ("-" * repeatLength))
            // logs each failed test
            if (!failedTests.empty) {
                logger.lifecycle("Failed tests:")
                failedTests.each { failedTest ->
                    println("${failedTest}")
                }
            }
        }
    }
}

wrapper {
    gradleVersion = "8.7"
}

tasks.register("stage") {
    dependsOn "bootWar"
}

node {
    download = true
    version = "${node_version}"
    npmVersion = "${npm_version}"
}

// Set the npm cache (used in the Dockerfile)
tasks.register("npmSetCacheDockerfile", NpmTask) {
    args = ["set", "cache", "/opt/artemis/.npm"]
}

// Command to execute the JavaDoc checkstyle verification ./gradlew checkstyleMain
checkstyle {
    toolVersion "${checkstyle_version}"
    configFile file("checkstyle.xml")
    checkstyleTest.enabled = false
    maxErrors = 0
}

openApi {
    def apiVersions = [1]
    outputDir.set(layout.buildDirectory.file("docs").get().asFile)
    waitTimeInSeconds.set(90)
    setGroupedApiMappings(apiVersions.collectEntries{["http://localhost:8080/api-docs/v$it", "v${it}.json"]})

    customBootRun {
        args.set(["--spring.profiles.active=dev,core,openapi"])
    }
}

tasks {
    forkedSpringBootRun {
        doNotTrackState("See https://github.com/springdoc/springdoc-openapi-gradle-plugin/issues/102")
    }
}
tasks.configureEach {
    // Hack to force the task to not get wrongly cached (https://github.com/springdoc/springdoc-openapi-gradle-plugin/issues/107)
    if (name.contains("generateOpenApiDocs")) {
        outputs.upToDateWhen { false }
    }
}

def isNonStable = { String version ->
    def stableKeyword = ["RELEASE", "FINAL", "GA"].any { it -> version.toUpperCase().contains(it) }
    def regex = /^[0-9,.v-]+(-r)?$/
    return !stableKeyword && !(version ==~ regex)
}

tasks.named("dependencyUpdates").configure {
    rejectVersionIf {
        isNonStable(it.candidate.version)
    }

    rejectVersionIf {
        isNonStable(it.candidate.version) && !isNonStable(it.currentVersion)
    }
}

// Available commands:
//
// 1) Build production:                             ./gradlew -Pprod -Pwar clean bootWar
// 2) Execute tests with coverage report:           ./gradlew test jacocoTestReport -x webapp
// 2a) Execute tests without coverage report:       ./gradlew test -x webapp
// 2b) Run a single test:                           ./gradlew test --tests ExamIntegrationTest -x webapp or ./gradlew test --tests ExamIntegrationTest.testGetExamScore -x webapp
// 2c) Execute tests with Postgres container:       SPRING_PROFILES_INCLUDE=postgres ./gradlew test -x webapp
// 2d) Execute tests with MySQL container:          SPRING_PROFILES_INCLUDE=mysql ./gradlew test -x webapp
// 3) Verify code coverage (after tests):           ./gradlew jacocoTestCoverageVerification
// 4) Check Java code format:                       ./gradlew spotlessCheck -x webapp
// 5) Apply Java code formatter:                    ./gradlew spotlessApply -x webapp
// 6) Find dependency updates:                      ./gradlew dependencyUpdates -Drevision=release
// 7) Check JavaDoc:                                ./gradlew checkstyleMain -x webapp
// 8) Detects uses of legacy code:                  ./gradlew modernizer -x webapp
// 9) Check for vulnerabilities in dependencies     ./gradlew dependencyCheckAnalyze -x webapp
// 10) Clear Liquibase checksums:                   ./gradlew liquibaseClearChecksums
// 11) Create changelog between Java and DB         ./gradlew liquibaseDiffChangeLog (make sure to set the correct username and password in liquibase.gradle)
// 12) Generate initial schema from DB              ./gradlew liquibaseGenerateChangelog (make sure to set the correct username and password in liquibase.gradle)
// 13) Generate API docs                            ./gradlew generateOpenApiDocs -x webapp<|MERGE_RESOLUTION|>--- conflicted
+++ resolved
@@ -187,21 +187,13 @@
                 counter = "INSTRUCTION"
                 value = "COVEREDRATIO"
                 // TODO: in the future the following value should become higher than 0.92
-<<<<<<< HEAD
-                minimum = 0.896
-=======
-                minimum = 0.897
->>>>>>> 5d703c7f
+                minimum = 0.895
             }
             limit {
                 counter = "CLASS"
                 value = "MISSEDCOUNT"
                 // TODO: in the future the following value should become less than 10
-<<<<<<< HEAD
-                maximum = 31
-=======
-                maximum = 32
->>>>>>> 5d703c7f
+                maximum = 34
             }
         }
     }
