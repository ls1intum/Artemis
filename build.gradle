--- conflicted
+++ resolved
@@ -19,14 +19,10 @@
     id "com.google.cloud.tools.jib" version "3.4.4"
     id "com.gorylenko.gradle-git-properties" version "2.4.2"
     id "io.spring.dependency-management" version "1.1.7"
+    id "nebula.lint" version "20.3.1"
     id "org.liquibase.gradle" version "${liquibase_plugin_version}"
     id "org.owasp.dependencycheck" version "11.1.1"
-<<<<<<< HEAD
-    id "com.adarshr.test-logger" version "4.0.0"
-    id "nebula.lint" version "20.3.1"
-=======
     id "org.springframework.boot" version "${spring_boot_version}"
->>>>>>> 82bf67cf
 }
 
 group = "de.tum.cit.aet.artemis"
