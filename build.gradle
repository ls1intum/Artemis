import org.gradle.api.tasks.testing.logging.TestExceptionFormat
import org.gradle.api.tasks.testing.logging.TestLogEvent

buildscript {
    repositories {
        mavenLocal()
        mavenCentral()
        maven { url "https://repo.spring.io/plugins-release" }
    }
    dependencies {
        classpath "io.spring.gradle:propdeps-plugin:0.0.10.RELEASE"
    }
}

plugins {
    id "checkstyle"
    id "java"
    id "maven-publish"
    id "idea"
    id "jacoco"
    id "org.springframework.boot" version "${spring_boot_version}"
    id "com.github.node-gradle.node" version "3.5.0"
    id "com.diffplug.spotless" version "6.11.0"
    // this allows us to find outdated dependencies via ./gradlew dependencyUpdates
    id "com.github.ben-manes.versions" version "0.43.0"
    id "com.github.andygoossens.modernizer" version "1.6.2"
    id "com.gorylenko.gradle-git-properties" version "2.4.1"
    id "info.solidsoft.pitest" version "1.9.0"
    id "org.owasp.dependencycheck" version "7.3.0"
}

group = "de.tum.in.www1.artemis"
version = "5.12.2"
description = "Interactive Learning with Individual Feedback"

sourceCompatibility=17
targetCompatibility=17

//this enables us to invoke ./gradlew liquibaseDiffChangelog
apply from: "gradle/liquibase.gradle"

if (project.hasProperty("prod")) {
    apply from: "gradle/profile_prod.gradle"
} else {
    apply from: "gradle/profile_dev.gradle"
}

if (project.hasProperty("war")) {
    apply from: "gradle/war.gradle"
}

apply plugin: "jacoco"

idea {
    module {
        excludeDirs += files("node_modules")
    }
}

spotless {
    // allows to execute the code formatting commands ./gradlew spotlessApply and ./gradlew spotlessCheck
    java {
        target project.fileTree(project.rootDir) {
            include "**/*.java"
            exclude "**/src/main/java/de/tum/in/www1/artemis/service/connectors/BambooService.java", "**/src/test/resources/test-data/repository-export/EncodingISO_8559_1.java", "**/node_modules/**", "**/out/**", "**/repos/**", "**/build/**", "**/src/main/generated/**", "**/src/main/resources/templates/**"
        }
        importOrderFile "artemis-spotless.importorder"
        eclipse("4.19.0").configFile "artemis-spotless-style.xml"

        removeUnusedImports()
    }
}

defaultTasks "bootRun"

springBoot {
    mainClass = "de.tum.in.www1.artemis.ArtemisApp"
}

modernizer {
    failOnViolations = false
    includeTestClasses = true
}

// Execute the test cases: ./gradlew executeTests

test {
    useJUnitPlatform()
    exclude "**/*IT*", "**/*IntTest*"
    testLogging {
        events "FAILED", "SKIPPED"
    }
    testLogging.showStandardStreams = true
    reports.html.required = false
}

task testReport(type: TestReport) {
    destinationDirectory = file("$buildDir/reports/tests")
    reportOn test
}

jacoco {
    toolVersion = "0.8.8"
}

jar {
    enabled = false
}

private excludedClassFilesForReport(classDirectories) {
    classDirectories.setFrom(files(classDirectories.files.collect {
        fileTree(dir: it,
            exclude: [
                "**/de/tum/in/www1/artemis/domain/**/*_*",
                "**/de/tum/in/www1/artemis/config/migration/entries/*_*",
                "**/gradle-wrapper.jar/**"
            ]
        )
    }))
}

jacocoTestReport {
    reports {
        xml.required = true
    }
    // we want to ignore some generated files in the domain folders
    afterEvaluate {
        excludedClassFilesForReport(classDirectories)
    }
}

jacocoTestCoverageVerification {
    violationRules {
        rule {
            limit {
                counter = "INSTRUCTION"
                value = "COVEREDRATIO"
                minimum = 0.90
            }
            limit {
                counter = "CLASS"
                value = "MISSEDCOUNT"
                // TODO: in the future the following value should become less than 10
                maximum = 20
            }
        }
    }
    // we want to ignore some generated files in the domain folders
    afterEvaluate {
        excludedClassFilesForReport(classDirectories)
    }
}
check.dependsOn jacocoTestCoverageVerification

configurations {
    providedRuntime
}

repositories {
    mavenLocal()
    mavenCentral()
    maven {
        url "https://repo.gradle.org/gradle/libs-releases/"
    }
}

dependencies {
    implementation "com.offbytwo.jenkins:jenkins-client:0.3.8"
    implementation "org.gitlab4j:gitlab4j-api:5.0.1"

    implementation "de.jplag:jplag:${jplag_version}"
    implementation "de.jplag:java:${jplag_version}"
    implementation "de.jplag:kotlin:${jplag_version}"
    implementation "de.jplag:cpp:${jplag_version}"
    implementation "de.jplag:swift:${jplag_version}"
    implementation "de.jplag:java:${jplag_version}"
    implementation "de.jplag:python-3:${jplag_version}"
    implementation "de.jplag:text:${jplag_version}"

    // we have to override those values to avoid issues with Spring (JPlag wants to use a newer version which would conflict otherwise)
    implementation "org.slf4j:jcl-over-slf4j:${slf4j_version}"
    implementation "org.slf4j:jul-to-slf4j:${slf4j_version}"
    implementation ("org.slf4j:slf4j-api") {
        version {
            strictly "${slf4j_version}"
        }
    }
<<<<<<< HEAD
    implementation "org.apache.logging.log4j:log4j-to-slf4j:2.17.2"
//    implementation "org.apache.logging.log4j:log4j-to-slf4j:2.19.0"
//    implementation "ch.qos.logback:logback-classic:1.4.1"


    implementation "uk.ac.ox.ctl:spring-security-lti13:0.0.4"
=======
    implementation "org.apache.logging.log4j:log4j-to-slf4j:2.19.0"
>>>>>>> 196f060d

    // https://search.maven.org/artifact/org.eclipse.jgit/org.eclipse.jgit
    implementation "org.eclipse.jgit:org.eclipse.jgit:${jgit_version}"
    implementation "org.eclipse.jgit:org.eclipse.jgit.ssh.apache:${jgit_version}"
    // https://search.maven.org/artifact/net.sourceforge.plantuml/plantuml
    implementation "net.sourceforge.plantuml:plantuml:1.2022.12"
    implementation "org.imsglobal:basiclti-util:1.2.0"
    implementation "org.jasypt:jasypt:1.9.3"
    implementation "me.xdrop:fuzzywuzzy:1.4.0"
    implementation "com.atlassian.bamboo:bamboo-specs:8.2.5"
    implementation "com.thoughtworks.qdox:qdox:2.0.3"
    implementation "io.sentry:sentry-logback:6.7.0"
    implementation "io.sentry:sentry-spring-boot-starter:6.7.0"
    implementation "org.jsoup:jsoup:1.15.3"
    implementation "commons-codec:commons-codec:1.15"   // needed for spring security saml2

    implementation "org.springdoc:springdoc-openapi-ui:1.6.12"

    // import JHipster dependencies BOM
    implementation platform("tech.jhipster:jhipster-dependencies:${jhipster_dependencies_version}")

    implementation "tech.jhipster:jhipster-framework:${jhipster_dependencies_version}"
    implementation "org.springframework.boot:spring-boot-starter-cache:${spring_boot_version}"
    implementation "io.micrometer:micrometer-registry-prometheus:1.9.5"
    implementation "net.logstash.logback:logstash-logback-encoder:7.2"
    implementation "com.fasterxml.jackson.datatype:jackson-datatype-hppc:${fasterxml_version}"
    implementation "com.fasterxml.jackson.datatype:jackson-datatype-jsr310:${fasterxml_version}"
    implementation "com.fasterxml.jackson.datatype:jackson-datatype-hibernate5:${fasterxml_version}"
    implementation "com.fasterxml.jackson.core:jackson-annotations:${fasterxml_version}"
    implementation "com.fasterxml.jackson.core:jackson-databind:${fasterxml_version}"
    implementation "com.hazelcast:hazelcast:${hazelcast_version}"
    implementation "com.hazelcast:hazelcast-spring:${hazelcast_version}"
    implementation "com.hazelcast:hazelcast-hibernate53:2.3.0"
    implementation "javax.cache:cache-api:1.1.1"
    implementation "org.hibernate:hibernate-core:${hibernate_version}"
    implementation "com.zaxxer:HikariCP:5.0.1"
    implementation "org.apache.commons:commons-text:1.10.0"
    implementation "org.apache.commons:commons-math3:3.6.1"
    implementation "javax.transaction:javax.transaction-api:1.3"
    implementation "org.hibernate:hibernate-entitymanager:${hibernate_version}"
    implementation "org.liquibase:liquibase-core:4.16.1"
    implementation "org.springframework.boot:spring-boot-starter-validation:${spring_boot_version}"
    implementation "org.springframework.boot:spring-boot-loader-tools:${spring_boot_version}"
    implementation "org.springframework.boot:spring-boot-starter-mail:${spring_boot_version}"
    implementation "org.springframework.boot:spring-boot-starter-logging:${spring_boot_version}"
    implementation "org.springframework.boot:spring-boot-starter-actuator:${spring_boot_version}"
    implementation "org.springframework.boot:spring-boot-starter-aop:${spring_boot_version}"
    implementation "org.springframework.boot:spring-boot-starter-data-jpa:${spring_boot_version}"
    implementation "org.springframework.boot:spring-boot-starter-security:${spring_boot_version}"
    implementation ("org.springframework.boot:spring-boot-starter-web:${spring_boot_version}") {
        exclude module: "spring-boot-starter-undertow"
    }
    implementation "org.springframework.boot:spring-boot-starter-tomcat:${spring_boot_version}"
    implementation "org.springframework.boot:spring-boot-starter-websocket:${spring_boot_version}"
    implementation "org.springframework.boot:spring-boot-starter-thymeleaf:${spring_boot_version}"

    implementation "org.springframework.ldap:spring-ldap-core:2.4.1"
    implementation "org.springframework.data:spring-data-ldap:2.7.5"

    implementation "org.springframework.cloud:spring-cloud-starter-netflix-eureka-client:3.1.4"
    implementation "org.springframework.cloud:spring-cloud-starter-config:3.1.5"
    implementation "org.springframework.boot:spring-boot-starter-cloud-connectors:2.2.13.RELEASE"

    implementation "io.netty:netty-all:4.1.84.Final"
    implementation "io.projectreactor.netty:reactor-netty:1.0.24"
    implementation "org.springframework:spring-messaging:5.3.23"

    implementation "org.springframework.security:spring-security-config:${spring_security_version}"
    implementation "org.springframework.security:spring-security-data:${spring_security_version}"
    implementation "org.springframework.security:spring-security-web:${spring_security_version}"
    implementation "org.springframework.security:spring-security-messaging:${spring_security_version}"
    implementation "org.springframework.security:spring-security-ldap:${spring_security_version}"
    implementation "org.springframework.security:spring-security-saml2-service-provider:${spring_security_version}"
    implementation "org.xmlbeam:xmlprojector:1.4.24"
    implementation "io.jsonwebtoken:jjwt-api:0.11.5"
    implementation "org.bouncycastle:bcprov-jdk15on:1.70"
    runtimeOnly "io.jsonwebtoken:jjwt-impl:0.11.5"
    runtimeOnly "io.jsonwebtoken:jjwt-jackson:0.11.5"
    implementation ("io.springfox:springfox-swagger2:3.0.0") {
        exclude module: "mapstruct"
    }
    implementation "io.springfox:springfox-bean-validators:3.0.0"
    implementation "mysql:mysql-connector-java:8.0.31"

    implementation "org.zalando:problem-spring-web:0.27.0"
    implementation "com.ibm.icu:icu4j:72.1"
    implementation "com.github.seancfoley:ipaddress:5.3.4"
    implementation "org.apache.maven:maven-model:3.8.6"
    implementation "org.apache.pdfbox:pdfbox:2.0.27"
    implementation "com.google.protobuf:protobuf-java:3.21.9"
    implementation "org.commonmark:commonmark:0.20.0"
    implementation "de.tum.in.ase.athene:client:0.0.2"

    annotationProcessor "org.hibernate:hibernate-jpamodelgen:${hibernate_version}"
    annotationProcessor ("org.glassfish.jaxb:jaxb-runtime:${jaxb_runtime_version}") {
        exclude group: "javax.ws.rs", module: "jsr311-api"
    }
    annotationProcessor ("org.springframework.boot:spring-boot-configuration-processor:${spring_boot_version}") {
        exclude group: "com.vaadin.external.google", module: "android-json"
    }
    testImplementation ("org.springframework.boot:spring-boot-starter-test:${spring_boot_version}") {
        exclude module: "junit"
        exclude group: "org.junit.vintage", module: "junit-vintage-engine"
        exclude group: "com.vaadin.external.google", module: "android-json"
    }
    testImplementation "org.springframework.security:spring-security-test:${spring_security_version}"
    testImplementation "org.springframework.boot:spring-boot-test:${spring_boot_version}"
    testImplementation "org.assertj:assertj-core:3.23.1"
    testImplementation "org.junit.jupiter:junit-jupiter:${junit_version}"
    testImplementation "org.mockito:mockito-core:${mockito_version}"
    testImplementation "org.mockito:mockito-inline:${mockito_version}"
    testImplementation "org.mockito:mockito-junit-jupiter:${mockito_version}"
    testImplementation "com.h2database:h2:1.4.200"
    testImplementation "org.awaitility:awaitility:4.2.0"
    testImplementation "org.apache.maven.shared:maven-invoker:3.2.0"
    testImplementation "org.gradle:gradle-tooling-api:7.3"
    testImplementation "org.apache.maven.surefire:surefire-report-parser:3.0.0-M7"
    testImplementation "com.opencsv:opencsv:5.7.1"

    // Lightweight JSON library needed for the internals of the MockRestServiceServer
    testImplementation "org.json:json:20220924"
}

task cleanResources(type: Delete) {
    delete "build/resources"
}

task executeTests (type: Exec) {
    commandLine "./gradlew", "test", "-x", "webapp"
}

// Taken from here: https://stackoverflow.com/questions/3963708/gradle-how-to-display-test-results-in-the-console-in-real-time
tasks.withType(Test) {
    testLogging {
        // set options for log level LIFECYCLE
        events TestLogEvent.FAILED,
            TestLogEvent.PASSED,
            TestLogEvent.SKIPPED
        exceptionFormat TestExceptionFormat.FULL
        showExceptions true
        showCauses true
        showStackTraces true

        info.events = debug.events
        info.exceptionFormat = debug.exceptionFormat

        afterSuite { desc, result ->
            if (!desc.parent) { // will match the outermost suite
                def output = "Results: ${result.resultType} (${result.testCount} tests, ${result.successfulTestCount} successes, ${result.failedTestCount} failures, ${result.skippedTestCount} skipped)"
                def startItem = "|  ", endItem = "  |"
                def repeatLength = startItem.length() + output.length() + endItem.length()
                println("\n" + ("-" * repeatLength) + "\n" + startItem + output + endItem + "\n" + ("-" * repeatLength))
            }
        }
    }
}

wrapper {
    gradleVersion = "7.5.1"
}

task stage(dependsOn: "bootWar") {
}

node {
    download = true
    version = "${node_version}"
    npmVersion = "${npm_version}"
}

// Command to execute the JavaDoc checkstyle verification ./gradlew checkstyleMain
checkstyle {
    toolVersion "${checkstyle_version}"
    configFile file("checkstyle.xml")
    checkstyleTest.enabled = false
    maxErrors = 0
}

task executeCheckstyle (type: Exec) {
    commandLine "./gradlew", "checkstyleMain", "-x", "npm", "-x", "webapp"
}

task buildJarForDocker (type: Exec) {
    commandLine "./gradlew", "build", "-x", "webapp", "-x", "test", "-x", "jacocoTestCoverageVerification"
}

def isNonStable = { String version ->
    def stableKeyword = ["RELEASE", "FINAL", "GA"].any { it -> version.toUpperCase().contains(it) }
    def regex = /^[0-9,.v-]+(-r)?$/
    return !stableKeyword && !(version ==~ regex)
}

tasks.named("dependencyUpdates").configure {
    rejectVersionIf {
        isNonStable(it.candidate.version)
    }

    rejectVersionIf {
        isNonStable(it.candidate.version) && !isNonStable(it.currentVersion)
    }

    resolutionStrategy {
        componentSelection {
            all {
                if (isNonStable(it.candidate.version) && !isNonStable(it.currentVersion)) {
                    reject("Release candidate")
                }
            }
        }
    }
}

pitest {
    targetClasses = ["de.tum.in.www1.artemis.service.exam.ExamService"]
    targetTests = [
        "de.tum.in.www1.artemis.StudentExamIntegrationTest",
        "de.tum.in.www1.artemis.ExamIntegrationTest",
    ]
    outputFormats = ["XML", "HTML"]
    timestampedReports = false
    junit5PluginVersion = "1.0.0"
    timeoutFactor = 1.5
    timeoutConstInMillis = 10000
    useClasspathFile = true
}

// Available commands:
//
// 1) Build production:                             ./gradlew -Pprod -Pwar clean bootWar
// 2) Execute tests with coverage report:           ./gradlew executeTests jacocoTestReport -x webapp
// 2a) Execute tests without coverage report:       ./gradlew executeTests -x webapp
// 2b) Run a single test:                           ./gradlew test --tests ExamIntegrationTest -x webapp or ./gradlew test --tests ExamIntegrationTest.testGetExamScore -x webapp
// 3) Check Java code format:                       ./gradlew spotlessCheck -x webapp
// 4) Apply Java code formatter:                    ./gradlew spotlessApply -x webapp
// 5) Find dependency updates:                      ./gradlew dependencyUpdates -Drevision=release
// 6) Check JavaDoc:                                ./gradlew checkstyleMain -x webapp
// 7) Generate Liquibase diff:                      ./gradlew liquibaseDiffChangelog
// 8) Clear Liquibase checksums:                    ./gradlew liquibaseClearChecksums
// 9) Verify code coverage (after tests):           ./gradlew jacocoTestCoverageVerification
// 10) Detects uses of legacy code:                 ./gradlew modernizer -x webapp
// 11) Run PIT Mutation Tests:                      ./gradlew pitest -x webapp
// 12) Check for vulnerabilities in dependencies    ./gradlew dependencyCheckAnalyze<|MERGE_RESOLUTION|>--- conflicted
+++ resolved
@@ -185,16 +185,10 @@
             strictly "${slf4j_version}"
         }
     }
-<<<<<<< HEAD
-    implementation "org.apache.logging.log4j:log4j-to-slf4j:2.17.2"
-//    implementation "org.apache.logging.log4j:log4j-to-slf4j:2.19.0"
-//    implementation "ch.qos.logback:logback-classic:1.4.1"
-
+
+    implementation "org.apache.logging.log4j:log4j-to-slf4j:2.19.0"
 
     implementation "uk.ac.ox.ctl:spring-security-lti13:0.0.4"
-=======
-    implementation "org.apache.logging.log4j:log4j-to-slf4j:2.19.0"
->>>>>>> 196f060d
 
     // https://search.maven.org/artifact/org.eclipse.jgit/org.eclipse.jgit
     implementation "org.eclipse.jgit:org.eclipse.jgit:${jgit_version}"
