buildscript {
    dependencies {
        classpath "com.diffplug.spotless:spotless-plugin-gradle:${spotless_plugin_version}"
        // This is required so that the latest version of the liquibase gradle plugin works
        classpath("org.liquibase:liquibase-core:${liquibase_version}") {
            exclude group: 'com.opencsv', module: 'opencsv'
        }
    }
}

plugins {
    id "checkstyle"
    id "idea"
    id "jacoco"
    id "java"
    id "com.adarshr.test-logger" version "4.0.0"
    id "com.diffplug.spotless" version "${spotless_plugin_version}"
    id "com.github.andygoossens.modernizer" version "${modernizer_plugin_version}"
    id "com.github.ben-manes.versions" version "0.52.0"
    id "com.github.node-gradle.node" version "${gradle_node_plugin_version}"
    id "com.google.cloud.tools.jib" version "3.4.4"
    id "com.gorylenko.gradle-git-properties" version "2.5.0"
    id "io.spring.dependency-management" version "1.1.7"
    id "nebula.lint" version "20.5.6"
    id "org.liquibase.gradle" version "${liquibase_plugin_version}"
    id "org.owasp.dependencycheck" version "12.1.0"
    id "org.springframework.boot" version "${spring_boot_version}"
}

group = "de.tum.cit.aet.artemis"
version = "8.0.0"
description = "Interactive Learning with Individual Feedback"

java {
    sourceCompatibility = JavaVersion.VERSION_21
    targetCompatibility = JavaVersion.VERSION_21
}

wrapper {
    gradleVersion = "8.13"
}

node {
    download = true
    version = "${node_version}"
    npmVersion = "${npm_version}"
}

apply from: "gradle/liquibase.gradle"
apply from: "gradle/spotless.gradle"

if (project.hasProperty("prod")) {
    apply from: "gradle/profile_prod.gradle"
} else {
    apply from: "gradle/profile_dev.gradle"
}

if (project.hasProperty("war")) {
    apply from: "gradle/war.gradle"
}

idea {
    module {
        excludeDirs += files("node_modules")
    }
}

defaultTasks "bootRun"

springBoot {
    mainClass = "de.tum.cit.aet.artemis.ArtemisApp"
}

modernizer {
    failOnViolations = false
    includeTestClasses = true
    // Copy the rule name as defined in https://github.com/gaul/modernizer-maven-plugin/blob/master/modernizer-maven-plugin/src/main/resources/modernizer.xml to exclude it
    exclusions = ["java/util/Optional.get:()Ljava/lang/Object;"]
}

configurations {
    mockitoAgent
}

repositories {
    mavenCentral()
    mavenLocal()
    // required for org.gradle:gradle-tooling-api dependency
    maven {
        url = "https://repo.gradle.org/gradle/libs-releases"
    }
    // required for org.opensaml:* dependencies
    maven {
        url = "https://build.shibboleth.net/maven/releases"
    }
}

configurations.configureEach {
    exclude group: "org.dom4j", module: "dom4j"
    exclude group: "org.xmlpull", module: "pull-parser"
    exclude group: "jaxen", module: "jaxen"
    exclude group: "xmlpull", module: "xpp3"
    exclude group: "xsdlib", module: "xsdlib"
    exclude group: "javax.xml.stream", module: "stax-api"
    exclude group: "javax.xml.bind", module: "jaxb-api"

    exclude group: "org.junit.vintage", module: "junit-vintage-engine"
    exclude group: "junit", module: "junit"
    exclude group: "com.vaadin.external.google", module: "android-json"
    exclude group: "org.xmlunit", module: "xmlunit-core"

    exclude group: "org.testcontainers", module: "mariadb"
    exclude group: "org.testcontainers", module: "mssqlserver"

    exclude group: "jakarta.ws.rs", module: "jsr311-api"

    exclude group: "org.springframework.boot", module: "spring-boot-starter-undertow"

    // these modules include security issues and are not needed
    exclude group: "commons-jxpath", module: "commons-jxpath"
    exclude group: "com.fasterxml.woodstox", module: "woodstox-core"

    // those are transitive dependencies of JPlag Text --> Stanford NLP
    // Note: we exclude them because they are not needed and might have security vulnerabilities
    exclude group: "org.apache.lucene", module: "lucene-queryparser"
    exclude group: "org.apache.lucene", module: "lucene-core"
    exclude group: "org.apache.lucene", module: "lucene-analyzers-common"
    exclude group: "com.google.protobuf", module: "protobuf-java"

    exclude group: "org.jasypt", module: "jasypt"

    // required by eureka client, but not used in this project
    exclude group: "com.thoughtworks.xstream", module: "xstream"
    // required by JPlag, but not used in this project
    exclude group: "xerces", module: "xercesImpl"
    // required by JPlag, but not used in this project
    exclude group: "xalan", module: "xalan"
    // required by JPlag, but not used in this project
    exclude group: "xalan", module: "serializer"

    exclude group: "org.springframework.boot", module: "spring-boot-starter-cache"
    exclude group: "net.logstash.logback", module: "logstash-logback-encoder"

    exclude group: "javax.cache", module: "cache-api"
    exclude group: "javax.transaction", module: "javax.transaction-api"

    // JPlag depends on those, but they are not really needed
    exclude group: "org.jgrapht", module: "jgrapht-core"
    exclude group: "org.apfloat", module: "apfloat"

    // only support one csv parser org.apache.commons:commons-csv
//    exclude group: "com.opencsv", module: "opencsv"
}

dependencies {

    // Required by Spring cloud
    implementation "org.apache.httpcomponents.client5:httpclient5:5.4.2"
    implementation "org.apache.httpcomponents.core5:httpcore5:5.3.3"
    implementation "org.apache.httpcomponents:httpmime:4.5.14"

<<<<<<< HEAD
//    implementation "jakarta.ws.rs:jakarta.ws.rs-api:3.1.0"
//    implementation "org.glassfish.jersey.core:jersey-common:3.1.2"
    implementation "org.gitlab4j:gitlab4j-api:6.0.0-rc.8"
=======
    implementation "org.gitlab4j:gitlab4j-api:6.0.0-rc.9"
>>>>>>> bbcbc986

    implementation "de.jplag:jplag:${jplag_version}"

    implementation "de.jplag:c:${jplag_version}"
    implementation "de.jplag:cpp:${jplag_version}"
    implementation "de.jplag:csharp:${jplag_version}"
    implementation "de.jplag:golang:${jplag_version}"
    implementation "de.jplag:java:${jplag_version}"
    implementation "de.jplag:javascript:${jplag_version}"
    implementation "de.jplag:kotlin:${jplag_version}"
    implementation "de.jplag:python-3:${jplag_version}"
    implementation "de.jplag:rlang:${jplag_version}"
    implementation "de.jplag:rust:${jplag_version}"
    implementation "de.jplag:swift:${jplag_version}"
    implementation "de.jplag:text:${jplag_version}"
    implementation "de.jplag:typescript:${jplag_version}"

    // we have to override those values to use the latest version
    implementation "org.slf4j:jcl-over-slf4j:${slf4j_version}"
    implementation "org.slf4j:jul-to-slf4j:${slf4j_version}"
    implementation("org.slf4j:slf4j-api") {
        version {
            strictly "${slf4j_version}"
        }
    }

    // Sentry depends on this
    implementation "org.apache.logging.log4j:log4j-to-slf4j:2.24.3"

    // Used for LTI (e.g. Moodle --> Artemis)
    implementation "uk.ac.ox.ctl:spring-security-lti13:0.3.2"

    // https://search.maven.org/artifact/org.eclipse.jgit/org.eclipse.jgit
    implementation "org.eclipse.jgit:org.eclipse.jgit:${jgit_version}"
    implementation "org.eclipse.jgit:org.eclipse.jgit.ssh.apache:${jgit_version}"
    implementation "org.eclipse.jgit:org.eclipse.jgit.http.server:${jgit_version}"

    // apache ssh enabled the ssh git operations in LocalVC together with JGit
    implementation "org.apache.sshd:sshd-core:${sshd_version}"
    implementation "org.apache.sshd:sshd-git:${sshd_version}"
    implementation "org.apache.sshd:sshd-osgi:${sshd_version}"
    implementation "org.apache.sshd:sshd-sftp:${sshd_version}"

    // https://mvnrepository.com/artifact/net.sourceforge.plantuml/plantuml
    implementation "net.sourceforge.plantuml:plantuml:1.2025.0"
    implementation "me.xdrop:fuzzywuzzy:1.4.0"
    implementation("org.yaml:snakeyaml") {
        version {
            strictly "2.4"
            // needed to reduce the number of vulnerabilities, also see https://mvnrepository.com/artifact/org.yaml/snakeyaml
        }
    }

    implementation "com.thoughtworks.qdox:qdox:2.2.0"
    implementation "io.sentry:sentry-logback:${sentry_version}"
    implementation "io.sentry:sentry-spring-boot-starter-jakarta:${sentry_version}"

    // NOTE: the following six dependencies use the newer versions explicitly to avoid other dependencies to use older versions
    implementation "ch.qos.logback:logback-classic:${logback_version}"
    implementation "ch.qos.logback:logback-core:${logback_version}"

    // required by Saml2, should NOT be used in other places
    implementation "org.apache.santuario:xmlsec:4.0.3"

    implementation "org.jsoup:jsoup:1.19.1"
    implementation "commons-codec:commons-codec:1.18.0"   // needed for spring security saml2

    // use the latest version to avoid security vulnerabilities
    implementation "org.springframework:spring-webmvc:${spring_framework_version}"

    implementation "com.vdurmont:semver4j:3.1.0"

    implementation "com.github.docker-java:docker-java-core:${docker_java_version}"
    // Note: we explicitly use docker-java-transport-zerodep, because docker-java-transport-httpclient5 uses an outdated http5 version which is not compatible with Spring Boot >= 3.4.0
    implementation "com.github.docker-java:docker-java-transport-zerodep:${docker_java_version}"

    // use newest version of commons-compress to avoid security issues through outdated dependencies
    implementation "org.apache.commons:commons-compress:1.27.1"

    // required for monitoring with prometheus and grafana
    implementation "io.micrometer:micrometer-registry-prometheus:${micrometer_version}"
    implementation "io.micrometer:micrometer-core:${micrometer_version}"
    implementation "io.micrometer:micrometer-commons:${micrometer_version}"
    implementation "io.micrometer:micrometer-observation:${micrometer_version}"
    implementation "io.micrometer:micrometer-jakarta9:${micrometer_version}"

    implementation "tech.jhipster:jhipster-framework:${jhipster_dependencies_version}"

    // Defines low-level streaming API, and includes JSON-specific implementations
    implementation "com.fasterxml.jackson.core:jackson-core:${fasterxml_version}"
    // Contains standard Jackson annotations
    implementation "com.fasterxml.jackson.core:jackson-annotations:${fasterxml_version}"
    // Implements data-binding (and object serialization) support
    implementation "com.fasterxml.jackson.core:jackson-databind:${fasterxml_version}"
    // Support for "Java 8 Dates"
    implementation "com.fasterxml.jackson.datatype:jackson-datatype-jsr310:${fasterxml_version}"
    // Support JSON serialization and deserialization of Hibernate (https://hibernate.org) specific data types and properties; especially lazy-loading aspects
    implementation "com.fasterxml.jackson.datatype:jackson-datatype-hibernate6:${fasterxml_version}"
    // Support XML serialization and deserialization
    implementation "com.fasterxml.jackson.dataformat:jackson-dataformat-xml:${fasterxml_version}"
    // Support YML serialization and deserialization
    implementation "com.fasterxml.jackson.dataformat:jackson-dataformat-yaml:${fasterxml_version}"


    // Avoid outdated version of netty to prevent security issues
    implementation("net.minidev:json-smart") { version { 				strictly "2.5.2" } }


    // Required for synchronization between nodes and build agents (LocalCI)
    implementation "com.hazelcast:hazelcast:${hazelcast_version}"
    implementation "com.hazelcast:hazelcast-spring:${hazelcast_version}"
    // Required for Hibernate multi node caching
    runtimeOnly "com.hazelcast:hazelcast-hibernate53:5.2.0"

    implementation "org.hibernate.orm:hibernate-core:${hibernate_version}"

    // Required for jdbc connection pooling to databases
    implementation "com.zaxxer:HikariCP:6.2.1"

    // Required for several dependencies
    implementation "org.apache.commons:commons-text:1.13.0"
    implementation "org.apache.commons:commons-math3:3.6.1"

    implementation("org.liquibase:liquibase-core:${liquibase_version}") {
        exclude group: 'com.opencsv', module: 'opencsv'
    }

    implementation "org.springframework.boot:spring-boot-starter-validation:${spring_boot_version}"
    implementation "org.springframework.boot:spring-boot-loader-tools:${spring_boot_version}"
    implementation "org.springframework.boot:spring-boot-starter-mail:${spring_boot_version}"
    implementation "org.springframework.boot:spring-boot-starter-logging:${spring_boot_version}"
    implementation "org.springframework.boot:spring-boot-starter-actuator:${spring_boot_version}"
    implementation "org.springframework.boot:spring-boot-starter-aop:${spring_boot_version}"
    implementation "org.springframework.boot:spring-boot-starter-data-jpa:3.4.2"
    implementation "org.springframework.data:spring-data-jpa:3.4.2"
    implementation "org.springframework.boot:spring-boot-starter-security:${spring_boot_version}"
    implementation "org.springframework.boot:spring-boot-starter-web:${spring_boot_version}"
    implementation "org.springframework.boot:spring-boot-starter-tomcat:${spring_boot_version}"

    implementation "org.springframework.boot:spring-boot-starter-websocket:${spring_boot_version}"
    implementation "org.springframework.boot:spring-boot-starter-thymeleaf:${spring_boot_version}"
    implementation "org.springframework.boot:spring-boot-starter-oauth2-resource-server:${spring_boot_version}"
    implementation "org.springframework.boot:spring-boot-starter-oauth2-client:${spring_boot_version}"

    implementation "org.springframework.ldap:spring-ldap-core:3.2.11"
    implementation "org.springframework.data:spring-data-ldap:3.4.3"

    implementation "org.springframework.cloud:spring-cloud-starter-netflix-eureka-client:${spring_cloud_version}"
    implementation "org.springframework.cloud:spring-cloud-starter-config:${spring_cloud_version}"
    implementation "org.springframework.cloud:spring-cloud-commons:${spring_cloud_version}"

    // required by the Websocket Broker Connection in WebsocketConfiguration (due to multi node setup support)
    implementation "io.projectreactor.netty:reactor-netty:1.2.3"
    implementation "org.springframework:spring-messaging:${spring_framework_version}"
    // required for the connection to Hermes (push notifications)
    implementation "org.springframework.retry:spring-retry:2.0.11"

    implementation "org.springframework.security:spring-security-config:${spring_security_version}"
    implementation "org.springframework.security:spring-security-data:${spring_security_version}"
    implementation "org.springframework.security:spring-security-core:${spring_security_version}"
    implementation "org.springframework.security:spring-security-oauth2-core:${spring_security_version}"
    implementation "org.springframework.security:spring-security-oauth2-client:${spring_security_version}"
    // use newest version of nimbus-jose-jwt to avoid security issues through outdated dependencies
    implementation "com.nimbusds:nimbus-jose-jwt:10.0.2"

    implementation "org.springframework.security:spring-security-oauth2-jose:${spring_security_version}"
    implementation "org.springframework.security:spring-security-crypto:${spring_security_version}"
    implementation "org.springframework.security:spring-security-web:${spring_security_version}"
    implementation "org.springframework.security:spring-security-messaging:${spring_security_version}"
    implementation "org.springframework.security:spring-security-ldap:${spring_security_version}"
    implementation "org.springframework.security:spring-security-saml2-service-provider:${spring_security_version}"

    implementation "org.opensaml:opensaml-security-api:${opensaml_version}"
    implementation "org.opensaml:opensaml-core:${opensaml_version}"
    implementation "org.opensaml:opensaml-saml-impl:${opensaml_version}"
    implementation "org.opensaml:opensaml-saml-api:${opensaml_version}"

    implementation "io.jsonwebtoken:jjwt-api:${jwt_version}"
    runtimeOnly "io.jsonwebtoken:jjwt-impl:${jwt_version}"
    runtimeOnly "io.jsonwebtoken:jjwt-jackson:${jwt_version}"

    // required by sshd-git
    implementation "org.bouncycastle:bcpkix-jdk18on:1.80"
    implementation "org.bouncycastle:bcprov-jdk18on:1.80"

    implementation "com.mysql:mysql-connector-j:${mysql_version}"
    implementation "org.postgresql:postgresql:42.7.5"

    implementation "org.zalando:problem-spring-web:0.29.1"
    implementation "org.zalando:jackson-datatype-problem:0.27.1"
    // Required by JPlag
    implementation "com.ibm.icu:icu4j-charset:76.1"
    // Required by exam session service
    implementation "com.github.seancfoley:ipaddress:5.5.1"

    // used for testing and Java Template Upgrade Service
    implementation "org.apache.maven:maven-model:3.9.9"
    implementation "org.apache.pdfbox:pdfbox:3.0.4"
    implementation "org.apache.commons:commons-csv:1.13.0"
    implementation "org.commonmark:commonmark:0.24.0"
    implementation "commons-fileupload:commons-fileupload:1.5"
    implementation "net.lingala.zip4j:zip4j:2.11.5"

    // use newest version of guava to avoid security issues through outdated dependencies
    implementation "com.google.guava:guava:33.4.0-jre"
    implementation "com.sun.activation:jakarta.activation:2.0.1"

    // use newest version of gson to avoid security issues through outdated dependencies
    implementation "com.google.code.gson:gson:2.12.1"

    // explicitly only use this at runtime, because developers should prefer org.apache.commons:csv
    runtimeOnly "com.opencsv:opencsv:5.10"


    implementation "com.google.errorprone:error_prone_annotations:2.36.0"

    // NOTE: we want to keep the same unique version for all configurations, implementation and annotationProcessor
    implementation("net.bytebuddy:byte-buddy") { version {              strictly byte_buddy_version } }
    annotationProcessor("net.bytebuddy:byte-buddy") { version {         strictly byte_buddy_version } }
    liquibaseRuntime("net.bytebuddy:byte-buddy") { version {            strictly byte_buddy_version } }
    implementation("net.bytebuddy:byte-buddy-agent") { version {        strictly byte_buddy_version } }
    annotationProcessor("net.bytebuddy:byte-buddy-agent") { version {   strictly byte_buddy_version } }

    annotationProcessor "org.hibernate:hibernate-jpamodelgen:${hibernate_version}"
    annotationProcessor "org.glassfish.jaxb:jaxb-runtime:${jaxb_runtime_version}"
    annotationProcessor "org.springframework.boot:spring-boot-configuration-processor:${spring_boot_version}"


    // ---- CHECKSTYLE DEPENDENCIES ----

    // use newest version of plexus to avoid security issues through outdated dependencies
    checkstyle "org.codehaus.plexus:plexus-container-default:2.1.1"
    checkstyle "org.codehaus.plexus:plexus-classworlds:2.8.0"
    checkstyle "com.puppycrawl.tools:checkstyle:${checkstyle_version}"


    // ---- TEST DEPENDENCIES ----

    testImplementation "org.springframework.boot:spring-boot-starter-test:${spring_boot_version}"
    testImplementation "org.springframework.security:spring-security-test:${spring_security_version}"
    testImplementation "org.springframework.boot:spring-boot-test:${spring_boot_version}"
    testImplementation "org.assertj:assertj-core:3.27.3"
    testImplementation "org.mockito:mockito-core:${mockito_version}"
    // needed to add mockito as agent and avoid its warning
    mockitoAgent ("org.mockito:mockito-core:${mockito_version}") {
        transitive = false
    }
    testImplementation "org.mockito:mockito-junit-jupiter:${mockito_version}"

    testImplementation "io.github.classgraph:classgraph:4.8.179"
    testImplementation "org.awaitility:awaitility:4.3.0"
    testImplementation "org.apache.maven.shared:maven-invoker:3.3.0"
    testImplementation "org.gradle:gradle-tooling-api:8.13"
    testImplementation "org.apache.maven.surefire:surefire-report-parser:3.5.2"
    testImplementation "io.zonky.test:embedded-database-spring-test:2.6.0"

    testImplementation "com.tngtech.archunit:archunit:1.4.0"
    testImplementation "org.skyscreamer:jsonassert:1.5.3"

    // NOTE: cannot update due to "Syntax error in SQL statement "WITH ids_to_delete" --> should be resolved when we collapse the changelogs again for Artemis 8.0
//    testImplementation "com.h2database:h2:2.3.232"
    testImplementation "com.h2database:h2:2.2.224"

    // Lightweight JSON library needed for the internals of the MockRestServiceServer
    testImplementation "org.json:json:20250107"

    testImplementation "org.junit.jupiter:junit-jupiter:${junit_version}"
    testImplementation "org.junit.jupiter:junit-jupiter-api:${junit_version}"
    testImplementation "org.junit.jupiter:junit-jupiter-engine:${junit_version}"
    testImplementation "org.junit.jupiter:junit-jupiter-params:${junit_version}"

    // NOTE: make sure this corresponds to the version used for JUnit in the testImplementation
    testImplementation "org.junit.platform:junit-platform-commons:${junit_platform_version}"
    testImplementation "org.junit.platform:junit-platform-engine:${junit_platform_version}"
    testRuntimeOnly "org.junit.platform:junit-platform-launcher:${junit_platform_version}"
}

// we have to apply the test.gradle file after the dependencies block, otherwise we get the error  Cannot change dependencies of dependency configuration ':mockitoAgent' after it has been resolved
apply from: "gradle/test.gradle"


dependencyManagement {
    imports {
        mavenBom "io.zonky.test.postgres:embedded-postgres-binaries-bom:17.2.0"
    }
}

tasks.register("cleanResources", Delete) {
    delete "build/resources"
}

tasks.withType(JavaCompile).configureEach {
    options.compilerArgs << "-Xlint:deprecation"
}

tasks.register("stage") {
    dependsOn "bootWar"
}

// Set the npm cache (used in the Dockerfile)
tasks.register("npmSetCacheDockerfile", NpmTask) {
    args = ["set", "cache", "/opt/artemis/.npm"]
}

// Command to execute the JavaDoc checkstyle verification ./gradlew checkstyleMain
checkstyle {
    toolVersion = "${checkstyle_version}"
    configFile = file("checkstyle.xml")
    checkstyleTest.enabled = false
    maxErrors = 0
}

gradleLint {
    rules  = ['dependency-parentheses']
//    criticalRules = ['unused-dependency'] // <-- this will fail the build in the event of a violation
}


def isNonStable = { String version ->
    def stableKeyword = ["RELEASE", "FINAL", "GA"].any { it -> version.toUpperCase().contains(it) }
    def regex = /^[0-9,.v-]+(-r)?$/
    return !stableKeyword && !(version ==~ regex)
}

tasks.named("dependencyUpdates").configure {
    rejectVersionIf {
        isNonStable(it.candidate.version)
    }

    rejectVersionIf {
        isNonStable(it.candidate.version) && !isNonStable(it.currentVersion)
    }
}

// Available commands:
//
// 1) Build production:                             ./gradlew -Pprod -Pwar clean bootWar
// 2) Execute tests with coverage report:           ./gradlew test jacocoTestReport -x webapp
// 2a) Execute tests without coverage report:       ./gradlew test -x webapp
// 2b) Run a single test:                           ./gradlew test --tests ExamIntegrationTest -x webapp or ./gradlew test --tests ExamIntegrationTest.testGetExamScore -x webapp
// 2c) Run tests for modules:                       ./gradlew test -DincludeModules=athena,atlas -x webapp (executes all tests in directories ./src/main/test/.../athena and ./src/main/test/.../atlas) + ArchitectureTests
// 2d) Execute tests with Postgres container:       SPRING_PROFILES_INCLUDE=postgres ./gradlew test -x webapp
// 2e) Execute tests with MySQL container:          SPRING_PROFILES_INCLUDE=mysql ./gradlew test -x webapp
// 3) Verify code coverage (after tests):           ./gradlew jacocoTestCoverageVerification -x webapp
// 4) Check Java code format:                       ./gradlew spotlessCheck -x webapp
// 5) Apply Java code formatter:                    ./gradlew spotlessApply -x webapp
// 6) Find dependency updates:                      ./gradlew dependencyUpdates -Drevision=release
// 7) Check JavaDoc:                                ./gradlew checkstyleMain -x webapp
// 8) Detects uses of legacy code:                  ./gradlew modernizer -x webapp
// 9) Check for vulnerabilities in dependencies     ./gradlew dependencyCheckAnalyze -x webapp
// 10) Clear Liquibase checksums:                   ./gradlew liquibaseClearChecksums
// 11) Create changelog between Java and DB         ./gradlew liquibaseDiffChangeLog (make sure to set the correct username and password in liquibase.gradle)
// 12) Generate initial schema from DB              ./gradlew liquibaseGenerateChangelog (make sure to set the correct username and password in liquibase.gradle)
// 13) Find unused dependencies                     ./gradlew lintGradle -x webapp<|MERGE_RESOLUTION|>--- conflicted
+++ resolved
@@ -159,13 +159,8 @@
     implementation "org.apache.httpcomponents.core5:httpcore5:5.3.3"
     implementation "org.apache.httpcomponents:httpmime:4.5.14"
 
-<<<<<<< HEAD
-//    implementation "jakarta.ws.rs:jakarta.ws.rs-api:3.1.0"
-//    implementation "org.glassfish.jersey.core:jersey-common:3.1.2"
-    implementation "org.gitlab4j:gitlab4j-api:6.0.0-rc.8"
-=======
-    implementation "org.gitlab4j:gitlab4j-api:6.0.0-rc.9"
->>>>>>> bbcbc986
+    implementation "jakarta.ws.rs:jakarta.ws.rs-api:3.1.0"
+    implementation "org.glassfish.jersey.core:jersey-common:3.1.2"
 
     implementation "de.jplag:jplag:${jplag_version}"
 
