import com.diffplug.spotless.FormatterFunc
import com.diffplug.spotless.FormatterStep
import org.gradle.api.tasks.testing.logging.TestExceptionFormat
import org.gradle.api.tasks.testing.logging.TestLogEvent

import static com.diffplug.spotless.Formatter.NO_FILE_SENTINEL

buildscript {
    repositories {
        mavenLocal()
        mavenCentral()
    }
}

plugins {
    id "checkstyle"
    id "java"
    id "maven-publish"
    id "idea"
    id "jacoco"
    id "org.springframework.boot" version "${spring_boot_version}"
    id "io.spring.dependency-management" version "1.1.5"
    id "com.google.cloud.tools.jib" version "3.4.3"
    id "com.github.node-gradle.node" version "${gradle_node_plugin_version}"
    id "com.diffplug.spotless" version "6.25.0"
    // this allows us to find outdated dependencies via ./gradlew dependencyUpdates
    id "com.github.ben-manes.versions" version "0.51.0"
    id "com.github.andygoossens.modernizer" version "${modernizer_plugin_version}"
    id "com.gorylenko.gradle-git-properties" version "2.4.2"
    id "org.owasp.dependencycheck" version "10.0.1"
    id "com.adarshr.test-logger" version "4.0.0"
    id "org.springdoc.openapi-gradle-plugin" version "${springdoc_version}"
}

group = "de.tum.in.www1.artemis"
version = "7.4.2"
description = "Interactive Learning with Individual Feedback"

java {
    sourceCompatibility = JavaVersion.VERSION_21
    targetCompatibility = JavaVersion.VERSION_21
}

//this enables us to invoke ./gradlew liquibaseDiffChangelog
apply from: "gradle/liquibase.gradle"

if (project.hasProperty("prod")) {
    apply from: "gradle/profile_prod.gradle"
} else {
    apply from: "gradle/profile_dev.gradle"
}

if (project.hasProperty("war")) {
    apply from: "gradle/war.gradle"
}

apply plugin: "jacoco"

idea {
    module {
        excludeDirs += files("node_modules")
    }
}

spotless {
    // allows to execute the code formatting commands ./gradlew spotlessApply and ./gradlew spotlessCheck
    java {
        target {
            fileTree(rootDir) {
                include "**/*.java"
                exclude(
                        "**/src/test/resources/test-data/repository-export/EncodingISO_8559_1.java",
                        "**/node_modules/**",
                        "**/out/**",
                        "**/repos/**",
                        "**/repos-download/**",
                        "**/build/**",
                        "**/src/main/generated/**",
                        "**/src/main/resources/templates/**",
                        "/docker/**",
                        "checked-out-repos/**",
                        "**/src/main/java/org/eclipse/**"
                )
            }
        }
        importOrderFile "artemis-spotless.importorder"
        eclipse("4.28").configFile "artemis-spotless-style.xml"

        removeUnusedImports()
        trimTrailingWhitespace()

        // Wildcard imports can't be resolved by spotless itself.
        // This will require the developer themselves to adhere to best practices.
        addStep(FormatterStep.createNeverUpToDate("Refuse wildcard imports", new FormatterFunc() {
            @Override
            String apply(String s) throws Exception {
                apply(s, NO_FILE_SENTINEL)
            }

            @Override
            String apply(String s, File file) throws Exception {
                if (s =~ /\nimport .*\*;/) {
                    throw new AssertionError("Do not use wildcard imports. 'spotlessApply' cannot resolve this issue.\n" +
                        "The following file violates this rule: " + file.getName())
                }
            }
        }))
    }
}

defaultTasks "bootRun"

springBoot {
    mainClass = "de.tum.in.www1.artemis.ArtemisApp"
}

modernizer {
    failOnViolations = false
    includeTestClasses = true
    // Copy the rule name as defined in https://github.com/gaul/modernizer-maven-plugin/blob/master/modernizer-maven-plugin/src/main/resources/modernizer.xml to exclude it
    exclusions = ["java/util/Optional.get:()Ljava/lang/Object;"]
}

// Execute the test cases: ./gradlew test
// Execute only architecture tests: ./gradlew test -DincludeTags="ArchitectureTest"
test {
    if (System.getProperty("includeTags")) {
        useJUnitPlatform {
            includeTags System.getProperty("includeTags")
        }
    } else {
        useJUnitPlatform()
        exclude "**/*IT*", "**/*IntTest*"
    }

    testLogging {
        events "FAILED", "SKIPPED"
    }
    testLogging.showStandardStreams = true
    reports.html.required = false
    minHeapSize = "1024m" // initial heap size
    maxHeapSize = "3072m" // maximum heap size
}

tasks.register("testReport", TestReport) {
    destinationDirectory = layout.buildDirectory.file("reports/tests").get().asFile
    testResults.from(test)
}

jacoco {
    toolVersion = "0.8.12"
}

jar {
    enabled = false
}

private excludedClassFilesForReport(classDirectories) {
    classDirectories.setFrom(files(classDirectories.files.collect {
        fileTree(dir: it,
            exclude: [
                "**/de/tum/in/www1/artemis/domain/**/*_*",
                "**/de/tum/in/www1/artemis/config/migration/entries/**",
                "**/de/tum/in/www1/artemis/service/connectors/pyris/dto/**",
                "**/de/tum/in/www1/artemis/web/rest/iris/dto/**",
                "**/org/eclipse/jgit/**",
                "**/gradle-wrapper.jar/**"
            ]
        )
    }))
}

jacocoTestReport {
    reports {
        xml.required = true
    }
    // we want to ignore some generated files in the domain folders
    afterEvaluate {
        excludedClassFilesForReport(classDirectories)
    }
}

jacocoTestCoverageVerification {
    violationRules {
        rule {
            limit {
                counter = "INSTRUCTION"
                value = "COVEREDRATIO"
                // TODO: in the future the following value should become higher than 0.92
                minimum = 0.893
            }
            limit {
                counter = "CLASS"
                value = "MISSEDCOUNT"
                // TODO: in the future the following value should become less than 10
                maximum = 42
            }
        }
    }
    // we want to ignore some generated files in the domain folders
    afterEvaluate {
        excludedClassFilesForReport(classDirectories)
    }
}
check.dependsOn jacocoTestCoverageVerification

configurations {
    providedRuntime
}

repositories {
    mavenLocal()
    mavenCentral()
    maven {
        url "https://repo.gradle.org/gradle/libs-releases/"
    }
    maven {
        url "https://build.shibboleth.net/maven/releases/"
    }
}

ext["jackson.version"] = fasterxml_version
ext["junit-jupiter.version"] = junit_version

ext { qDoxVersionReusable = "com.thoughtworks.qdox:qdox:2.1.0" }
ext { springBootStarterWeb = "org.springframework.boot:spring-boot-starter-web:${spring_boot_version}" }

dependencies {

    // Note: jenkins-client is not well maintained and includes dependencies to libraries with critical security issues (e.g. CVE-2020-10683 for dom4j@1.6.1)
    //    implementation "com.offbytwo.jenkins:jenkins-client:0.3.8"
    implementation files("libs/jenkins-client-0.4.1.jar")
    // The following 4 dependencies are explicitly integrated as transitive dependencies of jenkins-client-0.4.0.jar
    implementation "org.apache.httpcomponents.client5:httpclient5:5.3.1"
    implementation "org.apache.httpcomponents.core5:httpcore5:5.2.5"
    implementation "org.apache.httpcomponents:httpmime:4.5.14"
    implementation("org.dom4j:dom4j:2.1.4") {
        // Note: avoid org.xml.sax.SAXNotRecognizedException: unrecognized feature http://xml.org/sax/features/external-general-entities
        // also see https://github.com/dom4j/dom4j/issues/99
        exclude module: "pull-parser"
        exclude module: "jaxen"
        exclude module: "xpp3"
        exclude module: "xsdlib"
        exclude module: "stax-api"
        exclude module: "jaxb-api"
    }

    implementation "org.gitlab4j:gitlab4j-api:6.0.0-rc.5"

    implementation "de.jplag:jplag:${jplag_version}"
    implementation "de.jplag:java:${jplag_version}"
    implementation "de.jplag:kotlin:${jplag_version}"
    implementation "de.jplag:c:${jplag_version}"
    implementation "de.jplag:swift:${jplag_version}"
    implementation "de.jplag:java:${jplag_version}"
    implementation "de.jplag:python-3:${jplag_version}"
    implementation "de.jplag:text:${jplag_version}"

    // we have to override those values to use the latest version
    implementation "org.slf4j:jcl-over-slf4j:${slf4j_version}"
    implementation "org.slf4j:jul-to-slf4j:${slf4j_version}"
    implementation("org.slf4j:slf4j-api") {
        version {
            strictly "${slf4j_version}"
        }
    }

    implementation "org.apache.logging.log4j:log4j-to-slf4j:2.23.1"

    // Note: spring-security-lti13 does not work with jakarta yet, so we built our own custom version and declare its transitive dependencies below
    // implementation "uk.ac.ox.ctl:spring-security-lti13:0.1.11"
    implementation files("libs/spring-security-lti13-0.1.13.jar")

    // https://search.maven.org/artifact/org.eclipse.jgit/org.eclipse.jgit
    implementation "org.eclipse.jgit:org.eclipse.jgit:${jgit_version}"
    implementation "org.eclipse.jgit:org.eclipse.jgit.ssh.apache:${jgit_version}"
    // Note: jgit.htt.server is not compatible with jakarta yet and neither is there a timeline. Hence, we had to add the source files to our repository.
    // Once the compatibility is given, we can switch back to the maven dependency.
    // implementation "org.eclipse.jgit:org.eclipse.jgit.http.server:${jgit_version}"

    // apache ssh enabled the ssh git operations in LocalVC together with JGit
    implementation "org.apache.sshd:sshd-core:${sshd_version}"
    implementation "org.apache.sshd:sshd-git:${sshd_version}"
    implementation "org.apache.sshd:sshd-osgi:${sshd_version}"
    implementation "org.apache.sshd:sshd-sftp:${sshd_version}"

    // https://mvnrepository.com/artifact/net.sourceforge.plantuml/plantuml
    implementation "net.sourceforge.plantuml:plantuml:1.2024.5"
    implementation "org.jasypt:jasypt:1.9.3"
    implementation "me.xdrop:fuzzywuzzy:1.4.0"
    implementation("org.yaml:snakeyaml") {
        version {
            strictly "2.2"
            // needed to reduce the number of vulnerabilities, also see https://mvnrepository.com/artifact/org.yaml/snakeyaml
        }
    }

    implementation qDoxVersionReusable
    implementation "io.sentry:sentry-logback:${sentry_version}"
    implementation "io.sentry:sentry-spring-boot-starter-jakarta:${sentry_version}"

    // NOTE: the following six dependencies use the newer versions explicitly to avoid other dependencies to use older versions
    implementation "ch.qos.logback:logback-classic:${logback_version}"
    implementation "ch.qos.logback:logback-core:${logback_version}"
    // required by eureka client
    implementation "com.thoughtworks.xstream:xstream:1.4.20"
    // required by JPlag
    implementation "xerces:xercesImpl:2.12.2"
    // required by JPlag
    implementation "xalan:xalan:2.7.3"
    // required by JPlag
    implementation "xalan:serializer:2.7.3"
    // required by Saml2
    implementation "org.apache.santuario:xmlsec:4.0.2"

    implementation "org.jsoup:jsoup:1.17.2"
    implementation "commons-codec:commons-codec:1.17.0"   // needed for spring security saml2

    implementation "com.vdurmont:semver4j:3.1.0"

    implementation "com.github.docker-java:docker-java-core:${docker_java_version}"
    implementation "com.github.docker-java:docker-java-transport-httpclient5:${docker_java_version}"

    // use newest version of commons-compress to avoid security issues through outdated dependencies
    implementation "org.apache.commons:commons-compress:1.26.2"


    // import JHipster dependencies BOM
    implementation platform("tech.jhipster:jhipster-dependencies:${jhipster_dependencies_version}")

    implementation "tech.jhipster:jhipster-framework:${jhipster_dependencies_version}"
    implementation "org.springframework.boot:spring-boot-starter-cache:${spring_boot_version}"
    implementation "io.micrometer:micrometer-registry-prometheus:1.12.6"
    implementation "net.logstash.logback:logstash-logback-encoder:7.4"

    // Defines low-level streaming API, and includes JSON-specific implementations
    implementation "com.fasterxml.jackson.core:jackson-core:${fasterxml_version}"
    // Contains standard Jackson annotations
    implementation "com.fasterxml.jackson.core:jackson-annotations:${fasterxml_version}"
    // Implements data-binding (and object serialization) support
    implementation "com.fasterxml.jackson.core:jackson-databind:${fasterxml_version}"
    // Support for "Java 8 Dates"
    implementation "com.fasterxml.jackson.datatype:jackson-datatype-jsr310:${fasterxml_version}"
    // Support JSON serialization and deserialization of Hibernate (https://hibernate.org) specific data types and properties; especially lazy-loading aspects
    implementation "com.fasterxml.jackson.datatype:jackson-datatype-hibernate6:${fasterxml_version}"
    // Support XML serialization and deserialization
    implementation "com.fasterxml.jackson.dataformat:jackson-dataformat-xml:${fasterxml_version}"

    implementation "com.hazelcast:hazelcast:${hazelcast_version}"
    implementation "com.hazelcast:hazelcast-spring:${hazelcast_version}"
    implementation "com.hazelcast:hazelcast-hibernate53:5.1.0"
    implementation "javax.cache:cache-api:1.1.1"
    implementation "org.hibernate.orm:hibernate-core:${hibernate_version}"
    implementation "com.zaxxer:HikariCP:5.1.0"
    implementation "org.apache.commons:commons-text:1.12.0"
    implementation "org.apache.commons:commons-math3:3.6.1"
    implementation "javax.transaction:javax.transaction-api:1.3"
    implementation "org.liquibase:liquibase-core:${liquibase_version}"
    implementation "org.springframework.boot:spring-boot-starter-validation:${spring_boot_version}"
    implementation "org.springframework.boot:spring-boot-loader-tools:${spring_boot_version}"
    implementation "org.springframework.boot:spring-boot-starter-mail:${spring_boot_version}"
    implementation "org.springframework.boot:spring-boot-starter-logging:${spring_boot_version}"
    implementation "org.springframework.boot:spring-boot-starter-actuator:${spring_boot_version}"
    implementation "org.springframework.boot:spring-boot-starter-aop:${spring_boot_version}"
    implementation "org.springframework.boot:spring-boot-starter-data-jpa:${spring_boot_version}"
    implementation "org.springframework.boot:spring-boot-starter-security:${spring_boot_version}"
    implementation(springBootStarterWeb) {
        exclude module: "spring-boot-starter-undertow"
    }
    implementation "org.springframework.boot:spring-boot-starter-tomcat:${spring_boot_version}"
    implementation "org.springframework.boot:spring-boot-starter-websocket:${spring_boot_version}"
    implementation "org.springframework.boot:spring-boot-starter-thymeleaf:${spring_boot_version}"
    implementation "org.springframework.boot:spring-boot-starter-oauth2-resource-server:${spring_boot_version}"
    implementation "org.springframework.boot:spring-boot-starter-oauth2-client:${spring_boot_version}"

    implementation "org.springframework.ldap:spring-ldap-core:3.2.4"
    implementation "org.springframework.data:spring-data-ldap:3.3.1"

    implementation("org.springframework.cloud:spring-cloud-starter-netflix-eureka-client:4.1.2") {
        // NOTE: these modules contain security vulnerabilities and are not needed
        exclude module: "commons-jxpath"
        exclude module: "woodstox-core"
    }
    implementation "org.springframework.cloud:spring-cloud-starter-config:4.1.2"
    implementation "org.springframework.cloud:spring-cloud-commons:4.1.3"

    implementation "io.netty:netty-all:4.1.111.Final"
    implementation "io.projectreactor.netty:reactor-netty:1.1.20"
    implementation "org.springframework:spring-messaging:6.1.10"
    implementation "org.springframework.retry:spring-retry:2.0.6"

    implementation "org.springframework.security:spring-security-config:${spring_security_version}"
    implementation "org.springframework.security:spring-security-data:${spring_security_version}"
    implementation "org.springframework.security:spring-security-core:${spring_security_version}"
    implementation "org.springframework.security:spring-security-oauth2-core:${spring_security_version}"
    implementation "org.springframework.security:spring-security-oauth2-client:${spring_security_version}"
    // use newest version of nimbus-jose-jwt to avoid security issues through outdated dependencies
    implementation "com.nimbusds:nimbus-jose-jwt:9.40"

    implementation "org.springframework.security:spring-security-oauth2-jose:${spring_security_version}"
    implementation "org.springframework.security:spring-security-crypto:${spring_security_version}"
    implementation "org.springframework.security:spring-security-web:${spring_security_version}"
    implementation "org.springframework.security:spring-security-messaging:${spring_security_version}"
    implementation "org.springframework.security:spring-security-ldap:${spring_security_version}"
    implementation "org.springframework.security:spring-security-saml2-service-provider:${spring_security_version}"

    implementation "org.opensaml:opensaml-security-api:${opensaml_version}"
    implementation "org.opensaml:opensaml-core:${opensaml_version}"
    implementation "org.opensaml:opensaml-saml-impl:${opensaml_version}"
    implementation "org.opensaml:opensaml-saml-api:${opensaml_version}"

    implementation "io.jsonwebtoken:jjwt-api:${jwt_version}"
    runtimeOnly "io.jsonwebtoken:jjwt-impl:${jwt_version}"
    runtimeOnly "io.jsonwebtoken:jjwt-jackson:${jwt_version}"

    implementation "org.bouncycastle:bcpkix-jdk18on:1.78.1"
    implementation "org.bouncycastle:bcprov-jdk18on:1.78.1"

<<<<<<< HEAD
    implementation "org.springdoc:springdoc-openapi-ui:${springdoc_version}"
    implementation "org.springdoc:springdoc-openapi-starter-webmvc-api:2.5.0"

    implementation "com.mysql:mysql-connector-j:8.4.0"
=======
    implementation("io.springfox:springfox-swagger2:3.0.0") {
        exclude module: "mapstruct"
    }
    implementation "io.springfox:springfox-bean-validators:3.0.0"
    implementation "com.mysql:mysql-connector-j:9.0.0"
>>>>>>> 65750193
    implementation "org.postgresql:postgresql:42.7.3"

    implementation "org.zalando:problem-spring-web:0.29.1"
    implementation "org.zalando:jackson-datatype-problem:0.27.1"
    implementation "com.ibm.icu:icu4j-charset:75.1"
    implementation "com.github.seancfoley:ipaddress:5.5.0"
    implementation "org.apache.maven:maven-model:3.9.8"
    // NOTE: 3.0.2 is broken for splitting lecture PDFs
    implementation "org.apache.pdfbox:pdfbox:3.0.1"
    implementation "org.apache.commons:commons-csv:1.11.0"
    implementation "org.commonmark:commonmark:0.22.0"
    implementation "commons-fileupload:commons-fileupload:1.5"
    implementation "net.lingala.zip4j:zip4j:2.11.5"
    implementation "org.jgrapht:jgrapht-core:1.5.2"
    // use newest version of guava to avoid security issues through outdated dependencies
    implementation "com.google.guava:guava:33.2.1-jre"
    implementation "com.sun.activation:jakarta.activation:2.0.1"

    // use newest version of gson to avoid security issues through outdated dependencies
    implementation "com.google.code.gson:gson:2.11.0"

    annotationProcessor "org.hibernate:hibernate-jpamodelgen:${hibernate_version}"
    annotationProcessor("org.glassfish.jaxb:jaxb-runtime:${jaxb_runtime_version}") {
        exclude group: "jakarta.ws.rs", module: "jsr311-api"
    }
    annotationProcessor("org.springframework.boot:spring-boot-configuration-processor:${spring_boot_version}") {
        exclude group: "com.vaadin.external.google", module: "android-json"
    }


    // ---- CHECKSTYLE DEPENDENCIES ----

    // use newest version of plexus to avoid security issues through outdated dependencies
    checkstyle "org.codehaus.plexus:plexus-container-default:2.1.1"
    checkstyle "org.codehaus.plexus:plexus-classworlds:2.8.0"
    checkstyle "com.puppycrawl.tools:checkstyle:${checkstyle_version}"


    // ---- TEST DEPENDENCIES ----

    testImplementation("org.springframework.boot:spring-boot-starter-test:${spring_boot_version}") {
        exclude group: "org.junit.vintage", module: "junit-vintage-engine"
        exclude group: "com.vaadin.external.google", module: "android-json"
    }
    testImplementation "org.springframework.security:spring-security-test:${spring_security_version}"
    testImplementation "org.springframework.boot:spring-boot-test:${spring_boot_version}"
    testImplementation "org.assertj:assertj-core:3.26.0"
    testImplementation "org.mockito:mockito-core:${mockito_version}"
    testImplementation "org.mockito:mockito-junit-jupiter:${mockito_version}"
    testImplementation "io.github.classgraph:classgraph:4.8.174"
    testImplementation "org.awaitility:awaitility:4.2.1"
    testImplementation "org.apache.maven.shared:maven-invoker:3.3.0"
    testImplementation "org.gradle:gradle-tooling-api:8.8"
    testImplementation "org.apache.maven.surefire:surefire-report-parser:3.3.0"
    testImplementation "com.opencsv:opencsv:5.9"
    testImplementation("io.zonky.test:embedded-database-spring-test:2.5.1") {
        exclude group: "org.testcontainers", module: "mariadb"
        exclude group: "org.testcontainers", module: "mssqlserver"
    }
    testImplementation "com.tngtech.archunit:archunit:1.3.0"
    testImplementation("org.skyscreamer:jsonassert:1.5.3") {
        exclude module: "android-json"
    }
    testImplementation("net.bytebuddy:byte-buddy") {
        version {
            strictly "1.14.17"
        }
    }
    testImplementation "com.h2database:h2:2.2.224"

    // Lightweight JSON library needed for the internals of the MockRestServiceServer
    testImplementation "org.json:json:20240303"
}

ext["junit-jupiter.version"] = junit_version

dependencyManagement {
    imports {
        mavenBom "io.zonky.test.postgres:embedded-postgres-binaries-bom:16.2.0"
    }
}

tasks.register("cleanResources", Delete) {
    delete "build/resources"
}

tasks.withType(JavaCompile) {
    options.compilerArgs << '-Xlint:deprecation'
}

// Taken from here: https://stackoverflow.com/questions/3963708/gradle-how-to-display-test-results-in-the-console-in-real-time
tasks.withType(Test).configureEach {
    // a collection to track failedTests
    ext.failedTests = []

    testLogging {
        // set options for log level LIFECYCLE
        events TestLogEvent.FAILED,
                TestLogEvent.PASSED,
                TestLogEvent.SKIPPED
        exceptionFormat TestExceptionFormat.FULL
        showExceptions true
        showCauses true
        showStackTraces true

        info.events = debug.events
        info.exceptionFormat = debug.exceptionFormat
    }

    afterTest { descriptor, result ->
        if (result.resultType == TestResult.ResultType.FAILURE) {
            String failedTest = "${descriptor.className}::${descriptor.name}"
            logger.debug("Adding " + failedTest + " to failedTests...")
            failedTests << [failedTest]
        }
    }

    afterSuite { suite, result ->
        if (!suite.parent) { // will match the outermost suite
            def output = "Results: ${result.resultType} (${result.testCount} tests, ${result.successfulTestCount} successes, ${result.failedTestCount} failures, ${result.skippedTestCount} skipped)"
            def startItem = "|  ", endItem = "  |"
            def repeatLength = startItem.length() + output.length() + endItem.length()
            println("\n" + ("-" * repeatLength) + "\n" + startItem + output + endItem + "\n" + ("-" * repeatLength))
            // logs each failed test
            if (!failedTests.empty) {
                logger.lifecycle("Failed tests:")
                failedTests.each { failedTest ->
                    println("${failedTest}")
                }
            }
        }
    }
}

wrapper {
    gradleVersion = "8.8"
}

tasks.register("stage") {
    dependsOn "bootWar"
}

node {
    download = true
    version = "${node_version}"
    npmVersion = "${npm_version}"
}

// Set the npm cache (used in the Dockerfile)
tasks.register("npmSetCacheDockerfile", NpmTask) {
    args = ["set", "cache", "/opt/artemis/.npm"]
}

// Command to execute the JavaDoc checkstyle verification ./gradlew checkstyleMain
checkstyle {
    toolVersion "${checkstyle_version}"
    configFile file("checkstyle.xml")
    checkstyleTest.enabled = false
    maxErrors = 0
}

openApi {
    def apiVersions = [1]
    outputDir.set(layout.buildDirectory.file("docs").get().asFile)
    waitTimeInSeconds.set(90)
    setGroupedApiMappings(apiVersions.collectEntries{["http://localhost:8080/api-docs/v$it", "v${it}.json"]})

    customBootRun {
        args.set(["--spring.profiles.active=dev,core,openapi"])
    }
}

tasks {
    forkedSpringBootRun {
        doNotTrackState("See https://github.com/springdoc/springdoc-openapi-gradle-plugin/issues/102")
    }
}
tasks.configureEach {
    // Hack to force the task to not get wrongly cached (https://github.com/springdoc/springdoc-openapi-gradle-plugin/issues/107)
    if (name.contains("generateOpenApiDocs")) {
        outputs.upToDateWhen { false }
    }
}

def isNonStable = { String version ->
    def stableKeyword = ["RELEASE", "FINAL", "GA"].any { it -> version.toUpperCase().contains(it) }
    def regex = /^[0-9,.v-]+(-r)?$/
    return !stableKeyword && !(version ==~ regex)
}

tasks.named("dependencyUpdates").configure {
    rejectVersionIf {
        isNonStable(it.candidate.version)
    }

    rejectVersionIf {
        isNonStable(it.candidate.version) && !isNonStable(it.currentVersion)
    }
}

// Available commands:
//
// 1) Build production:                             ./gradlew -Pprod -Pwar clean bootWar
// 2) Execute tests with coverage report:           ./gradlew test jacocoTestReport -x webapp
// 2a) Execute tests without coverage report:       ./gradlew test -x webapp
// 2b) Run a single test:                           ./gradlew test --tests ExamIntegrationTest -x webapp or ./gradlew test --tests ExamIntegrationTest.testGetExamScore -x webapp
// 2c) Execute tests with Postgres container:       SPRING_PROFILES_INCLUDE=postgres ./gradlew test -x webapp
// 2d) Execute tests with MySQL container:          SPRING_PROFILES_INCLUDE=mysql ./gradlew test -x webapp
// 3) Verify code coverage (after tests):           ./gradlew jacocoTestCoverageVerification
// 4) Check Java code format:                       ./gradlew spotlessCheck -x webapp
// 5) Apply Java code formatter:                    ./gradlew spotlessApply -x webapp
// 6) Find dependency updates:                      ./gradlew dependencyUpdates -Drevision=release
// 7) Check JavaDoc:                                ./gradlew checkstyleMain -x webapp
// 8) Detects uses of legacy code:                  ./gradlew modernizer -x webapp
// 9) Check for vulnerabilities in dependencies     ./gradlew dependencyCheckAnalyze -x webapp
// 10) Clear Liquibase checksums:                   ./gradlew liquibaseClearChecksums
// 11) Create changelog between Java and DB         ./gradlew liquibaseDiffChangeLog (make sure to set the correct username and password in liquibase.gradle)
// 12) Generate initial schema from DB              ./gradlew liquibaseGenerateChangelog (make sure to set the correct username and password in liquibase.gradle)
// 13) Generate API docs                            ./gradlew generateOpenApiDocs -x webapp<|MERGE_RESOLUTION|>--- conflicted
+++ resolved
@@ -416,18 +416,10 @@
     implementation "org.bouncycastle:bcpkix-jdk18on:1.78.1"
     implementation "org.bouncycastle:bcprov-jdk18on:1.78.1"
 
-<<<<<<< HEAD
     implementation "org.springdoc:springdoc-openapi-ui:${springdoc_version}"
     implementation "org.springdoc:springdoc-openapi-starter-webmvc-api:2.5.0"
 
-    implementation "com.mysql:mysql-connector-j:8.4.0"
-=======
-    implementation("io.springfox:springfox-swagger2:3.0.0") {
-        exclude module: "mapstruct"
-    }
-    implementation "io.springfox:springfox-bean-validators:3.0.0"
     implementation "com.mysql:mysql-connector-j:9.0.0"
->>>>>>> 65750193
     implementation "org.postgresql:postgresql:42.7.3"
 
     implementation "org.zalando:problem-spring-web:0.29.1"
