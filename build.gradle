--- conflicted
+++ resolved
@@ -33,11 +33,7 @@
 }
 
 group = "de.tum.in.www1.artemis"
-<<<<<<< HEAD
 version = "6.0.0"
-=======
-version = "5.10.3"
->>>>>>> 5d4c9add
 description = "Interactive Learning with Individual Feedback"
 
 sourceCompatibility=17
