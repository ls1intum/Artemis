--- conflicted
+++ resolved
@@ -25,16 +25,11 @@
 }
 
 group = "de.tum.in.www1.artemis"
-<<<<<<< HEAD
 
 allprojects {
-    version = "5.4.2"
+    version = "5.4.4"
     description = "Interactive Learning with Individual Feedback"
 }
-=======
-version = "5.4.4"
-description = "Interactive Learning with Individual Feedback"
->>>>>>> 532189b7
 
 sourceCompatibility=16
 targetCompatibility=16
@@ -98,12 +93,9 @@
         fileTree(dir: it,
             exclude: [
                 "**/de/tum/in/www1/artemis/domain/**/*_*",
-<<<<<<< HEAD
                 "gateway/**", // exclude the gateway project from test coverage report for the moment until it is activated
-                "user-management/**" // exclude the user-management project from test coverage report for the moment until it is activated
-=======
+                "user-management/**", // exclude the user-management project from test coverage report for the moment until it is activated
                 "**/de/tum/in/www1/artemis/config/migration/entries/*_*"
->>>>>>> 532189b7
             ]
         )
     }))
@@ -114,32 +106,9 @@
     afterEvaluate { excludedClassFilesForReport(classDirectories) }
 }
 
-<<<<<<< HEAD
 jacocoTestCoverageVerification.configure {
     // we want to ignore some generated files in the domain folders as well as files from different projects
     afterEvaluate { excludedClassFilesForReport(classDirectories) }
-=======
-jacocoTestCoverageVerification {
-    violationRules {
-        rule {
-            limit {
-                counter = "INSTRUCTION"
-                value = "COVEREDRATIO"
-                minimum = 0.90
-            }
-            limit {
-                counter = "CLASS"
-                value = "MISSEDCOUNT"
-                // TODO: in the future the following value should become less than 20
-                maximum = 27
-            }
-        }
-    }
-    // we want to ignore some generated files in the domain folders
-    afterEvaluate {
-        excludedClassFilesForReport(classDirectories)
-    }
->>>>>>> 532189b7
 }
 
 configurations {
@@ -162,7 +131,6 @@
     implementation "de.jplag:jplag:${jplag_version}"
 
     // https://mvnrepository.com/artifact/net.sourceforge.plantuml/plantuml
-<<<<<<< HEAD
     implementation "net.sourceforge.plantuml:plantuml:${sourceforge_plantuml_version}"
     implementation "org.imsglobal:basiclti-util:${imsglobal_basiclti_util_version}"
     implementation "me.xdrop:fuzzywuzzy:${xdrop_fuzzywuzzy_version}"
@@ -170,33 +138,6 @@
     implementation "com.thoughtworks.qdox:qdox:${thoughtworks_qdox_version}"
 
     implementation "org.springdoc:springdoc-openapi-ui:${springdoc_openapi_ui_version}"
-=======
-    implementation "net.sourceforge.plantuml:plantuml:1.2021.16"
-    implementation "org.imsglobal:basiclti-util:1.2.0"
-    implementation "org.jasypt:jasypt:1.9.3"
-    implementation "me.xdrop:fuzzywuzzy:1.3.1"
-    implementation "com.atlassian.bamboo:bamboo-specs:7.2.5"
-    implementation "com.thoughtworks.qdox:qdox:2.0.1"
-    implementation "io.sentry:sentry-spring-boot-starter:5.5.2"
-    implementation "io.sentry:sentry-logback:5.5.2"
-    implementation "org.jsoup:jsoup:1.14.3"
-    implementation "commons-codec:commons-codec:1.15"   // needed for spring security saml2
-
-    implementation "org.springdoc:springdoc-openapi-ui:1.6.2"
-
-    // import JHipster dependencies BOM
-    implementation platform("tech.jhipster:jhipster-dependencies:${jhipster_dependencies_version}")
-
-    implementation "tech.jhipster:jhipster-framework:${jhipster_dependencies_version}"
-    implementation "org.springframework.boot:spring-boot-starter-cache:${spring_boot_version}"
-    implementation "io.micrometer:micrometer-registry-prometheus:1.8.1"
-    implementation "net.logstash.logback:logstash-logback-encoder:7.0.1"
-    implementation "com.fasterxml.jackson.datatype:jackson-datatype-hppc:${fasterxml_version}"
-    implementation "com.fasterxml.jackson.datatype:jackson-datatype-jsr310:${fasterxml_version}"
-    implementation "com.fasterxml.jackson.datatype:jackson-datatype-hibernate5:${fasterxml_version}"
-    implementation "com.fasterxml.jackson.core:jackson-annotations:${fasterxml_version}"
-    implementation "com.fasterxml.jackson.core:jackson-databind:${fasterxml_version}"
->>>>>>> 532189b7
     implementation "com.hazelcast:hazelcast:${hazelcast_version}"
     implementation "com.hazelcast:hazelcast-spring:${hazelcast_version}"
     implementation "com.hazelcast:hazelcast-hibernate53:${hazelcast_hibernate53_version}"
@@ -214,30 +155,16 @@
     implementation "org.springframework.boot:spring-boot-starter-tomcat:${spring_boot_version}"
     implementation "org.springframework.boot:spring-boot-starter-websocket:${spring_boot_version}"
 
-<<<<<<< HEAD
     implementation "org.springframework.ldap:spring-ldap-core:${spring_ldap_core_version}"
     implementation "org.springframework.data:spring-data-ldap:${spring_data_ldap_version}"
-=======
-    implementation "org.springframework.ldap:spring-ldap-core:2.3.5.RELEASE"
-    implementation 'org.springframework.data:spring-data-ldap:2.6.0'
->>>>>>> 532189b7
 
     implementation "io.netty:netty-all:${netty_version}"
     implementation "io.projectreactor.netty:reactor-netty:${netty_reactor_version}"
     implementation "org.springframework:spring-messaging:${spring_messaging_version}"
 
-<<<<<<< HEAD
-=======
-    implementation "io.netty:netty-all:4.1.72.Final"
-    implementation "io.projectreactor.netty:reactor-netty:1.0.14"
-    implementation "org.springframework:spring-messaging:5.3.14"
-
-    implementation "org.springframework.security:spring-security-config:${spring_security_version}"
->>>>>>> 532189b7
     implementation "org.springframework.security:spring-security-data:${spring_security_version}"
     implementation "org.springframework.security:spring-security-ldap:${spring_security_version}"
     implementation "org.springframework.security:spring-security-saml2-service-provider:${spring_security_version}"
-<<<<<<< HEAD
     implementation "org.xmlbeam:xmlprojector:${xmlbeam_xmlprojector_version}"
     implementation "io.springfox:springfox-bean-validators:${springfox_version}"
     implementation "mysql:mysql-connector-java:${mysql_connector_java_version}"
@@ -253,65 +180,14 @@
     implementation "org.springframework.boot:spring-boot-starter-artemis:${spring_boot_version}"
 
     implementation "de.tum.in.ase.athene:client:${athene_client_version}"
-=======
-    implementation "org.xmlbeam:xmlprojector:1.4.20"
-    implementation "io.jsonwebtoken:jjwt-api:0.11.2"
-    implementation "org.bouncycastle:bcprov-jdk15on:1.70"
-    runtimeOnly "io.jsonwebtoken:jjwt-impl:0.11.2"
-    runtimeOnly "io.jsonwebtoken:jjwt-jackson:0.11.2"
-    implementation ("io.springfox:springfox-swagger2:3.0.0") {
-        exclude module: "mapstruct"
-    }
-    implementation "io.springfox:springfox-bean-validators:3.0.0"
-    implementation "mysql:mysql-connector-java:8.0.27"
-
-    implementation "org.zalando:problem-spring-web:0.27.0"
-    implementation "com.ibm.icu:icu4j:70.1"
-    implementation "com.github.seancfoley:ipaddress:5.3.3"
-    implementation "org.apache.maven:maven-model:3.8.4"
-    implementation "org.apache.pdfbox:pdfbox:2.0.25"
-    implementation "com.google.protobuf:protobuf-java:3.19.1"
-    implementation "org.commonmark:commonmark:0.18.1"
-    implementation "de.tum.in.ase.athene:client:0.0.2"
->>>>>>> 532189b7
+
 
     annotationProcessor "org.hibernate:hibernate-jpamodelgen:${hibernate_version}"
     annotationProcessor ("org.glassfish.jaxb:jaxb-runtime:${jaxb_runtime_version}") {
         exclude group: "javax.ws.rs", module: "jsr311-api"
     }
-<<<<<<< HEAD
     testImplementation "com.h2database:h2:${h2_database_version}"
     testImplementation "com.opencsv:opencsv:${opencsv_version}"
-=======
-    annotationProcessor ("org.springframework.boot:spring-boot-configuration-processor:${spring_boot_version}") {
-        exclude group: "com.vaadin.external.google", module: "android-json"
-    }
-    testImplementation ("org.springframework.boot:spring-boot-starter-test:${spring_boot_version}") {
-        exclude module: "junit"
-        exclude group: "org.junit.vintage", module: "junit-vintage-engine"
-        exclude group: "com.vaadin.external.google", module: "android-json"
-    }
-    testImplementation "org.springframework.security:spring-security-test:${spring_security_version}"
-    testImplementation "org.springframework.boot:spring-boot-test:${spring_boot_version}"
-    testImplementation "org.assertj:assertj-core:3.21.0"
-    testImplementation "org.junit.jupiter:junit-jupiter:${junit_version}"
-    testImplementation "org.mockito:mockito-core:${mockito_version}"
-    testImplementation "org.mockito:mockito-inline:${mockito_version}"
-    testImplementation "org.mockito:mockito-junit-jupiter:${mockito_version}"
-    testImplementation "org.hamcrest:hamcrest-library:2.2"
-    testImplementation "com.h2database:h2:1.4.200"
-    testImplementation "org.awaitility:awaitility:4.1.1"
-    testImplementation "org.apache.maven.shared:maven-invoker:3.1.0"
-    testImplementation "org.apache.maven.surefire:surefire-report-parser:3.0.0-M5"
-    testImplementation "com.opencsv:opencsv:5.5.2"
-
-    // Lightweight JSON library needed for the internals of the MockRestServiceServer
-    testImplementation "org.json:json:20211205"
-}
-
-task cleanResources(type: Delete) {
-    delete "build/resources"
->>>>>>> 532189b7
 }
 
 task executeTests (type: Exec) {
@@ -320,17 +196,10 @@
 
 allprojects {
     wrapper {
-        gradleVersion = "7.3.2"
-    }
-}
-
-<<<<<<< HEAD
-=======
-wrapper {
-    gradleVersion = "7.3.3"
-}
-
->>>>>>> 532189b7
+        gradleVersion = "7.3.3"
+    }
+}
+
 task stage(dependsOn: "bootWar") {
 }
 
