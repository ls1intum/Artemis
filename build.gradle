import org.gradle.api.tasks.testing.logging.TestExceptionFormat
import org.gradle.api.tasks.testing.logging.TestLogEvent

buildscript {
    repositories {
        mavenLocal()
        mavenCentral()
    }
}

plugins {
    id "checkstyle"
    id "java"
    id "maven-publish"
    id "idea"
    id "jacoco"
    id "org.springframework.boot" version "${spring_boot_version}"
    id "io.spring.dependency-management" version "1.1.0"
    id "com.google.cloud.tools.jib" version "3.3.1"
    id "com.github.node-gradle.node" version "3.5.1"
    id "com.diffplug.spotless" version "6.13.0"
    // this allows us to find outdated dependencies via ./gradlew dependencyUpdates
    id "com.github.ben-manes.versions" version "0.44.0"
    id "com.github.andygoossens.modernizer" version "1.7.0"
    id "com.gorylenko.gradle-git-properties" version "2.4.1"
    id "info.solidsoft.pitest" version "1.9.11"
    id "org.owasp.dependencycheck" version "8.0.1"
    id "com.adarshr.test-logger" version "3.2.0"
    id "org.springdoc.openapi-gradle-plugin" version "1.4.0"
}

group = "de.tum.in.www1.artemis"
version = "6.0.0"
description = "Interactive Learning with Individual Feedback"

sourceCompatibility=17
targetCompatibility=17

//this enables us to invoke ./gradlew liquibaseDiffChangelog
apply from: "gradle/liquibase.gradle"

if (project.hasProperty("prod")) {
    apply from: "gradle/profile_prod.gradle"
} else {
    apply from: "gradle/profile_dev.gradle"
}

if (project.hasProperty("war")) {
    apply from: "gradle/war.gradle"
}

apply plugin: "jacoco"

idea {
    module {
        excludeDirs += files("node_modules")
    }
}

spotless {
    // allows to execute the code formatting commands ./gradlew spotlessApply and ./gradlew spotlessCheck
    java {
        target project.fileTree(project.rootDir) {
            include "**/*.java"
            exclude "**/src/main/java/de/tum/in/www1/artemis/service/connectors/BambooService.java", "**/src/test/resources/test-data/repository-export/EncodingISO_8559_1.java", "**/node_modules/**", "**/out/**", "**/repos/**", "**/build/**", "**/src/main/generated/**", "**/src/main/resources/templates/**"
        }
        importOrderFile "artemis-spotless.importorder"
        eclipse("4.19.0").configFile "artemis-spotless-style.xml"

        removeUnusedImports()
    }
}

defaultTasks "bootRun"

springBoot {
    mainClass = "de.tum.in.www1.artemis.ArtemisApp"
}

modernizer {
    failOnViolations = false
    includeTestClasses = true
}

// Execute the test cases: ./gradlew test

test {
    useJUnitPlatform()
    exclude "**/*IT*", "**/*IntTest*"
    testLogging {
        events "FAILED", "SKIPPED"
    }
    testLogging.showStandardStreams = true
    reports.html.required = false
    minHeapSize = "1024m" // initial heap size
    maxHeapSize = "3072m" // maximum heap size
}

task testReport(type: TestReport) {
    destinationDirectory = file("$buildDir/reports/tests")
    reportOn test
}

jacoco {
    toolVersion = "0.8.8"
}

jar {
    enabled = false
}

private excludedClassFilesForReport(classDirectories) {
    classDirectories.setFrom(files(classDirectories.files.collect {
        fileTree(dir: it,
            exclude: [
                "**/de/tum/in/www1/artemis/domain/**/*_*",
                "**/de/tum/in/www1/artemis/config/migration/entries/*_*",
                "**/gradle-wrapper.jar/**"
            ]
        )
    }))
}

jacocoTestReport {
    reports {
        xml.required = true
    }
    // we want to ignore some generated files in the domain folders
    afterEvaluate {
        excludedClassFilesForReport(classDirectories)
    }
}

jacocoTestCoverageVerification {
    violationRules {
        rule {
            limit {
                counter = "INSTRUCTION"
                value = "COVEREDRATIO"
                minimum = 0.90
            }
            limit {
                counter = "CLASS"
                value = "MISSEDCOUNT"
                // TODO: in the future the following value should become less than 10
                maximum = 20
            }
        }
    }
    // we want to ignore some generated files in the domain folders
    afterEvaluate {
        excludedClassFilesForReport(classDirectories)
    }
}
check.dependsOn jacocoTestCoverageVerification

configurations {
    providedRuntime
}

repositories {
    mavenLocal()
    mavenCentral()
    maven {
        url "https://repo.gradle.org/gradle/libs-releases/"
    }
}

ext['jackson.version'] = fasterxml_version

dependencies {
    implementation "com.offbytwo.jenkins:jenkins-client:0.3.8"
    implementation "org.gitlab4j:gitlab4j-api:5.0.1"

    implementation "de.jplag:jplag:${jplag_version}"
    implementation "de.jplag:java:${jplag_version}"
    implementation "de.jplag:kotlin:${jplag_version}"
    implementation "de.jplag:cpp:${jplag_version}"
    implementation "de.jplag:swift:${jplag_version}"
    implementation "de.jplag:java:${jplag_version}"
    implementation "de.jplag:python-3:${jplag_version}"
    implementation "de.jplag:text:${jplag_version}"

    // we have to override those values to avoid issues with Spring (JPlag wants to use a newer version which would conflict otherwise)
    implementation "org.slf4j:jcl-over-slf4j:${slf4j_version}"
    implementation "org.slf4j:jul-to-slf4j:${slf4j_version}"
    implementation ("org.slf4j:slf4j-api") {
        version {
            strictly "${slf4j_version}"
        }
    }

    implementation "org.apache.logging.log4j:log4j-to-slf4j:2.19.0"

    implementation "uk.ac.ox.ctl:spring-security-lti13:0.0.4"

    // https://search.maven.org/artifact/org.eclipse.jgit/org.eclipse.jgit
    implementation "org.eclipse.jgit:org.eclipse.jgit:${jgit_version}"
    implementation "org.eclipse.jgit:org.eclipse.jgit.ssh.apache:${jgit_version}"
    // https://search.maven.org/artifact/net.sourceforge.plantuml/plantuml
    implementation "net.sourceforge.plantuml:plantuml:1.2022.14"
    implementation "org.imsglobal:basiclti-util:1.2.0"
    implementation "org.jasypt:jasypt:1.9.3"
    implementation "me.xdrop:fuzzywuzzy:1.4.0"
    implementation "com.atlassian.bamboo:bamboo-specs:8.2.5"
    implementation "com.thoughtworks.qdox:qdox:2.0.3"
    implementation "io.sentry:sentry-logback:6.12.1"
    implementation "io.sentry:sentry-spring-boot-starter:6.12.1"
    implementation "org.jsoup:jsoup:1.15.3"
    implementation "commons-codec:commons-codec:1.15"   // needed for spring security saml2

    implementation "com.vdurmont:semver4j:3.1.0"

    // import JHipster dependencies BOM
    implementation platform("tech.jhipster:jhipster-dependencies:${jhipster_dependencies_version}")

    implementation "tech.jhipster:jhipster-framework:${jhipster_dependencies_version}"
    implementation "org.springframework.boot:spring-boot-starter-cache:${spring_boot_version}"
    implementation "io.micrometer:micrometer-registry-prometheus:1.10.3"
    implementation "net.logstash.logback:logstash-logback-encoder:7.2"
    implementation "com.fasterxml.jackson.datatype:jackson-datatype-hppc:${fasterxml_version}"
    implementation "com.fasterxml.jackson.datatype:jackson-datatype-jsr310:${fasterxml_version}"
    implementation "com.fasterxml.jackson.datatype:jackson-datatype-hibernate5:${fasterxml_version}"
    implementation "com.fasterxml.jackson.core:jackson-annotations:${fasterxml_version}"
    implementation "com.fasterxml.jackson.core:jackson-databind:${fasterxml_version}"
    implementation "com.hazelcast:hazelcast:${hazelcast_version}"
    implementation "com.hazelcast:hazelcast-spring:${hazelcast_version}"
    implementation "com.hazelcast:hazelcast-hibernate53:2.3.0"
    implementation "javax.cache:cache-api:1.1.1"
    implementation "org.hibernate:hibernate-core:${hibernate_version}"
    implementation "com.zaxxer:HikariCP:5.0.1"
    implementation "org.apache.commons:commons-text:1.10.0"
    implementation "org.apache.commons:commons-math3:3.6.1"
    implementation "javax.transaction:javax.transaction-api:1.3"
    implementation "org.hibernate:hibernate-entitymanager:${hibernate_version}"
    implementation "org.liquibase:liquibase-core:4.19.0"
    implementation "org.springframework.boot:spring-boot-starter-validation:${spring_boot_version}"
    implementation "org.springframework.boot:spring-boot-loader-tools:${spring_boot_version}"
    implementation "org.springframework.boot:spring-boot-starter-mail:${spring_boot_version}"
    implementation "org.springframework.boot:spring-boot-starter-logging:${spring_boot_version}"
    implementation "org.springframework.boot:spring-boot-starter-actuator:${spring_boot_version}"
    implementation "org.springframework.boot:spring-boot-starter-aop:${spring_boot_version}"
    implementation "org.springframework.boot:spring-boot-starter-data-jpa:${spring_boot_version}"
    implementation "org.springframework.boot:spring-boot-starter-security:${spring_boot_version}"
    implementation ("org.springframework.boot:spring-boot-starter-web:${spring_boot_version}") {
        exclude module: "spring-boot-starter-undertow"
    }
    implementation "org.springframework.boot:spring-boot-starter-tomcat:${spring_boot_version}"
    implementation "org.springframework.boot:spring-boot-starter-websocket:${spring_boot_version}"
    implementation "org.springframework.boot:spring-boot-starter-thymeleaf:${spring_boot_version}"

    implementation "org.springframework.ldap:spring-ldap-core:2.4.1"
    implementation "org.springframework.data:spring-data-ldap:2.7.5"

    implementation "org.springframework.cloud:spring-cloud-starter-netflix-eureka-client:3.1.4"
    implementation "org.springframework.cloud:spring-cloud-starter-config:3.1.5"
    implementation "org.springframework.boot:spring-boot-starter-cloud-connectors:2.2.13.RELEASE"

    implementation "io.netty:netty-all:4.1.87.Final"
    implementation "io.projectreactor.netty:reactor-netty:1.1.2"
    implementation "org.springframework:spring-messaging:5.3.23"

    implementation "org.springframework.security:spring-security-config:${spring_security_version}"
    implementation "org.springframework.security:spring-security-data:${spring_security_version}"
    implementation "org.springframework.security:spring-security-web:${spring_security_version}"
    implementation "org.springframework.security:spring-security-messaging:${spring_security_version}"
    implementation "org.springframework.security:spring-security-ldap:${spring_security_version}"
    implementation "org.springframework.security:spring-security-saml2-service-provider:${spring_security_version}"
    implementation "org.xmlbeam:xmlprojector:1.4.24"
    implementation "io.jsonwebtoken:jjwt-api:0.11.5"
    implementation "org.bouncycastle:bcprov-jdk15on:1.70"
    runtimeOnly "io.jsonwebtoken:jjwt-impl:0.11.5"
    runtimeOnly "io.jsonwebtoken:jjwt-jackson:0.11.5"
<<<<<<< HEAD
    implementation "org.springdoc:springdoc-openapi-ui:1.6.14"
    implementation "mysql:mysql-connector-java:8.0.31"
=======
    implementation ("io.springfox:springfox-swagger2:3.0.0") {
        exclude module: "mapstruct"
    }
    implementation "io.springfox:springfox-bean-validators:3.0.0"
    implementation "mysql:mysql-connector-java:8.0.32"
>>>>>>> c37100b4
    implementation "org.postgresql:postgresql:42.5.1"
    implementation "com.h2database:h2:2.1.214"

    implementation "org.zalando:problem-spring-web:0.27.0"
    implementation "com.ibm.icu:icu4j:72.1"
    implementation "com.github.seancfoley:ipaddress:5.4.0"
    implementation "org.apache.maven:maven-model:3.8.7"
    implementation "org.apache.pdfbox:pdfbox:2.0.27"
    implementation "com.google.protobuf:protobuf-java:3.21.12"
    implementation "org.commonmark:commonmark:0.21.0"
    implementation "de.tum.in.ase.athene:client:0.0.2"
    implementation "commons-fileupload:commons-fileupload:1.4"

    annotationProcessor "org.hibernate:hibernate-jpamodelgen:${hibernate_version}"
    annotationProcessor ("org.glassfish.jaxb:jaxb-runtime:${jaxb_runtime_version}") {
        exclude group: "javax.ws.rs", module: "jsr311-api"
    }
    annotationProcessor ("org.springframework.boot:spring-boot-configuration-processor:${spring_boot_version}") {
        exclude group: "com.vaadin.external.google", module: "android-json"
    }
    testImplementation ("org.springframework.boot:spring-boot-starter-test:${spring_boot_version}") {
        exclude module: "junit"
        exclude group: "org.junit.vintage", module: "junit-vintage-engine"
        exclude group: "com.vaadin.external.google", module: "android-json"
    }
    testImplementation "org.springframework.security:spring-security-test:${spring_security_version}"
    testImplementation "org.springframework.boot:spring-boot-test:${spring_boot_version}"
    testImplementation "org.assertj:assertj-core:3.24.2"
    testImplementation "org.junit.jupiter:junit-jupiter:${junit_version}"
    testImplementation "org.mockito:mockito-core:${mockito_version}"
    testImplementation "org.mockito:mockito-inline:${mockito_version}"
    testImplementation "org.mockito:mockito-junit-jupiter:${mockito_version}"
    testImplementation "org.awaitility:awaitility:4.2.0"
    testImplementation "org.apache.maven.shared:maven-invoker:3.2.0"
    testImplementation "org.gradle:gradle-tooling-api:7.6"
    testImplementation "org.apache.maven.surefire:surefire-report-parser:3.0.0-M8"
    testImplementation "com.opencsv:opencsv:5.7.1"
    testImplementation "io.zonky.test:embedded-database-spring-test:2.2.0"
    testImplementation "com.tngtech.archunit:archunit:1.0.1"

    // Lightweight JSON library needed for the internals of the MockRestServiceServer
    testImplementation "org.json:json:20220924"
}

dependencyManagement {
    imports {
        mavenBom "io.zonky.test.postgres:embedded-postgres-binaries-bom:15.1.0"
    }
}

task cleanResources(type: Delete) {
    delete "build/resources"
}

// Taken from here: https://stackoverflow.com/questions/3963708/gradle-how-to-display-test-results-in-the-console-in-real-time
tasks.withType(Test) {
    testLogging {
        // set options for log level LIFECYCLE
        events TestLogEvent.FAILED,
            TestLogEvent.PASSED,
            TestLogEvent.SKIPPED
        exceptionFormat TestExceptionFormat.FULL
        showExceptions true
        showCauses true
        showStackTraces true

        info.events = debug.events
        info.exceptionFormat = debug.exceptionFormat

        afterSuite { desc, result ->
            if (!desc.parent) { // will match the outermost suite
                def output = "Results: ${result.resultType} (${result.testCount} tests, ${result.successfulTestCount} successes, ${result.failedTestCount} failures, ${result.skippedTestCount} skipped)"
                def startItem = "|  ", endItem = "  |"
                def repeatLength = startItem.length() + output.length() + endItem.length()
                println("\n" + ("-" * repeatLength) + "\n" + startItem + output + endItem + "\n" + ("-" * repeatLength))
            }
        }
    }
}

wrapper {
    gradleVersion = "7.6"
}

task stage(dependsOn: "bootWar") {
}

node {
    download = true
    version = "${node_version}"
    npmVersion = "${npm_version}"
}

// Command to execute the JavaDoc checkstyle verification ./gradlew checkstyleMain
checkstyle {
    toolVersion "${checkstyle_version}"
    configFile file("checkstyle.xml")
    checkstyleTest.enabled = false
    maxErrors = 0
}

task buildJarForDocker (type: Exec) {
    commandLine "./gradlew", "build", "-x", "webapp", "-x", "test", "-x", "jacocoTestCoverageVerification"
}

def isNonStable = { String version ->
    def stableKeyword = ["RELEASE", "FINAL", "GA"].any { it -> version.toUpperCase().contains(it) }
    def regex = /^[0-9,.v-]+(-r)?$/
    return !stableKeyword && !(version ==~ regex)
}

tasks.named("dependencyUpdates").configure {
    rejectVersionIf {
        isNonStable(it.candidate.version)
    }

    rejectVersionIf {
        isNonStable(it.candidate.version) && !isNonStable(it.currentVersion)
    }

    resolutionStrategy {
        componentSelection {
            all {
                if (isNonStable(it.candidate.version) && !isNonStable(it.currentVersion)) {
                    reject("Release candidate")
                }
            }
        }
    }
}

pitest {
    targetClasses = ["de.tum.in.www1.artemis.service.exam.ExamService"]
    targetTests = [
        "de.tum.in.www1.artemis.StudentExamIntegrationTest",
        "de.tum.in.www1.artemis.ExamIntegrationTest",
    ]
    outputFormats = ["XML", "HTML"]
    timestampedReports = false
    junit5PluginVersion = "1.0.0"
    timeoutFactor = 1.5
    timeoutConstInMillis = 10000
    useClasspathFile = true
}

// Available commands:
//
// 1) Build production:                             ./gradlew -Pprod -Pwar clean bootWar
// 2) Execute tests with coverage report:           ./gradlew test jacocoTestReport -x webapp
// 2a) Execute tests without coverage report:       ./gradlew test -x webapp
// 2b) Run a single test:                           ./gradlew test --tests ExamIntegrationTest -x webapp or ./gradlew test --tests ExamIntegrationTest.testGetExamScore -x webapp
// 3) Verify code coverage (after tests):           ./gradlew jacocoTestCoverageVerification
// 4) Check Java code format:                       ./gradlew spotlessCheck -x webapp
// 5) Apply Java code formatter:                    ./gradlew spotlessApply -x webapp
// 6) Find dependency updates:                      ./gradlew dependencyUpdates -Drevision=release
// 7) Check JavaDoc:                                ./gradlew checkstyleMain -x webapp
// 8) Detects uses of legacy code:                  ./gradlew modernizer -x webapp
// 9) Check for vulnerabilities in dependencies     ./gradlew dependencyCheckAnalyze -x webapp
// 10) Generate Liquibase diff:                     ./gradlew liquibaseDiffChangelog
// 11) Clear Liquibase checksums:                   ./gradlew liquibaseClearChecksums
// 12) Run PIT Mutation Tests:                      ./gradlew pitest -x webapp
// 13) Create changelog between Java and DB         ./gradlew liquibaseDiffChangeLog (make sure to set the correct username and password in liquibase.gradle)
// 14) Generate initial schema from DB              ./gradlew liquibaseGenerateChangelog (make sure to set the correct username and password in liquibase.gradle)<|MERGE_RESOLUTION|>--- conflicted
+++ resolved
@@ -271,16 +271,8 @@
     implementation "org.bouncycastle:bcprov-jdk15on:1.70"
     runtimeOnly "io.jsonwebtoken:jjwt-impl:0.11.5"
     runtimeOnly "io.jsonwebtoken:jjwt-jackson:0.11.5"
-<<<<<<< HEAD
     implementation "org.springdoc:springdoc-openapi-ui:1.6.14"
-    implementation "mysql:mysql-connector-java:8.0.31"
-=======
-    implementation ("io.springfox:springfox-swagger2:3.0.0") {
-        exclude module: "mapstruct"
-    }
-    implementation "io.springfox:springfox-bean-validators:3.0.0"
     implementation "mysql:mysql-connector-java:8.0.32"
->>>>>>> c37100b4
     implementation "org.postgresql:postgresql:42.5.1"
     implementation "com.h2database:h2:2.1.214"
 
