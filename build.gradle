--- conflicted
+++ resolved
@@ -187,11 +187,7 @@
                 counter = "INSTRUCTION"
                 value = "COVEREDRATIO"
                 // TODO: in the future the following value should become higher than 0.92
-<<<<<<< HEAD
-                minimum = 0.895
-=======
-                minimum = 0.896
->>>>>>> 006f40d2
+                minimum = 0.894
             }
             limit {
                 counter = "CLASS"
