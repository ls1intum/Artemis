--- conflicted
+++ resolved
@@ -25,16 +25,11 @@
 }
 
 group = "de.tum.in.www1.artemis"
-<<<<<<< HEAD
 
 allprojects {
-    version = "5.6.1"
+    version = "5.7.1"
     description = "Interactive Learning with Individual Feedback"
 }
-=======
-version = "5.7.1"
-description = "Interactive Learning with Individual Feedback"
->>>>>>> 496b3211
 
 sourceCompatibility=17
 targetCompatibility=17
@@ -102,14 +97,10 @@
         fileTree(dir: it,
             exclude: [
                 "**/de/tum/in/www1/artemis/domain/**/*_*",
-<<<<<<< HEAD
                 "gateway/**", // exclude the gateway project from test coverage report for the moment until it is activated
                 "user-management/**", // exclude the user-management project from test coverage report for the moment until it is activated
-                "**/de/tum/in/www1/artemis/config/migration/entries/*_*"
-=======
                 "**/de/tum/in/www1/artemis/config/migration/entries/*_*",
                 "**/gradle-wrapper.jar/**"
->>>>>>> 496b3211
             ]
         )
     }))
@@ -120,50 +111,22 @@
     afterEvaluate { excludedClassFilesForReport(classDirectories) }
 }
 
-<<<<<<< HEAD
 jacocoTestCoverageVerification.configure {
     // we want to ignore some generated files in the domain folders as well as files from different projects
     afterEvaluate { excludedClassFilesForReport(classDirectories) }
-=======
-jacocoTestCoverageVerification {
-    violationRules {
-        rule {
-            limit {
-                counter = "INSTRUCTION"
-                value = "COVEREDRATIO"
-                minimum = 0.9
-            }
-            limit {
-                counter = "CLASS"
-                value = "MISSEDCOUNT"
-                // TODO: in the future the following value should become less than 20
-                maximum = 23
-            }
-        }
-    }
-    // we want to ignore some generated files in the domain folders
-    afterEvaluate {
-        excludedClassFilesForReport(classDirectories)
-    }
->>>>>>> 496b3211
 }
 
 configurations {
     providedRuntime
 }
 
-<<<<<<< HEAD
 allprojects {
     repositories {
         mavenLocal()
         mavenCentral()
-=======
-repositories {
-    mavenLocal()
-    mavenCentral()
-    maven {
-        url "https://repo.gradle.org/gradle/libs-releases/"
->>>>>>> 496b3211
+        maven {
+            url "https://repo.gradle.org/gradle/libs-releases/"
+        }
     }
 }
 
@@ -199,19 +162,8 @@
     }
     implementation "org.springframework.boot:spring-boot-starter-tomcat:${spring_boot_version}"
     implementation "org.springframework.boot:spring-boot-starter-websocket:${spring_boot_version}"
-<<<<<<< HEAD
     implementation "org.springframework.ldap:spring-ldap-core:${spring_ldap_core_version}"
     implementation "org.springframework.data:spring-data-ldap:${spring_data_ldap_version}"
-=======
-    implementation "org.springframework.boot:spring-boot-starter-thymeleaf:${spring_boot_version}"
-
-    implementation "org.springframework.ldap:spring-ldap-core:2.3.6.RELEASE"
-    implementation "org.springframework.data:spring-data-ldap:2.6.3"
-
-    implementation "org.springframework.cloud:spring-cloud-starter-netflix-eureka-client:3.1.1"
-    implementation "org.springframework.cloud:spring-cloud-starter-config:3.1.1"
-    implementation "org.springframework.boot:spring-boot-starter-cloud-connectors:2.2.13.RELEASE"
->>>>>>> 496b3211
 
     implementation "io.netty:netty-all:${netty_version}"
     implementation "io.projectreactor.netty:reactor-netty:${netty_reactor_version}"
@@ -220,7 +172,6 @@
     implementation "org.springframework.security:spring-security-data:${spring_security_version}"
     implementation "org.springframework.security:spring-security-ldap:${spring_security_version}"
     implementation "org.springframework.security:spring-security-saml2-service-provider:${spring_security_version}"
-<<<<<<< HEAD
     implementation "org.xmlbeam:xmlprojector:${xmlbeam_xmlprojector_version}"
     implementation "io.springfox:springfox-bean-validators:${springfox_version}"
     implementation "mysql:mysql-connector-java:${mysql_connector_java_version}"
@@ -235,65 +186,14 @@
     implementation "org.springframework.boot:spring-boot-starter-artemis:${spring_boot_version}"
 
     implementation "de.tum.in.ase.athene:client:${athene_client_version}"
-=======
-    implementation "org.xmlbeam:xmlprojector:1.4.22"
-    implementation "io.jsonwebtoken:jjwt-api:0.11.2"
-    implementation "org.bouncycastle:bcprov-jdk15on:1.70"
-    runtimeOnly "io.jsonwebtoken:jjwt-impl:0.11.2"
-    runtimeOnly "io.jsonwebtoken:jjwt-jackson:0.11.2"
-    implementation ("io.springfox:springfox-swagger2:3.0.0") {
-        exclude module: "mapstruct"
-    }
-    implementation "io.springfox:springfox-bean-validators:3.0.0"
-    implementation "mysql:mysql-connector-java:8.0.28"
-
-    implementation "org.zalando:problem-spring-web:0.27.0"
-    implementation "com.ibm.icu:icu4j:70.1"
-    implementation "com.github.seancfoley:ipaddress:5.3.4"
-    implementation "org.apache.maven:maven-model:3.8.5"
-    implementation "org.apache.pdfbox:pdfbox:2.0.25"
-    implementation "com.google.protobuf:protobuf-java:3.19.4"
-    implementation "org.commonmark:commonmark:0.18.2"
-    implementation "de.tum.in.ase.athene:client:0.0.2"
-
->>>>>>> 496b3211
     annotationProcessor "org.hibernate:hibernate-jpamodelgen:${hibernate_version}"
     annotationProcessor ("org.glassfish.jaxb:jaxb-runtime:${jaxb_runtime_version}") {
         exclude group: "javax.ws.rs", module: "jsr311-api"
     }
-<<<<<<< HEAD
     testImplementation "com.h2database:h2:${h2_database_version}"
     testImplementation "com.opencsv:opencsv:${opencsv_version}"
-=======
-    annotationProcessor ("org.springframework.boot:spring-boot-configuration-processor:${spring_boot_version}") {
-        exclude group: "com.vaadin.external.google", module: "android-json"
-    }
-    testImplementation ("org.springframework.boot:spring-boot-starter-test:${spring_boot_version}") {
-        exclude module: "junit"
-        exclude group: "org.junit.vintage", module: "junit-vintage-engine"
-        exclude group: "com.vaadin.external.google", module: "android-json"
-    }
-    testImplementation "org.springframework.security:spring-security-test:${spring_security_version}"
-    testImplementation "org.springframework.boot:spring-boot-test:${spring_boot_version}"
-    testImplementation "org.assertj:assertj-core:3.22.0"
-    testImplementation "org.junit.jupiter:junit-jupiter:${junit_version}"
-    testImplementation "org.mockito:mockito-core:${mockito_version}"
-    testImplementation "org.mockito:mockito-inline:${mockito_version}"
-    testImplementation "org.mockito:mockito-junit-jupiter:${mockito_version}"
-    testImplementation "com.h2database:h2:1.4.200"
-    testImplementation "org.awaitility:awaitility:4.2.0"
-    testImplementation "org.apache.maven.shared:maven-invoker:3.1.0"
-    testImplementation "org.gradle:gradle-tooling-api:7.3"
-    testImplementation "org.apache.maven.surefire:surefire-report-parser:3.0.0-M5"
-    testImplementation "com.opencsv:opencsv:5.6"
-
-    // Lightweight JSON library needed for the internals of the MockRestServiceServer
-    testImplementation "org.json:json:20220320"
-}
-
-task cleanResources(type: Delete) {
-    delete "build/resources"
->>>>>>> 496b3211
+    testImplementation "org.gradle:gradle-tooling-api:${gradle_tooling_api}"
+
 }
 
 task executeTests (type: Exec) {
