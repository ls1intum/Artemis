--- conflicted
+++ resolved
@@ -1,10 +1,7 @@
-<<<<<<< HEAD
-=======
 import org.gradle.internal.os.OperatingSystem
 import org.gradle.api.tasks.testing.logging.TestExceptionFormat
 import org.gradle.api.tasks.testing.logging.TestLogEvent
 
->>>>>>> 650d0ffc
 buildscript {
     repositories {
         mavenLocal()
