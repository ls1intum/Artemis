--- conflicted
+++ resolved
@@ -187,21 +187,13 @@
                 counter = "INSTRUCTION"
                 value = "COVEREDRATIO"
                 // TODO: in the future the following value should become higher than 0.92
-<<<<<<< HEAD
-                minimum = 0.894
-=======
-                minimum = 0.895
->>>>>>> ff5f295c
+                minimum = 0.893
             }
             limit {
                 counter = "CLASS"
                 value = "MISSEDCOUNT"
                 // TODO: in the future the following value should become less than 10
-<<<<<<< HEAD
-                maximum = 41
-=======
-                maximum = 40
->>>>>>> ff5f295c
+                maximum = 42
             }
         }
     }
