import org.gradle.api.tasks.testing.logging.TestExceptionFormat
import org.gradle.api.tasks.testing.logging.TestLogEvent

buildscript {
    repositories {
        mavenLocal()
        mavenCentral()
    }
}

plugins {
    id "checkstyle"
    id "java"
    id "maven-publish"
    id "idea"
    id "jacoco"
    id "org.springframework.boot" version "${spring_boot_version}"
    id "io.spring.dependency-management" version "1.1.0"
    id "com.google.cloud.tools.jib" version "3.3.1"
    id "com.github.node-gradle.node" version "${gradle_node_plugin_version}"
    id "com.diffplug.spotless" version "6.18.0"
    // this allows us to find outdated dependencies via ./gradlew dependencyUpdates
    id "com.github.ben-manes.versions" version "0.46.0"
    id "com.github.andygoossens.modernizer" version "${modernizer_plugin_version}"
    id "com.gorylenko.gradle-git-properties" version "2.4.1"
    id "info.solidsoft.pitest" version "1.9.11"
    id "org.owasp.dependencycheck" version "8.2.1"
    id "com.adarshr.test-logger" version "3.2.0"
}

group = "de.tum.in.www1.artemis"
version = "6.1.8"
description = "Interactive Learning with Individual Feedback"

sourceCompatibility=17
targetCompatibility=17

//this enables us to invoke ./gradlew liquibaseDiffChangelog
apply from: "gradle/liquibase.gradle"

if (project.hasProperty("prod")) {
    apply from: "gradle/profile_prod.gradle"
} else {
    apply from: "gradle/profile_dev.gradle"
}

if (project.hasProperty("war")) {
    apply from: "gradle/war.gradle"
}

apply plugin: "jacoco"

idea {
    module {
        excludeDirs += files("node_modules")
    }
}

spotless {
    // allows to execute the code formatting commands ./gradlew spotlessApply and ./gradlew spotlessCheck
    java {
        target project.fileTree(project.rootDir) {
            include "**/*.java"
            exclude(
                "**/src/main/java/de/tum/in/www1/artemis/service/connectors/BambooService.java",
                "**/src/test/resources/test-data/repository-export/EncodingISO_8559_1.java",
                "**/node_modules/**",
                "**/out/**",
                "**/repos/**",
                "**/repos-download/**",
                "**/build/**",
                "**/src/main/generated/**",
                "**/src/main/resources/templates/**",
                "/docker/**"
            )
        }
        importOrderFile "artemis-spotless.importorder"
        eclipse("4.19").configFile "artemis-spotless-style.xml"

        removeUnusedImports()
        trimTrailingWhitespace()
    }
}

defaultTasks "bootRun"

springBoot {
    mainClass = "de.tum.in.www1.artemis.ArtemisApp"
}

modernizer {
    failOnViolations = false
    includeTestClasses = true
}

// Execute the test cases: ./gradlew test

test {
    useJUnitPlatform()
    exclude "**/*IT*", "**/*IntTest*"
    testLogging {
        events "FAILED", "SKIPPED"
    }
    testLogging.showStandardStreams = true
    reports.html.required = false
    minHeapSize = "1024m" // initial heap size
    maxHeapSize = "3072m" // maximum heap size
}

tasks.register('testReport', TestReport) {
    destinationDirectory = file("$buildDir/reports/tests")
    testResults.from(test)
}

jacoco {
    toolVersion = "0.8.8"
}

jar {
    enabled = false
}

private excludedClassFilesForReport(classDirectories) {
    classDirectories.setFrom(files(classDirectories.files.collect {
        fileTree(dir: it,
            exclude: [
                "**/de/tum/in/www1/artemis/domain/**/*_*",
                "**/de/tum/in/www1/artemis/config/migration/entries/*_*",
                "**/gradle-wrapper.jar/**"
            ]
        )
    }))
}

jacocoTestReport {
    reports {
        xml.required = true
    }
    // we want to ignore some generated files in the domain folders
    afterEvaluate {
        excludedClassFilesForReport(classDirectories)
    }
}

jacocoTestCoverageVerification {
    violationRules {
        rule {
            limit {
                counter = "INSTRUCTION"
                value = "COVEREDRATIO"
                minimum = 0.90
            }
            limit {
                counter = "CLASS"
                value = "MISSEDCOUNT"
                // TODO: in the future the following value should become less than 10
                maximum = 20
            }
        }
    }
    // we want to ignore some generated files in the domain folders
    afterEvaluate {
        excludedClassFilesForReport(classDirectories)
    }
}
check.dependsOn jacocoTestCoverageVerification

configurations {
    providedRuntime
}

repositories {
    mavenLocal()
    mavenCentral()
    maven {
        url "https://repo.gradle.org/gradle/libs-releases/"
    }
}

ext['jackson.version'] = fasterxml_version

dependencies {

    // This will make sure that e.g. src/main/java/de/tum/in/www1/artemis/config/BeanInfoProcessor.java is invoked during the build
    annotationProcessor "com.google.auto.service:auto-service:1.0.1"
    compileOnly "com.google.auto.service:auto-service:1.0.1"

    // Note: jenkins-client is not well maintained and includes dependencies to libraries with critical security issues (e.g. CVE-2020-10683 for dom4j@1.6.1)
    //    implementation "com.offbytwo.jenkins:jenkins-client:0.3.8"
    implementation files("libs/jenkins-client-0.4.0.jar")
    // The following 4 dependencies are explicitly integrated as transitive dependencies of jenkins-client-0.4.0.jar
    implementation "org.apache.httpcomponents:httpclient:4.5.14"
    implementation "org.apache.httpcomponents:httpcore:4.4.16"
    implementation "org.apache.httpcomponents:httpmime:4.5.14"
    implementation ("org.dom4j:dom4j:2.1.4") {
        // Note: avoid org.xml.sax.SAXNotRecognizedException: unrecognized feature http://xml.org/sax/features/external-general-entities
        // also see https://github.com/dom4j/dom4j/issues/99
        exclude module: 'pull-parser'
        exclude module: 'jaxen'
        exclude module: 'xpp3'
        exclude module: 'xsdlib'
        exclude module: 'stax-api'
        exclude module: 'jaxb-api'
    }


    implementation "org.gitlab4j:gitlab4j-api:5.2.0"

    implementation "de.jplag:jplag:${jplag_version}"
    implementation "de.jplag:java:${jplag_version}"
    implementation "de.jplag:kotlin:${jplag_version}"
    implementation "de.jplag:cpp:${jplag_version}"
    implementation "de.jplag:swift:${jplag_version}"
    implementation "de.jplag:java:${jplag_version}"
    implementation "de.jplag:python-3:${jplag_version}"
    implementation "de.jplag:text:${jplag_version}"

    // we have to override those values to avoid issues with Spring (JPlag wants to use a newer version which would conflict otherwise)
    implementation "org.slf4j:jcl-over-slf4j:${slf4j_version}"
    implementation "org.slf4j:jul-to-slf4j:${slf4j_version}"
    implementation ("org.slf4j:slf4j-api") {
        version {
            strictly "${slf4j_version}"
        }
    }

    implementation "org.apache.logging.log4j:log4j-to-slf4j:2.20.0"

    implementation "uk.ac.ox.ctl:spring-security-lti13:0.0.4"

    // https://search.maven.org/artifact/org.eclipse.jgit/org.eclipse.jgit
    implementation "org.eclipse.jgit:org.eclipse.jgit:${jgit_version}"
    implementation "org.eclipse.jgit:org.eclipse.jgit.ssh.apache:${jgit_version}"
    // https://search.maven.org/artifact/net.sourceforge.plantuml/plantuml
    implementation "net.sourceforge.plantuml:plantuml:1.2023.6"
    implementation "org.imsglobal:basiclti-util:1.2.0"
    implementation "org.jasypt:jasypt:1.9.3"
    implementation "me.xdrop:fuzzywuzzy:1.4.0"
    implementation "com.atlassian.bamboo:bamboo-specs:9.2.1"
    implementation ("org.yaml:snakeyaml") {
        version {
            strictly "1.33" // needed for Bamboo-specs and to reduce the number of vulnerabilities, also see https://mvnrepository.com/artifact/org.yaml/snakeyaml
        }
    }


    implementation "com.thoughtworks.qdox:qdox:2.0.3"
    implementation "io.sentry:sentry-logback:6.18.1"
    implementation "io.sentry:sentry-spring-boot-starter:6.18.1"
    implementation "org.jsoup:jsoup:1.16.1"
    implementation "commons-codec:commons-codec:1.15"   // needed for spring security saml2

    implementation "org.springdoc:springdoc-openapi-ui:1.7.0"
    implementation "com.vdurmont:semver4j:3.1.0"

    // import JHipster dependencies BOM
    implementation platform("tech.jhipster:jhipster-dependencies:${jhipster_dependencies_version}")

    implementation "tech.jhipster:jhipster-framework:${jhipster_dependencies_version}"
    implementation "org.springframework.boot:spring-boot-starter-cache:${spring_boot_version}"
    implementation "io.micrometer:micrometer-registry-prometheus:1.10.6"
    implementation "net.logstash.logback:logstash-logback-encoder:7.3"
    implementation "com.fasterxml.jackson.datatype:jackson-datatype-hppc:${fasterxml_version}"
    implementation "com.fasterxml.jackson.datatype:jackson-datatype-jsr310:${fasterxml_version}"
    implementation "com.fasterxml.jackson.datatype:jackson-datatype-hibernate5:${fasterxml_version}"
    implementation "com.fasterxml.jackson.core:jackson-annotations:${fasterxml_version}"
    implementation "com.fasterxml.jackson.core:jackson-databind:${fasterxml_version}"
    implementation "com.hazelcast:hazelcast:${hazelcast_version}"
    implementation "com.hazelcast:hazelcast-spring:${hazelcast_version}"
    implementation "com.hazelcast:hazelcast-hibernate53:5.0.0"
    implementation "javax.cache:cache-api:1.1.1"
    implementation "org.hibernate:hibernate-core:${hibernate_version}"
    implementation "com.zaxxer:HikariCP:5.0.1"
    implementation "org.apache.commons:commons-text:1.10.0"
    implementation "org.apache.commons:commons-math3:3.6.1"
    implementation "javax.transaction:javax.transaction-api:1.3"
    implementation "org.hibernate:hibernate-entitymanager:${hibernate_version}"
    implementation "org.liquibase:liquibase-core:4.21.1"
    implementation "org.springframework.boot:spring-boot-starter-validation:${spring_boot_version}"
    implementation "org.springframework.boot:spring-boot-loader-tools:${spring_boot_version}"
    implementation "org.springframework.boot:spring-boot-starter-mail:${spring_boot_version}"
    implementation "org.springframework.boot:spring-boot-starter-logging:${spring_boot_version}"
    implementation "org.springframework.boot:spring-boot-starter-actuator:${spring_boot_version}"
    implementation "org.springframework.boot:spring-boot-starter-aop:${spring_boot_version}"
    implementation "org.springframework.boot:spring-boot-starter-data-jpa:${spring_boot_version}"
    implementation "org.springframework.boot:spring-boot-starter-security:${spring_boot_version}"
    implementation ("org.springframework.boot:spring-boot-starter-web:${spring_boot_version}") {
        exclude module: "spring-boot-starter-undertow"
    }
    implementation "org.springframework.boot:spring-boot-starter-tomcat:${spring_boot_version}"
    implementation "org.springframework.boot:spring-boot-starter-websocket:${spring_boot_version}"
    implementation "org.springframework.boot:spring-boot-starter-thymeleaf:${spring_boot_version}"

    implementation "org.springframework.ldap:spring-ldap-core:2.4.1"
    implementation "org.springframework.data:spring-data-ldap:2.7.8"

    implementation "org.springframework.cloud:spring-cloud-starter-netflix-eureka-client:3.1.5"
    implementation "org.springframework.cloud:spring-cloud-starter-config:3.1.6"
    implementation "org.springframework.boot:spring-boot-starter-cloud-connectors:2.2.13.RELEASE"

    implementation "io.netty:netty-all:4.1.92.Final"
    implementation "io.projectreactor.netty:reactor-netty:1.1.6"
    implementation "org.springframework:spring-messaging:5.3.25"

    implementation "org.springframework.security:spring-security-config:${spring_security_version}"
    implementation "org.springframework.security:spring-security-data:${spring_security_version}"
    implementation "org.springframework.security:spring-security-web:${spring_security_version}"
    implementation "org.springframework.security:spring-security-messaging:${spring_security_version}"
    implementation "org.springframework.security:spring-security-ldap:${spring_security_version}"
    implementation "org.springframework.security:spring-security-saml2-service-provider:${spring_security_version}"
    implementation "org.xmlbeam:xmlprojector:1.4.24"
    implementation "io.jsonwebtoken:jjwt-api:0.11.5"
    implementation "org.bouncycastle:bcprov-jdk15on:1.70"
    runtimeOnly "io.jsonwebtoken:jjwt-impl:0.11.5"
    runtimeOnly "io.jsonwebtoken:jjwt-jackson:0.11.5"
    implementation ("io.springfox:springfox-swagger2:3.0.0") {
        exclude module: "mapstruct"
    }
    implementation "io.springfox:springfox-bean-validators:3.0.0"
    implementation "mysql:mysql-connector-java:8.0.33"
    implementation "org.postgresql:postgresql:42.6.0"
    implementation "com.h2database:h2:2.1.214"

    // zalando problem spring web can only be updated when we support Spring 6
    implementation "org.zalando:problem-spring-web:0.27.0"
    implementation "com.ibm.icu:icu4j:73.1"
    implementation "com.github.seancfoley:ipaddress:5.4.0"
    implementation "org.apache.maven:maven-model:3.9.1"
<<<<<<< HEAD
    implementation "org.apache.pdfbox:pdfbox:2.0.27"
    implementation 'org.apache.commons:commons-csv:1.10.0'
    implementation "com.google.protobuf:protobuf-java:3.22.2"
=======
    implementation "org.apache.pdfbox:pdfbox:2.0.28"
    implementation "com.google.protobuf:protobuf-java:3.22.3"
>>>>>>> 930b704e
    implementation "org.commonmark:commonmark:0.21.0"
    implementation "de.tum.in.ase.athene:client:0.0.2"
    implementation "commons-fileupload:commons-fileupload:1.5"
    implementation "net.lingala.zip4j:zip4j:2.11.5"


    annotationProcessor "org.hibernate:hibernate-jpamodelgen:${hibernate_version}"
    annotationProcessor ("org.glassfish.jaxb:jaxb-runtime:${jaxb_runtime_version}") {
        exclude group: "javax.ws.rs", module: "jsr311-api"
    }
    annotationProcessor ("org.springframework.boot:spring-boot-configuration-processor:${spring_boot_version}") {
        exclude group: "com.vaadin.external.google", module: "android-json"
    }
    testImplementation ("org.springframework.boot:spring-boot-starter-test:${spring_boot_version}") {
        exclude module: "junit"
        exclude group: "org.junit.vintage", module: "junit-vintage-engine"
        exclude group: "com.vaadin.external.google", module: "android-json"
    }
    testImplementation "org.springframework.security:spring-security-test:${spring_security_version}"
    testImplementation "org.springframework.boot:spring-boot-test:${spring_boot_version}"
    testImplementation "org.assertj:assertj-core:3.24.2"
    testImplementation "org.junit.jupiter:junit-jupiter:${junit_version}"
    testImplementation "org.mockito:mockito-core:${mockito_version}"
    testImplementation "org.mockito:mockito-junit-jupiter:${mockito_version}"
    testImplementation "io.github.classgraph:classgraph:4.8.157"
    testImplementation "org.awaitility:awaitility:4.2.0"
    testImplementation "org.apache.maven.shared:maven-invoker:3.2.0"
    testImplementation "org.gradle:gradle-tooling-api:8.1.1"
    testImplementation "org.apache.maven.surefire:surefire-report-parser:3.0.0"
    testImplementation "com.opencsv:opencsv:5.7.1"
    testImplementation "io.zonky.test:embedded-database-spring-test:2.2.0"
    testImplementation "com.tngtech.archunit:archunit:1.0.1"

    // Lightweight JSON library needed for the internals of the MockRestServiceServer
    testImplementation "org.json:json:20230227"
}

dependencyManagement {
    imports {
        mavenBom "io.zonky.test.postgres:embedded-postgres-binaries-bom:15.2.0"
    }
}

tasks.register('cleanResources', Delete) {
    delete "build/resources"
}

// Taken from here: https://stackoverflow.com/questions/3963708/gradle-how-to-display-test-results-in-the-console-in-real-time
tasks.withType(Test).configureEach {
    testLogging {
        // set options for log level LIFECYCLE
        events TestLogEvent.FAILED,
            TestLogEvent.PASSED,
            TestLogEvent.SKIPPED
        exceptionFormat TestExceptionFormat.FULL
        showExceptions true
        showCauses true
        showStackTraces true

        info.events = debug.events
        info.exceptionFormat = debug.exceptionFormat

        afterSuite { desc, result ->
            if (!desc.parent) { // will match the outermost suite
                def output = "Results: ${result.resultType} (${result.testCount} tests, ${result.successfulTestCount} successes, ${result.failedTestCount} failures, ${result.skippedTestCount} skipped)"
                def startItem = "|  ", endItem = "  |"
                def repeatLength = startItem.length() + output.length() + endItem.length()
                println("\n" + ("-" * repeatLength) + "\n" + startItem + output + endItem + "\n" + ("-" * repeatLength))
            }
        }
    }
}

wrapper {
    gradleVersion = "8.1.1"
}

tasks.register('stage') {
    dependsOn "bootWar"
}

node {
    download = true
    version = "${node_version}"
    npmVersion = "${npm_version}"
}

// Command to execute the JavaDoc checkstyle verification ./gradlew checkstyleMain
checkstyle {
    toolVersion "${checkstyle_version}"
    configFile file("checkstyle.xml")
    checkstyleTest.enabled = false
    maxErrors = 0
}

def isNonStable = { String version ->
    def stableKeyword = ["RELEASE", "FINAL", "GA"].any { it -> version.toUpperCase().contains(it) }
    def regex = /^[0-9,.v-]+(-r)?$/
    return !stableKeyword && !(version ==~ regex)
}

tasks.named("dependencyUpdates").configure {
    rejectVersionIf {
        isNonStable(it.candidate.version)
    }

    rejectVersionIf {
        isNonStable(it.candidate.version) && !isNonStable(it.currentVersion)
    }

    resolutionStrategy {
        componentSelection {
            configureEach {
                if (isNonStable(it.candidate.version) && !isNonStable(it.currentVersion)) {
                    reject("Release candidate")
                }
            }
        }
    }
}

pitest {
    targetClasses = ["de.tum.in.www1.artemis.service.exam.ExamService"]
    targetTests = [
        "de.tum.in.www1.artemis.StudentExamIntegrationTest",
        "de.tum.in.www1.artemis.ExamIntegrationTest",
    ]
    outputFormats = ["XML", "HTML"]
    timestampedReports = false
    junit5PluginVersion = "1.0.0"
    timeoutFactor = 1.5
    timeoutConstInMillis = 10000
    useClasspathFile = true
}

// Available commands:
//
// 1) Build production:                             ./gradlew -Pprod -Pwar clean bootWar
// 2) Execute tests with coverage report:           ./gradlew test jacocoTestReport -x webapp
// 2a) Execute tests without coverage report:       ./gradlew test -x webapp
// 2b) Run a single test:                           ./gradlew test --tests ExamIntegrationTest -x webapp or ./gradlew test --tests ExamIntegrationTest.testGetExamScore -x webapp
// 3) Verify code coverage (after tests):           ./gradlew jacocoTestCoverageVerification
// 4) Check Java code format:                       ./gradlew spotlessCheck -x webapp
// 5) Apply Java code formatter:                    ./gradlew spotlessApply -x webapp
// 6) Find dependency updates:                      ./gradlew dependencyUpdates -Drevision=release
// 7) Check JavaDoc:                                ./gradlew checkstyleMain -x webapp
// 8) Detects uses of legacy code:                  ./gradlew modernizer -x webapp
// 9) Check for vulnerabilities in dependencies     ./gradlew dependencyCheckAnalyze -x webapp
// 10) Generate Liquibase diff:                     ./gradlew liquibaseDiffChangelog
// 11) Clear Liquibase checksums:                   ./gradlew liquibaseClearChecksums
// 12) Run PIT Mutation Tests:                      ./gradlew pitest -x webapp
// 13) Create changelog between Java and DB         ./gradlew liquibaseDiffChangeLog (make sure to set the correct username and password in liquibase.gradle)
// 14) Generate initial schema from DB              ./gradlew liquibaseGenerateChangelog (make sure to set the correct username and password in liquibase.gradle)<|MERGE_RESOLUTION|>--- conflicted
+++ resolved
@@ -326,14 +326,9 @@
     implementation "com.ibm.icu:icu4j:73.1"
     implementation "com.github.seancfoley:ipaddress:5.4.0"
     implementation "org.apache.maven:maven-model:3.9.1"
-<<<<<<< HEAD
-    implementation "org.apache.pdfbox:pdfbox:2.0.27"
-    implementation 'org.apache.commons:commons-csv:1.10.0'
-    implementation "com.google.protobuf:protobuf-java:3.22.2"
-=======
     implementation "org.apache.pdfbox:pdfbox:2.0.28"
     implementation "com.google.protobuf:protobuf-java:3.22.3"
->>>>>>> 930b704e
+    implementation 'org.apache.commons:commons-csv:1.10.0'
     implementation "org.commonmark:commonmark:0.21.0"
     implementation "de.tum.in.ase.athene:client:0.0.2"
     implementation "commons-fileupload:commons-fileupload:1.5"
