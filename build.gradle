import org.gradle.api.tasks.testing.logging.TestExceptionFormat
import org.gradle.api.tasks.testing.logging.TestLogEvent

buildscript {
    repositories {
        mavenLocal()
        mavenCentral()
        maven { url "https://repo.spring.io/plugins-release" }
        maven { url "https://plugins.gradle.org/m2/" }
        jcenter()
    }
    dependencies {
        classpath "org.springframework.boot:spring-boot-gradle-plugin:${spring_boot_version}"
        classpath "io.spring.gradle:propdeps-plugin:0.0.10.RELEASE"
        // this allows us to find outdated dependencies via ./gradlew dependencyUpdates
        classpath "com.github.ben-manes:gradle-versions-plugin:0.33.0"
    }
}

plugins {
    id "checkstyle"
    id "java"
    id "maven-publish"
    id "idea"
    id "jacoco"
    id "org.springframework.boot"
    id "com.google.cloud.tools.jib" version "2.6.0"
    id "com.github.node-gradle.node"
    id "net.ltgt.apt-eclipse"
    id "net.ltgt.apt-idea"
    id "net.ltgt.apt"
    id "com.diffplug.spotless" version "5.6.1"
}

group = "de.tum.in.www1.artemis"
version = "4.6.1"
description = "Interactive Learning with Individual Feedback"

sourceCompatibility=15
targetCompatibility=15

apply plugin: "com.github.ben-manes.versions"

apply from: "gradle/docker.gradle"
//this enables us to invoke ./gradlew liquibaseDiffChangelog
apply from: "gradle/liquibase.gradle"
//jhipster-needle-gradle-apply-from - JHipster will add additional gradle scripts to be applied here

if (project.hasProperty("prod")) {
    apply from: "gradle/profile_prod.gradle"
} else {
    apply from: "gradle/profile_dev.gradle"
}

if (project.hasProperty("zipkin")) {
    apply from: "gradle/zipkin.gradle"
}

if (project.hasProperty("war")) {
    apply from: "gradle/war.gradle"
}

apply plugin: "jacoco"

idea {
    module {
        excludeDirs += files("node_modules")
    }
}

spotless {
    // allows to execute the code formatting commands ./gradlew spotlessApply and ./gradlew spotlessCheck
    java {
        target project.fileTree(project.rootDir) {
            include "**/*.java"
            exclude "**/src/main/java/de/tum/in/www1/artemis/service/connectors/BambooService.java", "**/src/main/java/de/tum/in/www1/artemis/config/SecurityConfiguration.java", "**/src/test/resources/test-data/repository-export/EncodingISO_8559_1.java", "**/node_modules/**", "**/out/**", "**/repos/**", "**/build/**", "**/src/main/generated/**", "**/src/main/resources/templates/**"
        }
        importOrderFile "artemis-spotless.importorder"
        eclipse().configFile "artemis-spotless-style.xml"

        removeUnusedImports()
    }
}

defaultTasks "bootRun"

springBoot {
    mainClassName = "de.tum.in.www1.artemis.ArtemisApp"
}

// Execute the test cases: ./gradlew executeTests

test {
    useJUnitPlatform()
    exclude "**/*IT*", "**/*IntTest*", "**/*CucumberIT*"
    testLogging.showStandardStreams = true

    // uncomment if the tests reports are not generated
    // see https://github.com/jhipster/generator-jhipster/pull/2771 and https://github.com/jhipster/generator-jhipster/pull/4484
    // ignoreFailures true
    reports.html.enabled = false
}

task integrationTest(type: Test) {
    description = "Execute integration tests."
    group = "verification"
    include "**/*IT*", "**/*IntTest*"
    exclude "**/*CucumberIT*"

    maxHeapSize = "2048m"
    jvmArgs "-XX:MaxPermSize=256m"
    // uncomment if the tests reports are not generated
    // see https://github.com/jhipster/generator-jhipster/pull/2771 and https://github.com/jhipster/generator-jhipster/pull/4484
    // ignoreFailures true
    reports.html.enabled = false
}

check.dependsOn integrationTest

task testReport(type: TestReport) {
    destinationDir = file("$buildDir/reports/tests")
    reportOn test
}

task integrationTestReport(type: TestReport) {
    destinationDir = file("$buildDir/reports/tests")
    reportOn integrationTest
}

jacoco {
    toolVersion = "0.8.6"
}

jacocoTestReport {
    reports {
        xml.enabled true
    }
}

jacocoTestCoverageVerification {
    violationRules {
        rule {
            limit {
                counter = "LINE"
                value = "COVEREDRATIO"
                // TODO: in the future the following value should become at least 0.80
                minimum = 0.78
            }
        }
    }
}
check.dependsOn jacocoTestCoverageVerification

if (!project.hasProperty("runList")) {
    project.ext.runList = "main"
}

configurations {
    providedRuntime
}

repositories {
    mavenLocal()
    mavenCentral()
    jcenter()
}

dependencies {
    implementation "com.offbytwo.jenkins:jenkins-client:0.3.8"
    implementation "org.gitlab4j:gitlab4j-api:4.15.7"

<<<<<<< HEAD
=======
    implementation files("libs/acli-9.0.0.jar")
>>>>>>> f6cf7da8
    implementation files("libs/jplag-2.12.1.jar")

    // https://mvnrepository.com/artifact/org.eclipse.jgit/org.eclipse.jgit
    implementation "org.eclipse.jgit:org.eclipse.jgit:5.9.0.202009080501-r"
    // https://mvnrepository.com/artifact/net.sourceforge.plantuml/plantuml
    implementation "net.sourceforge.plantuml:plantuml:8059"
    implementation "org.imsglobal:basiclti-util:1.2.0"
    implementation "org.jasypt:jasypt:1.9.3"
    implementation "me.xdrop:fuzzywuzzy:1.3.1"
    implementation "com.atlassian.bamboo:bamboo-specs:7.1.2"
    implementation "com.thoughtworks.qdox:qdox:2.0.0"
    implementation "io.sentry:sentry-spring-boot-starter:3.0.0"
    implementation "io.sentry:sentry-logback:3.0.0"
<<<<<<< HEAD
    implementation "org.jsoup:jsoup:1.13.1"
=======
>>>>>>> f6cf7da8

    // import JHipster dependencies BOM
    implementation platform("io.github.jhipster:jhipster-dependencies:${jhipster_dependencies_version}" )

    implementation "io.github.jhipster:jhipster-framework"
    implementation "org.springframework.boot:spring-boot-starter-cache:${spring_boot_version}"
    implementation "io.micrometer:micrometer-registry-prometheus:1.5.5"
    implementation "net.logstash.logback:logstash-logback-encoder:6.4"
    implementation "com.fasterxml.jackson.datatype:jackson-datatype-hppc:${fasterxml_version}"
    implementation "com.fasterxml.jackson.datatype:jackson-datatype-jsr310:${fasterxml_version}"
    implementation "com.fasterxml.jackson.datatype:jackson-datatype-hibernate5:${fasterxml_version}"
    implementation "com.fasterxml.jackson.core:jackson-annotations:${fasterxml_version}"
    implementation "com.fasterxml.jackson.core:jackson-databind:${fasterxml_version}"
    implementation "com.hazelcast:hazelcast:4.0.2"
    implementation "com.hazelcast:hazelcast-hibernate53:2.1.1"
    implementation "com.hazelcast:hazelcast-spring:4.0.2"
    implementation "javax.cache:cache-api:1.1.1"
    implementation "org.hibernate:hibernate-core"
    implementation "com.zaxxer:HikariCP:3.4.5"
    implementation "org.apache.commons:commons-text:1.9"
    implementation "javax.transaction:javax.transaction-api:1.3"
    implementation "org.hibernate:hibernate-jcache"
    implementation "org.hibernate:hibernate-entitymanager"
    implementation "org.hibernate.validator:hibernate-validator:6.1.2.Final"
    implementation "org.liquibase:liquibase-core:${liquibase_version}"
    implementation "org.springframework.boot:spring-boot-loader-tools:${spring_boot_version}"
    implementation "org.springframework.boot:spring-boot-starter-mail:${spring_boot_version}"
    implementation "org.springframework.boot:spring-boot-starter-logging:${spring_boot_version}"
    implementation "org.springframework.boot:spring-boot-starter-actuator:${spring_boot_version}"
    implementation "org.springframework.boot:spring-boot-starter-aop:${spring_boot_version}"
    implementation "org.springframework.boot:spring-boot-starter-data-jpa:${spring_boot_version}"
    implementation "org.springframework.boot:spring-boot-starter-security:${spring_boot_version}"
    implementation ("org.springframework.boot:spring-boot-starter-web:${spring_boot_version}") {
        exclude module: "spring-boot-starter-undertow"
    }
    implementation "org.springframework.boot:spring-boot-starter-tomcat:${spring_boot_version}"
    implementation "org.springframework.boot:spring-boot-starter-websocket:${spring_boot_version}"
    implementation "org.springframework.boot:spring-boot-starter-thymeleaf:${spring_boot_version}"

    implementation "org.springframework.ldap:spring-ldap-core:2.3.3.RELEASE"
    implementation "org.springframework.data:spring-data-ldap:2.3.4.RELEASE"

    implementation "org.springframework.cloud:spring-cloud-starter-netflix-eureka-client:2.2.5.RELEASE"
    implementation "org.springframework.cloud:spring-cloud-starter-config:2.2.5.RELEASE"
    implementation "org.springframework.boot:spring-boot-starter-cloud-connectors:2.2.10.RELEASE"

    // https://docs.spring.io/spring/docs/4.3.15.RELEASE/spring-framework-reference/html/websocket.html#websocket-stomp-handle-broker-relay
    implementation "io.netty:netty-all:4.1.49.Final"
    implementation "io.projectreactor.netty:reactor-netty:0.9.12.RELEASE"
    implementation "org.springframework:spring-messaging:5.2.9.RELEASE"
    implementation "org.apache.servicemix.bundles:org.apache.servicemix.bundles.spring-messaging:5.2.9.RELEASE_1"

    implementation "org.springframework.security:spring-security-config:${spring_security_version}"
    implementation "org.springframework.security:spring-security-data:${spring_security_version}"
    implementation "org.springframework.security:spring-security-web:${spring_security_version}"
    implementation "org.springframework.security:spring-security-messaging:${spring_security_version}"
    implementation "org.springframework.security:spring-security-ldap:${spring_security_version}"
    implementation "org.xmlbeam:xmlprojector:1.4.17"
    implementation "io.jsonwebtoken:jjwt-api:0.11.2"
    runtimeOnly "io.jsonwebtoken:jjwt-impl:0.11.2"
    runtimeOnly "io.jsonwebtoken:jjwt-jackson:0.11.2"
    implementation ("io.springfox:springfox-swagger2:3.0.0") {
        exclude module: "mapstruct"
    }
    implementation "io.springfox:springfox-bean-validators:3.0.0"
    implementation "mysql:mysql-connector-java:8.0.21"

    implementation "org.zalando:problem-spring-web:0.26.2"
    implementation "com.ibm.icu:icu4j:67.1"
    implementation "com.github.seancfoley:ipaddress:5.3.3"
    implementation "info.debatty:java-string-similarity:2.0.0"

    annotationProcessor "org.hibernate:hibernate-jpamodelgen:${hibernate_version}"
    annotationProcessor "org.glassfish.jaxb:jaxb-runtime:${jaxb_runtime_version}"
    annotationProcessor ("org.springframework.boot:spring-boot-configuration-processor:${spring_boot_version}") {
        exclude group: "com.vaadin.external.google", module: "android-json"
    }
    testImplementation ("org.springframework.boot:spring-boot-starter-test:${spring_boot_version}") {
        exclude module: "junit"
        exclude group: "org.junit.vintage", module: "junit-vintage-engine"
        exclude group: "com.vaadin.external.google", module: "android-json"
    }
    testImplementation "org.springframework.security:spring-security-test:${spring_security_version}"
    testImplementation "org.springframework.boot:spring-boot-test:${spring_boot_version}"
    testImplementation "org.assertj:assertj-core:3.17.2"
    testImplementation "org.junit.jupiter:junit-jupiter:${junit_version}"
    testImplementation "com.tngtech.archunit:archunit-junit5-api:0.14.1"
    testRuntimeOnly "com.tngtech.archunit:archunit-junit5-engine:0.14.1"
    testImplementation "org.mockito:mockito-core:${mockito_version}"
    testImplementation "org.mockito:mockito-junit-jupiter:${mockito_version}"
    testImplementation "org.hamcrest:hamcrest-library:2.2"
    testImplementation "com.h2database:h2:1.4.200"
    testImplementation "org.awaitility:awaitility:4.0.3"
    testImplementation "org.apache.maven.shared:maven-invoker:3.0.1"
    testImplementation "org.apache.maven.surefire:surefire-report-parser:2.22.2"

    // Java's lightweight JSON library needed for the internals of the MockRestServiceServer
    testImplementation "org.json:json:20200518"
}

task cleanResources(type: Delete) {
    delete "build/resources"
}

task executeTests (type: Exec) {
    commandLine "./gradlew", "test", "-x", "webpack"
}

// Taken from here: https://stackoverflow.com/questions/3963708/gradle-how-to-display-test-results-in-the-console-in-real-time
tasks.withType(Test) {
    testLogging {
        // set options for log level LIFECYCLE
        events TestLogEvent.FAILED,
            TestLogEvent.PASSED,
            TestLogEvent.SKIPPED
        exceptionFormat TestExceptionFormat.FULL
        showExceptions true
        showCauses true
        showStackTraces true

        // set options for log level DEBUG and INFO
        debug {
            events TestLogEvent.STARTED,
                TestLogEvent.FAILED,
                TestLogEvent.PASSED,
                TestLogEvent.SKIPPED,
                TestLogEvent.STANDARD_ERROR,
                TestLogEvent.STANDARD_OUT
            exceptionFormat TestExceptionFormat.FULL
        }
        info.events = debug.events
        info.exceptionFormat = debug.exceptionFormat

        afterSuite { desc, result ->
            if (!desc.parent) { // will match the outermost suite
                def output = "Results: ${result.resultType} (${result.testCount} tests, ${result.successfulTestCount} successes, ${result.failedTestCount} failures, ${result.skippedTestCount} skipped)"
                def startItem = "|  ", endItem = "  |"
                def repeatLength = startItem.length() + output.length() + endItem.length()
                println("\n" + ("-" * repeatLength) + "\n" + startItem + output + endItem + "\n" + ("-" * repeatLength))
            }
        }
    }
}

wrapper {
    gradleVersion = "6.6.1"
}

task stage(dependsOn: "bootWar") {
}

if (project.hasProperty("nodeInstall")) {
    node {
        version = "${node_version}"
        npmVersion = "${npm_version}"
        yarnVersion = "${yarn_version}"
        download = true
    }
}

// Command to execute the JavaDoc checkstyle verification ./gradlew checkstyleMain
checkstyle {
    toolVersion "8.36.2"
    configFile file("${rootDir}/checkstyle.xml")
    checkstyleTest.enabled = false
    maxErrors = 0
}

task executeCheckstyle (type: Exec) {
    commandLine "./gradlew", "checkstyleMain", "-x", "yarn_install", "-x", "webpack"
}

task buildJarForDocker (type: Exec) {
    commandLine "./gradlew", "build", "-x", "webpack", "-x", "test", "-x", "jacocoTestCoverageVerification"
}

// Available commands:
//
// 1) Build production:                             ./gradlew -Pprod -Pwar clean bootWar
// 2) Execute tests with coverage report:           ./gradlew executeTests jacocoTestReport -x yarn_install -x webpack
// 2a) Execute tests without coverage report:       ./gradlew executeTests -x yarn_install -x webpack
// 2b) Run a single test:                           ./gradlew test --tests ExamIntegrationTest or ./gradlew test --tests ExamIntegrationTest.testGetExamScore
// 3) Check Java code format:                       ./gradlew spotlessCheck -x yarn_install -x webpack
// 4) Apply Java code formatter:                    ./gradlew spotlessApply -x yarn_install -x webpack
// 5) Find dependency updates:                      ./gradlew dependencyUpdates
// 6) Check JavaDoc:                                ./gradlew checkstyleMain -x yarn_install -x webpack
// 7) Generate Liquibase diff:                      ./gradlew liquibaseDiffChangelog
// 8) Clear Liquibase checksums:                    ./gradlew liquibaseClearChecksums
// 9) Enforce code coverage verification:           ./gradlew jacocoTestCoverageVerification<|MERGE_RESOLUTION|>--- conflicted
+++ resolved
@@ -169,10 +169,6 @@
     implementation "com.offbytwo.jenkins:jenkins-client:0.3.8"
     implementation "org.gitlab4j:gitlab4j-api:4.15.7"
 
-<<<<<<< HEAD
-=======
-    implementation files("libs/acli-9.0.0.jar")
->>>>>>> f6cf7da8
     implementation files("libs/jplag-2.12.1.jar")
 
     // https://mvnrepository.com/artifact/org.eclipse.jgit/org.eclipse.jgit
@@ -186,10 +182,7 @@
     implementation "com.thoughtworks.qdox:qdox:2.0.0"
     implementation "io.sentry:sentry-spring-boot-starter:3.0.0"
     implementation "io.sentry:sentry-logback:3.0.0"
-<<<<<<< HEAD
     implementation "org.jsoup:jsoup:1.13.1"
-=======
->>>>>>> f6cf7da8
 
     // import JHipster dependencies BOM
     implementation platform("io.github.jhipster:jhipster-dependencies:${jhipster_dependencies_version}" )
