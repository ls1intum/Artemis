import org.gradle.internal.os.OperatingSystem
import org.gradle.api.tasks.testing.logging.TestExceptionFormat
import org.gradle.api.tasks.testing.logging.TestLogEvent

buildscript {
    repositories {
        mavenLocal()
        mavenCentral()
        maven { url "http://repo.spring.io/plugins-release" }
        maven { url "https://plugins.gradle.org/m2/" }
        jcenter()
    }
    dependencies {
        classpath "org.springframework.boot:spring-boot-gradle-plugin:${spring_boot_version}"
        classpath "io.spring.gradle:propdeps-plugin:0.0.10.RELEASE"
        // this allows us to find outdated dependencies via './gradlew dependencyUpdates'
        classpath "com.github.ben-manes:gradle-versions-plugin:0.21.0"
        //jhipster-needle-gradle-buildscript-dependency - JHipster will add additional gradle build script plugins here
    }
}

plugins {
    id "checkstyle"
    id "java"
    id "maven"
    id "idea"
    id "jacoco"
    id "com.google.cloud.tools.jib" version "1.3.0"
    id "com.gorylenko.gradle-git-properties" version "2.0.0"
    id "com.github.node-gradle.node" version "1.5.1"
    id "net.ltgt.apt-eclipse" version "0.21"
    id "net.ltgt.apt-idea" version "0.21"
    id "net.ltgt.apt" version "0.21"
    id "com.moowork.node" version "1.3.1"
//    id 'org.liquibase.gradle' version "2.0.1"
    id "com.github.ben-manes.versions" version "0.21.0"
    //jhipster-needle-gradle-plugins - JHipster will add additional gradle plugins here
    id "com.diffplug.gradle.spotless" version "3.23.1"
}

sourceCompatibility=1.8
targetCompatibility=1.8

apply plugin: 'org.springframework.boot'
apply plugin: 'propdeps'
apply plugin: "com.github.ben-manes.versions"

apply from: "gradle/docker.gradle"
//this enables us to invoke ./gradlew liquibaseDiffChangelog
apply from: 'gradle/liquibase.gradle'
//jhipster-needle-gradle-apply-from - JHipster will add additional gradle scripts to be applied here

if (project.hasProperty("prod")) {
    apply from: "gradle/profile_prod.gradle"
} else {
    apply from: "gradle/profile_dev.gradle"
}

if (project.hasProperty("zipkin")) {
    apply from: "gradle/zipkin.gradle"
}

if (project.hasProperty("war")) {
    apply from: "gradle/war.gradle"
}

idea {
    module {
        excludeDirs += files('node_modules')
    }
}

spotless {
    // allows to execute the code formatting commands ./gradlew spotlessApply and ./gradlew spotlessCheck
    java {
        target project.fileTree(project.rootDir) {
            include '**/*.java'
            exclude '**/src/main/java/de/tum/in/www1/artemis/service/connectors/BambooService.java', '**/src/main/java/de/tum/in/www1/artemis/config/SecurityConfiguration.java', '**/node_modules/**', '**/out/**', '**/repos/**', '**/build/**', '**/src/main/resources/templates/**'
        }
        importOrderFile 'artemis-spotless.importorder'
        removeUnusedImports()
        eclipse().configFile 'artemis-spotless-style.xml'
    }
}

// See https://virgo47.wordpress.com/2018/09/14/classpath-too-long-with-spring-boot-and-gradle/ for details
// https://github.com/jhipster/generator-jhipster/issues/9713
if (OperatingSystem.current().isWindows()) {
    task classpathJar(type: Jar) {
        inputs.files sourceSets.main.runtimeClasspath

        archiveName = "runboot-classpath.jar"
        doFirst {
            manifest {
                def classpath = sourceSets.test.runtimeClasspath.files
                attributes "Class-Path": classpath.collect {f -> f.toURI().toString()}.join(" ")
            }
        }
    }

    bootRun {
        classpath = classpathJar.outputs.files
    }
}

defaultTasks 'bootRun'

group = 'de.tum.in.www1.artemis'
version = '3.4.0'
description = 'Interactive Learning with Individual Feedback'

springBoot {
    mainClassName = 'de.tum.in.www1.artemis.ArtemisApp'
}

// Execute the test cases: ./gradlew executeTests

test {
    exclude "**/*IT*", "**/*IntTest*", "**/*CucumberIT*"

    // uncomment if the tests reports are not generated
    // see https://github.com/jhipster/generator-jhipster/pull/2771 and https://github.com/jhipster/generator-jhipster/pull/4484
    // ignoreFailures true
    reports.html.enabled = false
}

task integrationTest(type: Test) {
    description = "Execute integration tests."
    group = "verification"
    include "**/*IT*", "**/*IntTest*"
    exclude "**/*CucumberIT*"

    // uncomment if the tests reports are not generated
    // see https://github.com/jhipster/generator-jhipster/pull/2771 and https://github.com/jhipster/generator-jhipster/pull/4484
    // ignoreFailures true
    reports.html.enabled = false
}

check.dependsOn integrationTest
task testReport(type: TestReport) {
    destinationDir = file("$buildDir/reports/tests")
    reportOn test
}

task integrationTestReport(type: TestReport) {
    destinationDir = file("$buildDir/reports/tests")
    reportOn integrationTest
}

if (!project.hasProperty('runList')) {
    project.ext.runList = 'main'
}

configurations {
    providedRuntime
    implementation.exclude module: "spring-boot-starter-tomcat"
}

repositories {
    mavenLocal()
    mavenCentral()
    jcenter()
    //jhipster-needle-gradle-repositories - JHipster will add additional repositories
}

dependencies {

    implementation fileTree(dir: 'libs', include: '*.jar')
    // https://mvnrepository.com/artifact/org.eclipse.jgit/org.eclipse.jgit
    implementation group: 'org.eclipse.jgit', name: 'org.eclipse.jgit', version: '5.4.0.201906121030-r'
    // https://mvnrepository.com/artifact/net.sourceforge.plantuml/plantuml
    implementation group: 'net.sourceforge.plantuml', name: 'plantuml', version: '8059'
    implementation "org.imsglobal:basiclti-util:1.2.0"
    implementation "org.jasypt:jasypt:1.9.2"
    implementation "me.xdrop:fuzzywuzzy:1.2.0"
    implementation group: 'com.atlassian.bamboo', name: 'bamboo-specs', version: '6.8.1'
    //TODO: instead of com.google.code.gson, we might want to use Jackson to reduce the number of json parsing frameworks
    implementation group: 'com.google.code.gson', name: 'gson', version: '2.8.5'
    implementation group: 'com.thoughtworks.qdox', name: 'qdox', version: '2.0-M10'
    implementation 'io.sentry:sentry-spring:1.7.23'

    // import JHipster dependencies BOM
    implementation platform("io.github.jhipster:jhipster-dependencies:${jhipster_dependencies_version}" )

    // Use ", version: jhipster_dependencies_version, changing: true" if you want
    // to use a SNAPSHOT release instead of a stable release
    implementation group: "io.github.jhipster", name: "jhipster-framework"
    implementation "org.springframework.boot:spring-boot-starter-cache"
    implementation "io.micrometer:micrometer-registry-prometheus:1.2.0"
    implementation "net.logstash.logback:logstash-logback-encoder:5.3"
    implementation "com.fasterxml.jackson.datatype:jackson-datatype-hppc:2.9.9"
    implementation "com.fasterxml.jackson.datatype:jackson-datatype-jsr310:2.9.9"
    implementation "com.fasterxml.jackson.datatype:jackson-datatype-hibernate5:2.9.9"
    implementation "com.fasterxml.jackson.core:jackson-annotations:2.9.9"
    implementation "com.fasterxml.jackson.core:jackson-databind:2.9.9"
    implementation "com.fasterxml.jackson.module:jackson-module-afterburner:2.9.9"
    implementation "javax.cache:cache-api"
    implementation "org.hibernate:hibernate-core"
    implementation "com.zaxxer:HikariCP"
    implementation "org.apache.commons:commons-lang3:3.9"
    implementation group: 'org.apache.commons', name: 'commons-text', version: '1.6'
    implementation "commons-io:commons-io"
    implementation "javax.transaction:javax.transaction-api:1.3"
    implementation "org.ehcache:ehcache"
    implementation "org.hibernate:hibernate-jcache"
    implementation "org.hibernate:hibernate-entitymanager"
    implementation "org.hibernate:hibernate-envers"
    implementation "org.hibernate.validator:hibernate-validator"
    implementation "org.liquibase:liquibase-core"
//    liquibaseRuntime "org.liquibase:liquibase-core"
//    liquibaseRuntime "org.liquibase.ext:liquibase-hibernate5:${liquibase_hibernate5_version}"
//    liquibaseRuntime sourceSets.main.implementationClasspath
    implementation "org.springframework.boot:spring-boot-loader-tools"
    implementation "org.springframework.boot:spring-boot-starter-mail"
    implementation "org.springframework.boot:spring-boot-starter-logging"
    implementation "org.springframework.boot:spring-boot-starter-actuator"
    implementation "org.springframework.boot:spring-boot-starter-aop"
    implementation "org.springframework.boot:spring-boot-starter-data-jpa"
    implementation "org.springframework.boot:spring-boot-starter-security"
    implementation ("org.springframework.boot:spring-boot-starter-web") {
        exclude module: 'spring-boot-starter-tomcat'
    }
    implementation "org.springframework.boot:spring-boot-starter-undertow"
    implementation "org.springframework.boot:spring-boot-starter-websocket"
    implementation "org.springframework.boot:spring-boot-starter-thymeleaf"
    implementation "org.zalando:problem-spring-web:0.24.0-RC.0"
    implementation "org.springframework.security:spring-security-config"
    implementation "org.springframework.security:spring-security-data"
    implementation "org.springframework.security:spring-security-web"
    implementation "org.springframework.security:spring-security-messaging"
    implementation "io.jsonwebtoken:jjwt-api"
    runtimeOnly "io.jsonwebtoken:jjwt-impl"
    runtimeOnly "io.jsonwebtoken:jjwt-jackson"
    implementation ("io.springfox:springfox-swagger2") {
        exclude module: 'mapstruct'
    }
    implementation "io.springfox:springfox-bean-validators"
    implementation "mysql:mysql-connector-java"
//    liquibaseRuntime "mysql:mysql-connector-java"
    implementation "org.mapstruct:mapstruct:${mapstruct_version}"
    annotationProcessor "org.mapstruct:mapstruct-processor:${mapstruct_version}"
    annotationProcessor "org.hibernate:hibernate-jpamodelgen:${hibernate_version}"
    annotationProcessor ("org.springframework.boot:spring-boot-configuration-processor:${spring_boot_version}") {
        exclude group: "com.vaadin.external.google", module: "android-json"
    }
    testImplementation ("org.springframework.boot:spring-boot-starter-test") {
        exclude module: "junit"
        exclude group: "com.vaadin.external.google", module: "android-json"
    }
    testImplementation "org.springframework.security:spring-security-test"
    testImplementation "org.springframework.boot:spring-boot-test"
    testImplementation "org.assertj:assertj-core"
    testImplementation "junit:junit"
    testImplementation "org.mockito:mockito-core:2.28.2"
    testImplementation "org.hamcrest:hamcrest-library"
    testImplementation "com.h2database:h2"
    testImplementation 'org.awaitility:awaitility:3.1.6'
    //jhipster-needle-gradle-dependency - JHipster will add additional dependencies here
}

task cleanResources(type: Delete) {
    delete 'build/resources'
}

task executeTests (type: Exec) {
    commandLine './gradlew', 'test', '-x', 'webpackBuildDev', '-x', 'webpack'
}

// Taken from here: https://stackoverflow.com/questions/3963708/gradle-how-to-display-test-results-in-the-console-in-real-time
tasks.withType(Test) {
    testLogging {
        // set options for log level LIFECYCLE
        events TestLogEvent.FAILED,
            TestLogEvent.PASSED,
            TestLogEvent.SKIPPED
        exceptionFormat TestExceptionFormat.FULL
        showExceptions true
        showCauses true
        showStackTraces true

        // set options for log level DEBUG and INFO
        debug {
            events TestLogEvent.STARTED,
                TestLogEvent.FAILED,
                TestLogEvent.PASSED,
                TestLogEvent.SKIPPED,
                TestLogEvent.STANDARD_ERROR,
                TestLogEvent.STANDARD_OUT
            exceptionFormat TestExceptionFormat.FULL
        }
        info.events = debug.events
        info.exceptionFormat = debug.exceptionFormat

        afterSuite { desc, result ->
            if (!desc.parent) { // will match the outermost suite
                def output = "Results: ${result.resultType} (${result.testCount} tests, ${result.successfulTestCount} successes, ${result.failedTestCount} failures, ${result.skippedTestCount} skipped)"
                def startItem = '|  ', endItem = '  |'
                def repeatLength = startItem.length() + output.length() + endItem.length()
                println('\n' + ('-' * repeatLength) + '\n' + startItem + output + endItem + '\n' + ('-' * repeatLength))
            }
        }
    }
}

wrapper {
    gradleVersion = '5.5'
}

task stage(dependsOn: 'bootWar') {
}

if (project.hasProperty('nodeInstall')) {
    node {
        version = "${node_version}"
        npmVersion = "${npm_version}"
        yarnVersion = "${yarn_version}"
        download = true
    }
}

<<<<<<< HEAD
checkstyle {
    toolVersion = '6.16.1'
    config = rootProject.resources.text.fromFile('checkstyle/rules.xml')
    maxErrors = 550
}

task executeCheckstyle (type: Exec) {
    commandLine './gradlew', 'checkstyleMain', '-x', 'yarn_install', '-x', 'webpackBuildDev', '-x', 'webpack'
}
=======
task buildJarForDocker (type: Exec) {
    commandLine './gradlew', 'build', '-x', 'webpackBuildDev', '-x', 'webpack', '-x', 'test'
}
>>>>>>> b9b253e2
<|MERGE_RESOLUTION|>--- conflicted
+++ resolved
@@ -318,7 +318,6 @@
     }
 }
 
-<<<<<<< HEAD
 checkstyle {
     toolVersion = '6.16.1'
     config = rootProject.resources.text.fromFile('checkstyle/rules.xml')
@@ -328,8 +327,7 @@
 task executeCheckstyle (type: Exec) {
     commandLine './gradlew', 'checkstyleMain', '-x', 'yarn_install', '-x', 'webpackBuildDev', '-x', 'webpack'
 }
-=======
+
 task buildJarForDocker (type: Exec) {
     commandLine './gradlew', 'build', '-x', 'webpackBuildDev', '-x', 'webpack', '-x', 'test'
 }
->>>>>>> b9b253e2
