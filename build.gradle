buildscript {
    dependencies {
        classpath "com.diffplug.spotless:spotless-plugin-gradle:${spotless_plugin_version}"
        // This is required so that the latest version of the liquibase gradle plugin works
        classpath("org.liquibase:liquibase-core:${liquibase_version}") {
            exclude group: 'com.opencsv', module: 'opencsv'
        }
    }
}

plugins {
    id "checkstyle"
    id "idea"
    id "jacoco"
    id "java"
    id "com.adarshr.test-logger" version "4.0.0"
    id "com.diffplug.spotless" version "${spotless_plugin_version}"
    id "com.github.andygoossens.modernizer" version "${modernizer_plugin_version}"
    id "com.github.ben-manes.versions" version "0.52.0"
    id "com.github.node-gradle.node" version "${gradle_node_plugin_version}"
    id "com.google.cloud.tools.jib" version "3.4.5"
    id "com.gorylenko.gradle-git-properties" version "2.5.0"
    id "io.spring.dependency-management" version "1.1.7"
    id "nebula.lint" version "20.5.6"
    id "org.liquibase.gradle" version "${liquibase_plugin_version}"
    id "org.owasp.dependencycheck" version "12.1.1"
    id "org.springframework.boot" version "${spring_boot_version}"
    id "org.springdoc.openapi-gradle-plugin" version "1.9.0"
    id "org.openapi.generator" version "7.12.0"

}

group = "de.tum.cit.aet.artemis"
version = "8.0.2"
description = "Interactive Learning with Individual Feedback"

java {
    sourceCompatibility = JavaVersion.VERSION_21
    targetCompatibility = JavaVersion.VERSION_21
}

wrapper {
    gradleVersion = "8.13"
}

node {
    download = true
    version = "${node_version}"
    npmVersion = "${npm_version}"
}

apply from: "gradle/liquibase.gradle"
apply from: "gradle/spotless.gradle"

if (project.hasProperty("prod")) {
    apply from: "gradle/profile_prod.gradle"
} else {
    apply from: "gradle/profile_dev.gradle"
}

if (project.hasProperty("war")) {
    apply from: "gradle/war.gradle"
}

idea {
    module {
        excludeDirs += files("node_modules")
    }
}

defaultTasks "bootRun"

springBoot {
    mainClass = "de.tum.cit.aet.artemis.ArtemisApp"
}

openApi {
    apiDocsUrl.set("http://localhost:8080/api-docs")
    outputDir.set(file("$rootDir/openapi"))
    outputFileName.set("openapi.yaml")
    // How long to wait (in seconds) for the server to start
    waitTimeInSeconds.set(180)
    customBootRun {
        jvmArgs = ["-Dspring.profiles.active=test,artemis,core,atlas,scheduling,athena,apollon,iris,aeolus,theia,lti,dev"]

        args.set(["--artemis.user-management.use-external=false","--artemis.iris.url=http://iris.fake=",
                  "--artemis.iris.secret-token=token", "--spring.jpa.database=h2", "--spring.datasource.url=jdbc:h2:mem:mydb;DB_CLOSE_DELAY=-1;DB_CLOSE_ON_EXIT=FALSE", "--spring.datasource.username=sa", --"spring.datasource.password=", "--aeolus.url=http://aeolus.fake",
        "-- springdoc.packages-to-scan: de.tum.cit.aet.artemis.core.web.admin"])

    }
}

openApiGenerate {
    generatorName = "typescript-angular" // Generator for Angular TypeScript clients
    inputSpec = "${rootDir}/openapi/openapi.yaml" // Path to your OpenAPI spec file
    outputDir = "$buildDir/generated-sources/openapi"
    apiPackage = "de.tum.cit.aet.artemis.client"
    modelPackage = "de.tum.cit.aet.artemis.client.model"
    invokerPackage = "de.tum.cit.aet.artemis.client.invoker"
    validateSpec = false
    configOptions = [
        serviceSuffix: "Service",
        supportsES6: "true",
        npmName: "@artemis/api-client",
        npmVersion: "${project.version}"
    ]
}

modernizer {
    failOnViolations = false
    includeTestClasses = true
    // Copy the rule name as defined in https://github.com/gaul/modernizer-maven-plugin/blob/master/modernizer-maven-plugin/src/main/resources/modernizer.xml to exclude it
    exclusions = ["java/util/Optional.get:()Ljava/lang/Object;"]
}

configurations {
    mockitoAgent
}

repositories {
    mavenCentral()
    mavenLocal()
    // required for org.gradle:gradle-tooling-api dependency
    maven {
        url = "https://repo.gradle.org/gradle/libs-releases"
    }
    // required for org.opensaml:* dependencies
    maven {
        url = "https://build.shibboleth.net/maven/releases"
    }
}

configurations.configureEach {
    exclude group: "org.dom4j", module: "dom4j"
    exclude group: "org.xmlpull", module: "pull-parser"
    exclude group: "jaxen", module: "jaxen"
    exclude group: "xmlpull", module: "xpp3"
    exclude group: "xsdlib", module: "xsdlib"
    exclude group: "javax.xml.stream", module: "stax-api"
    exclude group: "javax.xml.bind", module: "jaxb-api"

    exclude group: "org.junit.vintage", module: "junit-vintage-engine"
    exclude group: "junit", module: "junit"
    exclude group: "com.vaadin.external.google", module: "android-json"
    exclude group: "org.xmlunit", module: "xmlunit-core"

    exclude group: "org.testcontainers", module: "mariadb"
    exclude group: "org.testcontainers", module: "mssqlserver"

    exclude group: "jakarta.ws.rs", module: "jsr311-api"

    exclude group: "org.springframework.boot", module: "spring-boot-starter-undertow"

    // these modules include security issues and are not needed
    exclude group: "commons-jxpath", module: "commons-jxpath"
    exclude group: "com.fasterxml.woodstox", module: "woodstox-core"

    // those are transitive dependencies of JPlag Text --> Stanford NLP
    // Note: we exclude them because they are not needed and might have security vulnerabilities
    exclude group: "org.apache.lucene", module: "lucene-queryparser"
    exclude group: "org.apache.lucene", module: "lucene-core"
    exclude group: "org.apache.lucene", module: "lucene-analyzers-common"
    exclude group: "com.google.protobuf", module: "protobuf-java"

    exclude group: "org.jasypt", module: "jasypt"

    // required by eureka client, but not used in this project
    exclude group: "com.thoughtworks.xstream", module: "xstream"
    // required by JPlag, but not used in this project
    exclude group: "xerces", module: "xercesImpl"
    // required by JPlag, but not used in this project
    exclude group: "xalan", module: "xalan"
    // required by JPlag, but not used in this project
    exclude group: "xalan", module: "serializer"

    exclude group: "org.springframework.boot", module: "spring-boot-starter-cache"
    exclude group: "net.logstash.logback", module: "logstash-logback-encoder"

    exclude group: "javax.cache", module: "cache-api"
    exclude group: "javax.transaction", module: "javax.transaction-api"

    // JPlag depends on those, but they are not really needed
    exclude group: "org.jgrapht", module: "jgrapht-core"
    exclude group: "org.apfloat", module: "apfloat"

    // only support one csv parser org.apache.commons:commons-csv
//    exclude group: "com.opencsv", module: "opencsv"
}

dependencies {

    // Required by Spring cloud
    implementation "org.apache.httpcomponents.client5:httpclient5:5.4.3"
    implementation "org.apache.httpcomponents.core5:httpcore5:5.3.4"
    implementation "org.apache.httpcomponents:httpmime:4.5.14"

    implementation "jakarta.ws.rs:jakarta.ws.rs-api:4.0.0"
    implementation "org.glassfish.jersey.core:jersey-common:3.1.10"

    implementation "de.jplag:jplag:${jplag_version}"

    implementation "de.jplag:c:${jplag_version}"
    implementation "de.jplag:cpp:${jplag_version}"
    implementation "de.jplag:csharp:${jplag_version}"
    implementation "de.jplag:golang:${jplag_version}"
    implementation "de.jplag:java:${jplag_version}"
    implementation "de.jplag:javascript:${jplag_version}"
    implementation "de.jplag:kotlin:${jplag_version}"
    implementation "de.jplag:python-3:${jplag_version}"
    implementation "de.jplag:rlang:${jplag_version}"
    implementation "de.jplag:rust:${jplag_version}"
    implementation "de.jplag:swift:${jplag_version}"
    implementation "de.jplag:text:${jplag_version}"
    implementation "de.jplag:typescript:${jplag_version}"

    // we have to override those values to use the latest version
    implementation "org.slf4j:jcl-over-slf4j:${slf4j_version}"
    implementation "org.slf4j:jul-to-slf4j:${slf4j_version}"
    implementation("org.slf4j:slf4j-api") {
        version {
            strictly "${slf4j_version}"
        }
    }

    // Sentry depends on this
    implementation "org.apache.logging.log4j:log4j-to-slf4j:2.24.3"

    // Used for LTI (e.g. Moodle --> Artemis)
    implementation "uk.ac.ox.ctl:spring-security-lti13:0.3.2"

    // https://search.maven.org/artifact/org.eclipse.jgit/org.eclipse.jgit
    implementation "org.eclipse.jgit:org.eclipse.jgit:${jgit_version}"
    implementation "org.eclipse.jgit:org.eclipse.jgit.ssh.apache:${jgit_version}"
    implementation "org.eclipse.jgit:org.eclipse.jgit.http.server:${jgit_version}"

    // apache ssh enabled the ssh git operations in LocalVC together with JGit
    implementation "org.apache.sshd:sshd-core:${sshd_version}"
    implementation "org.apache.sshd:sshd-git:${sshd_version}"
    implementation "org.apache.sshd:sshd-osgi:${sshd_version}"
    implementation "org.apache.sshd:sshd-sftp:${sshd_version}"

    // https://mvnrepository.com/artifact/net.sourceforge.plantuml/plantuml
    implementation "net.sourceforge.plantuml:plantuml:1.2025.2"
    implementation "me.xdrop:fuzzywuzzy:1.4.0"
    implementation("org.yaml:snakeyaml") {
        version {
            strictly "2.4"
            // needed to reduce the number of vulnerabilities, also see https://mvnrepository.com/artifact/org.yaml/snakeyaml
        }
    }

    implementation "com.thoughtworks.qdox:qdox:2.2.0"
    implementation "io.sentry:sentry-logback:${sentry_version}"
    implementation "io.sentry:sentry-spring-boot-starter-jakarta:${sentry_version}"

    // NOTE: the following dependencies use the newer versions explicitly to avoid other dependencies to use older versions
    implementation "ch.qos.logback:logback-classic:${logback_version}"
    implementation "ch.qos.logback:logback-core:${logback_version}"

    // required by Saml2, should NOT be used in other places, we explicitly use the newest version to avoid security vulnerabilities
    implementation "org.apache.santuario:xmlsec:4.0.4"

    implementation "org.jsoup:jsoup:1.19.1"
    // needed by e.g. spring security saml2, we explicitly use the newest version to avoid security vulnerabilities
    implementation "commons-codec:commons-codec:1.18.0"

    // use the latest version to avoid security vulnerabilities
    implementation "org.springframework:spring-webmvc:${spring_framework_version}"

    implementation "com.vdurmont:semver4j:3.1.0"

    implementation "com.github.docker-java:docker-java-core:${docker_java_version}"
    // Note: we explicitly use docker-java-transport-zerodep, because docker-java-transport-httpclient5 uses an outdated http5 version which is not compatible with Spring Boot >= 3.4.0
    implementation "com.github.docker-java:docker-java-transport-zerodep:${docker_java_version}"

    // use newest version of commons-compress to avoid security issues through outdated dependencies
    implementation "org.apache.commons:commons-compress:1.27.1"

    // required for monitoring with prometheus and grafana
    implementation "io.micrometer:micrometer-registry-prometheus:${micrometer_version}"
    implementation "io.micrometer:micrometer-core:${micrometer_version}"
    implementation "io.micrometer:micrometer-commons:${micrometer_version}"
    implementation "io.micrometer:micrometer-observation:${micrometer_version}"
    implementation "io.micrometer:micrometer-jakarta9:${micrometer_version}"

    implementation "tech.jhipster:jhipster-framework:${jhipster_dependencies_version}"

    // Defines low-level streaming API, and includes JSON-specific implementations
    implementation "com.fasterxml.jackson.core:jackson-core:${fasterxml_version}"
    // Contains standard Jackson annotations
    implementation "com.fasterxml.jackson.core:jackson-annotations:${fasterxml_version}"
    // Implements data-binding (and object serialization) support
    implementation "com.fasterxml.jackson.core:jackson-databind:${fasterxml_version}"
    // Support for "Java 8 Dates"
    implementation "com.fasterxml.jackson.datatype:jackson-datatype-jsr310:${fasterxml_version}"
    // Support JSON serialization and deserialization of Hibernate (https://hibernate.org) specific data types and properties; especially lazy-loading aspects
    implementation "com.fasterxml.jackson.datatype:jackson-datatype-hibernate6:${fasterxml_version}"
    // Support XML serialization and deserialization
    implementation "com.fasterxml.jackson.dataformat:jackson-dataformat-xml:${fasterxml_version}"
    // Support YML serialization and deserialization
    implementation "com.fasterxml.jackson.dataformat:jackson-dataformat-yaml:${fasterxml_version}"

    // Avoid outdated version of netty to prevent security issues
    implementation("net.minidev:json-smart") { version { 				strictly "2.5.2" } }


    // Required for synchronization between nodes and build agents (LocalCI)
    implementation "com.hazelcast:hazelcast:${hazelcast_version}"
    implementation "com.hazelcast:hazelcast-spring:${hazelcast_version}"
    // Required for Hibernate multi node caching
    runtimeOnly "com.hazelcast:hazelcast-hibernate53:5.2.0"

    implementation "org.hibernate.orm:hibernate-core:${hibernate_version}"

    // Required for jdbc connection pooling to databases
    implementation "com.zaxxer:HikariCP:6.3.0"

    // Required for several dependencies
    implementation "org.apache.commons:commons-text:1.13.1"
    implementation "org.apache.commons:commons-math3:3.6.1"

    implementation("org.liquibase:liquibase-core:${liquibase_version}") {
        exclude group: 'com.opencsv', module: 'opencsv'
    }

    implementation "org.springframework.boot:spring-boot-starter-validation:${spring_boot_version}"
    implementation "org.springframework.boot:spring-boot-loader-tools:${spring_boot_version}"
    implementation "org.springframework.boot:spring-boot-starter-mail:${spring_boot_version}"
    implementation "org.springframework.boot:spring-boot-starter-logging:${spring_boot_version}"
    implementation "org.springframework.boot:spring-boot-starter-actuator:${spring_boot_version}"
    implementation "org.springframework.boot:spring-boot-starter-aop:${spring_boot_version}"
    implementation "org.springframework.boot:spring-boot-starter-data-jpa:${spring_boot_version}"
    implementation "org.springframework.data:spring-data-jpa:${spring_boot_version}"
    implementation "org.springframework.boot:spring-boot-starter-security:${spring_boot_version}"
    implementation "org.springframework.boot:spring-boot-starter-web:${spring_boot_version}"
    implementation "org.springframework.boot:spring-boot-starter-tomcat:${spring_boot_version}"

    implementation "org.springframework.boot:spring-boot-starter-websocket:${spring_boot_version}"
    implementation "org.springframework.boot:spring-boot-starter-thymeleaf:${spring_boot_version}"
    implementation "org.springframework.boot:spring-boot-starter-oauth2-resource-server:${spring_boot_version}"
    implementation "org.springframework.boot:spring-boot-starter-oauth2-client:${spring_boot_version}"

    implementation "org.springframework.data:spring-data-ldap:${spring_boot_version}"
    implementation "org.springframework.ldap:spring-ldap-core:3.2.11"

    implementation "org.springframework.cloud:spring-cloud-starter-netflix-eureka-client:${spring_cloud_version}"
    implementation "org.springframework.cloud:spring-cloud-starter-config:${spring_cloud_version}"
    implementation "org.springframework.cloud:spring-cloud-commons:${spring_cloud_version}"

    // required by the Websocket Broker Connection in WebsocketConfiguration (due to multi node setup support)
    implementation "io.projectreactor.netty:reactor-netty-core:1.2.5"
    implementation "org.springframework:spring-messaging:${spring_framework_version}"
    // required for the connection to Hermes (push notifications)
    implementation "org.springframework.retry:spring-retry:2.0.11"

    // passkey functionality to simplify login
    implementation "com.webauthn4j:webauthn4j-spring-security-core:0.11.0.RELEASE"
    implementation 'com.webauthn4j:webauthn4j-core:0.29.0.RELEASE'

    implementation "org.springframework.security:spring-security-config:${spring_security_version}"
    implementation "org.springframework.security:spring-security-data:${spring_security_version}"
    implementation "org.springframework.security:spring-security-core:${spring_security_version}"
    implementation "org.springframework.security:spring-security-oauth2-core:${spring_security_version}"
    implementation "org.springframework.security:spring-security-oauth2-client:${spring_security_version}"
    // use newest version of nimbus-jose-jwt to avoid security issues through outdated dependencies
    implementation "com.nimbusds:nimbus-jose-jwt:10.2"

    implementation "org.springframework.security:spring-security-oauth2-jose:${spring_security_version}"
    implementation "org.springframework.security:spring-security-crypto:${spring_security_version}"
    implementation "org.springframework.security:spring-security-web:${spring_security_version}"
    implementation "org.springframework.security:spring-security-messaging:${spring_security_version}"
    implementation "org.springframework.security:spring-security-ldap:${spring_security_version}"

    constraints {
        implementation "org.opensaml:opensaml-core:${opensaml_version}"
        implementation "org.opensaml:opensaml-saml-api:${opensaml_version}"
        implementation "org.opensaml:opensaml-saml-impl:${opensaml_version}"
    }
    implementation "org.springframework.security:spring-security-saml2-service-provider:${spring_security_version}"

    implementation "io.jsonwebtoken:jjwt-api:${jwt_version}"
    runtimeOnly "io.jsonwebtoken:jjwt-impl:${jwt_version}"
    runtimeOnly "io.jsonwebtoken:jjwt-jackson:${jwt_version}"

    // required by sshd-git
    implementation "org.bouncycastle:bcpkix-jdk18on:1.80"
    implementation "org.bouncycastle:bcprov-jdk18on:1.80"

    implementation "com.mysql:mysql-connector-j:${mysql_version}"
    implementation "org.postgresql:postgresql:42.7.5"

    implementation "org.zalando:problem-spring-web:0.29.1"
    implementation "org.zalando:jackson-datatype-problem:0.27.1"
    // Required by JPlag
    implementation "com.ibm.icu:icu4j-charset:77.1"
    // Required by exam session service
    implementation "com.github.seancfoley:ipaddress:5.5.1"

    // used for testing and Java Template Upgrade Service
    implementation "org.apache.maven:maven-model:3.9.9"
    implementation "org.apache.pdfbox:pdfbox:3.0.4"
    implementation "org.apache.commons:commons-csv:1.14.0"
    implementation "org.commonmark:commonmark:0.24.0"
    implementation "commons-fileupload:commons-fileupload:1.5"
    implementation "net.lingala.zip4j:zip4j:2.11.5"

    // use newest version of guava to avoid security issues through outdated dependencies
    implementation "com.google.guava:guava:33.4.8-jre"
    implementation "com.sun.activation:jakarta.activation:2.0.1"

    // use newest version of gson to avoid security issues through outdated dependencies
    // NOTE: gson itself is not allowed in the Artemis code (based on architecture tests), but is used by dependencies (e.g. spring cloud eureka netflix)
    implementation "com.google.code.gson:gson:2.13.0"

    // explicitly only use this at runtime, because developers should prefer org.apache.commons:csv
    runtimeOnly "com.opencsv:opencsv:5.10"


<<<<<<< HEAD
    implementation "com.google.errorprone:error_prone_annotations:2.36.0"
    // needed for OpenAPI generation
    implementation 'org.springdoc:springdoc-openapi-starter-webmvc-ui:2.8.5'

=======
    implementation "com.google.errorprone:error_prone_annotations:2.37.0"
>>>>>>> a90ad01a

    // NOTE: we want to keep the same unique version for all configurations, implementation and annotationProcessor
    implementation("net.bytebuddy:byte-buddy") { version {              strictly byte_buddy_version } }
    annotationProcessor("net.bytebuddy:byte-buddy") { version {         strictly byte_buddy_version } }
    liquibaseRuntime("net.bytebuddy:byte-buddy") { version {            strictly byte_buddy_version } }
    implementation("net.bytebuddy:byte-buddy-agent") { version {        strictly byte_buddy_version } }
    annotationProcessor("net.bytebuddy:byte-buddy-agent") { version {   strictly byte_buddy_version } }

    annotationProcessor "org.hibernate:hibernate-jpamodelgen:${hibernate_version}"
    annotationProcessor "org.glassfish.jaxb:jaxb-runtime:${jaxb_runtime_version}"
    annotationProcessor "org.springframework.boot:spring-boot-configuration-processor:${spring_boot_version}"


    // ---- CHECKSTYLE DEPENDENCIES ----

    // use newest version of plexus to avoid security issues through outdated dependencies
    checkstyle "org.codehaus.plexus:plexus-container-default:2.1.1"
    checkstyle "org.codehaus.plexus:plexus-classworlds:2.9.0"
    checkstyle "com.puppycrawl.tools:checkstyle:${checkstyle_version}"


    // ---- TEST DEPENDENCIES ----

    testImplementation "org.springframework.boot:spring-boot-starter-test:${spring_boot_version}"
    testImplementation "org.springframework.security:spring-security-test:${spring_security_version}"
    testImplementation "org.springframework.boot:spring-boot-test:${spring_boot_version}"
    testImplementation "org.assertj:assertj-core:3.27.3"
    testImplementation "org.mockito:mockito-core:${mockito_version}"
    // needed to add mockito as agent and avoid its warning
    mockitoAgent ("org.mockito:mockito-core:${mockito_version}") {
        transitive = false
    }
    testImplementation "org.mockito:mockito-junit-jupiter:${mockito_version}"

    testImplementation "io.github.classgraph:classgraph:4.8.179"
    testImplementation "org.awaitility:awaitility:4.3.0"
    testImplementation "org.apache.maven.shared:maven-invoker:3.3.0"
    testImplementation "org.gradle:gradle-tooling-api:8.13"
    testImplementation "org.apache.maven.surefire:surefire-report-parser:3.5.3"
    testImplementation "io.zonky.test:embedded-database-spring-test:2.6.0"

    testImplementation "com.tngtech.archunit:archunit:1.4.0"
    testImplementation "org.skyscreamer:jsonassert:1.5.3"

<<<<<<< HEAD
    // NOTE: cannot update due to "Syntax error in SQL statement "WITH ids_to_delete" --> should be resolved when we collapse the changelogs again for Artemis 8.0
//    testImplementation "com.h2database:h2:2.3.232"
    runtimeOnly "com.h2database:h2:2.2.224"
=======
    testImplementation "com.h2database:h2:2.3.232"
>>>>>>> a90ad01a

    // Lightweight JSON library needed for the internals of the MockRestServiceServer
    testImplementation "org.json:json:20250107"

    testImplementation "org.junit.jupiter:junit-jupiter:${junit_version}"
    testImplementation "org.junit.jupiter:junit-jupiter-api:${junit_version}"
    testImplementation "org.junit.jupiter:junit-jupiter-engine:${junit_version}"
    testImplementation "org.junit.jupiter:junit-jupiter-params:${junit_version}"

    // NOTE: make sure this corresponds to the version used for JUnit in the testImplementation
    testImplementation "org.junit.platform:junit-platform-commons:${junit_platform_version}"
    testImplementation "org.junit.platform:junit-platform-engine:${junit_platform_version}"
    testRuntimeOnly "org.junit.platform:junit-platform-launcher:${junit_platform_version}"
}

// we have to apply the test.gradle file after the dependencies block, otherwise we get the error  Cannot change dependencies of dependency configuration ':mockitoAgent' after it has been resolved
apply from: "gradle/test.gradle"


dependencyManagement {
    imports {
        mavenBom "io.zonky.test.postgres:embedded-postgres-binaries-bom:17.2.0"
    }
}

tasks.register("cleanResources", Delete) {
    delete "build/resources"
}

tasks.withType(JavaCompile).configureEach {
    options.compilerArgs << "-Xlint:deprecation"
}

tasks.register("stage") {
    dependsOn "bootWar"
}

// Set the npm cache (used in the Dockerfile)
tasks.register("npmSetCacheDockerfile", NpmTask) {
    args = ["set", "cache", "/opt/artemis/.npm"]
}

// Command to execute the JavaDoc checkstyle verification ./gradlew checkstyleMain
checkstyle {
    toolVersion = "${checkstyle_version}"
    configFile = file("checkstyle.xml")
    checkstyleTest.enabled = false
    maxErrors = 0
}

gradleLint {
    rules  = ['dependency-parentheses']
//    criticalRules = ['unused-dependency'] // <-- this will fail the build in the event of a violation
}


def isNonStable = { String version ->
    def stableKeyword = ["RELEASE", "FINAL", "GA"].any { it -> version.toUpperCase().contains(it) }
    def regex = /^[0-9,.v-]+(-r)?$/
    return !stableKeyword && !(version ==~ regex)
}

tasks.named("dependencyUpdates").configure {
    rejectVersionIf {
        isNonStable(it.candidate.version)
    }

    rejectVersionIf {
        isNonStable(it.candidate.version) && !isNonStable(it.currentVersion)
    }
}

// Available commands:
//
// 1) Build production:                             ./gradlew -Pprod -Pwar clean bootWar
// 2) Execute tests with coverage report:           ./gradlew test jacocoTestReport -x webapp
// 2a) Execute tests without coverage report:       ./gradlew test -x webapp
// 2b) Run a single test:                           ./gradlew test --tests ExamIntegrationTest -x webapp or ./gradlew test --tests ExamIntegrationTest.testGetExamScore -x webapp
// 2c) Run tests for modules:                       ./gradlew test -DincludeModules=athena,atlas -x webapp (executes all tests in directories ./src/main/test/.../athena and ./src/main/test/.../atlas) + ArchitectureTests
// 2d) Execute tests with Postgres container:       SPRING_PROFILES_INCLUDE=postgres ./gradlew test -x webapp
// 2e) Execute tests with MySQL container:          SPRING_PROFILES_INCLUDE=mysql ./gradlew test -x webapp
// 3) Verify code coverage (after tests):           ./gradlew jacocoTestCoverageVerification -x webapp
// 4) Check Java code format:                       ./gradlew spotlessCheck -x webapp
// 5) Apply Java code formatter:                    ./gradlew spotlessApply -x webapp
// 6) Find dependency updates:                      ./gradlew dependencyUpdates -Drevision=release
// 7) Check JavaDoc:                                ./gradlew checkstyleMain -x webapp
// 8) Detects uses of legacy code:                  ./gradlew modernizer -x webapp
// 9) Check for vulnerabilities in dependencies     ./gradlew dependencyCheckAnalyze -x webapp
// 10) Clear Liquibase checksums:                   ./gradlew liquibaseClearChecksums
// 11) Create changelog between Java and DB         ./gradlew liquibaseDiffChangeLog (make sure to set the correct username and password in liquibase.gradle)
// 12) Generate initial schema from DB              ./gradlew liquibaseGenerateChangelog (make sure to set the correct username and password in liquibase.gradle)
// 13) Find unused dependencies                     ./gradlew lintGradle -x webapp<|MERGE_RESOLUTION|>--- conflicted
+++ resolved
@@ -416,14 +416,10 @@
     runtimeOnly "com.opencsv:opencsv:5.10"
 
 
-<<<<<<< HEAD
-    implementation "com.google.errorprone:error_prone_annotations:2.36.0"
+    implementation "com.google.errorprone:error_prone_annotations:2.37.0"
     // needed for OpenAPI generation
     implementation 'org.springdoc:springdoc-openapi-starter-webmvc-ui:2.8.5'
 
-=======
-    implementation "com.google.errorprone:error_prone_annotations:2.37.0"
->>>>>>> a90ad01a
 
     // NOTE: we want to keep the same unique version for all configurations, implementation and annotationProcessor
     implementation("net.bytebuddy:byte-buddy") { version {              strictly byte_buddy_version } }
@@ -468,13 +464,9 @@
     testImplementation "com.tngtech.archunit:archunit:1.4.0"
     testImplementation "org.skyscreamer:jsonassert:1.5.3"
 
-<<<<<<< HEAD
-    // NOTE: cannot update due to "Syntax error in SQL statement "WITH ids_to_delete" --> should be resolved when we collapse the changelogs again for Artemis 8.0
-//    testImplementation "com.h2database:h2:2.3.232"
-    runtimeOnly "com.h2database:h2:2.2.224"
-=======
     testImplementation "com.h2database:h2:2.3.232"
->>>>>>> a90ad01a
+    // TODO do we need runtime only?
+    //runtimeOnly "com.h2database:h2:2.2.224"
 
     // Lightweight JSON library needed for the internals of the MockRestServiceServer
     testImplementation "org.json:json:20250107"
