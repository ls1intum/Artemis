import com.diffplug.spotless.FormatterFunc
import com.diffplug.spotless.FormatterStep
import org.gradle.api.tasks.testing.logging.TestExceptionFormat
import org.gradle.api.tasks.testing.logging.TestLogEvent

import static com.diffplug.spotless.Formatter.NO_FILE_SENTINEL

buildscript {
    repositories {
        mavenLocal()
        mavenCentral()
    }
}

plugins {
    id "checkstyle"
    id "java"
    id "maven-publish"
    id "idea"
    id "jacoco"
    id "org.springframework.boot" version "${spring_boot_version}"
    id "io.spring.dependency-management" version "1.1.5"
    id "com.google.cloud.tools.jib" version "3.4.2"
    id "com.github.node-gradle.node" version "${gradle_node_plugin_version}"
    id "com.diffplug.spotless" version "6.25.0"
    // this allows us to find outdated dependencies via ./gradlew dependencyUpdates
    id "com.github.ben-manes.versions" version "0.51.0"
    id "com.github.andygoossens.modernizer" version "${modernizer_plugin_version}"
    id "com.gorylenko.gradle-git-properties" version "2.4.2"
    id "org.owasp.dependencycheck" version "9.1.0"
    id "com.adarshr.test-logger" version "4.0.0"
}

group = "de.tum.in.www1.artemis"
version = "7.0.5"
description = "Interactive Learning with Individual Feedback"

java {
    sourceCompatibility = JavaVersion.VERSION_21
    targetCompatibility = JavaVersion.VERSION_21
}

//this enables us to invoke ./gradlew liquibaseDiffChangelog
apply from: "gradle/liquibase.gradle"

if (project.hasProperty("prod")) {
    apply from: "gradle/profile_prod.gradle"
} else {
    apply from: "gradle/profile_dev.gradle"
}

if (project.hasProperty("war")) {
    apply from: "gradle/war.gradle"
}

apply plugin: "jacoco"

idea {
    module {
        excludeDirs += files("node_modules")
    }
}

spotless {
    // allows to execute the code formatting commands ./gradlew spotlessApply and ./gradlew spotlessCheck
    java {
        target {
            fileTree(rootDir) {
                include "**/*.java"
                exclude(
                        "**/src/test/resources/test-data/repository-export/EncodingISO_8559_1.java",
                        "**/node_modules/**",
                        "**/out/**",
                        "**/repos/**",
                        "**/repos-download/**",
                        "**/build/**",
                        "**/src/main/generated/**",
                        "**/src/main/resources/templates/**",
                        "/docker/**",
                        "checked-out-repos/**",
                        "**/src/main/java/org/eclipse/**"
                )
            }
        }
        importOrderFile "artemis-spotless.importorder"
        eclipse("4.28").configFile "artemis-spotless-style.xml"

        removeUnusedImports()
        trimTrailingWhitespace()

        // Wildcard imports can't be resolved by spotless itself.
        // This will require the developer themselves to adhere to best practices.
        addStep(FormatterStep.createNeverUpToDate("Refuse wildcard imports", new FormatterFunc() {
            @Override
            String apply(String s) throws Exception {
                apply(s, NO_FILE_SENTINEL)
            }

            @Override
            String apply(String s, File file) throws Exception {
                if (s =~ /\nimport .*\*;/) {
                    throw new AssertionError("Do not use wildcard imports. 'spotlessApply' cannot resolve this issue.\n" +
                        "The following file violates this rule: " + file.getName())
                }
            }
        }))
    }
}

defaultTasks "bootRun"

springBoot {
    mainClass = "de.tum.in.www1.artemis.ArtemisApp"
}

modernizer {
    failOnViolations = false
    includeTestClasses = true
    // Copy the rule name as defined in https://github.com/gaul/modernizer-maven-plugin/blob/master/modernizer-maven-plugin/src/main/resources/modernizer.xml to exclude it
    exclusions = ["java/util/Optional.get:()Ljava/lang/Object;"]
}

// Execute the test cases: ./gradlew test
// Execute only architecture tests: ./gradlew test -DincludeTags="ArchitectureTest"
test {
    if (System.getProperty("includeTags")) {
        useJUnitPlatform {
            includeTags System.getProperty("includeTags")
        }
    } else {
        useJUnitPlatform()
        exclude "**/*IT*", "**/*IntTest*"
    }

    testLogging {
        events "FAILED", "SKIPPED"
    }
    testLogging.showStandardStreams = true
    reports.html.required = false
    minHeapSize = "1024m" // initial heap size
    maxHeapSize = "3072m" // maximum heap size
}

tasks.register("testReport", TestReport) {
    destinationDirectory = layout.buildDirectory.file("reports/tests").get().asFile
    testResults.from(test)
}

jacoco {
    toolVersion = "0.8.12"
}

jar {
    enabled = false
}

private excludedClassFilesForReport(classDirectories) {
    classDirectories.setFrom(files(classDirectories.files.collect {
        fileTree(dir: it,
            exclude: [
                "**/de/tum/in/www1/artemis/domain/**/*_*",
                "**/de/tum/in/www1/artemis/config/migration/entries/**",
                "**/de/tum/in/www1/artemis/service/connectors/pyris/dto/**",
                "**/de/tum/in/www1/artemis/web/rest/iris/dto/**",
                "**/org/eclipse/jgit/**",
                "**/gradle-wrapper.jar/**"
            ]
        )
    }))
}

jacocoTestReport {
    reports {
        xml.required = true
    }
    // we want to ignore some generated files in the domain folders
    afterEvaluate {
        excludedClassFilesForReport(classDirectories)
    }
}

jacocoTestCoverageVerification {
    violationRules {
        rule {
            limit {
                counter = "INSTRUCTION"
                value = "COVEREDRATIO"
                // TODO: in the future the following value should become higher than 0.92
<<<<<<< HEAD
                minimum = 0.897
=======
                minimum = 0.898
>>>>>>> af373477
            }
            limit {
                counter = "CLASS"
                value = "MISSEDCOUNT"
                // TODO: in the future the following value should become less than 10
                maximum = 28
            }
        }
    }
    // we want to ignore some generated files in the domain folders
    afterEvaluate {
        excludedClassFilesForReport(classDirectories)
    }
}
check.dependsOn jacocoTestCoverageVerification

configurations {
    providedRuntime
}

repositories {
    mavenLocal()
    mavenCentral()
    maven {
        url "https://repo.gradle.org/gradle/libs-releases/"
    }
    maven {
        url "https://build.shibboleth.net/maven/releases/"
    }
}

ext["jackson.version"] = fasterxml_version
ext["junit-jupiter.version"] = junit_version

dependencies {

    // Note: jenkins-client is not well maintained and includes dependencies to libraries with critical security issues (e.g. CVE-2020-10683 for dom4j@1.6.1)
    //    implementation "com.offbytwo.jenkins:jenkins-client:0.3.8"
    implementation files("libs/jenkins-client-0.4.0.jar")
    // The following 4 dependencies are explicitly integrated as transitive dependencies of jenkins-client-0.4.0.jar
    implementation "org.apache.httpcomponents.client5:httpclient5:5.3.1"
    implementation "org.apache.httpcomponents.core5:httpcore5:5.2.4"
    implementation "org.apache.httpcomponents:httpmime:4.5.14"
    implementation("org.dom4j:dom4j:2.1.4") {
        // Note: avoid org.xml.sax.SAXNotRecognizedException: unrecognized feature http://xml.org/sax/features/external-general-entities
        // also see https://github.com/dom4j/dom4j/issues/99
        exclude module: "pull-parser"
        exclude module: "jaxen"
        exclude module: "xpp3"
        exclude module: "xsdlib"
        exclude module: "stax-api"
        exclude module: "jaxb-api"
    }

    implementation "org.gitlab4j:gitlab4j-api:6.0.0-rc.4"

    implementation "de.jplag:jplag:${jplag_version}"
    implementation "de.jplag:java:${jplag_version}"
    implementation "de.jplag:kotlin:${jplag_version}"
    implementation "de.jplag:c:${jplag_version}"
    implementation "de.jplag:swift:${jplag_version}"
    implementation "de.jplag:java:${jplag_version}"
    implementation "de.jplag:python-3:${jplag_version}"
    implementation "de.jplag:text:${jplag_version}"

    // we have to override those values to use the latest version
    implementation "org.slf4j:jcl-over-slf4j:${slf4j_version}"
    implementation "org.slf4j:jul-to-slf4j:${slf4j_version}"
    implementation("org.slf4j:slf4j-api") {
        version {
            strictly "${slf4j_version}"
        }
    }

    implementation "org.apache.logging.log4j:log4j-to-slf4j:2.23.1"

    // Note: spring-security-lti13 does not work with jakarta yet, so we built our own custom version and declare its transitive dependencies below
    // implementation "uk.ac.ox.ctl:spring-security-lti13:0.1.11"
    implementation files("libs/spring-security-lti13-0.1.12.jar")

    // https://search.maven.org/artifact/org.eclipse.jgit/org.eclipse.jgit
    implementation "org.eclipse.jgit:org.eclipse.jgit:${jgit_version}"
    implementation "org.eclipse.jgit:org.eclipse.jgit.ssh.apache:${jgit_version}"
    // Note: jgit.htt.server is not compatible with jakarta yet and neither is there a timeline. Hence, we had to add the sourcefiles to our repository. Once the compatibility is given, we can switch back to the maven dependency.
    // implementation "org.eclipse.jgit:org.eclipse.jgit.http.server:${jgit_version}"

    implementation "oauth.signpost:signpost-core:2.1.1"
    implementation "oauth.signpost:signpost-commonshttp4:2.1.1"

    // https://mvnrepository.com/artifact/net.sourceforge.plantuml/plantuml
    implementation "net.sourceforge.plantuml:plantuml:1.2024.4"
    implementation "org.jasypt:jasypt:1.9.3"
    implementation "me.xdrop:fuzzywuzzy:1.4.0"
    implementation("org.yaml:snakeyaml") {
        version {
            strictly "2.2"
            // needed to reduce the number of vulnerabilities, also see https://mvnrepository.com/artifact/org.yaml/snakeyaml
        }
    }

    implementation "com.thoughtworks.qdox:qdox:2.1.0"
    implementation "io.sentry:sentry-logback:${sentry_version}"
    implementation "io.sentry:sentry-spring-boot-starter-jakarta:${sentry_version}"

    // NOTE: the following six dependencies use the newer versions explicitly to avoid other dependencies to use older versions
    implementation "ch.qos.logback:logback-classic:${logback_version}"
    implementation "ch.qos.logback:logback-core:${logback_version}"
    // required by eureka client
    implementation "com.thoughtworks.xstream:xstream:1.4.20"
    // required by JPlag
    implementation "xerces:xercesImpl:2.12.2"
    // required by JPlag
    implementation "xalan:xalan:2.7.3"
    // required by JPlag
    implementation "xalan:serializer:2.7.3"
    // required by Saml2
    implementation "org.apache.santuario:xmlsec:4.0.2"

    implementation "org.jsoup:jsoup:1.17.2"
    implementation "commons-codec:commons-codec:1.17.0"   // needed for spring security saml2

    implementation "org.springdoc:springdoc-openapi-ui:1.8.0"
    implementation "com.vdurmont:semver4j:3.1.0"

    implementation "com.github.docker-java:docker-java-core:${docker_java_version}"
    implementation "com.github.docker-java:docker-java-transport-httpclient5:${docker_java_version}"

    // use newest version of commons-compress to avoid security issues through outdated dependencies
    implementation "org.apache.commons:commons-compress:1.26.1"


    // import JHipster dependencies BOM
    implementation platform("tech.jhipster:jhipster-dependencies:${jhipster_dependencies_version}")

    implementation "tech.jhipster:jhipster-framework:${jhipster_dependencies_version}"
    implementation "org.springframework.boot:spring-boot-starter-cache:${spring_boot_version}"
    implementation "io.micrometer:micrometer-registry-prometheus:1.12.5"
    implementation "net.logstash.logback:logstash-logback-encoder:7.4"

    // Defines low-level streaming API, and includes JSON-specific implementations
    implementation "com.fasterxml.jackson.core:jackson-core:${fasterxml_version}"
    // Contains standard Jackson annotations
    implementation "com.fasterxml.jackson.core:jackson-annotations:${fasterxml_version}"
    // Implements data-binding (and object serialization) support
    implementation "com.fasterxml.jackson.core:jackson-databind:${fasterxml_version}"
    // Support for "Java 8 Dates"
    implementation "com.fasterxml.jackson.datatype:jackson-datatype-jsr310:${fasterxml_version}"
    // Support JSON serialization and deserialization of Hibernate (https://hibernate.org) specific data types and properties; especially lazy-loading aspects
    implementation "com.fasterxml.jackson.datatype:jackson-datatype-hibernate6:${fasterxml_version}"

    implementation "com.hazelcast:hazelcast:${hazelcast_version}"
    implementation "com.hazelcast:hazelcast-spring:${hazelcast_version}"
    implementation "com.hazelcast:hazelcast-hibernate53:5.1.0"
    implementation "javax.cache:cache-api:1.1.1"
    implementation "org.hibernate.orm:hibernate-core:${hibernate_version}"
    implementation "com.zaxxer:HikariCP:5.1.0"
    implementation "org.apache.commons:commons-text:1.12.0"
    implementation "org.apache.commons:commons-math3:3.6.1"
    implementation "javax.transaction:javax.transaction-api:1.3"
    implementation "org.liquibase:liquibase-core:${liquibase_version}"
    implementation "org.springframework.boot:spring-boot-starter-validation:${spring_boot_version}"
    implementation "org.springframework.boot:spring-boot-loader-tools:${spring_boot_version}"
    implementation "org.springframework.boot:spring-boot-starter-mail:${spring_boot_version}"
    implementation "org.springframework.boot:spring-boot-starter-logging:${spring_boot_version}"
    implementation "org.springframework.boot:spring-boot-starter-actuator:${spring_boot_version}"
    implementation "org.springframework.boot:spring-boot-starter-aop:${spring_boot_version}"
    implementation "org.springframework.boot:spring-boot-starter-data-jpa:${spring_boot_version}"
    implementation "org.springframework.boot:spring-boot-starter-security:${spring_boot_version}"
    implementation("org.springframework.boot:spring-boot-starter-web:${spring_boot_version}") {
        exclude module: "spring-boot-starter-undertow"
    }
    implementation "org.springframework.boot:spring-boot-starter-tomcat:${spring_boot_version}"
    implementation "org.springframework.boot:spring-boot-starter-websocket:${spring_boot_version}"
    implementation "org.springframework.boot:spring-boot-starter-thymeleaf:${spring_boot_version}"
    implementation "org.springframework.boot:spring-boot-starter-oauth2-resource-server:${spring_boot_version}"
    implementation "org.springframework.boot:spring-boot-starter-oauth2-client:${spring_boot_version}"

    implementation "org.springframework.ldap:spring-ldap-core:3.2.3"
    implementation "org.springframework.data:spring-data-ldap:3.2.5"

    implementation("org.springframework.cloud:spring-cloud-starter-netflix-eureka-client:4.1.1") {
        // NOTE: these modules contain security vulnerabilities and are not needed
        exclude module: "commons-jxpath"
        exclude module: "woodstox-core"
    }
    implementation "org.springframework.cloud:spring-cloud-starter-config:4.1.1"

    implementation "org.springframework.cloud:spring-cloud-commons:4.1.2"

    implementation "io.netty:netty-all:4.1.109.Final"
    implementation "io.projectreactor.netty:reactor-netty:1.1.18"
    implementation "org.springframework:spring-messaging:6.1.6"
    implementation "org.springframework.retry:spring-retry:2.0.5"

    implementation "org.springframework.security:spring-security-config:${spring_security_version}"
    implementation "org.springframework.security:spring-security-data:${spring_security_version}"
    implementation "org.springframework.security:spring-security-core:${spring_security_version}"
    implementation "org.springframework.security:spring-security-oauth2-core:${spring_security_version}"
    implementation "org.springframework.security:spring-security-oauth2-client:${spring_security_version}"
    // use newest version of nimbus-jose-jwt to avoid security issues through outdated dependencies
    implementation "com.nimbusds:nimbus-jose-jwt:9.38"
    implementation "org.springframework.security:spring-security-oauth2-jose:${spring_security_version}"
    implementation "org.springframework.security:spring-security-crypto:${spring_security_version}"
    implementation "org.springframework.security:spring-security-web:${spring_security_version}"
    implementation "org.springframework.security:spring-security-messaging:${spring_security_version}"
    implementation "org.springframework.security:spring-security-ldap:${spring_security_version}"
    implementation "org.springframework.security:spring-security-saml2-service-provider:${spring_security_version}"

    implementation "org.opensaml:opensaml-security-api:${opensaml_version}"
    implementation "org.opensaml:opensaml-core:${opensaml_version}"
    implementation "org.opensaml:opensaml-saml-impl:${opensaml_version}"
    implementation "org.opensaml:opensaml-saml-api:${opensaml_version}"

    implementation "io.jsonwebtoken:jjwt-api:${jwt_version}"
    runtimeOnly "io.jsonwebtoken:jjwt-impl:${jwt_version}"
    runtimeOnly "io.jsonwebtoken:jjwt-jackson:${jwt_version}"

    implementation "org.bouncycastle:bcpkix-jdk18on:1.78.1"
    implementation "org.bouncycastle:bcprov-jdk18on:1.78.1"

    implementation("io.springfox:springfox-swagger2:3.0.0") {
        exclude module: "mapstruct"
    }
    implementation "io.springfox:springfox-bean-validators:3.0.0"
    implementation "com.mysql:mysql-connector-j:8.4.0"
    implementation "org.postgresql:postgresql:42.7.3"
    implementation "com.h2database:h2:2.2.224"

    implementation "org.zalando:problem-spring-web:0.29.1"
    implementation "org.zalando:jackson-datatype-problem:0.27.1"
    implementation "com.ibm.icu:icu4j:75.1"
    implementation "com.github.seancfoley:ipaddress:5.5.0"
    implementation "org.apache.maven:maven-model:3.9.6"
    implementation "org.apache.pdfbox:pdfbox:3.0.2"
    implementation "com.google.protobuf:protobuf-java:4.26.1"
    implementation "org.apache.commons:commons-csv:1.11.0"
    implementation "org.commonmark:commonmark:0.22.0"
    implementation "commons-fileupload:commons-fileupload:1.5"
    implementation "net.lingala.zip4j:zip4j:2.11.5"
    implementation "org.jgrapht:jgrapht-core:1.5.2"
    // use newest version of guava to avoid security issues through outdated dependencies
    implementation "com.google.guava:guava:33.2.0-jre"

    // use newest version of gson to avoid security issues through outdated dependencies
    implementation "com.google.code.gson:gson:2.10.1"

    annotationProcessor "org.hibernate:hibernate-jpamodelgen:${hibernate_version}"
    annotationProcessor("org.glassfish.jaxb:jaxb-runtime:${jaxb_runtime_version}") {
        exclude group: "jakarta.ws.rs", module: "jsr311-api"
    }
    annotationProcessor("org.springframework.boot:spring-boot-configuration-processor:${spring_boot_version}") {
        exclude group: "com.vaadin.external.google", module: "android-json"
    }


    // ---- CHECKSTYLE DEPENDENCIES ----

    // use newest version of plexus to avoid security issues through outdated dependencies
    checkstyle "org.codehaus.plexus:plexus-container-default:2.1.1"
    checkstyle "org.codehaus.plexus:plexus-classworlds:2.8.0"
    checkstyle "com.puppycrawl.tools:checkstyle:${checkstyle_version}"


    // ---- TEST DEPENDENCIES ----

    testImplementation("org.springframework.boot:spring-boot-starter-test:${spring_boot_version}") {
        exclude group: "org.junit.vintage", module: "junit-vintage-engine"
        exclude group: "com.vaadin.external.google", module: "android-json"
    }
    testImplementation "org.springframework.security:spring-security-test:${spring_security_version}"
    testImplementation "org.springframework.boot:spring-boot-test:${spring_boot_version}"
    testImplementation "org.assertj:assertj-core:3.25.3"
    testImplementation "org.mockito:mockito-core:${mockito_version}"
    testImplementation "org.mockito:mockito-junit-jupiter:${mockito_version}"
    testImplementation "io.github.classgraph:classgraph:4.8.171"
    testImplementation "org.awaitility:awaitility:4.2.1"
    testImplementation "org.apache.maven.shared:maven-invoker:3.2.0"
    testImplementation "org.gradle:gradle-tooling-api:8.7"
    testImplementation "org.apache.maven.surefire:surefire-report-parser:3.2.5"
    testImplementation "com.opencsv:opencsv:5.9"
    testImplementation("io.zonky.test:embedded-database-spring-test:2.5.1") {
        exclude group: "org.testcontainers", module: "mariadb"
        exclude group: "org.testcontainers", module: "mssqlserver"
    }
    testImplementation "com.tngtech.archunit:archunit:1.3.0"
    testImplementation("org.skyscreamer:jsonassert:1.5.1") {
        exclude module: "android-json"
    }
    testImplementation("net.bytebuddy:byte-buddy") {
        version {
            strictly "1.14.15"
        }
    }
    testImplementation "io.github.classgraph:classgraph:4.8.172"

    // Lightweight JSON library needed for the internals of the MockRestServiceServer
    testImplementation "org.json:json:20240303"
}

ext["junit-jupiter.version"] = junit_version

dependencyManagement {
    imports {
        mavenBom "io.zonky.test.postgres:embedded-postgres-binaries-bom:16.1.0"
    }
}

tasks.register("cleanResources", Delete) {
    delete "build/resources"
}

// Taken from here: https://stackoverflow.com/questions/3963708/gradle-how-to-display-test-results-in-the-console-in-real-time
tasks.withType(Test).configureEach {
    testLogging {
        // set options for log level LIFECYCLE
        events TestLogEvent.FAILED,
                TestLogEvent.PASSED,
                TestLogEvent.SKIPPED
        exceptionFormat TestExceptionFormat.FULL
        showExceptions true
        showCauses true
        showStackTraces true

        info.events = debug.events
        info.exceptionFormat = debug.exceptionFormat
    }

    afterSuite { desc, result ->
        if (!desc.parent) { // will match the outermost suite
            def output = "Results: ${result.resultType} (${result.testCount} tests, ${result.successfulTestCount} successes, ${result.failedTestCount} failures, ${result.skippedTestCount} skipped)"
            def startItem = "|  ", endItem = "  |"
            def repeatLength = startItem.length() + output.length() + endItem.length()
            println("\n" + ("-" * repeatLength) + "\n" + startItem + output + endItem + "\n" + ("-" * repeatLength))
        }
    }
}

wrapper {
    gradleVersion = "8.7"
}

tasks.register("stage") {
    dependsOn "bootWar"
}

node {
    download = true
    version = "${node_version}"
    npmVersion = "${npm_version}"
}

// Set the npm cache (used in the Dockerfile)
tasks.register("npmSetCacheDockerfile", NpmTask) {
    args = ["set", "cache", "/opt/artemis/.npm"]
}

// Command to execute the JavaDoc checkstyle verification ./gradlew checkstyleMain
checkstyle {
    toolVersion "${checkstyle_version}"
    configFile file("checkstyle.xml")
    checkstyleTest.enabled = false
    maxErrors = 0
}

def isNonStable = { String version ->
    def stableKeyword = ["RELEASE", "FINAL", "GA"].any { it -> version.toUpperCase().contains(it) }
    def regex = /^[0-9,.v-]+(-r)?$/
    return !stableKeyword && !(version ==~ regex)
}

tasks.named("dependencyUpdates").configure {
    rejectVersionIf {
        isNonStable(it.candidate.version)
    }

    rejectVersionIf {
        isNonStable(it.candidate.version) && !isNonStable(it.currentVersion)
    }
}

// Available commands:
//
// 1) Build production:                             ./gradlew -Pprod -Pwar clean bootWar
// 2) Execute tests with coverage report:           ./gradlew test jacocoTestReport -x webapp
// 2a) Execute tests without coverage report:       ./gradlew test -x webapp
// 2b) Run a single test:                           ./gradlew test --tests ExamIntegrationTest -x webapp or ./gradlew test --tests ExamIntegrationTest.testGetExamScore -x webapp
// 2c) Execute tests with Postgres container:       SPRING_PROFILES_INCLUDE=postgres ./gradlew test -x webapp
// 2d) Execute tests with MySQL container:          SPRING_PROFILES_INCLUDE=mysql ./gradlew test -x webapp
// 3) Verify code coverage (after tests):           ./gradlew jacocoTestCoverageVerification
// 4) Check Java code format:                       ./gradlew spotlessCheck -x webapp
// 5) Apply Java code formatter:                    ./gradlew spotlessApply -x webapp
// 6) Find dependency updates:                      ./gradlew dependencyUpdates -Drevision=release
// 7) Check JavaDoc:                                ./gradlew checkstyleMain -x webapp
// 8) Detects uses of legacy code:                  ./gradlew modernizer -x webapp
// 9) Check for vulnerabilities in dependencies     ./gradlew dependencyCheckAnalyze -x webapp
// 10) Clear Liquibase checksums:                   ./gradlew liquibaseClearChecksums
// 11) Create changelog between Java and DB         ./gradlew liquibaseDiffChangeLog (make sure to set the correct username and password in liquibase.gradle)
// 12) Generate initial schema from DB              ./gradlew liquibaseGenerateChangelog (make sure to set the correct username and password in liquibase.gradle)<|MERGE_RESOLUTION|>--- conflicted
+++ resolved
@@ -186,11 +186,7 @@
                 counter = "INSTRUCTION"
                 value = "COVEREDRATIO"
                 // TODO: in the future the following value should become higher than 0.92
-<<<<<<< HEAD
-                minimum = 0.897
-=======
                 minimum = 0.898
->>>>>>> af373477
             }
             limit {
                 counter = "CLASS"
