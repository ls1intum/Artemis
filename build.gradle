buildscript {
    repositories {
        mavenLocal()
        mavenCentral()
        maven { url "https://repo.spring.io/plugins-release" }
    }
    dependencies {
        classpath "io.spring.gradle:propdeps-plugin:0.0.10.RELEASE"
    }
}

plugins {
    id "checkstyle"
    id "java"
    id "maven-publish"
    id "idea"
    id "jacoco"
    id "org.springframework.boot" version "${spring_boot_version}"
    id "com.google.cloud.tools.jib" version "3.2.0"
    id "com.github.node-gradle.node" version "3.2.0"
    id "com.diffplug.spotless" version "6.2.2"
    // this allows us to find outdated dependencies via ./gradlew dependencyUpdates
    id "com.github.ben-manes.versions" version "0.42.0"
    id "com.github.andygoossens.modernizer" version "1.6.2"
}

group = "de.tum.in.www1.artemis"
<<<<<<< HEAD

allprojects {
    version = "5.5.0"
    description = "Interactive Learning with Individual Feedback"
}
=======
version = "5.5.5"
description = "Interactive Learning with Individual Feedback"
>>>>>>> daae8c5f

sourceCompatibility=16
targetCompatibility=16

apply from: "gradle/docker.gradle"
//this enables us to invoke ./gradlew liquibaseDiffChangelog
apply from: "gradle/liquibase.gradle"

if (project.hasProperty("prod")) {
    apply from: "gradle/profile_prod.gradle"
} else {
    apply from: "gradle/profile_dev.gradle"
}

if (project.hasProperty("war")) {
    apply from: "gradle/war.gradle"
}

apply plugin: "jacoco"

idea {
    module {
        excludeDirs += files("node_modules")
    }
}

spotless {
    // allows to execute the code formatting commands ./gradlew spotlessApply and ./gradlew spotlessCheck
    java {
        target project.fileTree(project.rootDir) {
            include "**/*.java"
            exclude "**/src/main/java/de/tum/in/www1/artemis/service/connectors/BambooService.java", "**/src/main/java/de/tum/in/www1/artemis/config/SecurityConfiguration.java", "**/src/main/java/de/tum/in/www1/artemis/config/SAML2Configuration.java", "**/src/test/resources/test-data/repository-export/EncodingISO_8559_1.java", "**/node_modules/**", "**/out/**", "**/repos/**", "**/build/**", "**/src/main/generated/**", "**/src/main/resources/templates/**", "**/gateway/**", "**/user-management/**", "**/lecture/**"
        }
        importOrderFile "artemis-spotless.importorder"
        eclipse("4.19.0").configFile "artemis-spotless-style.xml"

        removeUnusedImports()
    }
}

defaultTasks "bootRun"

springBoot {
    mainClass = "de.tum.in.www1.artemis.ArtemisApp"
}

bootRun {
    jvmArgs = ["--illegal-access=warn"]
}

modernizer {
    failOnViolations = false
    includeTestClasses = true
}

<<<<<<< HEAD
apply from: "gradle/tasks.gradle"
=======
// Execute the test cases: ./gradlew executeTests

test {
    useJUnitPlatform()
    exclude "**/*IT*", "**/*IntTest*"
    testLogging {
        events "FAILED", "SKIPPED"
    }
    testLogging.showStandardStreams = true
    reports.html.required = false
    jvmArgs "--illegal-access=warn"
}

task testReport(type: TestReport) {
    destinationDirectory = file("$buildDir/reports/tests")
    reportOn test
}

jacoco {
    toolVersion = "0.8.7"
}
>>>>>>> daae8c5f

// configure excluded classes from the test coverage report
private excludedClassFilesForReport(classDirectories) {
    classDirectories.setFrom(files(classDirectories.files.collect {
        fileTree(dir: it,
            exclude: [
                "**/de/tum/in/www1/artemis/domain/**/*_*",
                "gateway/**", // exclude the gateway project from test coverage report for the moment until it is activated
                "user-management/**", // exclude the user-management project from test coverage report for the moment until it is activated
                "**/de/tum/in/www1/artemis/config/migration/entries/*_*"
            ]
        )
    }))
}

jacocoTestReport.configure {
    // we want to ignore some generated files in the domain folders as well as files from different projects
    afterEvaluate { excludedClassFilesForReport(classDirectories) }
}

jacocoTestCoverageVerification.configure {
    // we want to ignore some generated files in the domain folders as well as files from different projects
    afterEvaluate { excludedClassFilesForReport(classDirectories) }
}

configurations {
    providedRuntime
}

allprojects {
    repositories {
        mavenLocal()
        mavenCentral()
    }
}

apply from: "gradle/dependencies.gradle"

dependencies {
<<<<<<< HEAD
    implementation "com.offbytwo.jenkins:jenkins-client:${offbytwo_jenkins_client_version}"
    implementation "org.gitlab4j:gitlab4j-api:${gitlab4j_api_version}"

    implementation "de.jplag:jplag:${jplag_version}"

    // https://mvnrepository.com/artifact/net.sourceforge.plantuml/plantuml
    implementation "net.sourceforge.plantuml:plantuml:${sourceforge_plantuml_version}"
    implementation "org.imsglobal:basiclti-util:${imsglobal_basiclti_util_version}"
    implementation "me.xdrop:fuzzywuzzy:${xdrop_fuzzywuzzy_version}"
    implementation "com.atlassian.bamboo:bamboo-specs:${atlassian_bamboo_specs_version}"
    implementation "com.thoughtworks.qdox:qdox:${thoughtworks_qdox_version}"

    implementation "org.springdoc:springdoc-openapi-ui:${springdoc_openapi_ui_version}"
=======
    implementation "com.offbytwo.jenkins:jenkins-client:0.3.8"
    implementation "org.gitlab4j:gitlab4j-api:4.19.0"

    implementation "de.jplag:jplag:3.0.0"


    // https://search.maven.org/artifact/org.eclipse.jgit/org.eclipse.jgit
    implementation "org.eclipse.jgit:org.eclipse.jgit:${jgit_version}"
    implementation "org.eclipse.jgit:org.eclipse.jgit.ssh.apache:${jgit_version}"
    // https://search.maven.org/artifact/net.sourceforge.plantuml/plantuml
    implementation "net.sourceforge.plantuml:plantuml:1.2022.1"
    implementation "org.imsglobal:basiclti-util:1.2.0"
    implementation "org.jasypt:jasypt:1.9.3"
    implementation "me.xdrop:fuzzywuzzy:1.4.0"
    implementation "com.atlassian.bamboo:bamboo-specs:7.2.5"
    implementation "com.thoughtworks.qdox:qdox:2.0.1"
    implementation "io.sentry:sentry-logback:5.6.1"
    implementation "io.sentry:sentry-spring-boot-starter:5.6.1"
    implementation "org.jsoup:jsoup:1.14.3"
    implementation "commons-codec:commons-codec:1.15"   // needed for spring security saml2

    implementation "org.springdoc:springdoc-openapi-ui:1.6.6"

    // import JHipster dependencies BOM
    implementation platform("tech.jhipster:jhipster-dependencies:${jhipster_dependencies_version}")

    implementation "tech.jhipster:jhipster-framework:${jhipster_dependencies_version}"
    implementation "org.springframework.boot:spring-boot-starter-cache:${spring_boot_version}"
    implementation "io.micrometer:micrometer-registry-prometheus:1.8.2"
    implementation "net.logstash.logback:logstash-logback-encoder:7.0.1"
    implementation "com.fasterxml.jackson.datatype:jackson-datatype-hppc:${fasterxml_version}"
    implementation "com.fasterxml.jackson.datatype:jackson-datatype-jsr310:${fasterxml_version}"
    implementation "com.fasterxml.jackson.datatype:jackson-datatype-hibernate5:${fasterxml_version}"
    implementation "com.fasterxml.jackson.core:jackson-annotations:${fasterxml_version}"
    implementation "com.fasterxml.jackson.core:jackson-databind:${fasterxml_version}"
>>>>>>> daae8c5f
    implementation "com.hazelcast:hazelcast:${hazelcast_version}"
    implementation "com.hazelcast:hazelcast-spring:${hazelcast_version}"
    implementation "com.hazelcast:hazelcast-hibernate53:${hazelcast_hibernate53_version}"
    implementation "org.hibernate:hibernate-core:${hibernate_version}"
    implementation "com.zaxxer:HikariCP:${zaxxer_HikariCP_version}"
    implementation "org.apache.commons:commons-text:${apache_commons_text_version}"
    implementation "org.apache.commons:commons-math3:${apache_commons_math3_version}"
    implementation "org.hibernate:hibernate-jcache:${hibernate_version}"
    implementation "org.hibernate:hibernate-entitymanager:${hibernate_version}"
<<<<<<< HEAD
    implementation "org.liquibase:liquibase-core:${liquibase_core_version}"
=======
    implementation "org.liquibase:liquibase-core:4.7.1"
    implementation "org.springframework.boot:spring-boot-starter-validation:${spring_boot_version}"
    implementation "org.springframework.boot:spring-boot-loader-tools:${spring_boot_version}"
    implementation "org.springframework.boot:spring-boot-starter-mail:${spring_boot_version}"
    implementation "org.springframework.boot:spring-boot-starter-logging:${spring_boot_version}"
    implementation "org.springframework.boot:spring-boot-starter-actuator:${spring_boot_version}"
    implementation "org.springframework.boot:spring-boot-starter-aop:${spring_boot_version}"
>>>>>>> daae8c5f
    implementation "org.springframework.boot:spring-boot-starter-data-jpa:${spring_boot_version}"
    implementation ("org.springframework.boot:spring-boot-starter-web:${spring_boot_version}") {
        exclude module: "spring-boot-starter-undertow"
    }
    implementation "org.springframework.boot:spring-boot-starter-tomcat:${spring_boot_version}"
    implementation "org.springframework.boot:spring-boot-starter-websocket:${spring_boot_version}"
<<<<<<< HEAD
=======
    implementation "org.springframework.boot:spring-boot-starter-thymeleaf:${spring_boot_version}"

    implementation "org.springframework.ldap:spring-ldap-core:2.3.5.RELEASE"
    implementation 'org.springframework.data:spring-data-ldap:2.6.1'
>>>>>>> daae8c5f

    implementation "org.springframework.ldap:spring-ldap-core:${spring_ldap_core_version}"
    implementation "org.springframework.data:spring-data-ldap:${spring_data_ldap_version}"

<<<<<<< HEAD
    implementation "io.netty:netty-all:${netty_version}"
    implementation "io.projectreactor.netty:reactor-netty:${netty_reactor_version}"
    implementation "org.springframework:spring-messaging:${spring_messaging_version}"
=======
    implementation "io.netty:netty-all:4.1.74.Final"
    implementation "io.projectreactor.netty:reactor-netty:1.0.15"
    implementation "org.springframework:spring-messaging:5.3.15"
>>>>>>> daae8c5f

    implementation "org.springframework.security:spring-security-data:${spring_security_version}"
    implementation "org.springframework.security:spring-security-ldap:${spring_security_version}"
    implementation "org.springframework.security:spring-security-saml2-service-provider:${spring_security_version}"
<<<<<<< HEAD
    implementation "org.xmlbeam:xmlprojector:${xmlbeam_xmlprojector_version}"
    implementation "io.springfox:springfox-bean-validators:${springfox_version}"
    implementation "mysql:mysql-connector-java:${mysql_connector_java_version}"

    implementation "org.zalando:problem-spring-web:${zalando_problem_version}"
    implementation "com.ibm.icu:icu4j:${ibm_icu4j_version}"
    implementation "com.github.seancfoley:ipaddress:${github_seancfoley_ipaddress_version}"
    implementation "org.apache.maven:maven-model:${apache_model_version}"
    implementation "org.apache.pdfbox:pdfbox:${apache_pdfbox_version}"
    implementation "com.google.protobuf:protobuf-java:${google_protobuf_java_version}"
    implementation "org.commonmark:commonmark:${commonmark_version}"
    implementation "org.springframework.boot:spring-boot-starter-artemis:${spring_boot_version}"

    implementation "de.tum.in.ase.athene:client:${athene_client_version}"
=======
    implementation "org.xmlbeam:xmlprojector:1.4.22"
    implementation "io.jsonwebtoken:jjwt-api:0.11.2"
    implementation "org.bouncycastle:bcprov-jdk15on:1.70"
    runtimeOnly "io.jsonwebtoken:jjwt-impl:0.11.2"
    runtimeOnly "io.jsonwebtoken:jjwt-jackson:0.11.2"
    implementation ("io.springfox:springfox-swagger2:3.0.0") {
        exclude module: "mapstruct"
    }
    implementation "io.springfox:springfox-bean-validators:3.0.0"
    implementation "mysql:mysql-connector-java:8.0.28"

    implementation "org.zalando:problem-spring-web:0.27.0"
    implementation "com.ibm.icu:icu4j:70.1"
    implementation "com.github.seancfoley:ipaddress:5.3.3"
    implementation "org.apache.maven:maven-model:3.8.4"
    implementation "org.apache.pdfbox:pdfbox:2.0.25"
    implementation "com.google.protobuf:protobuf-java:3.19.4"
    implementation "org.commonmark:commonmark:0.18.1"
    implementation "de.tum.in.ase.athene:client:0.0.2"
>>>>>>> daae8c5f

    annotationProcessor "org.hibernate:hibernate-jpamodelgen:${hibernate_version}"
    annotationProcessor ("org.glassfish.jaxb:jaxb-runtime:${jaxb_runtime_version}") {
        exclude group: "javax.ws.rs", module: "jsr311-api"
    }
    testImplementation "com.h2database:h2:${h2_database_version}"
    testImplementation "com.opencsv:opencsv:${opencsv_version}"
}

task executeTests (type: Exec) {
    commandLine "./gradlew", "test", "-x", "webapp"
}

allprojects {
    wrapper {
        gradleVersion = "7.3.3"
    }
}

<<<<<<< HEAD
=======
wrapper {
    gradleVersion = "7.4"
}

>>>>>>> daae8c5f
task stage(dependsOn: "bootWar") {
}

node {
    download = true
    version = "${node_version}"
    npmVersion = "${npm_version}"
}

// Command to execute the JavaDoc checkstyle verification ./gradlew checkstyleMain
checkstyle {
    toolVersion "${checkstyle_version}"
    configFile file("checkstyle.xml")
    checkstyleTest.enabled = false
    maxErrors = 0
}

task executeCheckstyle (type: Exec) {
    commandLine "./gradlew", "checkstyleMain", "-x", "npm", "-x", "webapp"
}

task buildJarForDocker (type: Exec) {
    commandLine "./gradlew", "build", "-x", "webapp", "-x", "test", "-x", "jacocoTestCoverageVerification"
}

def isNonStable = { String version ->
    def stableKeyword = ["RELEASE", "FINAL", "GA"].any { it -> version.toUpperCase().contains(it) }
    def regex = /^[0-9,.v-]+(-r)?$/
    return !stableKeyword && !(version ==~ regex)
}

tasks.named("dependencyUpdates").configure {
    rejectVersionIf {
        isNonStable(it.candidate.version)
    }

    rejectVersionIf {
        isNonStable(it.candidate.version) && !isNonStable(it.currentVersion)
    }

    resolutionStrategy {
        componentSelection {
            all {
                if (isNonStable(it.candidate.version) && !isNonStable(it.currentVersion)) {
                    reject("Release candidate")
                }
            }
        }
    }
}

gradle.taskGraph.whenReady { graph ->
    def tasks = gradle.startParameter.taskNames.toString()

    def hasRootUserManagementTask = tasks.contains(":user-management:")

    if (!hasRootUserManagementTask) {
        graph.getAllTasks().each { task ->
            def subUserManagementTask = (task.path =~ /:user-management.+/)
            if (subUserManagementTask) {
                println "TRACER skipping task ${task.path}"
                task.enabled = false
            }
        }
    }

    def hasRootGatewayTask = tasks.contains(":gateway:")

    if (!hasRootGatewayTask) {
        graph.getAllTasks().each { task ->
            def subGatewayTask = (task.path =~ /:gateway.+/)
            if (subGatewayTask) {
                println "TRACER skipping task ${task.path}"
                task.enabled = false
            }
        }
    }

    def hasRootLectureTask = tasks.contains(":lecture:")

    if (!hasRootLectureTask) {
        graph.getAllTasks().each { task ->
            def subLectureTask = (task.path =~ /:lecture.+/)
            if (subLectureTask) {
                println "TRACER skipping task ${task.path}"
                task.enabled = false
            }
        }
    }
}

// Available commands:
//
// 1) Build production:                             ./gradlew -Pprod -Pwar clean bootWar
// 2) Execute tests with coverage report:           ./gradlew executeTests jacocoTestReport -x webapp
// 2a) Execute tests without coverage report:       ./gradlew executeTests -x webapp
// 2b) Run a single test:                           ./gradlew test --tests ExamIntegrationTest -x webapp or ./gradlew test --tests ExamIntegrationTest.testGetExamScore -x webapp
// 3) Check Java code format:                       ./gradlew spotlessCheck -x webapp
// 4) Apply Java code formatter:                    ./gradlew spotlessApply -x webapp
// 5) Find dependency updates:                      ./gradlew dependencyUpdates -Drevision=release
// 6) Check JavaDoc:                                ./gradlew checkstyleMain -x webapp
// 7) Generate Liquibase diff:                      ./gradlew liquibaseDiffChangelog
// 8) Clear Liquibase checksums:                    ./gradlew liquibaseClearChecksums
// 9) Verify code coverage (after tests):           ./gradlew jacocoTestCoverageVerification
// 10) Build server only in a war:                  ./gradlew -Pprod -Pwar clean bootWar -x webapp
// 11) Detects uses of legacy code:                 ./gradlew modernizer -x webapp<|MERGE_RESOLUTION|>--- conflicted
+++ resolved
@@ -25,16 +25,11 @@
 }
 
 group = "de.tum.in.www1.artemis"
-<<<<<<< HEAD
 
 allprojects {
-    version = "5.5.0"
+    version = "5.5.5"
     description = "Interactive Learning with Individual Feedback"
 }
-=======
-version = "5.5.5"
-description = "Interactive Learning with Individual Feedback"
->>>>>>> daae8c5f
 
 sourceCompatibility=16
 targetCompatibility=16
@@ -90,31 +85,7 @@
     includeTestClasses = true
 }
 
-<<<<<<< HEAD
 apply from: "gradle/tasks.gradle"
-=======
-// Execute the test cases: ./gradlew executeTests
-
-test {
-    useJUnitPlatform()
-    exclude "**/*IT*", "**/*IntTest*"
-    testLogging {
-        events "FAILED", "SKIPPED"
-    }
-    testLogging.showStandardStreams = true
-    reports.html.required = false
-    jvmArgs "--illegal-access=warn"
-}
-
-task testReport(type: TestReport) {
-    destinationDirectory = file("$buildDir/reports/tests")
-    reportOn test
-}
-
-jacoco {
-    toolVersion = "0.8.7"
-}
->>>>>>> daae8c5f
 
 // configure excluded classes from the test coverage report
 private excludedClassFilesForReport(classDirectories) {
@@ -154,7 +125,6 @@
 apply from: "gradle/dependencies.gradle"
 
 dependencies {
-<<<<<<< HEAD
     implementation "com.offbytwo.jenkins:jenkins-client:${offbytwo_jenkins_client_version}"
     implementation "org.gitlab4j:gitlab4j-api:${gitlab4j_api_version}"
 
@@ -168,43 +138,6 @@
     implementation "com.thoughtworks.qdox:qdox:${thoughtworks_qdox_version}"
 
     implementation "org.springdoc:springdoc-openapi-ui:${springdoc_openapi_ui_version}"
-=======
-    implementation "com.offbytwo.jenkins:jenkins-client:0.3.8"
-    implementation "org.gitlab4j:gitlab4j-api:4.19.0"
-
-    implementation "de.jplag:jplag:3.0.0"
-
-
-    // https://search.maven.org/artifact/org.eclipse.jgit/org.eclipse.jgit
-    implementation "org.eclipse.jgit:org.eclipse.jgit:${jgit_version}"
-    implementation "org.eclipse.jgit:org.eclipse.jgit.ssh.apache:${jgit_version}"
-    // https://search.maven.org/artifact/net.sourceforge.plantuml/plantuml
-    implementation "net.sourceforge.plantuml:plantuml:1.2022.1"
-    implementation "org.imsglobal:basiclti-util:1.2.0"
-    implementation "org.jasypt:jasypt:1.9.3"
-    implementation "me.xdrop:fuzzywuzzy:1.4.0"
-    implementation "com.atlassian.bamboo:bamboo-specs:7.2.5"
-    implementation "com.thoughtworks.qdox:qdox:2.0.1"
-    implementation "io.sentry:sentry-logback:5.6.1"
-    implementation "io.sentry:sentry-spring-boot-starter:5.6.1"
-    implementation "org.jsoup:jsoup:1.14.3"
-    implementation "commons-codec:commons-codec:1.15"   // needed for spring security saml2
-
-    implementation "org.springdoc:springdoc-openapi-ui:1.6.6"
-
-    // import JHipster dependencies BOM
-    implementation platform("tech.jhipster:jhipster-dependencies:${jhipster_dependencies_version}")
-
-    implementation "tech.jhipster:jhipster-framework:${jhipster_dependencies_version}"
-    implementation "org.springframework.boot:spring-boot-starter-cache:${spring_boot_version}"
-    implementation "io.micrometer:micrometer-registry-prometheus:1.8.2"
-    implementation "net.logstash.logback:logstash-logback-encoder:7.0.1"
-    implementation "com.fasterxml.jackson.datatype:jackson-datatype-hppc:${fasterxml_version}"
-    implementation "com.fasterxml.jackson.datatype:jackson-datatype-jsr310:${fasterxml_version}"
-    implementation "com.fasterxml.jackson.datatype:jackson-datatype-hibernate5:${fasterxml_version}"
-    implementation "com.fasterxml.jackson.core:jackson-annotations:${fasterxml_version}"
-    implementation "com.fasterxml.jackson.core:jackson-databind:${fasterxml_version}"
->>>>>>> daae8c5f
     implementation "com.hazelcast:hazelcast:${hazelcast_version}"
     implementation "com.hazelcast:hazelcast-spring:${hazelcast_version}"
     implementation "com.hazelcast:hazelcast-hibernate53:${hazelcast_hibernate53_version}"
@@ -214,48 +147,24 @@
     implementation "org.apache.commons:commons-math3:${apache_commons_math3_version}"
     implementation "org.hibernate:hibernate-jcache:${hibernate_version}"
     implementation "org.hibernate:hibernate-entitymanager:${hibernate_version}"
-<<<<<<< HEAD
     implementation "org.liquibase:liquibase-core:${liquibase_core_version}"
-=======
-    implementation "org.liquibase:liquibase-core:4.7.1"
-    implementation "org.springframework.boot:spring-boot-starter-validation:${spring_boot_version}"
-    implementation "org.springframework.boot:spring-boot-loader-tools:${spring_boot_version}"
-    implementation "org.springframework.boot:spring-boot-starter-mail:${spring_boot_version}"
-    implementation "org.springframework.boot:spring-boot-starter-logging:${spring_boot_version}"
-    implementation "org.springframework.boot:spring-boot-starter-actuator:${spring_boot_version}"
-    implementation "org.springframework.boot:spring-boot-starter-aop:${spring_boot_version}"
->>>>>>> daae8c5f
     implementation "org.springframework.boot:spring-boot-starter-data-jpa:${spring_boot_version}"
     implementation ("org.springframework.boot:spring-boot-starter-web:${spring_boot_version}") {
         exclude module: "spring-boot-starter-undertow"
     }
     implementation "org.springframework.boot:spring-boot-starter-tomcat:${spring_boot_version}"
     implementation "org.springframework.boot:spring-boot-starter-websocket:${spring_boot_version}"
-<<<<<<< HEAD
-=======
-    implementation "org.springframework.boot:spring-boot-starter-thymeleaf:${spring_boot_version}"
-
-    implementation "org.springframework.ldap:spring-ldap-core:2.3.5.RELEASE"
-    implementation 'org.springframework.data:spring-data-ldap:2.6.1'
->>>>>>> daae8c5f
 
     implementation "org.springframework.ldap:spring-ldap-core:${spring_ldap_core_version}"
     implementation "org.springframework.data:spring-data-ldap:${spring_data_ldap_version}"
 
-<<<<<<< HEAD
     implementation "io.netty:netty-all:${netty_version}"
     implementation "io.projectreactor.netty:reactor-netty:${netty_reactor_version}"
     implementation "org.springframework:spring-messaging:${spring_messaging_version}"
-=======
-    implementation "io.netty:netty-all:4.1.74.Final"
-    implementation "io.projectreactor.netty:reactor-netty:1.0.15"
-    implementation "org.springframework:spring-messaging:5.3.15"
->>>>>>> daae8c5f
 
     implementation "org.springframework.security:spring-security-data:${spring_security_version}"
     implementation "org.springframework.security:spring-security-ldap:${spring_security_version}"
     implementation "org.springframework.security:spring-security-saml2-service-provider:${spring_security_version}"
-<<<<<<< HEAD
     implementation "org.xmlbeam:xmlprojector:${xmlbeam_xmlprojector_version}"
     implementation "io.springfox:springfox-bean-validators:${springfox_version}"
     implementation "mysql:mysql-connector-java:${mysql_connector_java_version}"
@@ -270,27 +179,6 @@
     implementation "org.springframework.boot:spring-boot-starter-artemis:${spring_boot_version}"
 
     implementation "de.tum.in.ase.athene:client:${athene_client_version}"
-=======
-    implementation "org.xmlbeam:xmlprojector:1.4.22"
-    implementation "io.jsonwebtoken:jjwt-api:0.11.2"
-    implementation "org.bouncycastle:bcprov-jdk15on:1.70"
-    runtimeOnly "io.jsonwebtoken:jjwt-impl:0.11.2"
-    runtimeOnly "io.jsonwebtoken:jjwt-jackson:0.11.2"
-    implementation ("io.springfox:springfox-swagger2:3.0.0") {
-        exclude module: "mapstruct"
-    }
-    implementation "io.springfox:springfox-bean-validators:3.0.0"
-    implementation "mysql:mysql-connector-java:8.0.28"
-
-    implementation "org.zalando:problem-spring-web:0.27.0"
-    implementation "com.ibm.icu:icu4j:70.1"
-    implementation "com.github.seancfoley:ipaddress:5.3.3"
-    implementation "org.apache.maven:maven-model:3.8.4"
-    implementation "org.apache.pdfbox:pdfbox:2.0.25"
-    implementation "com.google.protobuf:protobuf-java:3.19.4"
-    implementation "org.commonmark:commonmark:0.18.1"
-    implementation "de.tum.in.ase.athene:client:0.0.2"
->>>>>>> daae8c5f
 
     annotationProcessor "org.hibernate:hibernate-jpamodelgen:${hibernate_version}"
     annotationProcessor ("org.glassfish.jaxb:jaxb-runtime:${jaxb_runtime_version}") {
@@ -306,17 +194,10 @@
 
 allprojects {
     wrapper {
-        gradleVersion = "7.3.3"
-    }
-}
-
-<<<<<<< HEAD
-=======
-wrapper {
-    gradleVersion = "7.4"
-}
-
->>>>>>> daae8c5f
+        gradleVersion = "7.4"
+    }
+}
+
 task stage(dependsOn: "bootWar") {
 }
 
