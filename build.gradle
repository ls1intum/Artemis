--- conflicted
+++ resolved
@@ -24,17 +24,11 @@
     id "com.github.andygoossens.gradle-modernizer-plugin" version "1.6.1"
 }
 
-<<<<<<< HEAD
 allprojects {
     group = "de.tum.in.www1.artemis"
-    version = "5.2.2"
+    version = "5.2.3"
     description = "Interactive Learning with Individual Feedback"
 }
-=======
-group = "de.tum.in.www1.artemis"
-version = "5.2.3"
-description = "Interactive Learning with Individual Feedback"
->>>>>>> 76d361e5
 
 sourceCompatibility=16
 targetCompatibility=16
