import com.diffplug.spotless.FormatterFunc
import com.diffplug.spotless.FormatterStep
import org.gradle.api.tasks.testing.logging.TestExceptionFormat
import org.gradle.api.tasks.testing.logging.TestLogEvent

import static com.diffplug.spotless.Formatter.NO_FILE_SENTINEL

plugins {
    id "checkstyle"
    id "java"
    id "maven-publish"
    id "idea"
    id "jacoco"
    id "org.springframework.boot" version "${spring_boot_version}"
    id "io.spring.dependency-management" version "1.1.6"
    id "com.google.cloud.tools.jib" version "3.4.3"
    id "com.github.node-gradle.node" version "${gradle_node_plugin_version}"
    id "com.diffplug.spotless" version "6.25.0"
    // this allows us to find outdated dependencies via ./gradlew dependencyUpdates
    id "com.github.ben-manes.versions" version "0.51.0"
    id "com.github.andygoossens.modernizer" version "${modernizer_plugin_version}"
    id "com.gorylenko.gradle-git-properties" version "2.4.2"
    id "org.owasp.dependencycheck" version "10.0.4"
    id "com.adarshr.test-logger" version "4.0.0"
}

group = "de.tum.cit.aet.artemis"
version = "7.5.4"
description = "Interactive Learning with Individual Feedback"

java {
    sourceCompatibility = JavaVersion.VERSION_21
    targetCompatibility = JavaVersion.VERSION_21
}

//this enables us to invoke ./gradlew liquibaseDiffChangelog
apply from: "gradle/liquibase.gradle"

if (project.hasProperty("prod")) {
    apply from: "gradle/profile_prod.gradle"
} else {
    apply from: "gradle/profile_dev.gradle"
}

if (project.hasProperty("war")) {
    apply from: "gradle/war.gradle"
}

apply plugin: "jacoco"

idea {
    module {
        excludeDirs += files("node_modules")
    }
}

spotless {
    // allows to execute the code formatting commands ./gradlew spotlessApply and ./gradlew spotlessCheck
    java {
        target {
            fileTree(rootDir) {
                include "**/*.java"
                exclude(
                        "**/src/test/resources/test-data/repository-export/EncodingISO_8559_1.java",
                        "**/node_modules/**",
                        "**/out/**",
                        "**/repos/**",
                        "**/repos-download/**",
                        "**/build/**",
                        "**/src/main/generated/**",
                        "**/src/main/resources/templates/**",
                        "/docker/**",
                        "checked-out-repos/**",
                        "**/src/main/java/org/eclipse/**",
                        "supporting_scripts/**"
                )
            }
        }
        importOrderFile "artemis-spotless.importorder"
        eclipse("4.28").configFile "artemis-spotless-style.xml"

        removeUnusedImports()
        trimTrailingWhitespace()

        // Wildcard imports cannot be resolved by spotless itself.
        // This will require the developer themselves to adhere to best practices.
        addStep(FormatterStep.createNeverUpToDate("Refuse wildcard imports", new FormatterFunc() {
            @Override
            String apply(String s) throws Exception {
                apply(s, NO_FILE_SENTINEL)
            }

            @Override
            String apply(String s, File file) throws Exception {
                if (s =~ /\nimport .*\*;/) {
                    throw new AssertionError("Do not use wildcard imports. spotlessApply cannot resolve this issue.\n" +
                        "The following file violates this rule: " + file.getName())
                }
            }
        }))
    }
}

defaultTasks "bootRun"

springBoot {
    mainClass = "de.tum.cit.aet.artemis.ArtemisApp"
}

modernizer {
    failOnViolations = false
    includeTestClasses = true
    // Copy the rule name as defined in https://github.com/gaul/modernizer-maven-plugin/blob/master/modernizer-maven-plugin/src/main/resources/modernizer.xml to exclude it
    exclusions = ["java/util/Optional.get:()Ljava/lang/Object;"]
}

// Execute the test cases: ./gradlew test
// Execute only architecture tests: ./gradlew test -DincludeTags="ArchitectureTest"
test {
    if (System.getProperty("includeTags")) {
        useJUnitPlatform {
            includeTags System.getProperty("includeTags")
        }
    } else {
        useJUnitPlatform()
        exclude "**/*IT*", "**/*IntTest*"
    }

    testLogging {
        events "FAILED", "SKIPPED"
    }
    testLogging.showStandardStreams = true
    reports.html.required = false
    minHeapSize = "1024m" // initial heap size
    maxHeapSize = "3072m" // maximum heap size
}

tasks.register("testReport", TestReport) {
    destinationDirectory = layout.buildDirectory.file("reports/tests").get().asFile
    testResults.from(test)
}

jacoco {
    toolVersion = "0.8.12"
}

jar {
    enabled = false
}

private excludedClassFilesForReport(classDirectories) {
    classDirectories.setFrom(files(classDirectories.files.collect {
        fileTree(dir: it,
            exclude: [
                "**/de/tum/cit/aet/artemis/**/domain/**/*_*",
                "**/de/tum/cit/aet/artemis/core/config/migration/entries/**",
                "**/gradle-wrapper.jar/**"
            ]
        )
    }))
}

jacocoTestReport {
    reports {
        xml.required = true
    }
    // we want to ignore some generated files in the domain folders
    afterEvaluate {
        excludedClassFilesForReport(classDirectories)
    }
}

jacocoTestCoverageVerification {
    violationRules {
        rule {
            limit {
                counter = "INSTRUCTION"
                value = "COVEREDRATIO"
                // TODO: in the future the following value should become higher than 0.92
                minimum = 0.894
            }
            limit {
                counter = "CLASS"
                value = "MISSEDCOUNT"
                // TODO: in the future the following value should become less than 10
<<<<<<< HEAD
                maximum = 39
=======
                maximum = 60
>>>>>>> 79e25b58
            }
        }
    }
    // we want to ignore some generated files in the domain folders
    afterEvaluate {
        excludedClassFilesForReport(classDirectories)
    }
}
check.dependsOn jacocoTestCoverageVerification

configurations {
    providedRuntime
}

repositories {
    mavenLocal()
    mavenCentral()
    // required for org.gradle:gradle-tooling-api dependency
    maven {
        url "https://repo.gradle.org/gradle/libs-releases"
    }
    // required for org.opensaml:* dependencies
    maven {
        url "https://build.shibboleth.net/maven/releases"
    }
    // required for latest jgit 7.0.0 dependency
    // TODO: remove this when jgit is available in the official maven repository
    maven {
        url "https://repo.eclipse.org/content/repositories/jgit-releases"
    }
}

ext["jackson.version"] = fasterxml_version
ext["junit-jupiter.version"] = junit_version

ext { qDoxVersionReusable = "com.thoughtworks.qdox:qdox:2.1.0" }
ext { springBootStarterWeb = "org.springframework.boot:spring-boot-starter-web:${spring_boot_version}" }

dependencies {

    // Note: jenkins-client is not well maintained and includes dependencies to libraries with critical security issues (e.g. CVE-2020-10683 for dom4j@1.6.1)
    //    implementation "com.offbytwo.jenkins:jenkins-client:0.3.8"
    implementation files("libs/jenkins-client-0.4.1.jar")
    // The following 4 dependencies are explicitly integrated as transitive dependencies of jenkins-client-0.4.0.jar
    // NOTE: we cannot upgrade to the latest version for org.apache.httpcomponents because of exceptions in Docker Java
    implementation "org.apache.httpcomponents.client5:httpclient5:5.3.1"    // also used by Docker Java
    implementation "org.apache.httpcomponents.core5:httpcore5:5.2.5"
    implementation "org.apache.httpcomponents:httpmime:4.5.14"
    implementation("org.dom4j:dom4j:2.1.4") {
        // Note: avoid org.xml.sax.SAXNotRecognizedException: unrecognized feature http://xml.org/sax/features/external-general-entities
        // also see https://github.com/dom4j/dom4j/issues/99
        exclude module: "pull-parser"
        exclude module: "jaxen"
        exclude module: "xpp3"
        exclude module: "xsdlib"
        exclude module: "stax-api"
        exclude module: "jaxb-api"
    }

    implementation "org.gitlab4j:gitlab4j-api:6.0.0-rc.5"

    implementation "de.jplag:jplag:${jplag_version}"
    implementation "de.jplag:java:${jplag_version}"
    implementation "de.jplag:kotlin:${jplag_version}"
    implementation "de.jplag:c:${jplag_version}"
    implementation "de.jplag:swift:${jplag_version}"
    implementation "de.jplag:java:${jplag_version}"
    implementation "de.jplag:python-3:${jplag_version}"
    implementation "de.jplag:text:${jplag_version}"

    // those are transitive dependencies of JPlag Text --> Stanford NLP
    // Note: ideally we would exclude them, but for some reason this does not work
    implementation "org.apache.lucene:lucene-queryparser:${lucene_version}"
    implementation "org.apache.lucene:lucene-core:${lucene_version}"
    implementation "org.apache.lucene:lucene-analyzers-common:${lucene_version}"


    // we have to override those values to use the latest version
    implementation "org.slf4j:jcl-over-slf4j:${slf4j_version}"
    implementation "org.slf4j:jul-to-slf4j:${slf4j_version}"
    implementation("org.slf4j:slf4j-api") {
        version {
            strictly "${slf4j_version}"
        }
    }

    implementation "org.apache.logging.log4j:log4j-to-slf4j:2.24.0"

    // Note: spring-security-lti13 does not work with jakarta yet, so we built our own custom version and declare its transitive dependencies below
    // implementation "uk.ac.ox.ctl:spring-security-lti13:0.1.11"
    implementation files("libs/spring-security-lti13-0.1.13.jar")

    // https://search.maven.org/artifact/org.eclipse.jgit/org.eclipse.jgit
    implementation "org.eclipse.jgit:org.eclipse.jgit:${jgit_version}"
    implementation "org.eclipse.jgit:org.eclipse.jgit.ssh.apache:${jgit_version}"
    // Note: jgit.htt.server is not compatible with jakarta yet and neither is there a timeline. Hence, we had to add the source files to our repository.
    // Once the compatibility is given, we can switch back to the maven dependency.
    implementation "org.eclipse.jgit:org.eclipse.jgit.http.server:${jgit_version}"

    // apache ssh enabled the ssh git operations in LocalVC together with JGit
    implementation "org.apache.sshd:sshd-core:${sshd_version}"
    implementation "org.apache.sshd:sshd-git:${sshd_version}"
    implementation "org.apache.sshd:sshd-osgi:${sshd_version}"
    implementation "org.apache.sshd:sshd-sftp:${sshd_version}"

    // https://mvnrepository.com/artifact/net.sourceforge.plantuml/plantuml
    implementation "net.sourceforge.plantuml:plantuml:1.2024.5"
    implementation "org.jasypt:jasypt:1.9.3"
    implementation "me.xdrop:fuzzywuzzy:1.4.0"
    implementation("org.yaml:snakeyaml") {
        version {
            strictly "2.3"
            // needed to reduce the number of vulnerabilities, also see https://mvnrepository.com/artifact/org.yaml/snakeyaml
        }
    }

    implementation qDoxVersionReusable
    implementation "io.sentry:sentry-logback:${sentry_version}"
    implementation "io.sentry:sentry-spring-boot-starter-jakarta:${sentry_version}"

    // NOTE: the following six dependencies use the newer versions explicitly to avoid other dependencies to use older versions
    implementation "ch.qos.logback:logback-classic:${logback_version}"
    implementation "ch.qos.logback:logback-core:${logback_version}"
    // required by eureka client
    implementation "com.thoughtworks.xstream:xstream:1.4.20"
    // required by JPlag
    implementation "xerces:xercesImpl:2.12.2"
    // required by JPlag
    implementation "xalan:xalan:2.7.3"
    // required by JPlag
    implementation "xalan:serializer:2.7.3"
    // required by Saml2
    implementation "org.apache.santuario:xmlsec:4.0.2"

    implementation "org.jsoup:jsoup:1.18.1"
    implementation "commons-codec:commons-codec:1.17.1"   // needed for spring security saml2

    // TODO: decide if we want to use OpenAPI and Swagger v3
//    implementation 'io.swagger.core.v3:swagger-annotations:2.2.23'
//    implementation "org.springdoc:springdoc-openapi-ui:1.8.0"

    // use the latest version to avoid security vulnerabilities
    implementation "org.springframework:spring-webmvc:6.1.13"

    implementation "com.vdurmont:semver4j:3.1.0"

    implementation "com.github.docker-java:docker-java-core:${docker_java_version}"
    implementation "com.github.docker-java:docker-java-transport-httpclient5:${docker_java_version}"

    // use newest version of commons-compress to avoid security issues through outdated dependencies
    implementation "org.apache.commons:commons-compress:1.27.1"


    // import JHipster dependencies BOM
    implementation platform("tech.jhipster:jhipster-dependencies:${jhipster_dependencies_version}")

    implementation "tech.jhipster:jhipster-framework:${jhipster_dependencies_version}"
    implementation "org.springframework.boot:spring-boot-starter-cache:${spring_boot_version}"
    implementation "io.micrometer:micrometer-registry-prometheus:1.13.4"
    implementation "net.logstash.logback:logstash-logback-encoder:8.0"

    // Defines low-level streaming API, and includes JSON-specific implementations
    implementation "com.fasterxml.jackson.core:jackson-core:${fasterxml_version}"
    // Contains standard Jackson annotations
    implementation "com.fasterxml.jackson.core:jackson-annotations:${fasterxml_version}"
    // Implements data-binding (and object serialization) support
    implementation "com.fasterxml.jackson.core:jackson-databind:${fasterxml_version}"
    // Support for "Java 8 Dates"
    implementation "com.fasterxml.jackson.datatype:jackson-datatype-jsr310:${fasterxml_version}"
    // Support JSON serialization and deserialization of Hibernate (https://hibernate.org) specific data types and properties; especially lazy-loading aspects
    implementation "com.fasterxml.jackson.datatype:jackson-datatype-hibernate6:${fasterxml_version}"
    // Support XML serialization and deserialization
    implementation "com.fasterxml.jackson.dataformat:jackson-dataformat-xml:${fasterxml_version}"
    // Support YML serialization and deserialization
    implementation "com.fasterxml.jackson.dataformat:jackson-dataformat-yaml:${fasterxml_version}"


    implementation "com.hazelcast:hazelcast:${hazelcast_version}"
    implementation "com.hazelcast:hazelcast-spring:${hazelcast_version}"
    implementation "com.hazelcast:hazelcast-hibernate53:5.2.0"

    implementation "javax.cache:cache-api:1.1.1"
    implementation "org.hibernate.orm:hibernate-core:${hibernate_version}"

    implementation "com.zaxxer:HikariCP:5.1.0"

    implementation "org.apache.commons:commons-text:1.12.0"
    implementation "org.apache.commons:commons-math3:3.6.1"

    implementation "javax.transaction:javax.transaction-api:1.3"

    implementation "org.liquibase:liquibase-core:${liquibase_version}"

    implementation "org.springframework.boot:spring-boot-starter-validation:${spring_boot_version}"
    implementation "org.springframework.boot:spring-boot-loader-tools:${spring_boot_version}"
    implementation "org.springframework.boot:spring-boot-starter-mail:${spring_boot_version}"
    implementation "org.springframework.boot:spring-boot-starter-logging:${spring_boot_version}"
    implementation "org.springframework.boot:spring-boot-starter-actuator:${spring_boot_version}"
    implementation "org.springframework.boot:spring-boot-starter-aop:${spring_boot_version}"
    implementation "org.springframework.boot:spring-boot-starter-data-jpa:${spring_boot_version}"
    implementation "org.springframework.boot:spring-boot-starter-security:${spring_boot_version}"
    implementation(springBootStarterWeb) {
        exclude module: "spring-boot-starter-undertow"
    }
    implementation "org.springframework.boot:spring-boot-starter-tomcat:${spring_boot_version}"
    implementation "org.springframework.boot:spring-boot-starter-websocket:${spring_boot_version}"
    implementation "org.springframework.boot:spring-boot-starter-thymeleaf:${spring_boot_version}"
    implementation "org.springframework.boot:spring-boot-starter-oauth2-resource-server:${spring_boot_version}"
    implementation "org.springframework.boot:spring-boot-starter-oauth2-client:${spring_boot_version}"

    implementation "org.springframework.ldap:spring-ldap-core:3.2.6"
    implementation "org.springframework.data:spring-data-ldap:3.3.4"

    implementation("org.springframework.cloud:spring-cloud-starter-netflix-eureka-client:4.1.3") {
        // NOTE: these modules contain security vulnerabilities and are not needed
        exclude module: "commons-jxpath"
        exclude module: "woodstox-core"
    }
    implementation "org.springframework.cloud:spring-cloud-starter-config:4.1.3"
    implementation "org.springframework.cloud:spring-cloud-commons:4.1.4"

    implementation "io.netty:netty-all:4.1.113.Final"
    implementation "io.projectreactor.netty:reactor-netty:1.1.22"
    implementation "org.springframework:spring-messaging:6.1.13"
    implementation "org.springframework.retry:spring-retry:2.0.9"

    implementation "org.springframework.security:spring-security-config:${spring_security_version}"
    implementation "org.springframework.security:spring-security-data:${spring_security_version}"
    implementation "org.springframework.security:spring-security-core:${spring_security_version}"
    implementation "org.springframework.security:spring-security-oauth2-core:${spring_security_version}"
    implementation "org.springframework.security:spring-security-oauth2-client:${spring_security_version}"
    // use newest version of nimbus-jose-jwt to avoid security issues through outdated dependencies
    implementation "com.nimbusds:nimbus-jose-jwt:9.41.1"

    implementation "org.springframework.security:spring-security-oauth2-jose:${spring_security_version}"
    implementation "org.springframework.security:spring-security-crypto:${spring_security_version}"
    implementation "org.springframework.security:spring-security-web:${spring_security_version}"
    implementation "org.springframework.security:spring-security-messaging:${spring_security_version}"
    implementation "org.springframework.security:spring-security-ldap:${spring_security_version}"
    implementation "org.springframework.security:spring-security-saml2-service-provider:${spring_security_version}"

    implementation "org.opensaml:opensaml-security-api:${opensaml_version}"
    implementation "org.opensaml:opensaml-core:${opensaml_version}"
    implementation "org.opensaml:opensaml-saml-impl:${opensaml_version}"
    implementation "org.opensaml:opensaml-saml-api:${opensaml_version}"

    implementation "io.jsonwebtoken:jjwt-api:${jwt_version}"
    runtimeOnly "io.jsonwebtoken:jjwt-impl:${jwt_version}"
    runtimeOnly "io.jsonwebtoken:jjwt-jackson:${jwt_version}"

    implementation "org.bouncycastle:bcpkix-jdk18on:1.78.1"
    implementation "org.bouncycastle:bcprov-jdk18on:1.78.1"

    implementation "com.mysql:mysql-connector-j:9.0.0"
    implementation "org.postgresql:postgresql:42.7.4"

    implementation "org.zalando:problem-spring-web:0.29.1"
    implementation "org.zalando:jackson-datatype-problem:0.27.1"
    implementation "com.ibm.icu:icu4j-charset:75.1"
    implementation "com.github.seancfoley:ipaddress:5.5.1"
    implementation "org.apache.maven:maven-model:3.9.9"
    // NOTE: 3.0.2 is broken for splitting lecture specific PDFs
    implementation "org.apache.pdfbox:pdfbox:3.0.1"
    implementation "org.apache.commons:commons-csv:1.11.0"
    implementation "org.commonmark:commonmark:0.23.0"
    implementation "commons-fileupload:commons-fileupload:1.5"
    implementation "net.lingala.zip4j:zip4j:2.11.5"

    implementation "org.jgrapht:jgrapht-core:1.5.2"
    // use the latest version explicitly to avoid security vulnerabilities (currently Artemis and JPlag rely on jgrapht 1.5.2 which relies on apfloat)
    implementation "org.apfloat:apfloat:1.14.0"

    // use newest version of guava to avoid security issues through outdated dependencies
    implementation "com.google.guava:guava:33.3.0-jre"
    implementation "com.sun.activation:jakarta.activation:2.0.1"

    // use newest version of gson to avoid security issues through outdated dependencies
    implementation "com.google.code.gson:gson:2.11.0"


    implementation "com.google.errorprone:error_prone_annotations:2.32.0"

    // NOTE: we want to keep the same unique version for all configurations, implementation and annotationProcessor
    implementation("net.bytebuddy:byte-buddy") {
        version {
            strictly byte_buddy_version
        }
    }
    annotationProcessor("net.bytebuddy:byte-buddy") {
        version {
            strictly byte_buddy_version
        }
    }
    liquibase("net.bytebuddy:byte-buddy") {
        version {
            strictly byte_buddy_version
        }
    }
    implementation("net.bytebuddy:byte-buddy-agent") {
        version {
            strictly byte_buddy_version
        }
    }
    annotationProcessor("net.bytebuddy:byte-buddy-agent") {
        version {
            strictly byte_buddy_version
        }
    }
    liquibase("net.bytebuddy:byte-buddy-agent") {
        version {
            strictly byte_buddy_version
        }
    }

    annotationProcessor "org.hibernate:hibernate-jpamodelgen:${hibernate_version}"
    annotationProcessor("org.glassfish.jaxb:jaxb-runtime:${jaxb_runtime_version}") {
        exclude group: "jakarta.ws.rs", module: "jsr311-api"
    }
    annotationProcessor("org.springframework.boot:spring-boot-configuration-processor:${spring_boot_version}") {
        exclude group: "com.vaadin.external.google", module: "android-json"
    }


    // ---- CHECKSTYLE DEPENDENCIES ----

    // use newest version of plexus to avoid security issues through outdated dependencies
    checkstyle "org.codehaus.plexus:plexus-container-default:2.1.1"
    checkstyle "org.codehaus.plexus:plexus-classworlds:2.8.0"
    checkstyle "com.puppycrawl.tools:checkstyle:${checkstyle_version}"


    // ---- TEST DEPENDENCIES ----

    testImplementation("org.springframework.boot:spring-boot-starter-test:${spring_boot_version}") {
        exclude group: "org.junit.vintage", module: "junit-vintage-engine"
        exclude group: "com.vaadin.external.google", module: "android-json"
        exclude group: "org.xmlunit", module: "xmlunit-core"
    }
    testImplementation "org.springframework.security:spring-security-test:${spring_security_version}"
    testImplementation "org.springframework.boot:spring-boot-test:${spring_boot_version}"
    testImplementation "org.assertj:assertj-core:3.26.3"
    testImplementation "org.mockito:mockito-core:${mockito_version}"
    testImplementation "org.mockito:mockito-junit-jupiter:${mockito_version}"

    testImplementation "io.github.classgraph:classgraph:4.8.176"
    testImplementation "org.awaitility:awaitility:4.2.2"
    testImplementation "org.apache.maven.shared:maven-invoker:3.3.0"
    testImplementation "org.gradle:gradle-tooling-api:8.10.1"
    testImplementation "org.apache.maven.surefire:surefire-report-parser:3.5.0"
    testImplementation "com.opencsv:opencsv:5.9"
    testImplementation("io.zonky.test:embedded-database-spring-test:2.5.1") {
        exclude group: "org.testcontainers", module: "mariadb"
        exclude group: "org.testcontainers", module: "mssqlserver"
    }
    testImplementation "com.tngtech.archunit:archunit:1.3.0"
    testImplementation("org.skyscreamer:jsonassert:1.5.3") {
        exclude module: "android-json"
    }

    // cannot update due to "Syntax error in SQL statement "WITH ids_to_delete"
//    testImplementation "com.h2database:h2:2.3.230"
    testImplementation "com.h2database:h2:2.2.224"

    // Lightweight JSON library needed for the internals of the MockRestServiceServer
    testImplementation "org.json:json:20240303"

    // NOTE: make sure this corresponds to the version used for JUnit in the testImplementation
    testRuntimeOnly "org.junit.platform:junit-platform-launcher:${junit_platform_version}"
}

dependencyManagement {
    imports {
        mavenBom "io.zonky.test.postgres:embedded-postgres-binaries-bom:16.4.0"
    }
}

tasks.register("cleanResources", Delete) {
    delete "build/resources"
}

tasks.withType(JavaCompile).configureEach {
    options.compilerArgs << "-Xlint:deprecation"
}

// Taken from here: https://stackoverflow.com/questions/3963708/gradle-how-to-display-test-results-in-the-console-in-real-time
tasks.withType(Test).configureEach {
    // a collection to track failedTests
    ext.failedTests = []

    testLogging {
        // set options for log level LIFECYCLE
        events TestLogEvent.FAILED,
                TestLogEvent.PASSED,
                TestLogEvent.SKIPPED
        exceptionFormat TestExceptionFormat.FULL
        showExceptions true
        showCauses true
        showStackTraces true

        info.events = debug.events
        info.exceptionFormat = debug.exceptionFormat
    }

    afterTest { descriptor, result ->
        if (result.resultType == TestResult.ResultType.FAILURE) {
            String failedTest = "${descriptor.className}::${descriptor.name}"
            logger.debug("Adding " + failedTest + " to failedTests...")
            failedTests << [failedTest]
        }
    }

    afterSuite { suite, result ->
        if (!suite.parent) { // will match the outermost suite
            def output = "Results: ${result.resultType} (${result.testCount} tests, ${result.successfulTestCount} successes, ${result.failedTestCount} failures, ${result.skippedTestCount} skipped)"
            def startItem = "|  ", endItem = "  |"
            def repeatLength = startItem.length() + output.length() + endItem.length()
            println("\n" + ("-" * repeatLength) + "\n" + startItem + output + endItem + "\n" + ("-" * repeatLength))
            // logs each failed test
            if (!failedTests.empty) {
                logger.lifecycle("Failed tests:")
                failedTests.each { failedTest ->
                    println("${failedTest}")
                }
            }
        }
    }
}

wrapper {
    gradleVersion = "8.10.1"
}

tasks.register("stage") {
    dependsOn "bootWar"
}

node {
    download = true
    version = "${node_version}"
    npmVersion = "${npm_version}"
}

// Set the npm cache (used in the Dockerfile)
tasks.register("npmSetCacheDockerfile", NpmTask) {
    args = ["set", "cache", "/opt/artemis/.npm"]
}

// Command to execute the JavaDoc checkstyle verification ./gradlew checkstyleMain
checkstyle {
    toolVersion "${checkstyle_version}"
    configFile file("checkstyle.xml")
    checkstyleTest.enabled = false
    maxErrors = 0
}

def isNonStable = { String version ->
    def stableKeyword = ["RELEASE", "FINAL", "GA"].any { it -> version.toUpperCase().contains(it) }
    def regex = /^[0-9,.v-]+(-r)?$/
    return !stableKeyword && !(version ==~ regex)
}

tasks.named("dependencyUpdates").configure {
    rejectVersionIf {
        isNonStable(it.candidate.version)
    }

    rejectVersionIf {
        isNonStable(it.candidate.version) && !isNonStable(it.currentVersion)
    }
}

// Available commands:
//
// 1) Build production:                             ./gradlew -Pprod -Pwar clean bootWar
// 2) Execute tests with coverage report:           ./gradlew test jacocoTestReport -x webapp
// 2a) Execute tests without coverage report:       ./gradlew test -x webapp
// 2b) Run a single test:                           ./gradlew test --tests ExamIntegrationTest -x webapp or ./gradlew test --tests ExamIntegrationTest.testGetExamScore -x webapp
// 2c) Execute tests with Postgres container:       SPRING_PROFILES_INCLUDE=postgres ./gradlew test -x webapp
// 2d) Execute tests with MySQL container:          SPRING_PROFILES_INCLUDE=mysql ./gradlew test -x webapp
// 3) Verify code coverage (after tests):           ./gradlew jacocoTestCoverageVerification
// 4) Check Java code format:                       ./gradlew spotlessCheck -x webapp
// 5) Apply Java code formatter:                    ./gradlew spotlessApply -x webapp
// 6) Find dependency updates:                      ./gradlew dependencyUpdates -Drevision=release
// 7) Check JavaDoc:                                ./gradlew checkstyleMain -x webapp
// 8) Detects uses of legacy code:                  ./gradlew modernizer -x webapp
// 9) Check for vulnerabilities in dependencies     ./gradlew dependencyCheckAnalyze -x webapp
// 10) Clear Liquibase checksums:                   ./gradlew liquibaseClearChecksums
// 11) Create changelog between Java and DB         ./gradlew liquibaseDiffChangeLog (make sure to set the correct username and password in liquibase.gradle)
// 12) Generate initial schema from DB              ./gradlew liquibaseGenerateChangelog (make sure to set the correct username and password in liquibase.gradle)<|MERGE_RESOLUTION|>--- conflicted
+++ resolved
@@ -183,11 +183,7 @@
                 counter = "CLASS"
                 value = "MISSEDCOUNT"
                 // TODO: in the future the following value should become less than 10
-<<<<<<< HEAD
-                maximum = 39
-=======
                 maximum = 60
->>>>>>> 79e25b58
             }
         }
     }
