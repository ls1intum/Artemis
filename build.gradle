import org.gradle.api.tasks.testing.logging.TestExceptionFormat
import org.gradle.api.tasks.testing.logging.TestLogEvent

buildscript {
    repositories {
        mavenLocal()
        mavenCentral()
<<<<<<< HEAD
        maven { url "https://repo.spring.io/plugins-release" }
        maven { url "https://repo.spring.io/milestone" }
    }
    dependencies {
        classpath "io.spring.gradle:propdeps-plugin:0.0.10.RELEASE"
=======
>>>>>>> f785b859
    }
}

plugins {
    id "checkstyle"
    id "java"
    id "maven-publish"
    id "idea"
    id "jacoco"
    id "org.springframework.boot" version "${spring_boot_version}"
    id "io.spring.dependency-management" version "1.1.0"
    id "com.google.cloud.tools.jib" version "3.3.1"
    id "com.github.node-gradle.node" version "3.5.0"
    id "com.diffplug.spotless" version "6.12.0"
    // this allows us to find outdated dependencies via ./gradlew dependencyUpdates
    id "com.github.ben-manes.versions" version "0.44.0"
    id "com.github.andygoossens.modernizer" version "1.7.0"
    id "com.gorylenko.gradle-git-properties" version "2.4.1"
    id "info.solidsoft.pitest" version "1.9.11"
<<<<<<< HEAD
    id "org.owasp.dependencycheck" version "7.3.2"
=======
    id "org.owasp.dependencycheck" version "7.4.1"
    id "com.adarshr.test-logger" version "3.2.0"
>>>>>>> f785b859
}

group = "de.tum.in.www1.artemis"
version = "6.0.0"
description = "Interactive Learning with Individual Feedback"

sourceCompatibility=17
targetCompatibility=17

//this enables us to invoke ./gradlew liquibaseDiffChangelog
apply from: "gradle/liquibase.gradle"

if (project.hasProperty("prod")) {
    apply from: "gradle/profile_prod.gradle"
} else {
    apply from: "gradle/profile_dev.gradle"
}

if (project.hasProperty("war")) {
    apply from: "gradle/war.gradle"
}

apply plugin: "jacoco"

idea {
    module {
        excludeDirs += files("node_modules")
    }
}

spotless {
    // allows to execute the code formatting commands ./gradlew spotlessApply and ./gradlew spotlessCheck
    java {
        target project.fileTree(project.rootDir) {
            include "**/*.java"
            exclude "**/src/main/java/de/tum/in/www1/artemis/service/connectors/BambooService.java", "**/src/test/resources/test-data/repository-export/EncodingISO_8559_1.java", "**/node_modules/**", "**/out/**", "**/repos/**", "**/build/**", "**/src/main/generated/**", "**/src/main/resources/templates/**"
        }
        importOrderFile "artemis-spotless.importorder"
        eclipse("4.19.0").configFile "artemis-spotless-style.xml"

        removeUnusedImports()
    }
}

defaultTasks "bootRun"

springBoot {
    mainClass = "de.tum.in.www1.artemis.ArtemisApp"
}

modernizer {
    failOnViolations = false
    includeTestClasses = true
}

// Execute the test cases: ./gradlew test

test {
    useJUnitPlatform()
    exclude "**/*IT*", "**/*IntTest*"
    testLogging {
        events "FAILED", "SKIPPED"
    }
    testLogging.showStandardStreams = true
    reports.html.required = false
    minHeapSize = "1024m" // initial heap size
    maxHeapSize = "3072m" // maximum heap size
}

task testReport(type: TestReport) {
    destinationDirectory = file("$buildDir/reports/tests")
    reportOn test
}

jacoco {
    toolVersion = "0.8.8"
}

jar {
    enabled = false
}

private excludedClassFilesForReport(classDirectories) {
    classDirectories.setFrom(files(classDirectories.files.collect {
        fileTree(dir: it,
            exclude: [
                "**/de/tum/in/www1/artemis/domain/**/*_*",
                "**/de/tum/in/www1/artemis/config/migration/entries/*_*",
                "**/gradle-wrapper.jar/**"
            ]
        )
    }))
}

jacocoTestReport {
    reports {
        xml.required = true
    }
    // we want to ignore some generated files in the domain folders
    afterEvaluate {
        excludedClassFilesForReport(classDirectories)
    }
}

jacocoTestCoverageVerification {
    violationRules {
        rule {
            limit {
                counter = "INSTRUCTION"
                value = "COVEREDRATIO"
                minimum = 0.90
            }
            limit {
                counter = "CLASS"
                value = "MISSEDCOUNT"
                // TODO: in the future the following value should become less than 10
                maximum = 20
            }
        }
    }
    // we want to ignore some generated files in the domain folders
    afterEvaluate {
        excludedClassFilesForReport(classDirectories)
    }
}
check.dependsOn jacocoTestCoverageVerification

configurations {
    providedRuntime
}

repositories {
    mavenLocal()
    mavenCentral()
    maven { url "https://repo.gradle.org/gradle/libs-releases" }
    maven { url "https://build.shibboleth.net/nexus/content/repositories/releases" }
    maven { url "https://build.shibboleth.net/maven/releases" }
    maven { url "https://repo.spring.io/milestone" }
}

dependencies {
    implementation "com.offbytwo.jenkins:jenkins-client:0.3.8"

    // Note: gitlab4j-api does not work with jakarta yet, so we built our own custom version and declare its transitive dependencies below
//    implementation "org.gitlab4j:gitlab4j-api:5.0.1"
    implementation files("lib/gitlab4j-api-5.0.2.jar")

    // The following 5 + 2 dependencies are explicitly integrated as transitive dependencies of gitlab4j-api-5.0.2.jar
    implementation "org.glassfish.jersey.inject:jersey-hk2:${jersey_version}"
    implementation "org.glassfish.jersey.core:jersey-client:${jersey_version}"
    implementation "org.glassfish.jersey.connectors:jersey-apache-connector:${jersey_version}"
    implementation "org.glassfish.jersey.media:jersey-media-multipart:${jersey_version}"
    implementation "org.glassfish.jersey.media:jersey-media-json-jackson:${jersey_version}"
    implementation "jakarta.activation:jakarta.activation-api:${activation_version}"
    implementation "jakarta.platform:jakarta.jakartaee-api:${jakartaee_version}"


    implementation "de.jplag:jplag:${jplag_version}"
    implementation "de.jplag:java:${jplag_version}"
    implementation "de.jplag:kotlin:${jplag_version}"
    implementation "de.jplag:cpp:${jplag_version}"
    implementation "de.jplag:swift:${jplag_version}"
    implementation "de.jplag:java:${jplag_version}"
    implementation "de.jplag:python-3:${jplag_version}"
    implementation "de.jplag:text:${jplag_version}"

    // we have to override those values to avoid issues with Spring (JPlag wants to use a newer version which would conflict otherwise)
    implementation "org.slf4j:jcl-over-slf4j:${slf4j_version}"
    implementation "org.slf4j:jul-to-slf4j:${slf4j_version}"
    implementation ("org.slf4j:slf4j-api") {
        version {
            strictly "${slf4j_version}"
        }
    }

    implementation "org.apache.logging.log4j:log4j-to-slf4j:2.19.0"

    // Note: spring-security-lti13 does not work with jakarta yet, so we built our own custom version and declare its transitive dependencies below
//    implementation "uk.ac.ox.ctl:spring-security-lti13:0.1.0"
    implementation files("lib/spring-security-lti13-0.1.1.jar")


    // https://search.maven.org/artifact/org.eclipse.jgit/org.eclipse.jgit
    implementation "org.eclipse.jgit:org.eclipse.jgit:${jgit_version}"
    implementation "org.eclipse.jgit:org.eclipse.jgit.ssh.apache:${jgit_version}"
    // https://search.maven.org/artifact/net.sourceforge.plantuml/plantuml
    implementation "net.sourceforge.plantuml:plantuml:1.2022.12"
    implementation "oauth.signpost:signpost-core:2.1.1"
    implementation "oauth.signpost:signpost-commonshttp4:2.1.1"
    implementation "org.jasypt:jasypt:1.9.3"
    implementation "me.xdrop:fuzzywuzzy:1.4.0"
    implementation "com.atlassian.bamboo:bamboo-specs:8.2.5"
    implementation "com.thoughtworks.qdox:qdox:2.0.3"
    implementation "io.sentry:sentry-logback:6.9.1"
    implementation "io.sentry:sentry-spring-boot-starter:6.9.1"
    implementation "org.jsoup:jsoup:1.15.3"
    implementation "commons-codec:commons-codec:1.15"   // needed for spring security saml2

<<<<<<< HEAD
    implementation "org.springdoc:springdoc-openapi-ui:1.6.13"
=======
    implementation "org.springdoc:springdoc-openapi-ui:1.6.12"
    implementation "com.vdurmont:semver4j:3.1.0"
>>>>>>> f785b859

    // import JHipster dependencies BOM
    implementation platform("tech.jhipster:jhipster-dependencies:${jhipster_dependencies_version}")

    implementation "tech.jhipster:jhipster-framework:${jhipster_dependencies_version}"
    implementation "org.springframework.boot:spring-boot-starter-cache:${spring_boot_version}"
    implementation "io.micrometer:micrometer-registry-prometheus:1.10.2"
    implementation "net.logstash.logback:logstash-logback-encoder:7.2"
    implementation "com.fasterxml.jackson.datatype:jackson-datatype-hppc:${fasterxml_version}"
    implementation "com.fasterxml.jackson.datatype:jackson-datatype-jsr310:${fasterxml_version}"
    implementation "com.fasterxml.jackson.datatype:jackson-datatype-hibernate5-jakarta:${fasterxml_version}"
    implementation "com.fasterxml.jackson.module:jackson-module-jaxb-annotations:${fasterxml_version}"

    implementation "com.hazelcast:hazelcast:${hazelcast_version}"
    implementation "com.hazelcast:hazelcast-spring:${hazelcast_version}"
    implementation "com.hazelcast:hazelcast-hibernate53:5.0.0"
    implementation "javax.cache:cache-api:1.1.1"
    implementation "org.hibernate:hibernate-core:${hibernate_version}"
    implementation "com.zaxxer:HikariCP:5.0.1"
    implementation "org.apache.commons:commons-text:1.10.0"
    implementation "org.apache.commons:commons-math3:3.6.1"
    implementation "javax.transaction:javax.transaction-api:1.3"
<<<<<<< HEAD
    implementation "org.liquibase:liquibase-core:${liquibase_version}"
=======
    implementation "org.hibernate:hibernate-entitymanager:${hibernate_version}"
    implementation "org.liquibase:liquibase-core:4.18.0"
>>>>>>> f785b859
    implementation "org.springframework.boot:spring-boot-starter-validation:${spring_boot_version}"
    implementation "org.springframework.boot:spring-boot-loader-tools:${spring_boot_version}"
    implementation "org.springframework.boot:spring-boot-starter-mail:${spring_boot_version}"
    implementation "org.springframework.boot:spring-boot-starter-logging:${spring_boot_version}"
    implementation "org.springframework.boot:spring-boot-starter-actuator:${spring_boot_version}"
    implementation "org.springframework.boot:spring-boot-starter-aop:${spring_boot_version}"
    implementation "org.springframework.boot:spring-boot-starter-data-jpa:${spring_boot_version}"
    implementation "org.springframework.boot:spring-boot-starter-security:${spring_boot_version}"
    implementation ("org.springframework.boot:spring-boot-starter-web:${spring_boot_version}") {
        exclude module: "spring-boot-starter-undertow"
    }
    implementation "org.springframework.boot:spring-boot-starter-tomcat:${spring_boot_version}"
    implementation "org.springframework.boot:spring-boot-starter-websocket:${spring_boot_version}"
    implementation "org.springframework.boot:spring-boot-starter-thymeleaf:${spring_boot_version}"
    implementation "org.springframework.boot:spring-boot-starter-oauth2-resource-server:${spring_boot_version}"

    implementation "org.springframework.ldap:spring-ldap-core:3.0.0"
    implementation "org.springframework.data:spring-data-ldap:3.0.0"

    implementation "org.springframework.cloud:spring-cloud-starter-bootstrap:${spring_cloud_version}"

    implementation "io.netty:netty-all:4.1.85.Final"
    implementation "io.projectreactor.netty:reactor-netty:1.1.0"
    implementation "org.springframework:spring-messaging:6.0.2"

    implementation "org.springframework.security:spring-security-config:${spring_security_version}"
    implementation "org.springframework.security:spring-security-data:${spring_security_version}"
    implementation "org.springframework.security:spring-security-web:${spring_security_version}"
    implementation "org.springframework.security:spring-security-messaging:${spring_security_version}"
    implementation "org.springframework.security:spring-security-ldap:${spring_security_version}"
    implementation "org.springframework.security:spring-security-saml2-service-provider:${spring_security_version}"
    implementation "org.springframework.security:spring-security-oauth2-client:${spring_security_version}"

    implementation "org.xmlbeam:xmlprojector:1.4.24"
    implementation "io.jsonwebtoken:jjwt-api:0.11.5"
    implementation "org.bouncycastle:bcprov-jdk15on:1.70"
    runtimeOnly "io.jsonwebtoken:jjwt-impl:0.11.5"
    runtimeOnly "io.jsonwebtoken:jjwt-jackson:0.11.5"
    implementation ("io.springfox:springfox-swagger2:3.0.0") {
        exclude module: "mapstruct"
    }
    implementation "io.springfox:springfox-bean-validators:3.0.0"
    implementation "mysql:mysql-connector-java:8.0.31"
    implementation "org.postgresql:postgresql:42.5.0"
    implementation "com.h2database:h2:2.1.214"


    implementation "org.zalando:problem:0.27.1"

    // not supported any more with Spring Boot 3
//    implementation "org.zalando:problem-spring-web:0.27.0"
    implementation "com.ibm.icu:icu4j:72.1"
    implementation "com.github.seancfoley:ipaddress:5.3.4"
    implementation "org.apache.maven:maven-model:3.8.6"
    implementation "org.apache.pdfbox:pdfbox:2.0.27"
    implementation "com.google.protobuf:protobuf-java:3.21.10"
    implementation "org.commonmark:commonmark:0.21.0"
    implementation "de.tum.in.ase.athene:client:0.0.2"

    annotationProcessor "org.hibernate:hibernate-jpamodelgen:${hibernate_version}"
    annotationProcessor ("org.glassfish.jaxb:jaxb-runtime:${jaxb_runtime_version}") {
        exclude group: "javax.ws.rs", module: "jsr311-api"
    }
    annotationProcessor ("org.springframework.boot:spring-boot-configuration-processor:${spring_boot_version}") {
        exclude group: "com.vaadin.external.google", module: "android-json"
    }
    testImplementation ("org.springframework.boot:spring-boot-starter-test:${spring_boot_version}") {
        exclude module: "junit"
        exclude group: "org.junit.vintage", module: "junit-vintage-engine"
        exclude group: "com.vaadin.external.google", module: "android-json"
    }
    testImplementation "org.springframework.security:spring-security-test:${spring_security_version}"
    testImplementation "org.springframework.boot:spring-boot-test:${spring_boot_version}"
    testImplementation "org.assertj:assertj-core:3.23.1"
    testImplementation "org.junit.jupiter:junit-jupiter:${junit_version}"
    testImplementation "org.mockito:mockito-core:${mockito_version}"
    testImplementation "org.mockito:mockito-inline:${mockito_version}"
    testImplementation "org.mockito:mockito-junit-jupiter:${mockito_version}"
    testImplementation "org.awaitility:awaitility:4.2.0"
    testImplementation "org.apache.maven.shared:maven-invoker:3.2.0"
    testImplementation "org.gradle:gradle-tooling-api:7.6"
    testImplementation "org.apache.maven.surefire:surefire-report-parser:3.0.0-M7"
    testImplementation "com.opencsv:opencsv:5.7.1"
    testImplementation "io.zonky.test:embedded-database-spring-test:2.2.0"

    // Lightweight JSON library needed for the internals of the MockRestServiceServer
    testImplementation "org.json:json:20220924"
}

dependencyManagement {
    imports {
        mavenBom "io.zonky.test.postgres:embedded-postgres-binaries-bom:15.1.0"
    }
}

task cleanResources(type: Delete) {
    delete "build/resources"
}

// Taken from here: https://stackoverflow.com/questions/3963708/gradle-how-to-display-test-results-in-the-console-in-real-time
tasks.withType(Test) {
    testLogging {
        // set options for log level LIFECYCLE
        events TestLogEvent.FAILED,
            TestLogEvent.PASSED,
            TestLogEvent.SKIPPED
        exceptionFormat TestExceptionFormat.FULL
        showExceptions true
        showCauses true
        showStackTraces true

        info.events = debug.events
        info.exceptionFormat = debug.exceptionFormat

        afterSuite { desc, result ->
            if (!desc.parent) { // will match the outermost suite
                def output = "Results: ${result.resultType} (${result.testCount} tests, ${result.successfulTestCount} successes, ${result.failedTestCount} failures, ${result.skippedTestCount} skipped)"
                def startItem = "|  ", endItem = "  |"
                def repeatLength = startItem.length() + output.length() + endItem.length()
                println("\n" + ("-" * repeatLength) + "\n" + startItem + output + endItem + "\n" + ("-" * repeatLength))
            }
        }
    }
}

wrapper {
    gradleVersion = "7.6"
}

task stage(dependsOn: "bootWar") {
}

node {
    download = true
    version = "${node_version}"
    npmVersion = "${npm_version}"
}

// Command to execute the JavaDoc checkstyle verification ./gradlew checkstyleMain
checkstyle {
    toolVersion "${checkstyle_version}"
    configFile file("checkstyle.xml")
    checkstyleTest.enabled = false
    maxErrors = 0
}

task buildJarForDocker (type: Exec) {
    commandLine "./gradlew", "build", "-x", "webapp", "-x", "test", "-x", "jacocoTestCoverageVerification"
}

def isNonStable = { String version ->
    def stableKeyword = ["RELEASE", "FINAL", "GA"].any { it -> version.toUpperCase().contains(it) }
    def regex = /^[0-9,.v-]+(-r)?$/
    return !stableKeyword && !(version ==~ regex)
}

tasks.named("dependencyUpdates").configure {
    rejectVersionIf {
        isNonStable(it.candidate.version)
    }

    rejectVersionIf {
        isNonStable(it.candidate.version) && !isNonStable(it.currentVersion)
    }

    resolutionStrategy {
        componentSelection {
            all {
                if (isNonStable(it.candidate.version) && !isNonStable(it.currentVersion)) {
                    reject("Release candidate")
                }
            }
        }
    }
}

pitest {
    targetClasses = ["de.tum.in.www1.artemis.service.exam.ExamService"]
    targetTests = [
        "de.tum.in.www1.artemis.StudentExamIntegrationTest",
        "de.tum.in.www1.artemis.ExamIntegrationTest",
    ]
    outputFormats = ["XML", "HTML"]
    timestampedReports = false
    junit5PluginVersion = "1.0.0"
    timeoutFactor = 1.5
    timeoutConstInMillis = 10000
    useClasspathFile = true
}

// Available commands:
//
// 1) Build production:                             ./gradlew -Pprod -Pwar clean bootWar
// 2) Execute tests with coverage report:           ./gradlew test jacocoTestReport -x webapp
// 2a) Execute tests without coverage report:       ./gradlew test -x webapp
// 2b) Run a single test:                           ./gradlew test --tests ExamIntegrationTest -x webapp or ./gradlew test --tests ExamIntegrationTest.testGetExamScore -x webapp
// 3) Verify code coverage (after tests):           ./gradlew jacocoTestCoverageVerification
// 4) Check Java code format:                       ./gradlew spotlessCheck -x webapp
// 5) Apply Java code formatter:                    ./gradlew spotlessApply -x webapp
// 6) Find dependency updates:                      ./gradlew dependencyUpdates -Drevision=release
// 7) Check JavaDoc:                                ./gradlew checkstyleMain -x webapp
// 8) Detects uses of legacy code:                  ./gradlew modernizer -x webapp
// 9) Check for vulnerabilities in dependencies     ./gradlew dependencyCheckAnalyze -x webapp
// 10) Generate Liquibase diff:                     ./gradlew liquibaseDiffChangelog
// 11) Clear Liquibase checksums:                   ./gradlew liquibaseClearChecksums
// 12) Run PIT Mutation Tests:                      ./gradlew pitest -x webapp
// 13) Create changelog between Java and DB         ./gradlew liquibaseDiffChangeLog (make sure to set the correct username and password in liquibase.gradle)
// 14) Generate initial schema from DB              ./gradlew liquibaseGenerateChangelog (make sure to set the correct username and password in liquibase.gradle)<|MERGE_RESOLUTION|>--- conflicted
+++ resolved
@@ -5,14 +5,6 @@
     repositories {
         mavenLocal()
         mavenCentral()
-<<<<<<< HEAD
-        maven { url "https://repo.spring.io/plugins-release" }
-        maven { url "https://repo.spring.io/milestone" }
-    }
-    dependencies {
-        classpath "io.spring.gradle:propdeps-plugin:0.0.10.RELEASE"
-=======
->>>>>>> f785b859
     }
 }
 
@@ -32,12 +24,8 @@
     id "com.github.andygoossens.modernizer" version "1.7.0"
     id "com.gorylenko.gradle-git-properties" version "2.4.1"
     id "info.solidsoft.pitest" version "1.9.11"
-<<<<<<< HEAD
-    id "org.owasp.dependencycheck" version "7.3.2"
-=======
     id "org.owasp.dependencycheck" version "7.4.1"
     id "com.adarshr.test-logger" version "3.2.0"
->>>>>>> f785b859
 }
 
 group = "de.tum.in.www1.artemis"
@@ -236,12 +224,8 @@
     implementation "org.jsoup:jsoup:1.15.3"
     implementation "commons-codec:commons-codec:1.15"   // needed for spring security saml2
 
-<<<<<<< HEAD
-    implementation "org.springdoc:springdoc-openapi-ui:1.6.13"
-=======
     implementation "org.springdoc:springdoc-openapi-ui:1.6.12"
     implementation "com.vdurmont:semver4j:3.1.0"
->>>>>>> f785b859
 
     // import JHipster dependencies BOM
     implementation platform("tech.jhipster:jhipster-dependencies:${jhipster_dependencies_version}")
@@ -264,12 +248,7 @@
     implementation "org.apache.commons:commons-text:1.10.0"
     implementation "org.apache.commons:commons-math3:3.6.1"
     implementation "javax.transaction:javax.transaction-api:1.3"
-<<<<<<< HEAD
-    implementation "org.liquibase:liquibase-core:${liquibase_version}"
-=======
-    implementation "org.hibernate:hibernate-entitymanager:${hibernate_version}"
     implementation "org.liquibase:liquibase-core:4.18.0"
->>>>>>> f785b859
     implementation "org.springframework.boot:spring-boot-starter-validation:${spring_boot_version}"
     implementation "org.springframework.boot:spring-boot-loader-tools:${spring_boot_version}"
     implementation "org.springframework.boot:spring-boot-starter-mail:${spring_boot_version}"
