buildscript {
    repositories {
        mavenLocal()
        mavenCentral()
        maven { url "https://repo.spring.io/plugins-release" }
    }
    dependencies {
        classpath "io.spring.gradle:propdeps-plugin:0.0.10.RELEASE"
    }
}

plugins {
    id "checkstyle"
    id "java"
    id "maven-publish"
    id "idea"
    id "jacoco"
    id "org.springframework.boot" version "${spring_boot_version}"
    id "com.google.cloud.tools.jib" version "3.2.0"
    id "com.github.node-gradle.node" version "3.2.1"
    id "com.diffplug.spotless" version "6.3.0"
    // this allows us to find outdated dependencies via ./gradlew dependencyUpdates
    id "com.github.ben-manes.versions" version "0.42.0"
    id "com.github.andygoossens.modernizer" version "1.6.2"
}

group = "de.tum.in.www1.artemis"

allprojects {
    version = "5.6.0"
    description = "Interactive Learning with Individual Feedback"
}

sourceCompatibility=16
targetCompatibility=16

apply from: "gradle/docker.gradle"
//this enables us to invoke ./gradlew liquibaseDiffChangelog
apply from: "gradle/liquibase.gradle"

if (project.hasProperty("prod")) {
    apply from: "gradle/profile_prod.gradle"
} else {
    apply from: "gradle/profile_dev.gradle"
}

if (project.hasProperty("war")) {
    apply from: "gradle/war.gradle"
}

apply plugin: "jacoco"

idea {
    module {
        excludeDirs += files("node_modules")
    }
}

spotless {
    // allows to execute the code formatting commands ./gradlew spotlessApply and ./gradlew spotlessCheck
    java {
        target project.fileTree(project.rootDir) {
            include "**/*.java"
            exclude "**/src/main/java/de/tum/in/www1/artemis/service/connectors/BambooService.java", "**/src/main/java/de/tum/in/www1/artemis/config/SecurityConfiguration.java", "**/src/main/java/de/tum/in/www1/artemis/config/SAML2Configuration.java", "**/src/test/resources/test-data/repository-export/EncodingISO_8559_1.java", "**/node_modules/**", "**/out/**", "**/repos/**", "**/build/**", "**/src/main/generated/**", "**/src/main/resources/templates/**", "**/gateway/**", "**/user-management/**", "**/lecture/**"
        }
        importOrderFile "artemis-spotless.importorder"
        eclipse("4.19.0").configFile "artemis-spotless-style.xml"

        removeUnusedImports()
    }
}

defaultTasks "bootRun"

springBoot {
    mainClass = "de.tum.in.www1.artemis.ArtemisApp"
}

bootRun {
    jvmArgs = ["--illegal-access=warn"]
}

modernizer {
    failOnViolations = false
    includeTestClasses = true
}

apply from: "gradle/tasks.gradle"

jar {
    enabled = false
}

// configure excluded classes from the test coverage report
private excludedClassFilesForReport(classDirectories) {
    classDirectories.setFrom(files(classDirectories.files.collect {
        fileTree(dir: it,
            exclude: [
                "**/de/tum/in/www1/artemis/domain/**/*_*",
                "gateway/**", // exclude the gateway project from test coverage report for the moment until it is activated
                "user-management/**", // exclude the user-management project from test coverage report for the moment until it is activated
                "**/de/tum/in/www1/artemis/config/migration/entries/*_*"
            ]
        )
    }))
}

jacocoTestReport.configure {
    // we want to ignore some generated files in the domain folders as well as files from different projects
    afterEvaluate { excludedClassFilesForReport(classDirectories) }
}

<<<<<<< HEAD
jacocoTestCoverageVerification.configure {
    // we want to ignore some generated files in the domain folders as well as files from different projects
    afterEvaluate { excludedClassFilesForReport(classDirectories) }
=======
jacocoTestCoverageVerification {
    violationRules {
        rule {
            limit {
                counter = "INSTRUCTION"
                value = "COVEREDRATIO"
                minimum = 0.9
            }
            limit {
                counter = "CLASS"
                value = "MISSEDCOUNT"
                // TODO: in the future the following value should become less than 20
                maximum = 22
            }
        }
    }
    // we want to ignore some generated files in the domain folders
    afterEvaluate {
        excludedClassFilesForReport(classDirectories)
    }
>>>>>>> c30e4de3
}

configurations {
    providedRuntime
}

allprojects {
    repositories {
        mavenLocal()
        mavenCentral()
    }
}

apply from: "gradle/dependencies.gradle"

dependencies {
<<<<<<< HEAD
    implementation "com.offbytwo.jenkins:jenkins-client:${offbytwo_jenkins_client_version}"
    implementation "org.gitlab4j:gitlab4j-api:${gitlab4j_api_version}"

    implementation "de.jplag:jplag:${jplag_version}"

    // https://mvnrepository.com/artifact/net.sourceforge.plantuml/plantuml
    implementation "net.sourceforge.plantuml:plantuml:${sourceforge_plantuml_version}"
    implementation "org.imsglobal:basiclti-util:${imsglobal_basiclti_util_version}"
    implementation "me.xdrop:fuzzywuzzy:${xdrop_fuzzywuzzy_version}"
    implementation "com.atlassian.bamboo:bamboo-specs:${atlassian_bamboo_specs_version}"
    implementation "com.thoughtworks.qdox:qdox:${thoughtworks_qdox_version}"

    implementation "org.springdoc:springdoc-openapi-ui:${springdoc_openapi_ui_version}"
=======
    implementation "com.offbytwo.jenkins:jenkins-client:0.3.8"
    implementation "org.gitlab4j:gitlab4j-api:4.19.0"

    implementation "de.jplag:jplag:3.0.0"


    // https://search.maven.org/artifact/org.eclipse.jgit/org.eclipse.jgit
    implementation "org.eclipse.jgit:org.eclipse.jgit:${jgit_version}"
    implementation "org.eclipse.jgit:org.eclipse.jgit.ssh.apache:${jgit_version}"
    // https://search.maven.org/artifact/net.sourceforge.plantuml/plantuml
    implementation "net.sourceforge.plantuml:plantuml:1.2022.2"
    implementation "org.imsglobal:basiclti-util:1.2.0"
    implementation "org.jasypt:jasypt:1.9.3"
    implementation "me.xdrop:fuzzywuzzy:1.4.0"
    implementation "com.atlassian.bamboo:bamboo-specs:8.1.3"
    implementation "com.thoughtworks.qdox:qdox:2.0.1"
    implementation "io.sentry:sentry-logback:5.6.3"
    implementation "io.sentry:sentry-spring-boot-starter:5.6.3"
    implementation "org.jsoup:jsoup:1.14.3"
    implementation "commons-codec:commons-codec:1.15"   // needed for spring security saml2

    implementation "org.springdoc:springdoc-openapi-ui:1.6.6"

    // import JHipster dependencies BOM
    implementation platform("tech.jhipster:jhipster-dependencies:${jhipster_dependencies_version}")

    implementation "tech.jhipster:jhipster-framework:${jhipster_dependencies_version}"
    implementation "org.springframework.boot:spring-boot-starter-cache:${spring_boot_version}"
    implementation "io.micrometer:micrometer-registry-prometheus:1.8.3"
    implementation "net.logstash.logback:logstash-logback-encoder:7.0.1"
    implementation "com.fasterxml.jackson.datatype:jackson-datatype-hppc:${fasterxml_version}"
    implementation "com.fasterxml.jackson.datatype:jackson-datatype-jsr310:${fasterxml_version}"
    implementation "com.fasterxml.jackson.datatype:jackson-datatype-hibernate5:${fasterxml_version}"
    implementation "com.fasterxml.jackson.core:jackson-annotations:${fasterxml_version}"
    implementation "com.fasterxml.jackson.core:jackson-databind:${fasterxml_version}"
>>>>>>> c30e4de3
    implementation "com.hazelcast:hazelcast:${hazelcast_version}"
    implementation "com.hazelcast:hazelcast-spring:${hazelcast_version}"
    implementation "com.hazelcast:hazelcast-hibernate53:${hazelcast_hibernate53_version}"
    implementation "org.hibernate:hibernate-core:${hibernate_version}"
    implementation "com.zaxxer:HikariCP:${zaxxer_HikariCP_version}"
    implementation "org.apache.commons:commons-text:${apache_commons_text_version}"
    implementation "org.apache.commons:commons-math3:${apache_commons_math3_version}"
    implementation "org.hibernate:hibernate-jcache:${hibernate_version}"
    implementation "org.hibernate:hibernate-entitymanager:${hibernate_version}"
    implementation "org.liquibase:liquibase-core:${liquibase_core_version}"
    implementation "org.springframework.boot:spring-boot-starter-data-jpa:${spring_boot_version}"
    implementation ("org.springframework.boot:spring-boot-starter-web:${spring_boot_version}") {
        exclude module: "spring-boot-starter-undertow"
    }
    implementation "org.springframework.boot:spring-boot-starter-tomcat:${spring_boot_version}"
    implementation "org.springframework.boot:spring-boot-starter-websocket:${spring_boot_version}"
    implementation "org.springframework.ldap:spring-ldap-core:${spring_ldap_core_version}"
    implementation "org.springframework.data:spring-data-ldap:${spring_data_ldap_version}"

    implementation "io.netty:netty-all:${netty_version}"
    implementation "io.projectreactor.netty:reactor-netty:${netty_reactor_version}"
    implementation "org.springframework:spring-messaging:${spring_messaging_version}"

<<<<<<< HEAD
=======
    implementation "org.springframework.cloud:spring-cloud-starter-netflix-eureka-client:3.1.1"
    implementation "org.springframework.cloud:spring-cloud-starter-config:3.1.1"
    implementation "org.springframework.boot:spring-boot-starter-cloud-connectors:2.2.13.RELEASE"

    implementation "io.netty:netty-all:4.1.75.Final"
    implementation "io.projectreactor.netty:reactor-netty:1.0.16"
    implementation "org.springframework:spring-messaging:5.3.16"

    implementation "org.springframework.security:spring-security-config:${spring_security_version}"
>>>>>>> c30e4de3
    implementation "org.springframework.security:spring-security-data:${spring_security_version}"
    implementation "org.springframework.security:spring-security-ldap:${spring_security_version}"
    implementation "org.springframework.security:spring-security-saml2-service-provider:${spring_security_version}"
    implementation "org.xmlbeam:xmlprojector:${xmlbeam_xmlprojector_version}"
    implementation "io.springfox:springfox-bean-validators:${springfox_version}"
    implementation "mysql:mysql-connector-java:${mysql_connector_java_version}"

    implementation "org.zalando:problem-spring-web:${zalando_problem_version}"
    implementation "com.ibm.icu:icu4j:${ibm_icu4j_version}"
    implementation "com.github.seancfoley:ipaddress:${github_seancfoley_ipaddress_version}"
    implementation "org.apache.maven:maven-model:${apache_model_version}"
    implementation "org.apache.pdfbox:pdfbox:${apache_pdfbox_version}"
    implementation "com.google.protobuf:protobuf-java:${google_protobuf_java_version}"
    implementation "org.commonmark:commonmark:${commonmark_version}"
    implementation "org.springframework.boot:spring-boot-starter-artemis:${spring_boot_version}"

    implementation "de.tum.in.ase.athene:client:${athene_client_version}"

    annotationProcessor "org.hibernate:hibernate-jpamodelgen:${hibernate_version}"
    annotationProcessor ("org.glassfish.jaxb:jaxb-runtime:${jaxb_runtime_version}") {
        exclude group: "javax.ws.rs", module: "jsr311-api"
    }
<<<<<<< HEAD
    testImplementation "com.h2database:h2:${h2_database_version}"
    testImplementation "com.opencsv:opencsv:${opencsv_version}"
=======
    annotationProcessor ("org.springframework.boot:spring-boot-configuration-processor:${spring_boot_version}") {
        exclude group: "com.vaadin.external.google", module: "android-json"
    }
    testImplementation ("org.springframework.boot:spring-boot-starter-test:${spring_boot_version}") {
        exclude module: "junit"
        exclude group: "org.junit.vintage", module: "junit-vintage-engine"
        exclude group: "com.vaadin.external.google", module: "android-json"
    }
    testImplementation "org.springframework.security:spring-security-test:${spring_security_version}"
    testImplementation "org.springframework.boot:spring-boot-test:${spring_boot_version}"
    testImplementation "org.assertj:assertj-core:3.22.0"
    testImplementation "org.junit.jupiter:junit-jupiter:${junit_version}"
    testImplementation "org.mockito:mockito-core:${mockito_version}"
    testImplementation "org.mockito:mockito-inline:${mockito_version}"
    testImplementation "org.mockito:mockito-junit-jupiter:${mockito_version}"
    testImplementation "org.hamcrest:hamcrest-library:2.2"
    testImplementation "com.h2database:h2:1.4.200"
    testImplementation "org.awaitility:awaitility:4.2.0"
    testImplementation "org.apache.maven.shared:maven-invoker:3.1.0"
    testImplementation "org.apache.maven.surefire:surefire-report-parser:3.0.0-M5"
    testImplementation "com.opencsv:opencsv:5.6"

    // Lightweight JSON library needed for the internals of the MockRestServiceServer
    testImplementation "org.json:json:20211205"
}

task cleanResources(type: Delete) {
    delete "build/resources"
>>>>>>> c30e4de3
}

task executeTests (type: Exec) {
    commandLine "./gradlew", "test", "-x", "webapp"
}

allprojects {
    wrapper {
        gradleVersion = "7.4"
    }
}

<<<<<<< HEAD
=======
wrapper {
    gradleVersion = "7.4.1"
}

>>>>>>> c30e4de3
task stage(dependsOn: "bootWar") {
}

node {
    download = true
    version = "${node_version}"
    npmVersion = "${npm_version}"
}

// Command to execute the JavaDoc checkstyle verification ./gradlew checkstyleMain
checkstyle {
    toolVersion "${checkstyle_version}"
    configFile file("checkstyle.xml")
    checkstyleTest.enabled = false
    maxErrors = 0
}

task executeCheckstyle (type: Exec) {
    commandLine "./gradlew", "checkstyleMain", "-x", "npm", "-x", "webapp"
}

task buildJarForDocker (type: Exec) {
    commandLine "./gradlew", "build", "-x", "webapp", "-x", "test", "-x", "jacocoTestCoverageVerification"
}

def isNonStable = { String version ->
    def stableKeyword = ["RELEASE", "FINAL", "GA"].any { it -> version.toUpperCase().contains(it) }
    def regex = /^[0-9,.v-]+(-r)?$/
    return !stableKeyword && !(version ==~ regex)
}

tasks.named("dependencyUpdates").configure {
    rejectVersionIf {
        isNonStable(it.candidate.version)
    }

    rejectVersionIf {
        isNonStable(it.candidate.version) && !isNonStable(it.currentVersion)
    }

    resolutionStrategy {
        componentSelection {
            all {
                if (isNonStable(it.candidate.version) && !isNonStable(it.currentVersion)) {
                    reject("Release candidate")
                }
            }
        }
    }
}

gradle.taskGraph.whenReady { graph ->
    def tasks = gradle.startParameter.taskNames.toString()

    def hasRootUserManagementTask = tasks.contains(":user-management:")

    if (!hasRootUserManagementTask) {
        graph.getAllTasks().each { task ->
            def subUserManagementTask = (task.path =~ /:user-management.+/)
            if (subUserManagementTask) {
                println "TRACER skipping task ${task.path}"
                task.enabled = false
            }
        }
    }

    def hasRootGatewayTask = tasks.contains(":gateway:")

    if (!hasRootGatewayTask) {
        graph.getAllTasks().each { task ->
            def subGatewayTask = (task.path =~ /:gateway.+/)
            if (subGatewayTask) {
                println "TRACER skipping task ${task.path}"
                task.enabled = false
            }
        }
    }

    def hasRootLectureTask = tasks.contains(":lecture:")

    if (!hasRootLectureTask) {
        graph.getAllTasks().each { task ->
            def subLectureTask = (task.path =~ /:lecture.+/)
            if (subLectureTask) {
                println "TRACER skipping task ${task.path}"
                task.enabled = false
            }
        }
    }
}

// Available commands:
//
// 1) Build production:                             ./gradlew -Pprod -Pwar clean bootWar
// 2) Execute tests with coverage report:           ./gradlew executeTests jacocoTestReport -x webapp
// 2a) Execute tests without coverage report:       ./gradlew executeTests -x webapp
// 2b) Run a single test:                           ./gradlew test --tests ExamIntegrationTest -x webapp or ./gradlew test --tests ExamIntegrationTest.testGetExamScore -x webapp
// 3) Check Java code format:                       ./gradlew spotlessCheck -x webapp
// 4) Apply Java code formatter:                    ./gradlew spotlessApply -x webapp
// 5) Find dependency updates:                      ./gradlew dependencyUpdates -Drevision=release
// 6) Check JavaDoc:                                ./gradlew checkstyleMain -x webapp
// 7) Generate Liquibase diff:                      ./gradlew liquibaseDiffChangelog
// 8) Clear Liquibase checksums:                    ./gradlew liquibaseClearChecksums
// 9) Verify code coverage (after tests):           ./gradlew jacocoTestCoverageVerification
// 10) Build server only in a war:                  ./gradlew -Pprod -Pwar clean bootWar -x webapp
// 11) Detects uses of legacy code:                 ./gradlew modernizer -x webapp<|MERGE_RESOLUTION|>--- conflicted
+++ resolved
@@ -110,32 +110,9 @@
     afterEvaluate { excludedClassFilesForReport(classDirectories) }
 }
 
-<<<<<<< HEAD
 jacocoTestCoverageVerification.configure {
     // we want to ignore some generated files in the domain folders as well as files from different projects
     afterEvaluate { excludedClassFilesForReport(classDirectories) }
-=======
-jacocoTestCoverageVerification {
-    violationRules {
-        rule {
-            limit {
-                counter = "INSTRUCTION"
-                value = "COVEREDRATIO"
-                minimum = 0.9
-            }
-            limit {
-                counter = "CLASS"
-                value = "MISSEDCOUNT"
-                // TODO: in the future the following value should become less than 20
-                maximum = 22
-            }
-        }
-    }
-    // we want to ignore some generated files in the domain folders
-    afterEvaluate {
-        excludedClassFilesForReport(classDirectories)
-    }
->>>>>>> c30e4de3
 }
 
 configurations {
@@ -152,7 +129,6 @@
 apply from: "gradle/dependencies.gradle"
 
 dependencies {
-<<<<<<< HEAD
     implementation "com.offbytwo.jenkins:jenkins-client:${offbytwo_jenkins_client_version}"
     implementation "org.gitlab4j:gitlab4j-api:${gitlab4j_api_version}"
 
@@ -166,43 +142,7 @@
     implementation "com.thoughtworks.qdox:qdox:${thoughtworks_qdox_version}"
 
     implementation "org.springdoc:springdoc-openapi-ui:${springdoc_openapi_ui_version}"
-=======
-    implementation "com.offbytwo.jenkins:jenkins-client:0.3.8"
-    implementation "org.gitlab4j:gitlab4j-api:4.19.0"
-
-    implementation "de.jplag:jplag:3.0.0"
-
-
-    // https://search.maven.org/artifact/org.eclipse.jgit/org.eclipse.jgit
-    implementation "org.eclipse.jgit:org.eclipse.jgit:${jgit_version}"
-    implementation "org.eclipse.jgit:org.eclipse.jgit.ssh.apache:${jgit_version}"
-    // https://search.maven.org/artifact/net.sourceforge.plantuml/plantuml
-    implementation "net.sourceforge.plantuml:plantuml:1.2022.2"
-    implementation "org.imsglobal:basiclti-util:1.2.0"
-    implementation "org.jasypt:jasypt:1.9.3"
-    implementation "me.xdrop:fuzzywuzzy:1.4.0"
-    implementation "com.atlassian.bamboo:bamboo-specs:8.1.3"
-    implementation "com.thoughtworks.qdox:qdox:2.0.1"
-    implementation "io.sentry:sentry-logback:5.6.3"
-    implementation "io.sentry:sentry-spring-boot-starter:5.6.3"
-    implementation "org.jsoup:jsoup:1.14.3"
-    implementation "commons-codec:commons-codec:1.15"   // needed for spring security saml2
-
-    implementation "org.springdoc:springdoc-openapi-ui:1.6.6"
-
-    // import JHipster dependencies BOM
-    implementation platform("tech.jhipster:jhipster-dependencies:${jhipster_dependencies_version}")
-
-    implementation "tech.jhipster:jhipster-framework:${jhipster_dependencies_version}"
-    implementation "org.springframework.boot:spring-boot-starter-cache:${spring_boot_version}"
-    implementation "io.micrometer:micrometer-registry-prometheus:1.8.3"
-    implementation "net.logstash.logback:logstash-logback-encoder:7.0.1"
-    implementation "com.fasterxml.jackson.datatype:jackson-datatype-hppc:${fasterxml_version}"
-    implementation "com.fasterxml.jackson.datatype:jackson-datatype-jsr310:${fasterxml_version}"
-    implementation "com.fasterxml.jackson.datatype:jackson-datatype-hibernate5:${fasterxml_version}"
-    implementation "com.fasterxml.jackson.core:jackson-annotations:${fasterxml_version}"
-    implementation "com.fasterxml.jackson.core:jackson-databind:${fasterxml_version}"
->>>>>>> c30e4de3
+
     implementation "com.hazelcast:hazelcast:${hazelcast_version}"
     implementation "com.hazelcast:hazelcast-spring:${hazelcast_version}"
     implementation "com.hazelcast:hazelcast-hibernate53:${hazelcast_hibernate53_version}"
@@ -226,18 +166,6 @@
     implementation "io.projectreactor.netty:reactor-netty:${netty_reactor_version}"
     implementation "org.springframework:spring-messaging:${spring_messaging_version}"
 
-<<<<<<< HEAD
-=======
-    implementation "org.springframework.cloud:spring-cloud-starter-netflix-eureka-client:3.1.1"
-    implementation "org.springframework.cloud:spring-cloud-starter-config:3.1.1"
-    implementation "org.springframework.boot:spring-boot-starter-cloud-connectors:2.2.13.RELEASE"
-
-    implementation "io.netty:netty-all:4.1.75.Final"
-    implementation "io.projectreactor.netty:reactor-netty:1.0.16"
-    implementation "org.springframework:spring-messaging:5.3.16"
-
-    implementation "org.springframework.security:spring-security-config:${spring_security_version}"
->>>>>>> c30e4de3
     implementation "org.springframework.security:spring-security-data:${spring_security_version}"
     implementation "org.springframework.security:spring-security-ldap:${spring_security_version}"
     implementation "org.springframework.security:spring-security-saml2-service-provider:${spring_security_version}"
@@ -260,39 +188,8 @@
     annotationProcessor ("org.glassfish.jaxb:jaxb-runtime:${jaxb_runtime_version}") {
         exclude group: "javax.ws.rs", module: "jsr311-api"
     }
-<<<<<<< HEAD
     testImplementation "com.h2database:h2:${h2_database_version}"
     testImplementation "com.opencsv:opencsv:${opencsv_version}"
-=======
-    annotationProcessor ("org.springframework.boot:spring-boot-configuration-processor:${spring_boot_version}") {
-        exclude group: "com.vaadin.external.google", module: "android-json"
-    }
-    testImplementation ("org.springframework.boot:spring-boot-starter-test:${spring_boot_version}") {
-        exclude module: "junit"
-        exclude group: "org.junit.vintage", module: "junit-vintage-engine"
-        exclude group: "com.vaadin.external.google", module: "android-json"
-    }
-    testImplementation "org.springframework.security:spring-security-test:${spring_security_version}"
-    testImplementation "org.springframework.boot:spring-boot-test:${spring_boot_version}"
-    testImplementation "org.assertj:assertj-core:3.22.0"
-    testImplementation "org.junit.jupiter:junit-jupiter:${junit_version}"
-    testImplementation "org.mockito:mockito-core:${mockito_version}"
-    testImplementation "org.mockito:mockito-inline:${mockito_version}"
-    testImplementation "org.mockito:mockito-junit-jupiter:${mockito_version}"
-    testImplementation "org.hamcrest:hamcrest-library:2.2"
-    testImplementation "com.h2database:h2:1.4.200"
-    testImplementation "org.awaitility:awaitility:4.2.0"
-    testImplementation "org.apache.maven.shared:maven-invoker:3.1.0"
-    testImplementation "org.apache.maven.surefire:surefire-report-parser:3.0.0-M5"
-    testImplementation "com.opencsv:opencsv:5.6"
-
-    // Lightweight JSON library needed for the internals of the MockRestServiceServer
-    testImplementation "org.json:json:20211205"
-}
-
-task cleanResources(type: Delete) {
-    delete "build/resources"
->>>>>>> c30e4de3
 }
 
 task executeTests (type: Exec) {
@@ -301,17 +198,10 @@
 
 allprojects {
     wrapper {
-        gradleVersion = "7.4"
-    }
-}
-
-<<<<<<< HEAD
-=======
-wrapper {
-    gradleVersion = "7.4.1"
-}
-
->>>>>>> c30e4de3
+        gradleVersion = "7.4.1"
+    }
+}
+
 task stage(dependsOn: "bootWar") {
 }
 
