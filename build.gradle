buildscript {
    dependencies {
        classpath "com.diffplug.spotless:spotless-plugin-gradle:${spotless_plugin_version}"
        // This is required so that the latest version of the liquibase gradle plugin works
        classpath("org.liquibase:liquibase-core:${liquibase_version}") {
            exclude group: 'com.opencsv', module: 'opencsv'
        }
    }
}

plugins {
    id "checkstyle"
    id "idea"
    id "jacoco"
    id "java"
    id "com.adarshr.test-logger" version "4.0.0"
    id "com.diffplug.spotless" version "${spotless_plugin_version}"
    id "com.github.andygoossens.modernizer" version "${modernizer_plugin_version}"
    id "com.github.ben-manes.versions" version "0.52.0"
    id "com.github.node-gradle.node" version "${gradle_node_plugin_version}"
    id "com.google.cloud.tools.jib" version "3.4.4"
    id "com.gorylenko.gradle-git-properties" version "2.4.2"
    id "io.spring.dependency-management" version "1.1.7"
    id "nebula.lint" version "20.5.6"
    id "org.liquibase.gradle" version "${liquibase_plugin_version}"
    id "org.owasp.dependencycheck" version "12.1.0"
    id "org.springframework.boot" version "${spring_boot_version}"
}

group = "de.tum.cit.aet.artemis"
version = "7.10.3"
description = "Interactive Learning with Individual Feedback"

java {
    sourceCompatibility = JavaVersion.VERSION_21
    targetCompatibility = JavaVersion.VERSION_21
}

wrapper {
    gradleVersion = "8.13-rc-2"
}

node {
    download = true
    version = "${node_version}"
    npmVersion = "${npm_version}"
}

apply from: "gradle/liquibase.gradle"
apply from: "gradle/spotless.gradle"

if (project.hasProperty("prod")) {
    apply from: "gradle/profile_prod.gradle"
} else {
    apply from: "gradle/profile_dev.gradle"
}

if (project.hasProperty("war")) {
    apply from: "gradle/war.gradle"
}

idea {
    module {
        excludeDirs += files("node_modules")
    }
}

defaultTasks "bootRun"

springBoot {
    mainClass = "de.tum.cit.aet.artemis.ArtemisApp"
}

modernizer {
    failOnViolations = false
    includeTestClasses = true
    // Copy the rule name as defined in https://github.com/gaul/modernizer-maven-plugin/blob/master/modernizer-maven-plugin/src/main/resources/modernizer.xml to exclude it
    exclusions = ["java/util/Optional.get:()Ljava/lang/Object;"]
}

configurations {
    mockitoAgent
}

repositories {
    mavenCentral()
    mavenLocal()
    // required for org.gradle:gradle-tooling-api dependency
    maven {
        url = "https://repo.gradle.org/gradle/libs-releases"
    }
    // required for org.opensaml:* dependencies
    maven {
        url = "https://build.shibboleth.net/maven/releases"
    }
}

configurations.configureEach {
    exclude group: "org.dom4j", module: "dom4j"
    exclude group: "org.xmlpull", module: "pull-parser"
    exclude group: "jaxen", module: "jaxen"
    exclude group: "xmlpull", module: "xpp3"
    exclude group: "xsdlib", module: "xsdlib"
    exclude group: "javax.xml.stream", module: "stax-api"
    exclude group: "javax.xml.bind", module: "jaxb-api"

    exclude group: "org.junit.vintage", module: "junit-vintage-engine"
    exclude group: "com.vaadin.external.google", module: "android-json"
    exclude group: "org.xmlunit", module: "xmlunit-core"

    exclude group: "org.testcontainers", module: "mariadb"
    exclude group: "org.testcontainers", module: "mssqlserver"

    exclude group: "jakarta.ws.rs", module: "jsr311-api"

    exclude group: "org.springframework.boot", module: "spring-boot-starter-undertow"

    // these modules include security issues and are not needed
    exclude group: "commons-jxpath", module: "commons-jxpath"
    exclude group: "com.fasterxml.woodstox", module: "woodstox-core"

    // those are transitive dependencies of JPlag Text --> Stanford NLP
    // Note: we exclude them because they are not needed and might have security vulnerabilities
    exclude group: "org.apache.lucene", module: "lucene-queryparser"
    exclude group: "org.apache.lucene", module: "lucene-core"
    exclude group: "org.apache.lucene", module: "lucene-analyzers-common"
    exclude group: "com.google.protobuf", module: "protobuf-java"

    exclude group: "org.jasypt", module: "jasypt"

    // required by eureka client, but not used in this project
    exclude group: "com.thoughtworks.xstream", module: "xstream"
    // required by JPlag, but not used in this project
    exclude group: "xerces", module: "xercesImpl"
    // required by JPlag, but not used in this project
    exclude group: "xalan", module: "xalan"
    // required by JPlag, but not used in this project
    exclude group: "xalan", module: "serializer"

    exclude group: "org.springframework.boot", module: "spring-boot-starter-cache"
    exclude group: "net.logstash.logback", module: "logstash-logback-encoder"

    exclude group: "javax.cache", module: "cache-api"
    exclude group: "javax.transaction", module: "javax.transaction-api"

    // JPlag depends on those, but they are not really needed
    exclude group: "org.jgrapht", module: "jgrapht-core"
    exclude group: "org.apfloat", module: "apfloat"

    // only support one csv parser org.apache.commons:commons-csv
//    exclude group: "com.opencsv", module: "opencsv"
}

dependencies {

    // Required by Spring cloud
    implementation "org.apache.httpcomponents.client5:httpclient5:5.4.2"
    implementation "org.apache.httpcomponents.core5:httpcore5:5.3.3"
    implementation "org.apache.httpcomponents:httpmime:4.5.14"

    implementation "org.gitlab4j:gitlab4j-api:6.0.0-rc.8"

    implementation "de.jplag:jplag:${jplag_version}"

    implementation "de.jplag:c:${jplag_version}"
    implementation "de.jplag:cpp:${jplag_version}"
    implementation "de.jplag:csharp:${jplag_version}"
    implementation "de.jplag:golang:${jplag_version}"
    implementation "de.jplag:java:${jplag_version}"
    implementation "de.jplag:javascript:${jplag_version}"
    implementation "de.jplag:kotlin:${jplag_version}"
    implementation "de.jplag:python-3:${jplag_version}"
    implementation "de.jplag:rlang:${jplag_version}"
    implementation "de.jplag:rust:${jplag_version}"
    implementation "de.jplag:swift:${jplag_version}"
    implementation "de.jplag:text:${jplag_version}"
    implementation "de.jplag:typescript:${jplag_version}"

    // we have to override those values to use the latest version
    implementation "org.slf4j:jcl-over-slf4j:${slf4j_version}"
    implementation "org.slf4j:jul-to-slf4j:${slf4j_version}"
    implementation("org.slf4j:slf4j-api") {
        version {
            strictly "${slf4j_version}"
        }
    }

    // Sentry depends on this
    implementation "org.apache.logging.log4j:log4j-to-slf4j:2.24.3"

    // Used for LTI (e.g. Moodle --> Artemis)
    implementation "uk.ac.ox.ctl:spring-security-lti13:0.3.2"

    // https://search.maven.org/artifact/org.eclipse.jgit/org.eclipse.jgit
    implementation "org.eclipse.jgit:org.eclipse.jgit:${jgit_version}"
    implementation "org.eclipse.jgit:org.eclipse.jgit.ssh.apache:${jgit_version}"
    implementation "org.eclipse.jgit:org.eclipse.jgit.http.server:${jgit_version}"

    // apache ssh enabled the ssh git operations in LocalVC together with JGit
    implementation "org.apache.sshd:sshd-core:${sshd_version}"
    implementation "org.apache.sshd:sshd-git:${sshd_version}"
    implementation "org.apache.sshd:sshd-osgi:${sshd_version}"
    implementation "org.apache.sshd:sshd-sftp:${sshd_version}"

    // https://mvnrepository.com/artifact/net.sourceforge.plantuml/plantuml
    implementation "net.sourceforge.plantuml:plantuml:1.2025.0"
    implementation "me.xdrop:fuzzywuzzy:1.4.0"
    implementation("org.yaml:snakeyaml") {
        version {
            strictly "2.4"
            // needed to reduce the number of vulnerabilities, also see https://mvnrepository.com/artifact/org.yaml/snakeyaml
        }
    }

    implementation "com.thoughtworks.qdox:qdox:2.2.0"
    implementation "io.sentry:sentry-logback:${sentry_version}"
    implementation "io.sentry:sentry-spring-boot-starter-jakarta:${sentry_version}"

    // NOTE: the following six dependencies use the newer versions explicitly to avoid other dependencies to use older versions
    implementation "ch.qos.logback:logback-classic:${logback_version}"
    implementation "ch.qos.logback:logback-core:${logback_version}"

    // required by Saml2, should NOT be used in other places
    implementation "org.apache.santuario:xmlsec:4.0.3"

    implementation "org.jsoup:jsoup:1.18.3"
    implementation "commons-codec:commons-codec:1.18.0"   // needed for spring security saml2

    // use the latest version to avoid security vulnerabilities
    implementation "org.springframework:spring-webmvc:${spring_framework_version}"

    implementation "com.vdurmont:semver4j:3.1.0"

    implementation "com.github.docker-java:docker-java-core:${docker_java_version}"
    // Note: we explicitly use docker-java-transport-zerodep, because docker-java-transport-httpclient5 uses an outdated http5 version which is not compatible with Spring Boot >= 3.4.0
    implementation "com.github.docker-java:docker-java-transport-zerodep:${docker_java_version}"

    // use newest version of commons-compress to avoid security issues through outdated dependencies
    implementation "org.apache.commons:commons-compress:1.27.1"

    // required for monitoring with prometheus and grafana
    implementation "io.micrometer:micrometer-registry-prometheus:${micrometer_version}"
    implementation "io.micrometer:micrometer-core:${micrometer_version}"
    implementation "io.micrometer:micrometer-commons:${micrometer_version}"
    implementation "io.micrometer:micrometer-observation:${micrometer_version}"
    implementation "io.micrometer:micrometer-jakarta9:${micrometer_version}"

    implementation "tech.jhipster:jhipster-framework:${jhipster_dependencies_version}"

    // Defines low-level streaming API, and includes JSON-specific implementations
    implementation "com.fasterxml.jackson.core:jackson-core:${fasterxml_version}"
    // Contains standard Jackson annotations
    implementation "com.fasterxml.jackson.core:jackson-annotations:${fasterxml_version}"
    // Implements data-binding (and object serialization) support
    implementation "com.fasterxml.jackson.core:jackson-databind:${fasterxml_version}"
    // Support for "Java 8 Dates"
    implementation "com.fasterxml.jackson.datatype:jackson-datatype-jsr310:${fasterxml_version}"
    // Support JSON serialization and deserialization of Hibernate (https://hibernate.org) specific data types and properties; especially lazy-loading aspects
    implementation "com.fasterxml.jackson.datatype:jackson-datatype-hibernate6:${fasterxml_version}"
    // Support XML serialization and deserialization
    implementation "com.fasterxml.jackson.dataformat:jackson-dataformat-xml:${fasterxml_version}"
    // Support YML serialization and deserialization
    implementation "com.fasterxml.jackson.dataformat:jackson-dataformat-yaml:${fasterxml_version}"

    // Hazelcast replacement to enable caching and communication between server nodes
    implementation "org.redisson:redisson:3.34.1"
    implementation "org.redisson:redisson-spring-boot-starter:3.34.1"
    implementation "org.redisson:redisson-hibernate-6:3.34.1"

    // Enables the use of PassKey authentication in the web app and mobile apps
    implementation "com.webauthn4j:webauthn4j-spring-security-core:0.10.0.RELEASE"

<<<<<<< HEAD
=======
    // Avoid outdated version of netty to prevent security issues
    implementation("net.minidev:json-smart") { version { 				strictly "2.5.2" } }


    // Required for synchronization between nodes and build agents (LocalCI)
    implementation "com.hazelcast:hazelcast:${hazelcast_version}"
    implementation "com.hazelcast:hazelcast-spring:${hazelcast_version}"
    // Required for Hibernate multi node caching
    runtimeOnly "com.hazelcast:hazelcast-hibernate53:5.2.0"
>>>>>>> 8b3c4edd

    implementation "org.hibernate.orm:hibernate-core:${hibernate_version}"

    // Required for jdbc connection pooling to databases
    implementation "com.zaxxer:HikariCP:6.2.1"

    // Required for several dependencies
    implementation "org.apache.commons:commons-text:1.13.0"
    implementation "org.apache.commons:commons-math3:3.6.1"

    implementation("org.liquibase:liquibase-core:${liquibase_version}") {
        exclude group: 'com.opencsv', module: 'opencsv'
    }

    implementation "org.springframework.boot:spring-boot-starter-validation:${spring_boot_version}"
    implementation "org.springframework.boot:spring-boot-loader-tools:${spring_boot_version}"
    implementation "org.springframework.boot:spring-boot-starter-mail:${spring_boot_version}"
    implementation "org.springframework.boot:spring-boot-starter-logging:${spring_boot_version}"
    implementation "org.springframework.boot:spring-boot-starter-actuator:${spring_boot_version}"
    implementation "org.springframework.boot:spring-boot-starter-aop:${spring_boot_version}"
    implementation "org.springframework.boot:spring-boot-starter-data-jpa:${spring_boot_version}"
    implementation "org.springframework.boot:spring-boot-starter-security:${spring_boot_version}"
    implementation "org.springframework.boot:spring-boot-starter-web:${spring_boot_version}"
    implementation "org.springframework.boot:spring-boot-starter-tomcat:${spring_boot_version}"

    implementation "org.springframework.boot:spring-boot-starter-websocket:${spring_boot_version}"
    implementation "org.springframework.boot:spring-boot-starter-thymeleaf:${spring_boot_version}"
    implementation "org.springframework.boot:spring-boot-starter-oauth2-resource-server:${spring_boot_version}"
    implementation "org.springframework.boot:spring-boot-starter-oauth2-client:${spring_boot_version}"

    implementation "org.springframework.ldap:spring-ldap-core:3.2.11"
    implementation "org.springframework.data:spring-data-ldap:3.4.3"

    implementation "org.springframework.cloud:spring-cloud-starter-netflix-eureka-client:${spring_cloud_version}"
    implementation "org.springframework.cloud:spring-cloud-starter-config:${spring_cloud_version}"
    implementation "org.springframework.cloud:spring-cloud-commons:${spring_cloud_version}"

    // required by the Websocket Broker Connection in WebsocketConfiguration (due to multi node setup support)
    implementation "io.projectreactor.netty:reactor-netty:1.2.3"
    implementation "org.springframework:spring-messaging:${spring_framework_version}"
    // required for the connection to Hermes (push notifications)
    implementation "org.springframework.retry:spring-retry:2.0.11"

    implementation "org.springframework.security:spring-security-config:${spring_security_version}"
    implementation "org.springframework.security:spring-security-data:${spring_security_version}"
    implementation "org.springframework.security:spring-security-core:${spring_security_version}"
    implementation "org.springframework.security:spring-security-oauth2-core:${spring_security_version}"
    implementation "org.springframework.security:spring-security-oauth2-client:${spring_security_version}"
    // use newest version of nimbus-jose-jwt to avoid security issues through outdated dependencies
    implementation "com.nimbusds:nimbus-jose-jwt:10.0.1"

    implementation "org.springframework.security:spring-security-oauth2-jose:${spring_security_version}"
    implementation "org.springframework.security:spring-security-crypto:${spring_security_version}"
    implementation "org.springframework.security:spring-security-web:${spring_security_version}"
    implementation "org.springframework.security:spring-security-messaging:${spring_security_version}"
    implementation "org.springframework.security:spring-security-ldap:${spring_security_version}"
    implementation "org.springframework.security:spring-security-saml2-service-provider:${spring_security_version}"

    implementation "org.opensaml:opensaml-security-api:${opensaml_version}"
    implementation "org.opensaml:opensaml-core:${opensaml_version}"
    implementation "org.opensaml:opensaml-saml-impl:${opensaml_version}"
    implementation "org.opensaml:opensaml-saml-api:${opensaml_version}"

    implementation "io.jsonwebtoken:jjwt-api:${jwt_version}"
    runtimeOnly "io.jsonwebtoken:jjwt-impl:${jwt_version}"
    runtimeOnly "io.jsonwebtoken:jjwt-jackson:${jwt_version}"

    // required by sshd-git
    implementation "org.bouncycastle:bcpkix-jdk18on:1.80"
    implementation "org.bouncycastle:bcprov-jdk18on:1.80"

    implementation "com.mysql:mysql-connector-j:${mysql_version}"
    implementation "org.postgresql:postgresql:42.7.5"

    implementation "org.zalando:problem-spring-web:0.29.1"
    implementation "org.zalando:jackson-datatype-problem:0.27.1"
    // Required by JPlag
    implementation "com.ibm.icu:icu4j-charset:76.1"
    // Required by exam session service
    implementation "com.github.seancfoley:ipaddress:5.5.1"

    // used for testing and Java Template Upgrade Service
    implementation "org.apache.maven:maven-model:3.9.9"
    implementation "org.apache.pdfbox:pdfbox:3.0.4"
    implementation "org.apache.commons:commons-csv:1.13.0"
    implementation "org.commonmark:commonmark:0.24.0"
    implementation "commons-fileupload:commons-fileupload:1.5"
    implementation "net.lingala.zip4j:zip4j:2.11.5"

    // use newest version of guava to avoid security issues through outdated dependencies
    implementation "com.google.guava:guava:33.4.0-jre"
    implementation "com.sun.activation:jakarta.activation:2.0.1"

    // use newest version of gson to avoid security issues through outdated dependencies
    implementation "com.google.code.gson:gson:2.12.1"

    // explicitly only use this at runtime, because developers should prefer org.apache.commons:csv
    runtimeOnly "com.opencsv:opencsv:5.10"


    implementation "com.google.errorprone:error_prone_annotations:2.36.0"

    // NOTE: we want to keep the same unique version for all configurations, implementation and annotationProcessor
    implementation("net.bytebuddy:byte-buddy") { version {              strictly byte_buddy_version } }
    annotationProcessor("net.bytebuddy:byte-buddy") { version {         strictly byte_buddy_version } }
    liquibaseRuntime("net.bytebuddy:byte-buddy") { version {            strictly byte_buddy_version } }
    implementation("net.bytebuddy:byte-buddy-agent") { version {        strictly byte_buddy_version } }
    annotationProcessor("net.bytebuddy:byte-buddy-agent") { version {   strictly byte_buddy_version } }

    annotationProcessor "org.hibernate:hibernate-jpamodelgen:${hibernate_version}"
    annotationProcessor "org.glassfish.jaxb:jaxb-runtime:${jaxb_runtime_version}"
    annotationProcessor "org.springframework.boot:spring-boot-configuration-processor:${spring_boot_version}"


    // ---- CHECKSTYLE DEPENDENCIES ----

    // use newest version of plexus to avoid security issues through outdated dependencies
    checkstyle "org.codehaus.plexus:plexus-container-default:2.1.1"
    checkstyle "org.codehaus.plexus:plexus-classworlds:2.8.0"
    checkstyle "com.puppycrawl.tools:checkstyle:${checkstyle_version}"


    // ---- TEST DEPENDENCIES ----

    testImplementation "org.springframework.boot:spring-boot-starter-test:${spring_boot_version}"
    testImplementation "org.springframework.security:spring-security-test:${spring_security_version}"
    testImplementation "org.springframework.boot:spring-boot-test:${spring_boot_version}"
    testImplementation "org.assertj:assertj-core:3.27.3"
    testImplementation "org.mockito:mockito-core:${mockito_version}"
    // needed to add mockito as agent and avoid its warning
    mockitoAgent ("org.mockito:mockito-core:${mockito_version}") {
        transitive = false
    }
    testImplementation "org.mockito:mockito-junit-jupiter:${mockito_version}"

    testImplementation "io.github.classgraph:classgraph:4.8.179"
    testImplementation "org.awaitility:awaitility:4.3.0"
    testImplementation "org.apache.maven.shared:maven-invoker:3.3.0"
    testImplementation "org.gradle:gradle-tooling-api:8.12.1"
    testImplementation "org.apache.maven.surefire:surefire-report-parser:3.5.2"
    testImplementation "io.zonky.test:embedded-database-spring-test:2.6.0"

    testImplementation "com.tngtech.archunit:archunit:1.4.0"
    testImplementation "org.skyscreamer:jsonassert:1.5.3"

    // NOTE: cannot update due to "Syntax error in SQL statement "WITH ids_to_delete" --> should be resolved when we collapse the changelogs again for Artemis 8.0
//    testImplementation "com.h2database:h2:2.3.232"
    testImplementation "com.h2database:h2:2.2.224"

    // Lightweight JSON library needed for the internals of the MockRestServiceServer
    testImplementation "org.json:json:20250107"

    // NOTE: make sure this corresponds to the version used for JUnit in the testImplementation
    testRuntimeOnly "org.junit.platform:junit-platform-launcher:${junit_platform_version}"
}

// we have to apply the test.gradle file after the dependencies block, otherwise we get the error  Cannot change dependencies of dependency configuration ':mockitoAgent' after it has been resolved
apply from: "gradle/test.gradle"


dependencyManagement {
    imports {
        mavenBom "io.zonky.test.postgres:embedded-postgres-binaries-bom:17.2.0"
    }
}

tasks.register("cleanResources", Delete) {
    delete "build/resources"
}

tasks.withType(JavaCompile).configureEach {
    options.compilerArgs << "-Xlint:deprecation"
}

tasks.register("stage") {
    dependsOn "bootWar"
}

// Set the npm cache (used in the Dockerfile)
tasks.register("npmSetCacheDockerfile", NpmTask) {
    args = ["set", "cache", "/opt/artemis/.npm"]
}

// Command to execute the JavaDoc checkstyle verification ./gradlew checkstyleMain
checkstyle {
    toolVersion = "${checkstyle_version}"
    configFile = file("checkstyle.xml")
    checkstyleTest.enabled = false
    maxErrors = 0
}

gradleLint {
    rules  = ['dependency-parentheses']
//    criticalRules = ['unused-dependency'] // <-- this will fail the build in the event of a violation
}


def isNonStable = { String version ->
    def stableKeyword = ["RELEASE", "FINAL", "GA"].any { it -> version.toUpperCase().contains(it) }
    def regex = /^[0-9,.v-]+(-r)?$/
    return !stableKeyword && !(version ==~ regex)
}

tasks.named("dependencyUpdates").configure {
    rejectVersionIf {
        isNonStable(it.candidate.version)
    }

    rejectVersionIf {
        isNonStable(it.candidate.version) && !isNonStable(it.currentVersion)
    }
}

// Available commands:
//
// 1) Build production:                             ./gradlew -Pprod -Pwar clean bootWar
// 2) Execute tests with coverage report:           ./gradlew test jacocoTestReport -x webapp
// 2a) Execute tests without coverage report:       ./gradlew test -x webapp
// 2b) Run a single test:                           ./gradlew test --tests ExamIntegrationTest -x webapp or ./gradlew test --tests ExamIntegrationTest.testGetExamScore -x webapp
// 2c) Run tests for modules:                       ./gradlew test -DincludeModules=athena,atlas -x webapp (executes all tests in directories ./src/main/test/.../athena and ./src/main/test/.../atlas) + ArchitectureTests
// 2d) Execute tests with Postgres container:       SPRING_PROFILES_INCLUDE=postgres ./gradlew test -x webapp
// 2e) Execute tests with MySQL container:          SPRING_PROFILES_INCLUDE=mysql ./gradlew test -x webapp
// 3) Verify code coverage (after tests):           ./gradlew jacocoTestCoverageVerification -x webapp
// 4) Check Java code format:                       ./gradlew spotlessCheck -x webapp
// 5) Apply Java code formatter:                    ./gradlew spotlessApply -x webapp
// 6) Find dependency updates:                      ./gradlew dependencyUpdates -Drevision=release
// 7) Check JavaDoc:                                ./gradlew checkstyleMain -x webapp
// 8) Detects uses of legacy code:                  ./gradlew modernizer -x webapp
// 9) Check for vulnerabilities in dependencies     ./gradlew dependencyCheckAnalyze -x webapp
// 10) Clear Liquibase checksums:                   ./gradlew liquibaseClearChecksums
// 11) Create changelog between Java and DB         ./gradlew liquibaseDiffChangeLog (make sure to set the correct username and password in liquibase.gradle)
// 12) Generate initial schema from DB              ./gradlew liquibaseGenerateChangelog (make sure to set the correct username and password in liquibase.gradle)
// 13) Find unused dependencies                     ./gradlew lintGradle -x webapp<|MERGE_RESOLUTION|>--- conflicted
+++ resolved
@@ -267,21 +267,12 @@
     implementation "org.redisson:redisson-spring-boot-starter:3.34.1"
     implementation "org.redisson:redisson-hibernate-6:3.34.1"
 
+    // Avoid outdated version of netty to prevent security issues
+    implementation("net.minidev:json-smart") { version { 				strictly "2.5.2" } }
+
     // Enables the use of PassKey authentication in the web app and mobile apps
     implementation "com.webauthn4j:webauthn4j-spring-security-core:0.10.0.RELEASE"
 
-<<<<<<< HEAD
-=======
-    // Avoid outdated version of netty to prevent security issues
-    implementation("net.minidev:json-smart") { version { 				strictly "2.5.2" } }
-
-
-    // Required for synchronization between nodes and build agents (LocalCI)
-    implementation "com.hazelcast:hazelcast:${hazelcast_version}"
-    implementation "com.hazelcast:hazelcast-spring:${hazelcast_version}"
-    // Required for Hibernate multi node caching
-    runtimeOnly "com.hazelcast:hazelcast-hibernate53:5.2.0"
->>>>>>> 8b3c4edd
 
     implementation "org.hibernate.orm:hibernate-core:${hibernate_version}"
 
