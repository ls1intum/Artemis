buildscript {
    repositories {
        mavenLocal()
        mavenCentral()
        maven { url "https://repo.spring.io/plugins-release" }
    }
    dependencies {
        classpath "io.spring.gradle:propdeps-plugin:0.0.10.RELEASE"
    }
}

plugins {
    id "checkstyle"
    id "java"
    id "maven-publish"
    id "idea"
    id "jacoco"
    id "org.springframework.boot" version "${spring_boot_version}"
    id "com.google.cloud.tools.jib" version "3.1.4"
    id "com.github.node-gradle.node" version "3.1.1"
    id "com.diffplug.spotless" version "5.15.0"
    // this allows us to find outdated dependencies via ./gradlew dependencyUpdates
    id "com.github.ben-manes.versions" version "0.39.0"
    id "com.github.andygoossens.modernizer" version "1.6.1"
}

group = "de.tum.in.www1.artemis"
<<<<<<< HEAD

allprojects {
    version = "5.3.3"
    description = "Interactive Learning with Individual Feedback"
}
=======
version = "5.3.4"
description = "Interactive Learning with Individual Feedback"
>>>>>>> 9621da63

sourceCompatibility=16
targetCompatibility=16

apply from: "gradle/docker.gradle"
//this enables us to invoke ./gradlew liquibaseDiffChangelog
apply from: "gradle/liquibase.gradle"

if (project.hasProperty("prod")) {
    apply from: "gradle/profile_prod.gradle"
} else {
    apply from: "gradle/profile_dev.gradle"
}

if (project.hasProperty("war")) {
    apply from: "gradle/war.gradle"
}

apply plugin: "jacoco"

idea {
    module {
        excludeDirs += files("node_modules")
    }
}

spotless {
    // allows to execute the code formatting commands ./gradlew spotlessApply and ./gradlew spotlessCheck
    java {
        target project.fileTree(project.rootDir) {
            include "**/*.java"
            exclude "**/src/main/java/de/tum/in/www1/artemis/service/connectors/BambooService.java", "**/src/main/java/de/tum/in/www1/artemis/config/SecurityConfiguration.java", "**/src/main/java/de/tum/in/www1/artemis/config/SAML2Configuration.java", "**/src/test/resources/test-data/repository-export/EncodingISO_8559_1.java", "**/node_modules/**", "**/out/**", "**/repos/**", "**/build/**", "**/src/main/generated/**", "**/src/main/resources/templates/**", "**/gateway/**"
        }
        importOrderFile "artemis-spotless.importorder"
        eclipse().configFile "artemis-spotless-style.xml"

        removeUnusedImports()
    }
}

defaultTasks "bootRun"

springBoot {
    mainClass = "de.tum.in.www1.artemis.ArtemisApp"
}

bootRun {
    jvmArgs = ["--illegal-access=warn"]
}

modernizer {
    failOnViolations = false
    includeTestClasses = true
}

apply from: "gradle/tasks.gradle"

configurations {
    providedRuntime
}

allprojects {
    repositories {
        mavenLocal()
        mavenCentral()
    }
}

apply from: "gradle/dependencies.gradle"

dependencies {
    implementation "com.offbytwo.jenkins:jenkins-client:${offbytwo_jenkins_client_version}"
    implementation "org.gitlab4j:gitlab4j-api:${gitlab4j_api_version}"

    implementation files("libs/jplag-${jplag_version}.jar")
    implementation files("libs/athene-protobuf-client-${athene_protobuf_client_version}.jar")

    // https://mvnrepository.com/artifact/net.sourceforge.plantuml/plantuml
    implementation "net.sourceforge.plantuml:plantuml:${sourceforge_plantuml_version}"
    implementation "org.imsglobal:basiclti-util:${imsglobal_basiclti_util_version}"
    implementation "me.xdrop:fuzzywuzzy:${xdrop_fuzzywuzzy_version}"
    implementation "com.atlassian.bamboo:bamboo-specs:${atlassian_bamboo_specs_version}"
    implementation "com.thoughtworks.qdox:qdox:${thoughtworks_qdox_version}"

    implementation "org.springdoc:springdoc-openapi-ui:${springdoc_openapi_ui_version}"

    implementation "com.hazelcast:hazelcast:${hazelcast_version}"
    implementation "com.hazelcast:hazelcast-spring:${hazelcast_version}"
    implementation "com.hazelcast:hazelcast-hibernate53:${hazelcast_hibernate53_version}"
    implementation "org.hibernate:hibernate-core:${hibernate_version}"
    implementation "com.zaxxer:HikariCP:${zaxxer_HikariCP_version}"
    implementation "org.apache.commons:commons-text:${apache_commons_text_version}"
    implementation "org.apache.commons:commons-math3:${apache_commons_math3_version}"
    implementation "org.hibernate:hibernate-jcache:${hibernate_version}"
    implementation "org.hibernate:hibernate-entitymanager:${hibernate_version}"
    implementation "org.liquibase:liquibase-core:${liquibase_core_version}"
    implementation "org.springframework.boot:spring-boot-starter-data-jpa:${spring_boot_version}"
    implementation ("org.springframework.boot:spring-boot-starter-web:${spring_boot_version}") {
        exclude module: "spring-boot-starter-undertow"
    }
    implementation "org.springframework.boot:spring-boot-starter-tomcat:${spring_boot_version}"
    implementation "org.springframework.boot:spring-boot-starter-websocket:${spring_boot_version}"

    implementation "org.springframework.ldap:spring-ldap-core:${spring_ldap_core_version}"
    implementation "org.springframework.data:spring-data-ldap:${spring_data_ldap_version}"

    implementation "io.netty:netty-all:${netty_version}"
    implementation "io.projectreactor.netty:reactor-netty:${netty_reactor_version}"
    implementation "org.springframework:spring-messaging:${spring_messaging_version}"

    implementation "org.springframework.security:spring-security-data:${spring_security_version}"
    implementation "org.springframework.security:spring-security-ldap:${spring_security_version}"
    implementation "org.springframework.security:spring-security-saml2-service-provider:${spring_security_version}"
    implementation "org.xmlbeam:xmlprojector:${xmlbeam_xmlprojector_version}"
    implementation "io.springfox:springfox-bean-validators:${springfox_version}"
    implementation "mysql:mysql-connector-java:${mysql_connector_java_version}"

<<<<<<< HEAD
    implementation "org.zalando:problem-spring-web:${zalando_problem_version}"
    implementation "com.ibm.icu:icu4j:${ibm_icu4j_version}"
    implementation "com.github.seancfoley:ipaddress:${github_seancfoley_ipaddress_version}"
    implementation "org.apache.maven:maven-model:${apache_model_version}"
    implementation "org.apache.pdfbox:pdfbox:${apache_pdfbox_version}"
    implementation "com.google.protobuf:protobuf-java:${google_protobuf_java_version}"
=======
    implementation "org.zalando:problem-spring-web:0.27.0"
    implementation "com.ibm.icu:icu4j:70.1"
    implementation "com.github.seancfoley:ipaddress:5.3.3"
    implementation "org.apache.maven:maven-model:3.8.3"
    implementation "org.apache.pdfbox:pdfbox:2.0.24"
    implementation "com.google.protobuf:protobuf-java:3.19.1"
    implementation "org.commonmark:commonmark:0.18.0"
>>>>>>> 9621da63

    annotationProcessor "org.hibernate:hibernate-jpamodelgen:${hibernate_version}"
    annotationProcessor ("org.glassfish.jaxb:jaxb-runtime:${jaxb_runtime_version}") {
        exclude group: "javax.ws.rs", module: "jsr311-api"
    }
    testImplementation "com.h2database:h2:${h2_database_version}"
    testImplementation "com.opencsv:opencsv:${opencsv_version}"
}

task executeTests (type: Exec) {
    commandLine "./gradlew", "test", "-x", "webapp"
}

allprojects {
    wrapper {
        gradleVersion = "7.2"
    }
}

task stage(dependsOn: "bootWar") {
}

node {
    download = true
    version = "${node_version}"
    npmVersion = "${npm_version}"
}

// Command to execute the JavaDoc checkstyle verification ./gradlew checkstyleMain
checkstyle {
    toolVersion "${checkstyle_version}"
    configFile file("checkstyle.xml")
    checkstyleTest.enabled = false
    maxErrors = 0
}

task executeCheckstyle (type: Exec) {
    commandLine "./gradlew", "checkstyleMain", "-x", "npm", "-x", "webapp"
}

task buildJarForDocker (type: Exec) {
    commandLine "./gradlew", "build", "-x", "webapp", "-x", "test", "-x", "jacocoTestCoverageVerification"
}

def isNonStable = { String version ->
    def stableKeyword = ["RELEASE", "FINAL", "GA"].any { it -> version.toUpperCase().contains(it) }
    def regex = /^[0-9,.v-]+(-r)?$/
    return !stableKeyword && !(version ==~ regex)
}

tasks.named("dependencyUpdates").configure {
    rejectVersionIf {
        isNonStable(it.candidate.version)
    }

    rejectVersionIf {
        isNonStable(it.candidate.version) && !isNonStable(it.currentVersion)
    }

    resolutionStrategy {
        componentSelection {
            all {
                if (isNonStable(it.candidate.version) && !isNonStable(it.currentVersion)) {
                    reject("Release candidate")
                }
            }
        }
    }
}

gradle.taskGraph.whenReady { graph ->
    def tasks = gradle.startParameter.taskNames.toString()
    def hasRootGatewayTask = tasks.contains(":gateway:")

    if (!hasRootGatewayTask) {
        graph.getAllTasks().each { task ->
            def subGatewayTask = (task.path =~ /:gateway.+/)
            if (subGatewayTask) {
                println "TRACER skipping task ${task.path}"
                task.enabled = false
            }
        }
    }
}

// Available commands:
//
// 1) Build production:                             ./gradlew -Pprod -Pwar clean bootWar
// 2) Execute tests with coverage report:           ./gradlew executeTests jacocoTestReport -x webapp
// 2a) Execute tests without coverage report:       ./gradlew executeTests -x webapp
// 2b) Run a single test:                           ./gradlew test --tests ExamIntegrationTest -x webapp or ./gradlew test --tests ExamIntegrationTest.testGetExamScore -x webapp
// 3) Check Java code format:                       ./gradlew spotlessCheck -x webapp
// 4) Apply Java code formatter:                    ./gradlew spotlessApply -x webapp
// 5) Find dependency updates:                      ./gradlew dependencyUpdates -Drevision=release
// 6) Check JavaDoc:                                ./gradlew checkstyleMain -x webapp
// 7) Generate Liquibase diff:                      ./gradlew liquibaseDiffChangelog
// 8) Clear Liquibase checksums:                    ./gradlew liquibaseClearChecksums
// 9) Verify code coverage (after tests):           ./gradlew jacocoTestCoverageVerification
// 10) Build server only in a war:                  ./gradlew -Pwar clean serverBootWar<|MERGE_RESOLUTION|>--- conflicted
+++ resolved
@@ -25,16 +25,11 @@
 }
 
 group = "de.tum.in.www1.artemis"
-<<<<<<< HEAD
 
 allprojects {
-    version = "5.3.3"
+    version = "5.3.4"
     description = "Interactive Learning with Individual Feedback"
 }
-=======
-version = "5.3.4"
-description = "Interactive Learning with Individual Feedback"
->>>>>>> 9621da63
 
 sourceCompatibility=16
 targetCompatibility=16
@@ -152,22 +147,13 @@
     implementation "io.springfox:springfox-bean-validators:${springfox_version}"
     implementation "mysql:mysql-connector-java:${mysql_connector_java_version}"
 
-<<<<<<< HEAD
     implementation "org.zalando:problem-spring-web:${zalando_problem_version}"
     implementation "com.ibm.icu:icu4j:${ibm_icu4j_version}"
     implementation "com.github.seancfoley:ipaddress:${github_seancfoley_ipaddress_version}"
     implementation "org.apache.maven:maven-model:${apache_model_version}"
     implementation "org.apache.pdfbox:pdfbox:${apache_pdfbox_version}"
     implementation "com.google.protobuf:protobuf-java:${google_protobuf_java_version}"
-=======
-    implementation "org.zalando:problem-spring-web:0.27.0"
-    implementation "com.ibm.icu:icu4j:70.1"
-    implementation "com.github.seancfoley:ipaddress:5.3.3"
-    implementation "org.apache.maven:maven-model:3.8.3"
-    implementation "org.apache.pdfbox:pdfbox:2.0.24"
-    implementation "com.google.protobuf:protobuf-java:3.19.1"
-    implementation "org.commonmark:commonmark:0.18.0"
->>>>>>> 9621da63
+    implementation "org.commonmark:commonmark:${commonmark_version}"
 
     annotationProcessor "org.hibernate:hibernate-jpamodelgen:${hibernate_version}"
     annotationProcessor ("org.glassfish.jaxb:jaxb-runtime:${jaxb_runtime_version}") {
