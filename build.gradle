buildscript {
    repositories {
        mavenLocal()
        mavenCentral()
        maven { url "https://repo.spring.io/plugins-release" }
    }
    dependencies {
        classpath "io.spring.gradle:propdeps-plugin:0.0.10.RELEASE"
    }
}

plugins {
    id "checkstyle"
    id "java"
    id "maven-publish"
    id "idea"
    id "jacoco"
    id "org.springframework.boot" version "${spring_boot_version}"
    id "com.google.cloud.tools.jib" version "3.1.4"
    id "com.github.node-gradle.node" version "3.1.1"
    id "com.diffplug.spotless" version "5.15.0"
    // this allows us to find outdated dependencies via ./gradlew dependencyUpdates
    id "com.github.ben-manes.versions" version "0.39.0"
    id "com.github.andygoossens.modernizer" version "1.6.1"
}

group = "de.tum.in.www1.artemis"
<<<<<<< HEAD

allprojects {
    version = "5.3.1"
    description = "Interactive Learning with Individual Feedback"
}
=======
version = "5.3.3"
description = "Interactive Learning with Individual Feedback"
>>>>>>> 01c77ce6

sourceCompatibility=16
targetCompatibility=16

apply from: "gradle/docker.gradle"
//this enables us to invoke ./gradlew liquibaseDiffChangelog
apply from: "gradle/liquibase.gradle"

if (project.hasProperty("prod")) {
    apply from: "gradle/profile_prod.gradle"
} else {
    apply from: "gradle/profile_dev.gradle"
}

if (project.hasProperty("war")) {
    apply from: "gradle/war.gradle"
}

apply plugin: "jacoco"

idea {
    module {
        excludeDirs += files("node_modules")
    }
}

spotless {
    // allows to execute the code formatting commands ./gradlew spotlessApply and ./gradlew spotlessCheck
    java {
        target project.fileTree(project.rootDir) {
            include "**/*.java"
            exclude "**/src/main/java/de/tum/in/www1/artemis/service/connectors/BambooService.java", "**/src/main/java/de/tum/in/www1/artemis/config/SecurityConfiguration.java", "**/src/main/java/de/tum/in/www1/artemis/config/SAML2Configuration.java", "**/src/test/resources/test-data/repository-export/EncodingISO_8559_1.java", "**/node_modules/**", "**/out/**", "**/repos/**", "**/build/**", "**/src/main/generated/**", "**/src/main/resources/templates/**", "**/gateway/**"
        }
        importOrderFile "artemis-spotless.importorder"
        eclipse().configFile "artemis-spotless-style.xml"

        removeUnusedImports()
    }
}

defaultTasks "bootRun"

springBoot {
    mainClass = "de.tum.in.www1.artemis.ArtemisApp"
}

bootRun {
    jvmArgs = ["--illegal-access=warn"]
}

modernizer {
    failOnViolations = false
    includeTestClasses = true
}

apply from: "gradle/tasks.gradle"

configurations {
    providedRuntime
}

allprojects {
    repositories {
        mavenLocal()
        mavenCentral()
    }
}

apply from: "gradle/dependencies.gradle"

dependencies {
    implementation "com.offbytwo.jenkins:jenkins-client:${offbytwo_jenkins_client_version}"
    implementation "org.gitlab4j:gitlab4j-api:${gitlab4j_api_version}"

    implementation files("libs/jplag-${jplag_version}.jar")
    implementation files("libs/athene-protobuf-client-${athene_protobuf_client_version}.jar")

    // https://mvnrepository.com/artifact/net.sourceforge.plantuml/plantuml
    implementation "net.sourceforge.plantuml:plantuml:${sourceforge_plantuml_version}"
    implementation "org.imsglobal:basiclti-util:${imsglobal_basiclti_util_version}"
    implementation "me.xdrop:fuzzywuzzy:${xdrop_fuzzywuzzy_version}"
    implementation "com.atlassian.bamboo:bamboo-specs:${atlassian_bamboo_specs_version}"
    implementation "com.thoughtworks.qdox:qdox:${thoughtworks_qdox_version}"

    implementation "org.springdoc:springdoc-openapi-ui:${springdoc_openapi_ui_version}"

    implementation "com.hazelcast:hazelcast:${hazelcast_version}"
    implementation "com.hazelcast:hazelcast-spring:${hazelcast_version}"
    implementation "com.hazelcast:hazelcast-hibernate53:${hazelcast_hibernate53_version}"
    implementation "org.hibernate:hibernate-core:${hibernate_version}"
    implementation "com.zaxxer:HikariCP:${zaxxer_HikariCP_version}"
    implementation "org.apache.commons:commons-text:${apache_commons_text_version}"
    implementation "org.apache.commons:commons-math3:${apache_commons_math3_version}"
    implementation "org.hibernate:hibernate-jcache:${hibernate_version}"
    implementation "org.hibernate:hibernate-entitymanager:${hibernate_version}"
    implementation "org.liquibase:liquibase-core:${liquibase_core_version}"
    implementation "org.springframework.boot:spring-boot-starter-data-jpa:${spring_boot_version}"
    implementation ("org.springframework.boot:spring-boot-starter-web:${spring_boot_version}") {
        exclude module: "spring-boot-starter-undertow"
    }
    implementation "org.springframework.boot:spring-boot-starter-tomcat:${spring_boot_version}"
    implementation "org.springframework.boot:spring-boot-starter-websocket:${spring_boot_version}"

    implementation "org.springframework.ldap:spring-ldap-core:${spring_ldap_core_version}"
    implementation "org.springframework.data:spring-data-ldap:${spring_data_ldap_version}"

    implementation "io.netty:netty-all:${netty_version}"
    implementation "io.projectreactor.netty:reactor-netty:${netty_reactor_version}"
    implementation "org.springframework:spring-messaging:${spring_messaging_version}"

    implementation "org.springframework.security:spring-security-data:${spring_security_version}"
    implementation "org.springframework.security:spring-security-ldap:${spring_security_version}"
    implementation "org.springframework.security:spring-security-saml2-service-provider:${spring_security_version}"
    implementation "org.xmlbeam:xmlprojector:${xmlbeam_xmlprojector_version}"
    implementation "io.springfox:springfox-bean-validators:${springfox_version}"
    implementation "mysql:mysql-connector-java:${mysql_connector_java_version}"

    implementation "org.zalando:problem-spring-web:${zalando_problem_version}"
    implementation "com.ibm.icu:icu4j:${ibm_icu4j_version}"
    implementation "com.github.seancfoley:ipaddress:${github_seancfoley_ipaddress_version}"
    implementation "org.apache.maven:maven-model:${apache_model_version}"
    implementation "org.apache.pdfbox:pdfbox:${apache_pdfbox_version}"
    implementation "com.google.protobuf:protobuf-java:${google_protobuf_java_version}"

    annotationProcessor "org.hibernate:hibernate-jpamodelgen:${hibernate_version}"
    annotationProcessor ("org.glassfish.jaxb:jaxb-runtime:${jaxb_runtime_version}") {
        exclude group: "javax.ws.rs", module: "jsr311-api"
    }
    testImplementation "com.h2database:h2:${h2_database_version}"
    testImplementation "com.opencsv:opencsv:${opencsv_version}"
}

task executeTests (type: Exec) {
    commandLine "./gradlew", "test", "-x", "webapp"
}

allprojects {
    wrapper {
        gradleVersion = "7.2"
    }
}

task stage(dependsOn: "bootWar") {
}

node {
    download = true
    version = "${node_version}"
    npmVersion = "${npm_version}"
}

// Command to execute the JavaDoc checkstyle verification ./gradlew checkstyleMain
checkstyle {
    toolVersion "${checkstyle_version}"
    configFile file("checkstyle.xml")
    checkstyleTest.enabled = false
    maxErrors = 0
}

task executeCheckstyle (type: Exec) {
    commandLine "./gradlew", "checkstyleMain", "-x", "npm", "-x", "webapp"
}

task buildJarForDocker (type: Exec) {
    commandLine "./gradlew", "build", "-x", "webapp", "-x", "test", "-x", "jacocoTestCoverageVerification"
}

def isNonStable = { String version ->
    def stableKeyword = ["RELEASE", "FINAL", "GA"].any { it -> version.toUpperCase().contains(it) }
    def regex = /^[0-9,.v-]+(-r)?$/
    return !stableKeyword && !(version ==~ regex)
}

tasks.named("dependencyUpdates").configure {
    rejectVersionIf {
        isNonStable(it.candidate.version)
    }

    rejectVersionIf {
        isNonStable(it.candidate.version) && !isNonStable(it.currentVersion)
    }

    resolutionStrategy {
        componentSelection {
            all {
                if (isNonStable(it.candidate.version) && !isNonStable(it.currentVersion)) {
                    reject("Release candidate")
                }
            }
        }
    }
}

gradle.taskGraph.whenReady { graph ->
    def tasks = gradle.startParameter.taskNames.toString()
    def hasRootGatewayTask = tasks.contains(":gateway:")

    if (!hasRootGatewayTask) {
        graph.getAllTasks().each { task ->
            def subGatewayTask = (task.path =~ /:gateway.+/)
            if (subGatewayTask) {
                println "TRACER skipping task ${task.path}"
                task.enabled = false
            }
        }
    }
}

// Available commands:
//
// 1) Build production:                             ./gradlew -Pprod -Pwar clean bootWar
// 2) Execute tests with coverage report:           ./gradlew executeTests jacocoTestReport -x webapp
// 2a) Execute tests without coverage report:       ./gradlew executeTests -x webapp
// 2b) Run a single test:                           ./gradlew test --tests ExamIntegrationTest -x webapp or ./gradlew test --tests ExamIntegrationTest.testGetExamScore -x webapp
// 3) Check Java code format:                       ./gradlew spotlessCheck -x webapp
// 4) Apply Java code formatter:                    ./gradlew spotlessApply -x webapp
// 5) Find dependency updates:                      ./gradlew dependencyUpdates -Drevision=release
// 6) Check JavaDoc:                                ./gradlew checkstyleMain -x webapp
// 7) Generate Liquibase diff:                      ./gradlew liquibaseDiffChangelog
// 8) Clear Liquibase checksums:                    ./gradlew liquibaseClearChecksums
// 9) Verify code coverage (after tests):           ./gradlew jacocoTestCoverageVerification
// 10) Build server only in a war:                  ./gradlew -Pwar clean serverBootWar<|MERGE_RESOLUTION|>--- conflicted
+++ resolved
@@ -25,16 +25,11 @@
 }
 
 group = "de.tum.in.www1.artemis"
-<<<<<<< HEAD
 
 allprojects {
-    version = "5.3.1"
+    version = "5.3.3"
     description = "Interactive Learning with Individual Feedback"
 }
-=======
-version = "5.3.3"
-description = "Interactive Learning with Individual Feedback"
->>>>>>> 01c77ce6
 
 sourceCompatibility=16
 targetCompatibility=16
