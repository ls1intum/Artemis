--- conflicted
+++ resolved
@@ -168,11 +168,7 @@
                 counter = "CLASS"
                 value = "MISSEDCOUNT"
                 // TODO: in the future the following value should become less than 10
-<<<<<<< HEAD
-                maximum = 21
-=======
                 maximum = 34
->>>>>>> adfbd382
             }
         }
     }
