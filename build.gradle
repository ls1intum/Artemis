import org.gradle.internal.os.OperatingSystem

buildscript {
    repositories {
        mavenLocal()
        jcenter()
        maven { url "http://repo.spring.io/plugins-release" }
        maven { url "https://plugins.gradle.org/m2/" }
    }
    dependencies {
        classpath "org.springframework.boot:spring-boot-gradle-plugin:${spring_boot_version}"
        classpath "io.spring.gradle:propdeps-plugin:0.0.9.RELEASE"
        classpath "gradle.plugin.com.gorylenko.gradle-git-properties:gradle-git-properties:1.4.17"
        //jhipster-needle-gradle-buildscript-dependency - JHipster will add additional gradle build script plugins here
    }
}

plugins {
    id "org.sonarqube" version "2.5"
    id "net.ltgt.apt" version "0.13"
    id "io.spring.dependency-management" version "1.0.3.RELEASE"
    id "com.github.lkishalmi.gatling" version "0.7.1"
    id "com.moowork.node" version "1.2.0"
    //jhipster-needle-gradle-plugins - JHipster will add additional gradle plugins here
}

apply plugin: 'java'
sourceCompatibility=1.8
targetCompatibility=1.8
// Until JHipster supports JDK 9
assert System.properties['java.specification.version'] == '1.8'

apply plugin: 'maven'
apply plugin: 'org.springframework.boot'
apply plugin: 'war'
apply plugin: 'propdeps'
apply plugin: 'com.moowork.node'
apply plugin: 'com.moowork.gulp'
apply plugin: 'io.spring.dependency-management'
apply plugin: 'idea'

<<<<<<< HEAD
=======
dependencyManagement {
  imports {
    mavenBom 'io.github.jhipster:jhipster-dependencies:' + jhipster_dependencies_version
    //jhipster-needle-gradle-dependency-management - JHipster will add additional dependencies management here
  }
}

>>>>>>> 722a7f0b
defaultTasks 'bootRun'

group = 'de.tum.in.www1.exerciseapp'
version = '1.4.0'
description = 'AuTomated assEssment Management System for Interactive Learning'

bootRepackage {
   mainClass = 'de.tum.in.www1.exerciseapp.ArTEMiSApp'
}

war {

}

springBoot {
    mainClass = 'de.tum.in.www1.exerciseapp.ArTEMiSApp'
    executable = true
    buildInfo()
}

if (OperatingSystem.current().isWindows()) {
    task pathingJar(type: Jar) {
        dependsOn configurations.runtime
        appendix = 'pathing'

        doFirst {
            manifest {
                attributes 'Class-Path': configurations.runtime.files.collect {
                    it.toURI().toURL().toString().replaceFirst(/file:\/+/, '/').replaceAll(' ', '%20')
                }.join(' ')
            }
        }
    }

    bootRun {
        addResources = false
        dependsOn pathingJar
        doFirst {
            classpath = files("$buildDir/classes/java/main", "$buildDir/resources/main", pathingJar.archivePath)
        }
    }
} else {
    bootRun {
        addResources = false
    }
}

test {
    exclude '**/CucumberTest*'

    // uncomment if the tests reports are not generated
    // see https://github.com/jhipster/generator-jhipster/pull/2771 and https://github.com/jhipster/generator-jhipster/pull/4484
    // ignoreFailures true
    reports.html.enabled = false
}

task cucumberTest(type: Test) {
    description = "Execute cucumber BDD tests."
    group = "verification"
    include '**/CucumberTest*'

    // uncomment if the tests reports are not generated
    // see https://github.com/jhipster/generator-jhipster/pull/2771 and https://github.com/jhipster/generator-jhipster/pull/4484
    // ignoreFailures true
    reports.html.enabled = false
}

check.dependsOn cucumberTest
task testReport(type: TestReport) {
    destinationDir = file("$buildDir/reports/tests")
    reportOn test
}

task cucumberTestReport(type: TestReport) {
    destinationDir = file("$buildDir/reports/tests")
    reportOn cucumberTest
}

apply from: 'gradle/yeoman.gradle'
apply from: 'gradle/docker.gradle'
apply from: 'gradle/sonar.gradle'
apply from: 'gradle/liquibase.gradle'
apply from: 'gradle/gatling.gradle'
apply from: 'gradle/mapstruct.gradle'
//jhipster-needle-gradle-apply-from - JHipster will add additional gradle scripts to be applied here

if (project.hasProperty('prod')) {
    apply from: 'gradle/profile_prod.gradle'
} else {
    apply from: 'gradle/profile_dev.gradle'
}

if (project.hasProperty('graphite')) {
    apply from: 'gradle/graphite.gradle'
}

if (project.hasProperty('prometheus')) {
    apply from: 'gradle/prometheus.gradle'
}

if (project.hasProperty('zipkin')) {
    apply from: 'gradle/zipkin.gradle'
}

configurations {
    providedRuntime
    compile.exclude module: "spring-boot-starter-tomcat"
}

repositories {
    mavenLocal()
    jcenter()
}

dependencies {
<<<<<<< HEAD

    compile fileTree(dir: 'libs', include: '*.jar')
    // https://mvnrepository.com/artifact/org.eclipse.jgit/org.eclipse.jgit
    compile group: 'org.eclipse.jgit', name: 'org.eclipse.jgit', version: '4.9.0.201710071750-r'


    // https://mvnrepository.com/artifact/net.sourceforge.plantuml/plantuml
    compile group: 'net.sourceforge.plantuml', name: 'plantuml', version: '8059'

    compile "org.imsglobal:basiclti-util:1.1.2"
    compile "org.jasypt:jasypt:1.9.2"

    compile "io.github.jhipster:jhipster:${jhipster_server_version}"

    compile "io.dropwizard.metrics:metrics-annotation:${dropwizard_metrics_version}"
    compile "io.dropwizard.metrics:metrics-ehcache:${dropwizard_metrics_version}"
    compile "io.dropwizard.metrics:metrics-graphite:${dropwizard_metrics_version}"
    compile "io.dropwizard.metrics:metrics-healthchecks:${dropwizard_metrics_version}"
        compile "io.dropwizard.metrics:metrics-core:${dropwizard_metrics_version}"
    compile "io.dropwizard.metrics:metrics-jcache:${dropwizard_metrics_version}"
    compile "io.dropwizard.metrics:metrics-jvm:${dropwizard_metrics_version}"
    compile "io.dropwizard.metrics:metrics-servlet:${dropwizard_metrics_version}"
    compile "io.dropwizard.metrics:metrics-json:${dropwizard_metrics_version}"
    compile "io.dropwizard.metrics:metrics-servlets:${dropwizard_metrics_version}"
    compile "net.logstash.logback:logstash-logback-encoder:${logstash_logback_encoder_version}"
=======
    compile "org.springframework.boot:spring-boot-starter-cache"
    compile "io.github.jhipster:jhipster"
    compile "io.dropwizard.metrics:metrics-core"
    compile "io.dropwizard.metrics:metrics-jcache"
    compile "io.dropwizard.metrics:metrics-json"
    compile "io.dropwizard.metrics:metrics-jvm"
    compile "io.dropwizard.metrics:metrics-servlet"
    compile "io.dropwizard.metrics:metrics-servlets"
    compile "net.logstash.logback:logstash-logback-encoder"
>>>>>>> 722a7f0b
    compile "com.fasterxml.jackson.datatype:jackson-datatype-json-org"
    compile "com.fasterxml.jackson.datatype:jackson-datatype-hppc"
    compile "com.fasterxml.jackson.datatype:jackson-datatype-jsr310"
    compile "com.fasterxml.jackson.datatype:jackson-datatype-hibernate5"
    compile "com.fasterxml.jackson.core:jackson-annotations"
    compile "com.fasterxml.jackson.core:jackson-databind"
    compile "com.fasterxml.jackson.module:jackson-module-afterburner"
    compile "com.ryantenney.metrics:metrics-spring"
    compile "javax.cache:cache-api"
    compile "org.hibernate:hibernate-core"
    compile "com.zaxxer:HikariCP"
    compile "org.apache.commons:commons-lang3"
    compile "commons-io:commons-io"
    compile "javax.transaction:javax.transaction-api"
    compile "org.apache.geronimo.javamail:geronimo-javamail_1.4_mail:${geronimo_javamail_1_4_mail_version}"

    compile ("org.hibernate:hibernate-ehcache") {
        exclude(module: 'ehcache-core')
    }
    compile "org.ehcache:ehcache"
    compile "org.hibernate:hibernate-jcache"
    compile "org.hibernate:hibernate-entitymanager"
    compile "org.hibernate:hibernate-envers"
    compile "org.hibernate:hibernate-validator"
    compile "org.liquibase:liquibase-core"
    compile "com.mattbertolini:liquibase-slf4j"
    compile "org.springframework.boot:spring-boot-actuator"
    compile "org.springframework.boot:spring-boot-autoconfigure"
    compile "org.springframework.boot:spring-boot-loader-tools"
    compile "org.springframework.boot:spring-boot-starter-mail"
    compile "org.springframework.boot:spring-boot-starter-logging"
    compile "org.springframework.boot:spring-boot-starter-aop"
    compile "org.springframework.boot:spring-boot-starter-data-jpa"
    compile "org.springframework.boot:spring-boot-starter-security"
    compile ("org.springframework.boot:spring-boot-starter-web") {
        exclude module: 'spring-boot-starter-tomcat'
    }
    compile "org.springframework.boot:spring-boot-starter-undertow"
    compile "org.springframework.boot:spring-boot-starter-websocket"
    compile "org.springframework.boot:spring-boot-starter-thymeleaf"
    compile "org.zalando:problem-spring-web"
    compile "org.springframework.cloud:spring-cloud-spring-service-connector"
    compile "org.springframework:spring-context-support"
    compile "org.springframework.security:spring-security-config"
    compile "org.springframework.security:spring-security-data"
    compile "org.springframework.security:spring-security-web"
    compile "org.springframework.security:spring-security-messaging"
    compile ("io.springfox:springfox-swagger2") {
        exclude module: 'mapstruct'
    }
    compile "io.springfox:springfox-bean-validators"
    compile "mysql:mysql-connector-java"
    compile "org.mapstruct:mapstruct-jdk8:${mapstruct_version}"
    testCompile "com.jayway.jsonpath:json-path"
    testCompile "info.cukes:cucumber-junit"
    testCompile "info.cukes:cucumber-spring"
    testCompile ("org.springframework.boot:spring-boot-starter-test") {
        exclude group: 'com.vaadin.external.google', module: 'android-json'
    }
    testCompile "org.springframework.security:spring-security-test"
    testCompile "org.springframework.boot:spring-boot-test"
    testCompile "org.assertj:assertj-core"
    testCompile "junit:junit"
    testCompile "org.mockito:mockito-core"
    testCompile "com.mattbertolini:liquibase-slf4j"
    testCompile "org.hamcrest:hamcrest-library"
    testCompile "com.h2database:h2"
    optional ("org.springframework.boot:spring-boot-configuration-processor") {
        exclude group: 'com.vaadin.external.google', module: 'android-json'
    }
    //jhipster-needle-gradle-dependency - JHipster will add additional dependencies here
}

clean {
    delete "target"
    delete "build"
    delete "out"
    delete "node_modules"
}

task cleanResources(type: Delete) {
    delete 'build/resources'
}

task wrapper(type: Wrapper) {
    gradleVersion = '4.2.1'
}

task stage(dependsOn: 'bootRepackage') {
}

if (project.hasProperty('nodeInstall')) {
    node {
        version = "${node_version}"
        npmVersion = "${npm_version}"
        yarnVersion = "${yarn_version}"
        download = true
    }
}

compileJava.dependsOn processResources
processResources.dependsOn cleanResources,bootBuildInfo
bootBuildInfo.mustRunAfter cleanResources<|MERGE_RESOLUTION|>--- conflicted
+++ resolved
@@ -39,8 +39,6 @@
 apply plugin: 'io.spring.dependency-management'
 apply plugin: 'idea'
 
-<<<<<<< HEAD
-=======
 dependencyManagement {
   imports {
     mavenBom 'io.github.jhipster:jhipster-dependencies:' + jhipster_dependencies_version
@@ -48,7 +46,6 @@
   }
 }
 
->>>>>>> 722a7f0b
 defaultTasks 'bootRun'
 
 group = 'de.tum.in.www1.exerciseapp'
@@ -164,33 +161,17 @@
 }
 
 dependencies {
-<<<<<<< HEAD
 
     compile fileTree(dir: 'libs', include: '*.jar')
     // https://mvnrepository.com/artifact/org.eclipse.jgit/org.eclipse.jgit
     compile group: 'org.eclipse.jgit', name: 'org.eclipse.jgit', version: '4.9.0.201710071750-r'
 
-
     // https://mvnrepository.com/artifact/net.sourceforge.plantuml/plantuml
     compile group: 'net.sourceforge.plantuml', name: 'plantuml', version: '8059'
 
     compile "org.imsglobal:basiclti-util:1.1.2"
     compile "org.jasypt:jasypt:1.9.2"
 
-    compile "io.github.jhipster:jhipster:${jhipster_server_version}"
-
-    compile "io.dropwizard.metrics:metrics-annotation:${dropwizard_metrics_version}"
-    compile "io.dropwizard.metrics:metrics-ehcache:${dropwizard_metrics_version}"
-    compile "io.dropwizard.metrics:metrics-graphite:${dropwizard_metrics_version}"
-    compile "io.dropwizard.metrics:metrics-healthchecks:${dropwizard_metrics_version}"
-        compile "io.dropwizard.metrics:metrics-core:${dropwizard_metrics_version}"
-    compile "io.dropwizard.metrics:metrics-jcache:${dropwizard_metrics_version}"
-    compile "io.dropwizard.metrics:metrics-jvm:${dropwizard_metrics_version}"
-    compile "io.dropwizard.metrics:metrics-servlet:${dropwizard_metrics_version}"
-    compile "io.dropwizard.metrics:metrics-json:${dropwizard_metrics_version}"
-    compile "io.dropwizard.metrics:metrics-servlets:${dropwizard_metrics_version}"
-    compile "net.logstash.logback:logstash-logback-encoder:${logstash_logback_encoder_version}"
-=======
     compile "org.springframework.boot:spring-boot-starter-cache"
     compile "io.github.jhipster:jhipster"
     compile "io.dropwizard.metrics:metrics-core"
@@ -200,7 +181,6 @@
     compile "io.dropwizard.metrics:metrics-servlet"
     compile "io.dropwizard.metrics:metrics-servlets"
     compile "net.logstash.logback:logstash-logback-encoder"
->>>>>>> 722a7f0b
     compile "com.fasterxml.jackson.datatype:jackson-datatype-json-org"
     compile "com.fasterxml.jackson.datatype:jackson-datatype-hppc"
     compile "com.fasterxml.jackson.datatype:jackson-datatype-jsr310"
