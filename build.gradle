--- conflicted
+++ resolved
@@ -25,16 +25,11 @@
 }
 
 group = "de.tum.in.www1.artemis"
-<<<<<<< HEAD
 
 allprojects {
-    version = "5.3.0"
+    version = "5.3.1"
     description = "Interactive Learning with Individual Feedback"
 }
-=======
-version = "5.3.1"
-description = "Interactive Learning with Individual Feedback"
->>>>>>> 4546b7a6
 
 sourceCompatibility=16
 targetCompatibility=16
@@ -130,17 +125,7 @@
     implementation "org.apache.commons:commons-math3:${apache_commons_math3_version}"
     implementation "org.hibernate:hibernate-jcache:${hibernate_version}"
     implementation "org.hibernate:hibernate-entitymanager:${hibernate_version}"
-<<<<<<< HEAD
     implementation "org.liquibase:liquibase-core:${liquibase_core_version}"
-=======
-    implementation "org.liquibase:liquibase-core:4.6.1"
-    implementation "org.springframework.boot:spring-boot-starter-validation:${spring_boot_version}"
-    implementation "org.springframework.boot:spring-boot-loader-tools:${spring_boot_version}"
-    implementation "org.springframework.boot:spring-boot-starter-mail:${spring_boot_version}"
-    implementation "org.springframework.boot:spring-boot-starter-logging:${spring_boot_version}"
-    implementation "org.springframework.boot:spring-boot-starter-actuator:${spring_boot_version}"
-    implementation "org.springframework.boot:spring-boot-starter-aop:${spring_boot_version}"
->>>>>>> 4546b7a6
     implementation "org.springframework.boot:spring-boot-starter-data-jpa:${spring_boot_version}"
     implementation ("org.springframework.boot:spring-boot-starter-web:${spring_boot_version}") {
         exclude module: "spring-boot-starter-undertow"
@@ -151,15 +136,9 @@
     implementation "org.springframework.ldap:spring-ldap-core:${spring_ldap_core_version}"
     implementation "org.springframework.data:spring-data-ldap:${spring_data_ldap_version}"
 
-<<<<<<< HEAD
     implementation "io.netty:netty-all:${netty_version}"
     implementation "io.projectreactor.netty:reactor-netty:${netty_reactor_version}"
     implementation "org.springframework:spring-messaging:${spring_messaging_version}"
-=======
-    implementation "io.netty:netty-all:4.1.70.Final"
-    implementation "io.projectreactor.netty:reactor-netty:1.0.12"
-    implementation "org.springframework:spring-messaging:5.3.12"
->>>>>>> 4546b7a6
 
     implementation "org.springframework.security:spring-security-data:${spring_security_version}"
     implementation "org.springframework.security:spring-security-ldap:${spring_security_version}"
@@ -179,40 +158,8 @@
     annotationProcessor ("org.glassfish.jaxb:jaxb-runtime:${jaxb_runtime_version}") {
         exclude group: "javax.ws.rs", module: "jsr311-api"
     }
-<<<<<<< HEAD
     testImplementation "com.h2database:h2:${h2_database_version}"
-=======
-    annotationProcessor ("org.springframework.boot:spring-boot-configuration-processor:${spring_boot_version}") {
-        exclude group: "com.vaadin.external.google", module: "android-json"
-    }
-    testImplementation ("org.springframework.boot:spring-boot-starter-test:${spring_boot_version}") {
-        exclude module: "junit"
-        exclude group: "org.junit.vintage", module: "junit-vintage-engine"
-        exclude group: "com.vaadin.external.google", module: "android-json"
-    }
-    testImplementation "org.springframework.security:spring-security-test:${spring_security_version}"
-    testImplementation "org.springframework.boot:spring-boot-test:${spring_boot_version}"
-    testImplementation "org.assertj:assertj-core:3.21.0"
-    testImplementation "org.junit.jupiter:junit-jupiter:${junit_version}"
-    testImplementation "com.tngtech.archunit:archunit-junit5-api:0.22.0"
-    testRuntimeOnly "com.tngtech.archunit:archunit-junit5-engine:0.22.0"
-    testImplementation "org.mockito:mockito-core:${mockito_version}"
-    testImplementation "org.mockito:mockito-inline:${mockito_version}"
-    testImplementation "org.mockito:mockito-junit-jupiter:${mockito_version}"
-    testImplementation "org.hamcrest:hamcrest-library:2.2"
-    testImplementation "com.h2database:h2:1.4.200"
-    testImplementation "org.awaitility:awaitility:4.1.1"
-    testImplementation "org.apache.maven.shared:maven-invoker:3.1.0"
-    testImplementation "org.apache.maven.surefire:surefire-report-parser:3.0.0-M5"
-    testImplementation "com.opencsv:opencsv:5.5.2"
-
-    // Lightweight JSON library needed for the internals of the MockRestServiceServer
-    testImplementation "org.json:json:20210307"
-}
-
-task cleanResources(type: Delete) {
-    delete "build/resources"
->>>>>>> 4546b7a6
+    testImplementation "com.opencsv:opencsv:${opencsv_version}"
 }
 
 task executeTests (type: Exec) {
