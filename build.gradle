--- conflicted
+++ resolved
@@ -11,14 +11,9 @@
     dependencies {
         classpath "org.springframework.boot:spring-boot-gradle-plugin:${spring_boot_version}"
         classpath "io.spring.gradle:propdeps-plugin:0.0.10.RELEASE"
-<<<<<<< HEAD
-        classpath "org.openapitools:openapi-generator-gradle-plugin:3.0.1"
+        classpath "org.openapitools:openapi-generator-gradle-plugin:3.3.0"
         classpath "gradle.plugin.com.gorylenko.gradle-git-properties:gradle-git-properties:1.5.2"
         classpath "com.github.ben-manes:gradle-versions-plugin:0.20.0"
-=======
-        classpath "org.openapitools:openapi-generator-gradle-plugin:3.3.0"
-        classpath "gradle.plugin.com.gorylenko.gradle-git-properties:gradle-git-properties:1.5.2"
->>>>>>> c985f41c
         //jhipster-needle-gradle-buildscript-dependency - JHipster will add additional gradle build script plugins here
     }
 }
@@ -30,12 +25,8 @@
     id "net.ltgt.apt" version "0.18"
     id "io.spring.dependency-management" version "1.0.6.RELEASE"
     id "com.moowork.node" version "1.2.0"
-<<<<<<< HEAD
-    id 'org.liquibase.gradle' version "2.0.0"
+    id 'org.liquibase.gradle' version "2.0.1"
     id "com.github.ben-manes.versions" version "0.20.0"
-=======
-    id 'org.liquibase.gradle' version '2.0.1'
->>>>>>> c985f41c
     //jhipster-needle-gradle-plugins - JHipster will add additional gradle plugins here
 }
 
@@ -120,10 +111,6 @@
 
 apply from: 'gradle/docker.gradle'
 apply from: 'gradle/sonar.gradle'
-<<<<<<< HEAD
-=======
-apply from: 'gradle/swagger.gradle'
->>>>>>> c985f41c
 //jhipster-needle-gradle-apply-from - JHipster will add additional gradle scripts to be applied here
 
 if (project.hasProperty('prod')) {
@@ -247,12 +234,6 @@
     compile "org.springframework.boot:spring-boot-starter-websocket"
     compile "org.springframework.boot:spring-boot-starter-thymeleaf"
     compile "org.zalando:problem-spring-web:0.24.0-RC.0"
-<<<<<<< HEAD
-=======
-    compile "org.springframework.cloud:spring-cloud-starter-netflix-eureka-client"
-    compile "org.springframework.cloud:spring-cloud-starter-config"
-    compile "org.springframework.boot:spring-boot-starter-cloud-connectors"
->>>>>>> c985f41c
     compile "org.springframework.security:spring-security-config"
     compile "org.springframework.security:spring-security-data"
     compile "org.springframework.security:spring-security-web"
@@ -293,11 +274,7 @@
 }
 
 wrapper {
-<<<<<<< HEAD
-    gradleVersion = '4.10'
-=======
     gradleVersion = '4.10.2'
->>>>>>> c985f41c
 }
 
 task stage(dependsOn: 'bootWar') {
