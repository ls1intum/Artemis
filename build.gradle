--- conflicted
+++ resolved
@@ -25,16 +25,11 @@
 }
 
 group = "de.tum.in.www1.artemis"
-<<<<<<< HEAD
 
 allprojects {
-    version = "5.2.7"
+    version = "5.3.0"
     description = "Interactive Learning with Individual Feedback"
 }
-=======
-version = "5.3.0"
-description = "Interactive Learning with Individual Feedback"
->>>>>>> d87e8ae2
 
 sourceCompatibility=16
 targetCompatibility=16
