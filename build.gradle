import org.gradle.api.tasks.testing.logging.TestExceptionFormat
import org.gradle.api.tasks.testing.logging.TestLogEvent

buildscript {
    repositories {
        mavenLocal()
        mavenCentral()
    }
}

plugins {
    id "checkstyle"
    id "java"
    id "maven-publish"
    id "idea"
    id "jacoco"
    id "org.springframework.boot" version "${spring_boot_version}"
    id "io.spring.dependency-management" version "1.1.0"
    id "com.google.cloud.tools.jib" version "3.3.1"
    id "com.github.node-gradle.node" version "${gradle_node_plugin_version}"
    id "com.diffplug.spotless" version "6.16.0"
    // this allows us to find outdated dependencies via ./gradlew dependencyUpdates
    id "com.github.ben-manes.versions" version "0.46.0"
    id "com.github.andygoossens.modernizer" version "${modernizer_plugin_version}"
    id "com.gorylenko.gradle-git-properties" version "2.4.1"
    id "info.solidsoft.pitest" version "1.9.11"
    id "org.owasp.dependencycheck" version "8.1.2"
    id "com.adarshr.test-logger" version "3.2.0"
}

group = "de.tum.in.www1.artemis"
version = "6.1.2"
description = "Interactive Learning with Individual Feedback"

sourceCompatibility=17
targetCompatibility=17

//this enables us to invoke ./gradlew liquibaseDiffChangelog
apply from: "gradle/liquibase.gradle"

if (project.hasProperty("prod")) {
    apply from: "gradle/profile_prod.gradle"
} else {
    apply from: "gradle/profile_dev.gradle"
}

if (project.hasProperty("war")) {
    apply from: "gradle/war.gradle"
}

apply plugin: "jacoco"

idea {
    module {
        excludeDirs += files("node_modules")
    }
}

spotless {
    // allows to execute the code formatting commands ./gradlew spotlessApply and ./gradlew spotlessCheck
    java {
        target project.fileTree(project.rootDir) {
            include "**/*.java"
            exclude "**/src/main/java/de/tum/in/www1/artemis/service/connectors/BambooService.java", "**/src/test/resources/test-data/repository-export/EncodingISO_8559_1.java", "**/node_modules/**", "**/out/**", "**/repos/**", "**/repos-download/**", "**/build/**", "**/src/main/generated/**", "**/src/main/resources/templates/**"
        }
        importOrderFile "artemis-spotless.importorder"
        eclipse("4.19.0").configFile "artemis-spotless-style.xml"

        removeUnusedImports()
        trimTrailingWhitespace()
    }
}

defaultTasks "bootRun"

springBoot {
    mainClass = "de.tum.in.www1.artemis.ArtemisApp"
}

modernizer {
    failOnViolations = false
    includeTestClasses = true
}

// Execute the test cases: ./gradlew test

test {
    useJUnitPlatform()
    exclude "**/*IT*", "**/*IntTest*"
    testLogging {
        events "FAILED", "SKIPPED"
    }
    testLogging.showStandardStreams = true
    reports.html.required = false
    minHeapSize = "1024m" // initial heap size
    maxHeapSize = "3072m" // maximum heap size
}

task testReport(type: TestReport) {
    destinationDirectory = file("$buildDir/reports/tests")
    reportOn test
}

jacoco {
    toolVersion = "0.8.8"
}

jar {
    enabled = false
}

private excludedClassFilesForReport(classDirectories) {
    classDirectories.setFrom(files(classDirectories.files.collect {
        fileTree(dir: it,
            exclude: [
                "**/de/tum/in/www1/artemis/domain/**/*_*",
                "**/de/tum/in/www1/artemis/config/migration/entries/*_*",
                "**/gradle-wrapper.jar/**"
            ]
        )
    }))
}

jacocoTestReport {
    reports {
        xml.required = true
    }
    // we want to ignore some generated files in the domain folders
    afterEvaluate {
        excludedClassFilesForReport(classDirectories)
    }
}

jacocoTestCoverageVerification {
    violationRules {
        rule {
            limit {
                counter = "INSTRUCTION"
                value = "COVEREDRATIO"
                minimum = 0.898
            }
            limit {
                counter = "CLASS"
                value = "MISSEDCOUNT"
                // TODO: in the future the following value should become less than 10
                maximum = 20
            }
        }
    }
    // we want to ignore some generated files in the domain folders
    afterEvaluate {
        excludedClassFilesForReport(classDirectories)
    }
}
check.dependsOn jacocoTestCoverageVerification

configurations {
    providedRuntime
}

repositories {
    mavenLocal()
    mavenCentral()
    maven {
        url "https://repo.gradle.org/gradle/libs-releases/"
    }
}

ext['jackson.version'] = fasterxml_version

dependencies {

    // Note: jenkins-client is not well maintained and includes dependencies to libraries with critical security issues (e.g. CVE-2020-10683 for dom4j@1.6.1)
    //    implementation "com.offbytwo.jenkins:jenkins-client:0.3.8"
    implementation files("libs/jenkins-client-0.4.0.jar")
    // The following 4 dependencies are explicitly integrated as transitive dependencies of jenkins-client-0.4.0.jar
    implementation "org.apache.httpcomponents:httpclient:4.5.14"
    implementation "org.apache.httpcomponents:httpcore:4.4.16"
    implementation "org.apache.httpcomponents:httpmime:4.5.14"
    implementation ("org.dom4j:dom4j:2.1.4") {
        // Note: avoid org.xml.sax.SAXNotRecognizedException: unrecognized feature http://xml.org/sax/features/external-general-entities
        // also see https://github.com/dom4j/dom4j/issues/99
        exclude module: 'pull-parser'
        exclude module: 'jaxen'
        exclude module: 'xpp3'
        exclude module: 'xsdlib'
        exclude module: 'stax-api'
        exclude module: 'jaxb-api'
    }


    implementation "org.gitlab4j:gitlab4j-api:5.0.1"

    implementation "de.jplag:jplag:${jplag_version}"
    implementation "de.jplag:java:${jplag_version}"
    implementation "de.jplag:kotlin:${jplag_version}"
    implementation "de.jplag:cpp:${jplag_version}"
    implementation "de.jplag:swift:${jplag_version}"
    implementation "de.jplag:java:${jplag_version}"
    implementation "de.jplag:python-3:${jplag_version}"
    implementation "de.jplag:text:${jplag_version}"

    // we have to override those values to avoid issues with Spring (JPlag wants to use a newer version which would conflict otherwise)
    implementation "org.slf4j:jcl-over-slf4j:${slf4j_version}"
    implementation "org.slf4j:jul-to-slf4j:${slf4j_version}"
    implementation ("org.slf4j:slf4j-api") {
        version {
            strictly "${slf4j_version}"
        }
    }

    implementation "org.apache.logging.log4j:log4j-to-slf4j:2.20.0"

    implementation "uk.ac.ox.ctl:spring-security-lti13:0.0.4"

    // https://search.maven.org/artifact/org.eclipse.jgit/org.eclipse.jgit
    implementation "org.eclipse.jgit:org.eclipse.jgit:${jgit_version}"
    implementation "org.eclipse.jgit:org.eclipse.jgit.ssh.apache:${jgit_version}"
    implementation "org.eclipse.jgit:org.eclipse.jgit.http.server:${jgit_version}"
    // https://search.maven.org/artifact/net.sourceforge.plantuml/plantuml
    implementation "net.sourceforge.plantuml:plantuml:1.2023.1"
    implementation "org.imsglobal:basiclti-util:1.2.0"
    implementation "org.jasypt:jasypt:1.9.3"
    implementation "me.xdrop:fuzzywuzzy:1.4.0"
    implementation "com.atlassian.bamboo:bamboo-specs:9.2.1"
    implementation ("org.yaml:snakeyaml") {
        version {
            strictly "1.33" // needed for Bamboo-specs and to reduce the number of vulnerabilities, also see https://mvnrepository.com/artifact/org.yaml/snakeyaml
        }
    }


    implementation "com.thoughtworks.qdox:qdox:2.0.3"
    implementation "io.sentry:sentry-logback:6.15.0"
    implementation "io.sentry:sentry-spring-boot-starter:6.15.0"
    implementation "org.jsoup:jsoup:1.15.4"
    implementation "commons-codec:commons-codec:1.15"   // needed for spring security saml2

<<<<<<< HEAD
    implementation 'com.github.docker-java:docker-java-core:3.3.0'
    implementation 'com.github.docker-java:docker-java-transport-httpclient5:3.2.3'


    implementation "org.springdoc:springdoc-openapi-ui:1.6.14"
=======
    implementation "org.springdoc:springdoc-openapi-ui:1.6.15"
>>>>>>> 9a6a8b26
    implementation "com.vdurmont:semver4j:3.1.0"

    // import JHipster dependencies BOM
    implementation platform("tech.jhipster:jhipster-dependencies:${jhipster_dependencies_version}")

    implementation "tech.jhipster:jhipster-framework:${jhipster_dependencies_version}"
    implementation "org.springframework.boot:spring-boot-starter-cache:${spring_boot_version}"
    implementation "io.micrometer:micrometer-registry-prometheus:1.10.4"
    implementation "net.logstash.logback:logstash-logback-encoder:7.3"
    implementation "com.fasterxml.jackson.datatype:jackson-datatype-hppc:${fasterxml_version}"
    implementation "com.fasterxml.jackson.datatype:jackson-datatype-jsr310:${fasterxml_version}"
    implementation "com.fasterxml.jackson.datatype:jackson-datatype-hibernate5:${fasterxml_version}"
    implementation "com.fasterxml.jackson.core:jackson-annotations:${fasterxml_version}"
    implementation "com.fasterxml.jackson.core:jackson-databind:${fasterxml_version}"
    implementation "com.hazelcast:hazelcast:${hazelcast_version}"
    implementation "com.hazelcast:hazelcast-spring:${hazelcast_version}"
    implementation "com.hazelcast:hazelcast-hibernate53:5.0.0"
    implementation "javax.cache:cache-api:1.1.1"
    implementation "org.hibernate:hibernate-core:${hibernate_version}"
    implementation "com.zaxxer:HikariCP:5.0.1"
    implementation "org.apache.commons:commons-text:1.10.0"
    implementation "org.apache.commons:commons-math3:3.6.1"
    implementation "javax.transaction:javax.transaction-api:1.3"
    implementation "org.hibernate:hibernate-entitymanager:${hibernate_version}"
    implementation "org.liquibase:liquibase-core:4.20.0"
    implementation "org.springframework.boot:spring-boot-starter-validation:${spring_boot_version}"
    implementation "org.springframework.boot:spring-boot-loader-tools:${spring_boot_version}"
    implementation "org.springframework.boot:spring-boot-starter-mail:${spring_boot_version}"
    implementation "org.springframework.boot:spring-boot-starter-logging:${spring_boot_version}"
    implementation "org.springframework.boot:spring-boot-starter-actuator:${spring_boot_version}"
    implementation "org.springframework.boot:spring-boot-starter-aop:${spring_boot_version}"
    implementation "org.springframework.boot:spring-boot-starter-data-jpa:${spring_boot_version}"
    implementation "org.springframework.boot:spring-boot-starter-security:${spring_boot_version}"
    implementation ("org.springframework.boot:spring-boot-starter-web:${spring_boot_version}") {
        exclude module: "spring-boot-starter-undertow"
    }
    implementation "org.springframework.boot:spring-boot-starter-tomcat:${spring_boot_version}"
    implementation "org.springframework.boot:spring-boot-starter-websocket:${spring_boot_version}"
    implementation "org.springframework.boot:spring-boot-starter-thymeleaf:${spring_boot_version}"

    implementation "org.springframework.ldap:spring-ldap-core:2.4.1"
    implementation "org.springframework.data:spring-data-ldap:2.7.8"

    implementation "org.springframework.cloud:spring-cloud-starter-netflix-eureka-client:3.1.5"
    implementation "org.springframework.cloud:spring-cloud-starter-config:3.1.6"
    implementation "org.springframework.boot:spring-boot-starter-cloud-connectors:2.2.13.RELEASE"

    implementation "io.netty:netty-all:4.1.89.Final"
    implementation "io.projectreactor.netty:reactor-netty:1.1.4"
    implementation "org.springframework:spring-messaging:5.3.25"

    implementation "org.springframework.security:spring-security-config:${spring_security_version}"
    implementation "org.springframework.security:spring-security-data:${spring_security_version}"
    implementation "org.springframework.security:spring-security-web:${spring_security_version}"
    implementation "org.springframework.security:spring-security-messaging:${spring_security_version}"
    implementation "org.springframework.security:spring-security-ldap:${spring_security_version}"
    implementation "org.springframework.security:spring-security-saml2-service-provider:${spring_security_version}"
    implementation "org.xmlbeam:xmlprojector:1.4.24"
    implementation "io.jsonwebtoken:jjwt-api:0.11.5"
    implementation "org.bouncycastle:bcprov-jdk15on:1.70"
    runtimeOnly "io.jsonwebtoken:jjwt-impl:0.11.5"
    runtimeOnly "io.jsonwebtoken:jjwt-jackson:0.11.5"
    implementation ("io.springfox:springfox-swagger2:3.0.0") {
        exclude module: "mapstruct"
    }
    implementation "io.springfox:springfox-bean-validators:3.0.0"
    implementation "mysql:mysql-connector-java:8.0.32"
    implementation "org.postgresql:postgresql:42.5.4"
    implementation "com.h2database:h2:2.1.214"

    implementation "org.zalando:problem-spring-web:0.27.0"
    implementation "com.ibm.icu:icu4j:72.1"
    implementation "com.github.seancfoley:ipaddress:5.4.0"
    implementation "org.apache.maven:maven-model:3.9.0"
    implementation "org.apache.pdfbox:pdfbox:2.0.27"
    implementation "com.google.protobuf:protobuf-java:3.22.2"
    implementation "org.commonmark:commonmark:0.21.0"
    implementation "de.tum.in.ase.athene:client:0.0.2"
    implementation "commons-fileupload:commons-fileupload:1.5"

    annotationProcessor "org.hibernate:hibernate-jpamodelgen:${hibernate_version}"
    annotationProcessor ("org.glassfish.jaxb:jaxb-runtime:${jaxb_runtime_version}") {
        exclude group: "javax.ws.rs", module: "jsr311-api"
    }
    annotationProcessor ("org.springframework.boot:spring-boot-configuration-processor:${spring_boot_version}") {
        exclude group: "com.vaadin.external.google", module: "android-json"
    }
    testImplementation ("org.springframework.boot:spring-boot-starter-test:${spring_boot_version}") {
        exclude module: "junit"
        exclude group: "org.junit.vintage", module: "junit-vintage-engine"
        exclude group: "com.vaadin.external.google", module: "android-json"
    }
    testImplementation "org.springframework.security:spring-security-test:${spring_security_version}"
    testImplementation "org.springframework.boot:spring-boot-test:${spring_boot_version}"
    testImplementation "org.assertj:assertj-core:3.24.2"
    testImplementation "org.junit.jupiter:junit-jupiter:${junit_version}"
    testImplementation "org.mockito:mockito-core:${mockito_version}"
    testImplementation "org.mockito:mockito-inline:${mockito_version}"
    testImplementation "org.mockito:mockito-junit-jupiter:${mockito_version}"
    testImplementation "org.awaitility:awaitility:4.2.0"
    testImplementation "org.apache.maven.shared:maven-invoker:3.2.0"
    testImplementation "org.gradle:gradle-tooling-api:8.0.2"
    testImplementation "org.apache.maven.surefire:surefire-report-parser:3.0.0-M9"
    testImplementation "com.opencsv:opencsv:5.7.1"
    testImplementation "io.zonky.test:embedded-database-spring-test:2.2.0"
    testImplementation "com.tngtech.archunit:archunit:1.0.1"

    // Lightweight JSON library needed for the internals of the MockRestServiceServer
    testImplementation "org.json:json:20230227"
}

dependencyManagement {
    imports {
        mavenBom "io.zonky.test.postgres:embedded-postgres-binaries-bom:15.2.0"
    }
}

task cleanResources(type: Delete) {
    delete "build/resources"
}

// Taken from here: https://stackoverflow.com/questions/3963708/gradle-how-to-display-test-results-in-the-console-in-real-time
tasks.withType(Test) {
    testLogging {
        // set options for log level LIFECYCLE
        events TestLogEvent.FAILED,
            TestLogEvent.PASSED,
            TestLogEvent.SKIPPED
        exceptionFormat TestExceptionFormat.FULL
        showExceptions true
        showCauses true
        showStackTraces true

        info.events = debug.events
        info.exceptionFormat = debug.exceptionFormat

        afterSuite { desc, result ->
            if (!desc.parent) { // will match the outermost suite
                def output = "Results: ${result.resultType} (${result.testCount} tests, ${result.successfulTestCount} successes, ${result.failedTestCount} failures, ${result.skippedTestCount} skipped)"
                def startItem = "|  ", endItem = "  |"
                def repeatLength = startItem.length() + output.length() + endItem.length()
                println("\n" + ("-" * repeatLength) + "\n" + startItem + output + endItem + "\n" + ("-" * repeatLength))
            }
        }
    }
}

wrapper {
    gradleVersion = "8.0.2"
}

task stage(dependsOn: "bootWar") {
}

node {
    download = true
    version = "${node_version}"
    npmVersion = "${npm_version}"
}

// Command to execute the JavaDoc checkstyle verification ./gradlew checkstyleMain
checkstyle {
    toolVersion "${checkstyle_version}"
    configFile file("checkstyle.xml")
    checkstyleTest.enabled = false
    maxErrors = 0
}

task buildJarForDocker (type: Exec) {
    commandLine "./gradlew", "build", "-x", "webapp", "-x", "test", "-x", "jacocoTestCoverageVerification"
}

def isNonStable = { String version ->
    def stableKeyword = ["RELEASE", "FINAL", "GA"].any { it -> version.toUpperCase().contains(it) }
    def regex = /^[0-9,.v-]+(-r)?$/
    return !stableKeyword && !(version ==~ regex)
}

tasks.named("dependencyUpdates").configure {
    rejectVersionIf {
        isNonStable(it.candidate.version)
    }

    rejectVersionIf {
        isNonStable(it.candidate.version) && !isNonStable(it.currentVersion)
    }

    resolutionStrategy {
        componentSelection {
            all {
                if (isNonStable(it.candidate.version) && !isNonStable(it.currentVersion)) {
                    reject("Release candidate")
                }
            }
        }
    }
}

pitest {
    targetClasses = ["de.tum.in.www1.artemis.service.exam.ExamService"]
    targetTests = [
        "de.tum.in.www1.artemis.StudentExamIntegrationTest",
        "de.tum.in.www1.artemis.ExamIntegrationTest",
    ]
    outputFormats = ["XML", "HTML"]
    timestampedReports = false
    junit5PluginVersion = "1.0.0"
    timeoutFactor = 1.5
    timeoutConstInMillis = 10000
    useClasspathFile = true
}

// Available commands:
//
// 1) Build production:                             ./gradlew -Pprod -Pwar clean bootWar
// 2) Execute tests with coverage report:           ./gradlew test jacocoTestReport -x webapp
// 2a) Execute tests without coverage report:       ./gradlew test -x webapp
// 2b) Run a single test:                           ./gradlew test --tests ExamIntegrationTest -x webapp or ./gradlew test --tests ExamIntegrationTest.testGetExamScore -x webapp
// 3) Verify code coverage (after tests):           ./gradlew jacocoTestCoverageVerification
// 4) Check Java code format:                       ./gradlew spotlessCheck -x webapp
// 5) Apply Java code formatter:                    ./gradlew spotlessApply -x webapp
// 6) Find dependency updates:                      ./gradlew dependencyUpdates -Drevision=release
// 7) Check JavaDoc:                                ./gradlew checkstyleMain -x webapp
// 8) Detects uses of legacy code:                  ./gradlew modernizer -x webapp
// 9) Check for vulnerabilities in dependencies     ./gradlew dependencyCheckAnalyze -x webapp
// 10) Generate Liquibase diff:                     ./gradlew liquibaseDiffChangelog
// 11) Clear Liquibase checksums:                   ./gradlew liquibaseClearChecksums
// 12) Run PIT Mutation Tests:                      ./gradlew pitest -x webapp
// 13) Create changelog between Java and DB         ./gradlew liquibaseDiffChangeLog (make sure to set the correct username and password in liquibase.gradle)
// 14) Generate initial schema from DB              ./gradlew liquibaseGenerateChangelog (make sure to set the correct username and password in liquibase.gradle)<|MERGE_RESOLUTION|>--- conflicted
+++ resolved
@@ -236,16 +236,11 @@
     implementation "org.jsoup:jsoup:1.15.4"
     implementation "commons-codec:commons-codec:1.15"   // needed for spring security saml2
 
-<<<<<<< HEAD
+    implementation "org.springdoc:springdoc-openapi-ui:1.6.15"
+    implementation "com.vdurmont:semver4j:3.1.0"
+
     implementation 'com.github.docker-java:docker-java-core:3.3.0'
     implementation 'com.github.docker-java:docker-java-transport-httpclient5:3.2.3'
-
-
-    implementation "org.springdoc:springdoc-openapi-ui:1.6.14"
-=======
-    implementation "org.springdoc:springdoc-openapi-ui:1.6.15"
->>>>>>> 9a6a8b26
-    implementation "com.vdurmont:semver4j:3.1.0"
 
     // import JHipster dependencies BOM
     implementation platform("tech.jhipster:jhipster-dependencies:${jhipster_dependencies_version}")
