--- conflicted
+++ resolved
@@ -465,10 +465,7 @@
     testImplementation "com.tngtech.archunit:archunit:1.4.1"
     testImplementation "org.skyscreamer:jsonassert:1.5.3"
 
-<<<<<<< HEAD
-=======
     // we only need the database present at runtime
->>>>>>> 895f3b9b
     runtimeOnly "com.h2database:h2:2.3.232"
 
     // Lightweight JSON library needed for the internals of the MockRestServiceServer
