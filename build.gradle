import org.gradle.internal.os.OperatingSystem
import org.gradle.api.tasks.testing.logging.TestExceptionFormat
import org.gradle.api.tasks.testing.logging.TestLogEvent

buildscript {
    repositories {
        mavenLocal()
        mavenCentral()
        maven { url "http://repo.spring.io/plugins-release" }
        maven { url "https://plugins.gradle.org/m2/" }
        jcenter()
    }
    dependencies {
        classpath "org.springframework.boot:spring-boot-gradle-plugin:${spring_boot_version}"
        classpath "io.spring.gradle:propdeps-plugin:0.0.10.RELEASE"
        // this allows us to find outdated dependencies via './gradlew dependencyUpdates'
        classpath "com.github.ben-manes:gradle-versions-plugin:0.22.0"
        //jhipster-needle-gradle-buildscript-dependency - JHipster will add additional gradle build script plugins here
    }
}

plugins {
    id "checkstyle"
    id "java"
    id "maven"
    id "idea"
    id "jacoco"
    id "com.google.cloud.tools.jib" version "1.4.0"
    id "com.gorylenko.gradle-git-properties" version "2.0.0"
    id "com.github.node-gradle.node" version "2.0.0"
    id "net.ltgt.apt-eclipse" version "0.21"
    id "net.ltgt.apt-idea" version "0.21"
    id "net.ltgt.apt" version "0.21"
    id "com.moowork.node" version "1.3.1"
//    id 'org.liquibase.gradle' version "2.0.1"
    id "com.github.ben-manes.versions" version "0.22.0"
    //jhipster-needle-gradle-plugins - JHipster will add additional gradle plugins here
    id "com.diffplug.gradle.spotless" version "3.24.0"
}

sourceCompatibility=12
targetCompatibility=12

apply plugin: 'org.springframework.boot'
apply plugin: 'propdeps'
apply plugin: "com.github.ben-manes.versions"

apply from: "gradle/docker.gradle"
//this enables us to invoke ./gradlew liquibaseDiffChangelog
apply from: 'gradle/liquibase.gradle'
//jhipster-needle-gradle-apply-from - JHipster will add additional gradle scripts to be applied here

if (project.hasProperty("prod")) {
    apply from: "gradle/profile_prod.gradle"
} else {
    apply from: "gradle/profile_dev.gradle"
}

if (project.hasProperty("zipkin")) {
    apply from: "gradle/zipkin.gradle"
}

if (project.hasProperty("war")) {
    apply from: "gradle/war.gradle"
}

idea {
    module {
        excludeDirs += files('node_modules')
    }
}

spotless {
    // allows to execute the code formatting commands ./gradlew spotlessApply and ./gradlew spotlessCheck
    java {
        target project.fileTree(project.rootDir) {
            include '**/*.java'
            exclude '**/src/main/java/de/tum/in/www1/artemis/service/connectors/BambooService.java', '**/src/main/java/de/tum/in/www1/artemis/config/SecurityConfiguration.java', '**/node_modules/**', '**/out/**', '**/repos/**', '**/build/**', '**/src/main/resources/templates/**'
        }
        importOrderFile 'artemis-spotless.importorder'
        removeUnusedImports()
        eclipse().configFile 'artemis-spotless-style.xml'
    }
}

// See https://virgo47.wordpress.com/2018/09/14/classpath-too-long-with-spring-boot-and-gradle/ for details
// https://github.com/jhipster/generator-jhipster/issues/9713
if (OperatingSystem.current().isWindows()) {
    task classpathJar(type: Jar) {
        inputs.files sourceSets.main.runtimeClasspath

        archiveName = "runboot-classpath.jar"
        doFirst {
            manifest {
                def classpath = sourceSets.test.runtimeClasspath.files
                attributes "Class-Path": classpath.collect {f -> f.toURI().toString()}.join(" ")
            }
        }
    }

    bootRun {
        classpath = classpathJar.outputs.files
    }
}

defaultTasks 'bootRun'

group = 'de.tum.in.www1.artemis'
version = '3.5.0'
description = 'Interactive Learning with Individual Feedback'

springBoot {
    mainClassName = 'de.tum.in.www1.artemis.ArtemisApp'
}

// Execute the test cases: ./gradlew executeTests

test {
    useJUnitPlatform()
    exclude "**/*IT*", "**/*IntTest*", "**/*CucumberIT*"

    // uncomment if the tests reports are not generated
    // see https://github.com/jhipster/generator-jhipster/pull/2771 and https://github.com/jhipster/generator-jhipster/pull/4484
    // ignoreFailures true
    reports.html.enabled = false
}

task integrationTest(type: Test) {
    description = "Execute integration tests."
    group = "verification"
    include "**/*IT*", "**/*IntTest*"
    exclude "**/*CucumberIT*"

    // uncomment if the tests reports are not generated
    // see https://github.com/jhipster/generator-jhipster/pull/2771 and https://github.com/jhipster/generator-jhipster/pull/4484
    // ignoreFailures true
    reports.html.enabled = false
}

check.dependsOn integrationTest
task testReport(type: TestReport) {
    destinationDir = file("$buildDir/reports/tests")
    reportOn test
}

task integrationTestReport(type: TestReport) {
    destinationDir = file("$buildDir/reports/tests")
    reportOn integrationTest
}

if (!project.hasProperty('runList')) {
    project.ext.runList = 'main'
}

configurations {
    providedRuntime
    implementation.exclude module: "spring-boot-starter-tomcat"
}

repositories {
    mavenLocal()
    mavenCentral()
    jcenter()
    //jhipster-needle-gradle-repositories - JHipster will add additional repositories
}

dependencies {

    implementation fileTree(dir: 'libs', include: '*.jar')
    // https://mvnrepository.com/artifact/org.eclipse.jgit/org.eclipse.jgit
    implementation group: 'org.eclipse.jgit', name: 'org.eclipse.jgit', version: '5.4.0.201906121030-r'
    // https://mvnrepository.com/artifact/net.sourceforge.plantuml/plantuml
    implementation group: 'net.sourceforge.plantuml', name: 'plantuml', version: '8059'
    implementation "org.imsglobal:basiclti-util:1.2.0"
    implementation "org.jasypt:jasypt:1.9.3"
    implementation "me.xdrop:fuzzywuzzy:1.2.0"
    implementation group: 'com.atlassian.bamboo', name: 'bamboo-specs', version: '6.8.1'
    implementation group: 'com.thoughtworks.qdox', name: 'qdox', version: '2.0-M10'
    implementation 'io.sentry:sentry-spring:1.7.26'

    // import JHipster dependencies BOM
    implementation platform("io.github.jhipster:jhipster-dependencies:${jhipster_dependencies_version}" )

    // Use ", version: jhipster_dependencies_version, changing: true" if you want
    // to use a SNAPSHOT release instead of a stable release
    implementation group: "io.github.jhipster", name: "jhipster-framework"
    implementation "org.springframework.boot:spring-boot-starter-cache"
    implementation "io.micrometer:micrometer-registry-prometheus:1.2.0"
    implementation "net.logstash.logback:logstash-logback-encoder:5.3"
    implementation "com.fasterxml.jackson.datatype:jackson-datatype-hppc:2.9.9"
    implementation "com.fasterxml.jackson.datatype:jackson-datatype-jsr310:2.9.9"
    implementation "com.fasterxml.jackson.datatype:jackson-datatype-hibernate5:2.9.9"
    implementation "com.fasterxml.jackson.core:jackson-annotations:2.9.9"
    implementation "com.fasterxml.jackson.core:jackson-databind:2.9.9"
    implementation "com.fasterxml.jackson.module:jackson-module-afterburner:2.9.9"
    implementation "javax.cache:cache-api"
    implementation "org.hibernate:hibernate-core"
    implementation "com.zaxxer:HikariCP"
    implementation "org.apache.commons:commons-lang3:3.9"
    implementation group: 'org.apache.commons', name: 'commons-text', version: '1.7'
    implementation "commons-io:commons-io"
    implementation "javax.transaction:javax.transaction-api:1.3"
    implementation "org.ehcache:ehcache"
    implementation "org.hibernate:hibernate-jcache"
    implementation "org.hibernate:hibernate-entitymanager"
    implementation "org.hibernate:hibernate-envers"
    implementation "org.hibernate.validator:hibernate-validator"
    implementation "org.liquibase:liquibase-core"
//    liquibaseRuntime "org.liquibase:liquibase-core"
//    liquibaseRuntime "org.liquibase.ext:liquibase-hibernate5:${liquibase_hibernate5_version}"
//    liquibaseRuntime sourceSets.main.implementationClasspath
    implementation "org.springframework.boot:spring-boot-loader-tools"
    implementation "org.springframework.boot:spring-boot-starter-mail"
    implementation "org.springframework.boot:spring-boot-starter-logging"
    implementation "org.springframework.boot:spring-boot-starter-actuator"
    implementation "org.springframework.boot:spring-boot-starter-aop"
    implementation "org.springframework.boot:spring-boot-starter-data-jpa"
    implementation "org.springframework.boot:spring-boot-starter-security"
    implementation ("org.springframework.boot:spring-boot-starter-web") {
        exclude module: 'spring-boot-starter-tomcat'
    }
    implementation "org.springframework.boot:spring-boot-starter-undertow"
    implementation "org.springframework.boot:spring-boot-starter-websocket"
    implementation "org.springframework.boot:spring-boot-starter-thymeleaf"

    implementation "org.springframework.ldap:spring-ldap-core"
    implementation "org.springframework.data:spring-data-ldap"

    implementation "org.springframework.security:spring-security-config"
    implementation "org.springframework.security:spring-security-data"
    implementation "org.springframework.security:spring-security-web"
    implementation "org.springframework.security:spring-security-messaging"
    implementation "io.jsonwebtoken:jjwt-api"
    runtimeOnly "io.jsonwebtoken:jjwt-impl"
    runtimeOnly "io.jsonwebtoken:jjwt-jackson"
    implementation ("io.springfox:springfox-swagger2") {
        exclude module: 'mapstruct'
    }
    implementation "io.springfox:springfox-bean-validators"
    implementation "mysql:mysql-connector-java"
//    liquibaseRuntime "mysql:mysql-connector-java"
    implementation "org.mapstruct:mapstruct:${mapstruct_version}"

    implementation "org.zalando:problem-spring-web:0.24.0-RC.0"

    annotationProcessor "org.mapstruct:mapstruct-processor:${mapstruct_version}"
    annotationProcessor "org.hibernate:hibernate-jpamodelgen:${hibernate_version}"
    annotationProcessor "org.glassfish.jaxb:jaxb-runtime:${jaxb_runtime_version}"
    annotationProcessor ("org.springframework.boot:spring-boot-configuration-processor:${spring_boot_version}") {
        exclude group: "com.vaadin.external.google", module: "android-json"
    }
    testImplementation ("org.springframework.boot:spring-boot-starter-test") {
        exclude module: "junit"
        exclude group: "com.vaadin.external.google", module: "android-json"
    }
    testImplementation "org.springframework.security:spring-security-test"
    testImplementation "org.springframework.boot:spring-boot-test"
    testImplementation "org.assertj:assertj-core:3.13.2"
    testImplementation 'org.junit.jupiter:junit-jupiter-api:5.5.1'
    testImplementation 'org.junit.jupiter:junit-jupiter-params:5.1.1'
    testRuntimeOnly 'org.junit.jupiter:junit-jupiter-engine:5.5.1'
    testImplementation "org.mockito:mockito-core:3.0.0"
    testImplementation "org.hamcrest:hamcrest-library"
    testImplementation "com.h2database:h2"
    testImplementation 'org.awaitility:awaitility:3.1.6'
    //jhipster-needle-gradle-dependency - JHipster will add additional dependencies here
}

task cleanResources(type: Delete) {
    delete 'build/resources'
}

task executeTests (type: Exec) {
    commandLine './gradlew', 'test', '-x', 'webpackBuildDev', '-x', 'webpack'
}

// Taken from here: https://stackoverflow.com/questions/3963708/gradle-how-to-display-test-results-in-the-console-in-real-time
tasks.withType(Test) {
    testLogging {
        // set options for log level LIFECYCLE
        events TestLogEvent.FAILED,
            TestLogEvent.PASSED,
            TestLogEvent.SKIPPED
        exceptionFormat TestExceptionFormat.FULL
        showExceptions true
        showCauses true
        showStackTraces true

        // set options for log level DEBUG and INFO
        debug {
            events TestLogEvent.STARTED,
                TestLogEvent.FAILED,
                TestLogEvent.PASSED,
                TestLogEvent.SKIPPED,
                TestLogEvent.STANDARD_ERROR,
                TestLogEvent.STANDARD_OUT
            exceptionFormat TestExceptionFormat.FULL
        }
        info.events = debug.events
        info.exceptionFormat = debug.exceptionFormat

        afterSuite { desc, result ->
            if (!desc.parent) { // will match the outermost suite
                def output = "Results: ${result.resultType} (${result.testCount} tests, ${result.successfulTestCount} successes, ${result.failedTestCount} failures, ${result.skippedTestCount} skipped)"
                def startItem = '|  ', endItem = '  |'
                def repeatLength = startItem.length() + output.length() + endItem.length()
                println('\n' + ('-' * repeatLength) + '\n' + startItem + output + endItem + '\n' + ('-' * repeatLength))
            }
        }
    }
}

wrapper {
    gradleVersion = '5.5.1'
}

task stage(dependsOn: 'bootWar') {
}

if (project.hasProperty('nodeInstall')) {
    node {
        version = "${node_version}"
        npmVersion = "${npm_version}"
        yarnVersion = "${yarn_version}"
        download = true
    }
}

// Command to execute the JavaDoc checkstyle verification ./gradlew checkstyleMain
checkstyle {
    toolVersion = '6.16.1'
    configDir = new File('checkstyle')
<<<<<<< HEAD
    maxErrors = 100
=======
    maxErrors = 90
>>>>>>> e5618bad
}

task executeCheckstyle (type: Exec) {
    commandLine './gradlew', 'checkstyleMain', '-x', 'yarn_install', '-x', 'webpackBuildDev', '-x', 'webpack'
}

task buildJarForDocker (type: Exec) {
    commandLine './gradlew', 'build', '-x', 'webpackBuildDev', '-x', 'webpack', '-x', 'test'
}
<|MERGE_RESOLUTION|>--- conflicted
+++ resolved
@@ -330,11 +330,7 @@
 checkstyle {
     toolVersion = '6.16.1'
     configDir = new File('checkstyle')
-<<<<<<< HEAD
-    maxErrors = 100
-=======
     maxErrors = 90
->>>>>>> e5618bad
 }
 
 task executeCheckstyle (type: Exec) {
