--- conflicted
+++ resolved
@@ -25,16 +25,11 @@
 }
 
 group = "de.tum.in.www1.artemis"
-<<<<<<< HEAD
 
 allprojects {
-    version = "5.4.1"
+    version = "5.4.2"
     description = "Interactive Learning with Individual Feedback"
 }
-=======
-version = "5.4.2"
-description = "Interactive Learning with Individual Feedback"
->>>>>>> 57dd1eed
 
 sourceCompatibility=16
 targetCompatibility=16
@@ -132,7 +127,7 @@
     implementation "com.offbytwo.jenkins:jenkins-client:${offbytwo_jenkins_client_version}"
     implementation "org.gitlab4j:gitlab4j-api:${gitlab4j_api_version}"
 
-    implementation "de.jplag:jplag:3.0.0"
+    implementation "de.jplag:jplag:${jplag_version}"
 
     // https://mvnrepository.com/artifact/net.sourceforge.plantuml/plantuml
     implementation "net.sourceforge.plantuml:plantuml:${sourceforge_plantuml_version}"
