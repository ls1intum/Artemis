--- conflicted
+++ resolved
@@ -19,34 +19,21 @@
     id "idea"
     id "jacoco"
     id "org.springframework.boot" version "${spring_boot_version}"
-<<<<<<< HEAD
     id "io.spring.dependency-management" version "1.0.13.RELEASE"
     id "com.google.cloud.tools.jib" version "3.3.0"
-    id "com.github.node-gradle.node" version "3.4.0"
-    id "com.diffplug.spotless" version "6.10.0"
-=======
     id "com.github.node-gradle.node" version "3.5.0"
     id "com.diffplug.spotless" version "6.11.0"
->>>>>>> 7a8145a1
     // this allows us to find outdated dependencies via ./gradlew dependencyUpdates
     id "com.github.ben-manes.versions" version "0.43.0"
     id "com.github.andygoossens.modernizer" version "1.6.2"
     id "com.gorylenko.gradle-git-properties" version "2.4.1"
     id "info.solidsoft.pitest" version "1.9.0"
-<<<<<<< HEAD
-    id "org.owasp.dependencycheck" version "7.1.2"
+    id "org.owasp.dependencycheck" version "7.3.0"
     id "com.adarshr.test-logger" version "3.2.0"
 }
 
 group = "de.tum.in.www1.artemis"
 version = "6.0.0"
-=======
-    id "org.owasp.dependencycheck" version "7.3.0"
-}
-
-group = "de.tum.in.www1.artemis"
-version = "5.12.3"
->>>>>>> 7a8145a1
 description = "Interactive Learning with Individual Feedback"
 
 sourceCompatibility=17
@@ -218,12 +205,8 @@
     implementation "org.jsoup:jsoup:1.15.3"
     implementation "commons-codec:commons-codec:1.15"   // needed for spring security saml2
 
-<<<<<<< HEAD
-    implementation "org.springdoc:springdoc-openapi-ui:1.6.11"
+    implementation "org.springdoc:springdoc-openapi-ui:1.6.12"
     implementation "com.vdurmont:semver4j:3.1.0"
-=======
-    implementation "org.springdoc:springdoc-openapi-ui:1.6.12"
->>>>>>> 7a8145a1
 
     // import JHipster dependencies BOM
     implementation platform("tech.jhipster:jhipster-dependencies:${jhipster_dependencies_version}")
@@ -289,12 +272,8 @@
         exclude module: "mapstruct"
     }
     implementation "io.springfox:springfox-bean-validators:3.0.0"
-<<<<<<< HEAD
-    implementation "mysql:mysql-connector-java:8.0.30"
+    implementation "mysql:mysql-connector-java:8.0.31"
     implementation "org.postgresql:postgresql:42.5.0"
-=======
-    implementation "mysql:mysql-connector-java:8.0.31"
->>>>>>> 7a8145a1
 
     implementation "org.zalando:problem-spring-web:0.27.0"
     implementation "com.ibm.icu:icu4j:72.1"
@@ -328,14 +307,10 @@
     testImplementation "org.apache.maven.shared:maven-invoker:3.2.0"
     testImplementation "org.gradle:gradle-tooling-api:7.3"
     testImplementation "org.apache.maven.surefire:surefire-report-parser:3.0.0-M7"
-<<<<<<< HEAD
-    testImplementation "com.opencsv:opencsv:5.7.0"
+    testImplementation "com.opencsv:opencsv:5.7.1"
     testImplementation "io.zonky.test:embedded-database-spring-test:2.1.2"
 
     implementation enforcedPlatform("io.zonky.test.postgres:embedded-postgres-binaries-bom:14.5.0")
-=======
-    testImplementation "com.opencsv:opencsv:5.7.1"
->>>>>>> 7a8145a1
 
     // Lightweight JSON library needed for the internals of the MockRestServiceServer
     testImplementation "org.json:json:20220924"
