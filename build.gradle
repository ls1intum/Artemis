--- conflicted
+++ resolved
@@ -25,16 +25,11 @@
 }
 
 group = "de.tum.in.www1.artemis"
-<<<<<<< HEAD
 
 allprojects {
-    version = "5.7.5"
+    version = "5.8.0"
     description = "Interactive Learning with Individual Feedback"
 }
-=======
-version = "5.8.0"
-description = "Interactive Learning with Individual Feedback"
->>>>>>> 3d640be9
 
 sourceCompatibility=17
 targetCompatibility=17
