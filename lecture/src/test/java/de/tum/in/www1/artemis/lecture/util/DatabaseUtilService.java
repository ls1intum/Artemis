package de.tum.in.www1.artemis.lecture.util;

import static org.assertj.core.api.Assertions.assertThat;

import java.time.ZonedDateTime;
import java.util.*;

import de.tum.in.www1.artemis.domain.Attachment;
import de.tum.in.www1.artemis.domain.Authority;
import de.tum.in.www1.artemis.domain.Course;
import de.tum.in.www1.artemis.domain.FileUploadExercise;
import de.tum.in.www1.artemis.domain.Lecture;
import de.tum.in.www1.artemis.domain.ProgrammingExercise;
import de.tum.in.www1.artemis.domain.Result;
import de.tum.in.www1.artemis.domain.Submission;
import de.tum.in.www1.artemis.domain.User;
import de.tum.in.www1.artemis.domain.enumeration.AttachmentType;
import de.tum.in.www1.artemis.domain.enumeration.DiagramType;
import de.tum.in.www1.artemis.domain.enumeration.InitializationState;
import de.tum.in.www1.artemis.domain.enumeration.Language;
import de.tum.in.www1.artemis.domain.lecture.AttachmentUnit;
import de.tum.in.www1.artemis.domain.lecture.ExerciseUnit;
import de.tum.in.www1.artemis.domain.lecture.LectureUnit;
import de.tum.in.www1.artemis.domain.lecture.TextUnit;
import de.tum.in.www1.artemis.domain.lecture.VideoUnit;
import de.tum.in.www1.artemis.domain.modeling.ModelingExercise;
import de.tum.in.www1.artemis.domain.participation.StudentParticipation;
import de.tum.in.www1.artemis.domain.participation.TutorParticipation;
import de.tum.in.www1.artemis.domain.quiz.QuizExercise;
import de.tum.in.www1.artemis.repository.AttachmentRepository;
import de.tum.in.www1.artemis.repository.AttachmentUnitRepository;
import de.tum.in.www1.artemis.repository.AuthorityRepository;
import de.tum.in.www1.artemis.repository.CourseRepository;
import de.tum.in.www1.artemis.repository.ExerciseRepository;
import de.tum.in.www1.artemis.repository.ExerciseUnitRepository;
import de.tum.in.www1.artemis.repository.LectureRepository;
import de.tum.in.www1.artemis.repository.ResultRepository;
import de.tum.in.www1.artemis.repository.StudentParticipationRepository;
import de.tum.in.www1.artemis.repository.SubmissionRepository;
import de.tum.in.www1.artemis.repository.TextUnitRepository;
import de.tum.in.www1.artemis.repository.TutorParticipationRepository;
import de.tum.in.www1.artemis.repository.UserRepository;
import de.tum.in.www1.artemis.repository.VideoUnitRepository;
import org.springframework.beans.factory.annotation.Autowired;

import de.tum.in.www1.artemis.security.Role;
import de.tum.in.www1.artemis.util.DatabaseCleanupService;
import de.tum.in.www1.artemis.util.ModelFactory;
import org.springframework.security.authentication.UsernamePasswordAuthenticationToken;
import org.springframework.security.core.Authentication;
import org.springframework.security.core.GrantedAuthority;
import org.springframework.security.core.authority.SimpleGrantedAuthority;
import org.springframework.security.core.context.SecurityContext;
import org.springframework.security.core.context.SecurityContextHolder;
import org.springframework.security.test.context.TestSecurityContextHolder;
import org.springframework.stereotype.Service;

/**
 * Service responsible for initializing the database with specific testdata for a testscenario
 */
@Service
public class DatabaseUtilService {

    private static final ZonedDateTime PAST_TIMESTAMP = ZonedDateTime.now().minusDays(1);

    private static final ZonedDateTime FUTURE_FUTURE_TIMESTAMP = ZonedDateTime.now().plusDays(2);

    private static final Authority USER_AUTHORITY = new Authority(Role.STUDENT.getAuthority());

    private static final Authority TUTOR_AUTHORITY = new Authority(Role.TEACHING_ASSISTANT.getAuthority());

    private static final Authority EDITOR_AUTHORITY = new Authority(Role.EDITOR.getAuthority());

    private static final Authority INSTRUCTOR_AUTHORITY = new Authority(Role.INSTRUCTOR.getAuthority());

    private static final Authority ADMIN_AUTHORITY = new Authority(Role.ADMIN.getAuthority());

    private static final Set<Authority> STUDENT_AUTHORITIES = Set.of(USER_AUTHORITY);

    private static final Set<Authority> TUTOR_AUTHORITIES = Set.of(USER_AUTHORITY, TUTOR_AUTHORITY);

    private static final Set<Authority> EDITOR_AUTHORITIES = Set.of(USER_AUTHORITY, TUTOR_AUTHORITY, EDITOR_AUTHORITY);

    private static final Set<Authority> INSTRUCTOR_AUTHORITIES = Set.of(USER_AUTHORITY, TUTOR_AUTHORITY, EDITOR_AUTHORITY, INSTRUCTOR_AUTHORITY);

    private static final Set<Authority> ADMIN_AUTHORITIES = Set.of(USER_AUTHORITY, TUTOR_AUTHORITY, EDITOR_AUTHORITY, INSTRUCTOR_AUTHORITY, ADMIN_AUTHORITY);

    @Autowired
    private CourseRepository courseRepo;

    @Autowired
    private LectureRepository lectureRepo;

    @Autowired
    private UserRepository userRepo;

    @Autowired
    private AuthorityRepository authorityRepository;

    @Autowired
    private AttachmentRepository attachmentRepo;

    @Autowired
    private ExerciseRepository exerciseRepo;

    @Autowired
    private SubmissionRepository submissionRepository;

    @Autowired
    private StudentParticipationRepository studentParticipationRepo;

    @Autowired
    private TutorParticipationRepository tutorParticipationRepo;

    @Autowired
    private ResultRepository resultRepo;

    @Autowired
    private AttachmentUnitRepository attachmentUnitRepository;

    @Autowired
    private ExerciseUnitRepository exerciseUnitRepository;

    @Autowired
    private TextUnitRepository textUnitRepository;

    @Autowired
    private VideoUnitRepository videoUnitRepository;

    @Autowired
    private DatabaseCleanupService databaseCleanupService;

    /**
     * Add users of all roles.
     *
     * @return the list of the newly created users
     */
    public List<User> addUsers(int numberOfStudents, int numberOfTutors, int numberOfEditors, int numberOfInstructors) {

        authorityRepository.saveAll(ADMIN_AUTHORITIES);

        List<User> students = ModelFactory.generateActivatedUsers("student", new String[] { "tumuser", "testgroup" }, STUDENT_AUTHORITIES, numberOfStudents);
        List<User> tutors = ModelFactory.generateActivatedUsers("tutor", new String[] { "tutor", "testgroup" }, TUTOR_AUTHORITIES, numberOfTutors);
        List<User> editors = ModelFactory.generateActivatedUsers("editor", new String[] { "editor", "testgroup" }, EDITOR_AUTHORITIES, numberOfEditors);
        List<User> instructors = ModelFactory.generateActivatedUsers("instructor", new String[] { "instructor", "testgroup" }, INSTRUCTOR_AUTHORITIES, numberOfInstructors);
        User admin = ModelFactory.generateActivatedUser("admin");
        admin.setGroups(Set.of("admin"));
        admin.setAuthorities(ADMIN_AUTHORITIES);
        List<User> usersToAdd = new ArrayList<>();
        usersToAdd.addAll(students);
        usersToAdd.addAll(tutors);
        usersToAdd.addAll(editors);
        usersToAdd.addAll(instructors);
        usersToAdd.add(admin);
        userRepo.saveAll(usersToAdd);
        assertThat(userRepo.findAll().size()).as("all users are created").isGreaterThanOrEqualTo(numberOfStudents + numberOfTutors + numberOfEditors + numberOfInstructors + 1);
        assertThat(userRepo.findAll()).as("users are correctly stored").containsAnyOf(usersToAdd.toArray(new User[0]));

        final var users = new ArrayList<>(students);
        users.addAll(tutors);
        users.addAll(editors);
        users.addAll(instructors);
        users.add(admin);
        return users;
    }

    /**
     * Create a course and create a lecture assigned to the course.
     *
     * @return the created lecture
     */
    public Lecture createCourseWithLecture(boolean saveLecture) {
        Course course = ModelFactory.generateCourse(null, PAST_TIMESTAMP, FUTURE_FUTURE_TIMESTAMP, new HashSet<>(), "tumuser", "tutor", "editor", "instructor");

        Lecture lecture = new Lecture();
        lecture.setDescription("Test Lecture");
        lecture.setCourse(course);
        courseRepo.save(course);
        if (saveLecture) {
            lectureRepo.save(lecture);
        }
        return lecture;
    }

    public List<Course> createCoursesWithExercisesAndLectures(boolean withParticipations) {
        ZonedDateTime pastTimestamp = ZonedDateTime.now().minusDays(5);
        ZonedDateTime futureTimestamp = ZonedDateTime.now().plusDays(5);
        ZonedDateTime futureFutureTimestamp = ZonedDateTime.now().plusDays(8);

        Course course1 = ModelFactory.generateCourse(null, pastTimestamp, futureTimestamp, new HashSet<>(), "tumuser", "tutor", "editor", "instructor");
        Course course2 = ModelFactory.generateCourse(null, ZonedDateTime.now().minusDays(8), pastTimestamp, new HashSet<>(), "tumuser", "tutor", "editor", "instructor");

        ModelingExercise modelingExercise = ModelFactory.generateModelingExercise(pastTimestamp, futureTimestamp, futureFutureTimestamp, DiagramType.ClassDiagram, course1);
        modelingExercise.setGradingInstructions("some grading instructions");
        modelingExercise.getCategories().add("Modeling");
        course1.addExercises(modelingExercise);

        de.tum.in.www1.artemis.domain.TextExercise textExercise = ModelFactory.generateTextExercise(pastTimestamp, futureTimestamp, futureFutureTimestamp, course1);
        textExercise.setGradingInstructions("some grading instructions");
        textExercise.getCategories().add("Text");
        course1.addExercises(textExercise);

        FileUploadExercise fileUploadExercise = ModelFactory.generateFileUploadExercise(pastTimestamp, futureTimestamp, futureFutureTimestamp, "png", course1);
        fileUploadExercise.setGradingInstructions("some grading instructions");
<<<<<<< HEAD
        fileUploadExercise.setExampleSolution("Sample Solution");
=======
>>>>>>> 3c8b9078
        fileUploadExercise.getCategories().add("File");
        course1.addExercises(fileUploadExercise);

        ProgrammingExercise programmingExercise = ModelFactory.generateProgrammingExercise(pastTimestamp, futureTimestamp, course1);
        programmingExercise.setGradingInstructions("some grading instructions");
        programmingExercise.getCategories().add("Programming");
        course1.addExercises(programmingExercise);

        QuizExercise quizExercise = ModelFactory.generateQuizExercise(pastTimestamp, futureTimestamp, course1);
        programmingExercise.getCategories().add("Quiz");
        course1.addExercises(quizExercise);

        Lecture lecture1 = ModelFactory.generateLecture(pastTimestamp, futureFutureTimestamp, course1);
        Attachment attachment1 = ModelFactory.generateAttachment(pastTimestamp, lecture1);
        lecture1.addAttachments(attachment1);
        course1.addLectures(lecture1);

        Lecture lecture2 = ModelFactory.generateLecture(pastTimestamp, futureFutureTimestamp, course1);
        Attachment attachment2 = ModelFactory.generateAttachment(pastTimestamp, lecture2);
        lecture2.addAttachments(attachment2);
        course1.addLectures(lecture2);

        course1 = courseRepo.save(course1);
        course2 = courseRepo.save(course2);

        lectureRepo.save(lecture1);
        lectureRepo.save(lecture2);

        attachmentRepo.save(attachment1);
        attachmentRepo.save(attachment2);

        modelingExercise = exerciseRepo.save(modelingExercise);
        textExercise = exerciseRepo.save(textExercise);
        exerciseRepo.save(fileUploadExercise);
        exerciseRepo.save(programmingExercise);
        exerciseRepo.save(quizExercise);

        if (withParticipations) {

            // create 5 tutor participations and 5 example submissions and connect all of them (to test the many-to-many relationship)
            var tutorParticipations = new ArrayList<TutorParticipation>();
            for (int i = 1; i < 6; i++) {
                var tutorParticipation = new TutorParticipation().tutor(getUserByLogin("tutor" + i));
                tutorParticipationRepo.save(tutorParticipation);
                tutorParticipations.add(tutorParticipation);
            }

            User user = (userRepo.findOneByLogin("student1")).get();
            StudentParticipation participation1 = ModelFactory.generateStudentParticipation(InitializationState.INITIALIZED, modelingExercise, user);
            StudentParticipation participation2 = ModelFactory.generateStudentParticipation(InitializationState.FINISHED, textExercise, user);
            StudentParticipation participation3 = ModelFactory.generateStudentParticipation(InitializationState.UNINITIALIZED, modelingExercise, user);

            Submission modelingSubmission1 = ModelFactory.generateModelingSubmission("model1", true);
            Submission modelingSubmission2 = ModelFactory.generateModelingSubmission("model2", true);
            Submission textSubmission = ModelFactory.generateTextSubmission("text", Language.ENGLISH, true);

            Result result1 = ModelFactory.generateResult(true, 10D);
            Result result2 = ModelFactory.generateResult(true, 12D);
            Result result3 = ModelFactory.generateResult(false, 0D);

            participation1 = studentParticipationRepo.save(participation1);
            participation2 = studentParticipationRepo.save(participation2);
            participation3 = studentParticipationRepo.save(participation3);

            submissionRepository.save(modelingSubmission1);
            submissionRepository.save(modelingSubmission2);
            submissionRepository.save(textSubmission);

            modelingSubmission1.setParticipation(participation1);
            textSubmission.setParticipation(participation2);
            modelingSubmission2.setParticipation(participation3);

            result1.setParticipation(participation1);
            result2.setParticipation(participation3);
            result3.setParticipation(participation2);

            result1 = resultRepo.save(result1);
            result2 = resultRepo.save(result2);
            result3 = resultRepo.save(result3);

            result1.setSubmission(modelingSubmission1);
            result2.setSubmission(modelingSubmission2);
            result3.setSubmission(textSubmission);

            modelingSubmission1.addResult(result1);
            modelingSubmission2.addResult(result2);
            textSubmission.addResult(result3);

            submissionRepository.save(modelingSubmission1);
            submissionRepository.save(modelingSubmission2);
            submissionRepository.save(textSubmission);
        }

        return Arrays.asList(course1, course2);
    }

    public User getUserByLogin(String login) {
        return userRepo.findOneWithAuthoritiesByLogin(login).orElseThrow(() -> new IllegalArgumentException("Provided login " + login + " does not exist in database"));
    }

    public ExerciseUnit createExerciseUnit(de.tum.in.www1.artemis.domain.Exercise exercise) {
        ExerciseUnit exerciseUnit = new ExerciseUnit();
        exerciseUnit.setExercise(exercise);
        return exerciseUnitRepository.save(exerciseUnit);
    }

    public AttachmentUnit createAttachmentUnit() {
        Attachment attachmentOfAttachmentUnit = new Attachment().attachmentType(AttachmentType.FILE).link("files/temp/example.txt").name("example");
        AttachmentUnit attachmentUnit = new AttachmentUnit();
        attachmentUnit.setDescription("Lorem Ipsum");
        attachmentUnit = attachmentUnitRepository.save(attachmentUnit);
        attachmentOfAttachmentUnit.setAttachmentUnit(attachmentUnit);
        attachmentOfAttachmentUnit = attachmentRepo.save(attachmentOfAttachmentUnit);
        attachmentUnit.setAttachment(attachmentOfAttachmentUnit);
        return attachmentUnitRepository.save(attachmentUnit);
    }

    public TextUnit createTextUnit() {
        TextUnit textUnit = new TextUnit();
        textUnit.setContent("Lorem Ipsum");
        return textUnitRepository.save(textUnit);
    }

    public VideoUnit createVideoUnit() {
        VideoUnit videoUnit = new VideoUnit();
        videoUnit.setDescription("Lorem Ipsum");
        videoUnit.setSource("Some URL");
        return videoUnitRepository.save(videoUnit);
    }

    public Lecture addLectureUnitsToLecture(Lecture lecture, Set<LectureUnit> lectureUnits) {
        Lecture lecture1 = lectureRepo.findByIdWithPostsAndLectureUnitsAndLearningGoals(lecture.getId()).get();
        for (LectureUnit lectureUnit : lectureUnits) {
            lecture1.addLectureUnit(lectureUnit);
        }
        return lectureRepo.save(lecture1);
    }

    public void changeUser(String username) {
        User user = getUserByLogin(username);
        List<GrantedAuthority> grantedAuthorities = new ArrayList<>();
        for (Authority authority : user.getAuthorities()) {
            grantedAuthorities.add(new SimpleGrantedAuthority(authority.getName()));
        }
        org.springframework.security.core.userdetails.User securityContextUser = new org.springframework.security.core.userdetails.User(user.getLogin(), user.getPassword(),
            grantedAuthorities);
        Authentication authentication = new UsernamePasswordAuthenticationToken(securityContextUser, securityContextUser.getPassword(), grantedAuthorities);
        SecurityContext context = SecurityContextHolder.createEmptyContext();
        context.setAuthentication(authentication);
        TestSecurityContextHolder.setContext(context);
    }

    public void resetDatabase() {
        databaseCleanupService.clearDatabase();
    }

}<|MERGE_RESOLUTION|>--- conflicted
+++ resolved
@@ -202,10 +202,6 @@
 
         FileUploadExercise fileUploadExercise = ModelFactory.generateFileUploadExercise(pastTimestamp, futureTimestamp, futureFutureTimestamp, "png", course1);
         fileUploadExercise.setGradingInstructions("some grading instructions");
-<<<<<<< HEAD
-        fileUploadExercise.setExampleSolution("Sample Solution");
-=======
->>>>>>> 3c8b9078
         fileUploadExercise.getCategories().add("File");
         course1.addExercises(fileUploadExercise);
 
