{
    "plugins": [
//        "@angular-eslint/eslint-plugin",
        "@typescript-eslint",
        "@typescript-eslint/tslint",
        "chai-friendly"
    ],
    "extends": [
//        "eslint:recommended",
//        "plugin:@typescript-eslint/recommended",
//        "plugin:@typescript-eslint/recommended-requiring-type-checking",
//        "plugin:@angular-eslint/recommended",
        "plugin:prettier/recommended",
        "prettier"
//        "eslint-config-prettier"
    ],
    "env": {
        "browser": true,
        "es6": true,
        "commonjs": true,
        "jest": true
    },
    "parser": "@typescript-eslint/parser",
    "parserOptions": {
<<<<<<< HEAD
        "ecmaVersion": 2018,
        "project": ["./tsconfig.json", "./tsconfig.app.json", "./tsconfig.spec.json", "./tsconfig.webpack.json", "./tsconfig.cypress.json"],
=======
        "ecmaVersion": 6,
        "project": ["./tsconfig.json", "./tsconfig.app.json", "./tsconfig.spec.json", "./tsconfig.webpack.json", "src/test/cypress/tsconfig.json"],
>>>>>>> bef1f040
        "sourceType": "module",
        "ecmaFeatures": {
            "modules": true
        }
    },
    "rules": {
        "@typescript-eslint/tslint/config": [
            "error",
            {
                "lintFile": "./tslint.json",
                "rules": {
                    "no-unused-expressions": "off"
                }
            }
        ],
        "@typescript-eslint/no-unused-vars": [
            "warn",
            {
                "vars": "all",
                "args": "after-used",
                "ignoreRestSiblings": false
            }
        ],
        "@typescript-eslint/no-non-null-assertion": "off",
        "@typescript-eslint/no-unsafe-return": "off",
        "@typescript-eslint/no-unsafe-member-access": "off",
        "@typescript-eslint/restrict-plus-operands": "off",
        "@typescript-eslint/no-unsafe-call": "off",
        "@typescript-eslint/no-floating-promises": "off",
        "@typescript-eslint/no-unsafe-assignment": "off",
        "@angular-eslint/no-output-on-prefix": "off",
        "chai-friendly/no-unused-expressions": 2
    },
    "overrides": [{
        "files": ["mock-*.ts"],
        "rules": {
            "@typescript-eslint/no-unused-vars": "off"
        }
    }]
}<|MERGE_RESOLUTION|>--- conflicted
+++ resolved
@@ -22,13 +22,8 @@
     },
     "parser": "@typescript-eslint/parser",
     "parserOptions": {
-<<<<<<< HEAD
         "ecmaVersion": 2018,
-        "project": ["./tsconfig.json", "./tsconfig.app.json", "./tsconfig.spec.json", "./tsconfig.webpack.json", "./tsconfig.cypress.json"],
-=======
-        "ecmaVersion": 6,
         "project": ["./tsconfig.json", "./tsconfig.app.json", "./tsconfig.spec.json", "./tsconfig.webpack.json", "src/test/cypress/tsconfig.json"],
->>>>>>> bef1f040
         "sourceType": "module",
         "ecmaFeatures": {
             "modules": true
