--- conflicted
+++ resolved
@@ -20,11 +20,7 @@
         "build": {
           "builder": "@angular-devkit/build-angular:application",
           "options": {
-              "loader": {
-                  ".ttf": "file"
-              },
-              "browser": "src/main/webapp/app/app.main.ts",
-              "allowedCommonJsDependencies": [
+            "allowedCommonJsDependencies": [
               "brace",
               "brace/mode/java",
               "clone-deep",
@@ -64,11 +60,11 @@
                 "base": "build/resources/main/static/",
                 "browser": ""
             },
+            "loader": {
+                ".ttf": "file"
+            },
             "index": "src/main/webapp/index.html",
-<<<<<<< HEAD
-=======
             "browser": "src/main/webapp/app/app.main.ts",
->>>>>>> 957fe782
             "polyfills": [
                 "src/main/webapp/app/polyfills.ts"
             ],
