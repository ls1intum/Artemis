--- conflicted
+++ resolved
@@ -32,15 +32,11 @@
     args = []
 }
 
-<<<<<<< HEAD
 bootJar {
     duplicatesStrategy = DuplicatesStrategy.EXCLUDE
 }
 
-task webapp(type: NpmTask) {
-=======
 tasks.register('webapp', NpmTask) {
->>>>>>> a675e63a
     inputs.property('appVersion', project.version)
     inputs.files("package-lock.json")
         .withPropertyName('package-lock')
