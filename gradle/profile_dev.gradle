--- conflicted
+++ resolved
@@ -16,12 +16,8 @@
     args = []
 }
 
-<<<<<<< HEAD
-task webpackBuildDev(type: YarnTask) {
-=======
 task webpackBuildDev(type: YarnTask, dependsOn: 'yarn_install') {
     onlyIf { shouldWebpackRun() == true }
->>>>>>> e5682481
     args = ["run", "webpack:build"]
 }
 
@@ -48,9 +44,6 @@
 }
 
 processResources.dependsOn webpackBuildDev
-<<<<<<< HEAD
-webpackBuildDev.onlyIf { project.hasProperty('webpack') }
-=======
 copyIntoStatic.dependsOn processResources
 bootJar.dependsOn copyIntoStatic
 
@@ -58,5 +51,4 @@
 
 def shouldWebpackRun() {
     file('build/www/app/main.bundle.js').exists() == false || project.hasProperty('webpack')
-}
->>>>>>> e5682481
+}