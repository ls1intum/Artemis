--- conflicted
+++ resolved
@@ -15,10 +15,6 @@
     args = []
 }
 
-<<<<<<< HEAD
-
-=======
->>>>>>> e5682481
 task webpack_test(type: YarnTask, dependsOn: 'yarn_install') {
     args = ["run", "webpack:test"]
 }
@@ -60,10 +56,6 @@
 }
 
 test.dependsOn webpack_test
-<<<<<<< HEAD
-processResources.dependsOn webpack
-=======
 processResources.dependsOn webpack
 copyIntoStatic.dependsOn processResources
-bootJar.dependsOn copyIntoStatic
->>>>>>> e5682481
+bootJar.dependsOn copyIntoStatic