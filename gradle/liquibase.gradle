import org.gradle.internal.os.OperatingSystem

configurations {
    liquibase
}

dependencies {
<<<<<<< HEAD
    liquibase "org.liquibase.ext:liquibase-hibernate5:${liquibase_version}"
=======
    liquibase "org.liquibase.ext:liquibase-hibernate5:4.18.0"
>>>>>>> f785b859
}

if (OperatingSystem.current().isWindows()) {
    task pathingLiquibaseJar(type: Jar) {
        dependsOn configurations.liquibase
        appendix = 'pathingLiquibase'

        doFirst {
            manifest {
                attributes 'Class-Path': sourceSets.main.runtimeClasspath.plus(configurations.liquibase).collect {
                    it.toURI().toURL().toString().replaceFirst(/file:\/+/, '/')
                }.join(' ')
            }
        }
    }
}

task initPaths(dependsOn: compileJava) {
    group = "liquibase"
    if (OperatingSystem.current().isWindows()) {
        dependsOn pathingLiquibaseJar
    }
}

def liquibaseCommand(command) {
    javaexec {
        if (OperatingSystem.current().isWindows()) {
            classpath files(pathingLiquibaseJar.archivePath)
        } else {
            classpath sourceSets.main.runtimeClasspath
            classpath configurations.liquibase
        }
        main = "liquibase.integration.commandline.Main"

        args "--changeLogFile=src/main/resources/config/liquibase/changelog/" + buildTimestamp() +"_changelog.xml"
        args "--referenceUrl=hibernate:spring:de.tum.in.www1.artemis.domain?dialect=org.hibernate.dialect.MySQLDialect&hibernate.physical_naming_strategy=org.hibernate.boot.model.naming.CamelCaseToUnderscoresNamingStrategy&hibernate.implicit_naming_strategy=org.springframework.boot.orm.jpa.hibernate.SpringImplicitNamingStrategy"
        args "--username=root"
        args "--password="
        args "--url=jdbc:mysql://localhost:3306/ArTEMiS?createDatabaseIfNotExist=true&useUnicode=true&characterEncoding=utf8&useSSL=false&useLegacyDatetimeCode=false&serverTimezone=UTC"
        args "--driver=com.mysql.cj.jdbc.Driver"
        args command
    }
}

task liquibaseDiffChangeLog(dependsOn: initPaths) {
    doLast {
        liquibaseCommand("diffChangeLog")
    }
}

task liquibaseClearChecksums(dependsOn: initPaths) {
    doLast {
        liquibaseCommand("clearChecksums")
    }
}

task liquibaseGenerateChangelog(dependsOn: initPaths) {
    doLast {
        liquibaseCommand("generateChangelog")
    }
}

def buildTimestamp() {
    def date = new Date()
    def formattedDate = date.format('yyyyMMddHHmmss')
    return formattedDate
}<|MERGE_RESOLUTION|>--- conflicted
+++ resolved
@@ -5,11 +5,7 @@
 }
 
 dependencies {
-<<<<<<< HEAD
     liquibase "org.liquibase.ext:liquibase-hibernate5:${liquibase_version}"
-=======
-    liquibase "org.liquibase.ext:liquibase-hibernate5:4.18.0"
->>>>>>> f785b859
 }
 
 if (OperatingSystem.current().isWindows()) {
