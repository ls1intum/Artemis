apply plugin: 'com.moowork.node'

<<<<<<< HEAD
task bower(type: Exec) {
    if (Os.isFamily(Os.FAMILY_WINDOWS)) {
        commandLine 'cmd', '/c', 'bower', 'install'
    }else{
        commandLine 'node_modules/bower/bin/bower', 'install'
    }
=======
task bower(type: NodeTask) {
    description = "Installs dependencies using Bower"
    script = file("${project.projectDir}/node_modules/bower/bin/bower")
    args = ['install']
>>>>>>> b5bcc502
}

// Workaround for https://github.com/srs/gradle-node-plugin/issues/134 doesn't work with yarn
if (!project.hasProperty('nodeInstall')) {
    bower.dependsOn yarn_install
} else {
    bower.dependsOn npm_install
}
processResources.dependsOn bower
bower.onlyIf { !project.hasProperty('skipBower') }<|MERGE_RESOLUTION|>--- conflicted
+++ resolved
@@ -1,18 +1,9 @@
 apply plugin: 'com.moowork.node'
 
-<<<<<<< HEAD
-task bower(type: Exec) {
-    if (Os.isFamily(Os.FAMILY_WINDOWS)) {
-        commandLine 'cmd', '/c', 'bower', 'install'
-    }else{
-        commandLine 'node_modules/bower/bin/bower', 'install'
-    }
-=======
 task bower(type: NodeTask) {
     description = "Installs dependencies using Bower"
     script = file("${project.projectDir}/node_modules/bower/bin/bower")
     args = ['install']
->>>>>>> b5bcc502
 }
 
 // Workaround for https://github.com/srs/gradle-node-plugin/issues/134 doesn't work with yarn
