ext {
    // TODO: this should become 90% for INSTRUCTION and 0 for CLASS
<<<<<<< HEAD
    AggregatedCoverageThresholds = ["INSTRUCTION": 0.853, "CLASS": 122]
=======
    AggregatedCoverageThresholds = ["INSTRUCTION": 0.865, "CLASS": 119]
>>>>>>> e15344b7
    // TODO: each module should achieve 90% for INSTRUCTION and 0 for CLASS
    ModuleCoverageThresholds = [
        "assessment"    :          ["INSTRUCTION": 0.926, "CLASS":  0],
        "athena"        :          ["INSTRUCTION": 0.879, "CLASS":  2],
        "atlas"         :          ["INSTRUCTION": 0.903, "CLASS":  6],
        "buildagent"    :          ["INSTRUCTION": 0.781, "CLASS":  0],
        "communication" :          ["INSTRUCTION": 0.870, "CLASS":  7],
        "core"          :          ["INSTRUCTION": 0.825, "CLASS": 48],
        "exam"          :          ["INSTRUCTION": 0.915, "CLASS":  2],
        "exercise"      :          ["INSTRUCTION": 0.913, "CLASS":  0],
        "fileupload"    :          ["INSTRUCTION": 0.953, "CLASS":  0],
<<<<<<< HEAD
        "iris"          :          ["INSTRUCTION": 0.772, "CLASS": 29],
        "lecture"       :          ["INSTRUCTION": 0.896, "CLASS":  1],
=======
        "iris"          :          ["INSTRUCTION": 0.772, "CLASS": 28],
        "lecture"       :          ["INSTRUCTION": 0.910, "CLASS":  1],
>>>>>>> e15344b7
        "lti"           :          ["INSTRUCTION": 0.888, "CLASS":  2],
        "modeling"      :          ["INSTRUCTION": 0.938, "CLASS":  0],
        "plagiarism"    :          ["INSTRUCTION": 0.908, "CLASS":  2],
        "programming"   :          ["INSTRUCTION": 0.834, "CLASS": 15],
        "quiz"          :          ["INSTRUCTION": 0.906, "CLASS":  2],
        "text"          :          ["INSTRUCTION": 0.947, "CLASS":  1],
        "tutorialgroup" :          ["INSTRUCTION": 0.915, "CLASS":  1],
        "nebula"        :          ["INSTRUCTION": 0.800, "CLASS":  2],
    ]
    // If no explicit modules defined -> generate reports and validate for each module
    reportedModules = includedModules.size() == 0
        ? ModuleCoverageThresholds.collect {element -> element.key} + ["aggregated"]
        : includedModules as ArrayList

    ignoredDirectories = [
        "$BasePath/**/domain/**/*_*",
        "$BasePath/core/config/migration/entries/**",
        "org/gradle/**",
        "**/gradle-wrapper.jar/**"
    ]
}

jacoco {
    toolVersion = "0.8.13"
}

jacocoTestReport {
    // For the aggregated report
    reports {
        xml.required = true
        xml.outputLocation = file("build/reports/jacoco/aggregated/jacocoTestReport.xml")
        html.required = true
        html.outputLocation = file("build/reports/jacoco/aggregated/html")
    }

    afterEvaluate {
        classDirectories.setFrom(
            files(classDirectories.files.collect { classDir ->
                project.fileTree(classDir) {
                    includes=["$BasePath/**/*.class"]
                    excludes=ignoredDirectories
                }
            })
        )
    }

    def sortedTasks = reportedModules
        .sort()
        .collect { module -> registerJacocoReportTask(module as String, jacocoTestReport) }
        .findAll { task -> task != null}
    sortedTasks.eachWithIndex { task, index ->
        if (index > 0) {
            task.mustRunAfter(sortedTasks[index - 1])
        }
    }
    finalizedBy sortedTasks
}

jacocoTestCoverageVerification {
    // Handled by each task itself
    enabled = false

    def verifyCoverage = reportedModules.size() == 0 || reportedModules.size() == (ModuleCoverageThresholds.size() + 1) // +1 for aggregated
    if (verifyCoverage) {
        def sortedTasks = reportedModules
            .sort()
            .collect { module -> registerJacocoTestCoverageVerification(module as String, jacocoTestCoverageVerification) }
            .findAll { task -> task != null}
        sortedTasks.eachWithIndex { task, index ->
            if (index > 0) {
                task.mustRunAfter(sortedTasks[index - 1])
            }
        }
        finalizedBy sortedTasks
    }
}
check.dependsOn jacocoTestCoverageVerification

/**
 * Registers a JacocoReport task based on the provided parameters.
 *
 * @param moduleName The module name to include in the report.
 * @param rootTask The root JacocoReport root task.
 * @return The configured JacocoReport task.
 */
private JacocoReport registerJacocoReportTask(String moduleName, JacocoReport rootTask) {
    def taskName = "jacocoCoverageReport-$moduleName"

    JacocoReport task = project.tasks.register(taskName, JacocoReport).get()
    task.description = "Generates JaCoCo coverage report for $moduleName"

    prepareJacocoReportTask(task, moduleName, rootTask)

    task.reports {
        xml.required = true
        xml.outputLocation = file("build/reports/jacoco/$moduleName/jacocoTestReport.xml")
        html.required = true
        html.outputLocation = file("build/reports/jacoco/$moduleName/html")
    }

    return task
}

/**
 * Registers a JacocoCoverageVerification task based on the provided parameters.
 *
 * @param moduleName The module name to validate rules for.
 * @param rootTask The root JacocoCoverageVerification task.
 * @return The configured JacocoCoverageVerification task.
 */
private JacocoCoverageVerification registerJacocoTestCoverageVerification(String moduleName, JacocoCoverageVerification rootTask) {
    def taskName = "jacocoTestCoverageVerification-$moduleName"

    def thresholds
    if (moduleName == "aggregated") {
        thresholds = AggregatedCoverageThresholds
    } else {
        thresholds = ModuleCoverageThresholds[moduleName]
        if (thresholds == null) {
            println "No coverage thresholds defined for module '$moduleName'. Skipping verification for this module..."
            return null
        }
    }
    def minInstructionCoveredRatio = thresholds["INSTRUCTION"] as double
    def maxNumberUncoveredClasses = thresholds["CLASS"] as int

    JacocoCoverageVerification task = project.tasks.register(taskName, JacocoCoverageVerification).get()
    task.description = "Validates JaCoCo coverage for violations for $moduleName"

    prepareJacocoReportTask(task, moduleName, rootTask)
    applyVerificationRule(task, minInstructionCoveredRatio, maxNumberUncoveredClasses)

    // Ensure the verification waits for its own report if executed together with the report task
    def reportTaskName = "jacocoCoverageReport-$moduleName"
    if (project.tasks.names.contains(reportTaskName)) {
        task.mustRunAfter(project.tasks.named(reportTaskName))
    }

    return task
}

/**
 * Prepares a Jacoco report task (report & verification) to match a specific module.
 * @param task that is modified
 * @param moduleName of the module.
 * @param rootTask the JacocoReportBase root task
 */
private void prepareJacocoReportTask(JacocoReportBase task, String moduleName, JacocoReportBase rootTask) {
    task.group = rootTask.group
    task.executionData = rootTask.executionData

    def classPath
    if (moduleName == "aggregated") {
        classPath = "$BasePath/**/*.class"
    } else {
        classPath = "$BasePath/$moduleName/**/*.class"
    }
    task.sourceDirectories = rootTask.sourceDirectories
    task.classDirectories.setFrom(
        files(rootTask.classDirectories.files.collect { classDir ->
            project.fileTree(classDir) {
                includes=[classPath]
                excludes=ignoredDirectories
            }
        })
    )
}

import javax.xml.parsers.DocumentBuilderFactory

private static void applyVerificationRule(JacocoCoverageVerification task, double minInstructionCoveredRatio, int maxNumberUncoveredClasses) {
    task.violationRules {
        rule {
            limit {
                counter = "INSTRUCTION"
                value = "COVEREDRATIO"
                minimum = minInstructionCoveredRatio
            }
            limit {
                counter = "CLASS"
                value = "MISSEDCOUNT"
                maximum = maxNumberUncoveredClasses
            }
        }
    }

    def reportsFile = task.project.file("${task.project.layout.buildDirectory.get().asFile}/reports/jacoco/${task.name.replace('jacocoTestCoverageVerification-', '')}/jacocoTestReport.xml")

    task.doLast {
        def moduleName = task.name.replace('jacocoTestCoverageVerification-', '')

        // Handle aggregated total coverage
        if (moduleName == "aggregated") {
            moduleName = "Aggregated Code Coverage"
        }

        if (!reportsFile.exists() || reportsFile.length() == 0) {
            println "⚠️ Jacoco report not found for ${task.name.replace('jacocoTestCoverageVerification-', '')} at ${reportsFile.absolutePath}"
            return
        }

        try {
            // Read file as text and remove DOCTYPE
            def xmlContent = reportsFile.text.replaceAll(/<!DOCTYPE[^>]*>/, "")

            // Secure XML parsing without DOCTYPE
            def factory = DocumentBuilderFactory.newInstance()

            def builder = factory.newDocumentBuilder()
            def document = builder.parse(new ByteArrayInputStream(xmlContent.getBytes("UTF-8")))

            def counters = document.getElementsByTagName("counter")

            def missedInstructions = 0
            def coveredInstructions = 0
            def missedClasses = 0

            for (int i = 0; i < counters.getLength(); i++) {
                def node = counters.item(i)
                def type = node.getAttributes().getNamedItem("type").getTextContent()
                def missed = node.getAttributes().getNamedItem("missed").getTextContent().toInteger()
                def covered = node.getAttributes().getNamedItem("covered").getTextContent().toInteger()

                if (type == "INSTRUCTION") {
                    missedInstructions = missed
                    coveredInstructions = covered
                } else if (type == "CLASS") {
                    missedClasses = missed
                }
            }

            def totalInstructions = missedInstructions + coveredInstructions
            def actualInstructionCoverage = totalInstructions == 0 ? 1.0 : (coveredInstructions / totalInstructions)

            println ""
            println "📊 Module: ${moduleName}"
            println "   🔍 Measured Instruction Coverage: ${String.format('%.2f', actualInstructionCoverage * 100)}% (Required: ${String.format('%.2f', minInstructionCoveredRatio * 100)}%)"
            println "   🏛️ Uncovered Classes: ${missedClasses} (Allowed: ${maxNumberUncoveredClasses})"

            if (actualInstructionCoverage < minInstructionCoveredRatio || missedClasses > maxNumberUncoveredClasses) {
                println "❌ Coverage requirements not met!"
                throw new GradleException("❌ Build failed: Coverage requirements for ${moduleName} not met!")
            } else {
                println "✅ Coverage requirements met."
            }

        } catch (Exception e) {
            println "⚠️ Error parsing Jacoco XML: ${e.message}"
            throw new GradleException("❌ Build failed: Error parsing Jacoco XML for ${task.name.replace('jacocoTestCoverageVerification-', '')}")
        }
    }
}<|MERGE_RESOLUTION|>--- conflicted
+++ resolved
@@ -1,10 +1,6 @@
 ext {
     // TODO: this should become 90% for INSTRUCTION and 0 for CLASS
-<<<<<<< HEAD
-    AggregatedCoverageThresholds = ["INSTRUCTION": 0.853, "CLASS": 122]
-=======
-    AggregatedCoverageThresholds = ["INSTRUCTION": 0.865, "CLASS": 119]
->>>>>>> e15344b7
+    AggregatedCoverageThresholds = ["INSTRUCTION": 0.865, "CLASS": 121]
     // TODO: each module should achieve 90% for INSTRUCTION and 0 for CLASS
     ModuleCoverageThresholds = [
         "assessment"    :          ["INSTRUCTION": 0.926, "CLASS":  0],
@@ -16,13 +12,8 @@
         "exam"          :          ["INSTRUCTION": 0.915, "CLASS":  2],
         "exercise"      :          ["INSTRUCTION": 0.913, "CLASS":  0],
         "fileupload"    :          ["INSTRUCTION": 0.953, "CLASS":  0],
-<<<<<<< HEAD
-        "iris"          :          ["INSTRUCTION": 0.772, "CLASS": 29],
-        "lecture"       :          ["INSTRUCTION": 0.896, "CLASS":  1],
-=======
         "iris"          :          ["INSTRUCTION": 0.772, "CLASS": 28],
         "lecture"       :          ["INSTRUCTION": 0.910, "CLASS":  1],
->>>>>>> e15344b7
         "lti"           :          ["INSTRUCTION": 0.888, "CLASS":  2],
         "modeling"      :          ["INSTRUCTION": 0.938, "CLASS":  0],
         "plagiarism"    :          ["INSTRUCTION": 0.908, "CLASS":  2],
