ext {
    // TODO: this should become 90% for INSTRUCTION and 0 for CLASS
<<<<<<< HEAD
    AggregatedCoverageThresholds = ["INSTRUCTION": 0.888, "CLASS": 69]
=======
    AggregatedCoverageThresholds = ["INSTRUCTION": 0.860, "CLASS": 86]
>>>>>>> c3d7e518
    // TODO: each module should achieve 90% for INSTRUCTION and 0 for CLASS
    ModuleCoverageThresholds = [
        "assessment"    :          ["INSTRUCTION": 0.927, "CLASS":  0],
        "athena"        :          ["INSTRUCTION": 0.874, "CLASS":  2],
        "atlas"         :          ["INSTRUCTION": 0.905, "CLASS":  5],
<<<<<<< HEAD
        "buildagent"    :          ["INSTRUCTION": 0.841, "CLASS":  0],
        "communication" :          ["INSTRUCTION": 0.916, "CLASS":  2],
        "core"          :          ["INSTRUCTION": 0.860, "CLASS": 16],
        "exam"          :          ["INSTRUCTION": 0.937, "CLASS":  0],
        "exercise"      :          ["INSTRUCTION": 0.928, "CLASS":  0],
        "fileupload"    :          ["INSTRUCTION": 0.931, "CLASS":  1],
=======
        "buildagent"    :          ["INSTRUCTION": 0.776, "CLASS":  1],
        "communication" :          ["INSTRUCTION": 0.915, "CLASS":  2],
        "core"          :          ["INSTRUCTION": 0.852, "CLASS": 22],
        "exam"          :          ["INSTRUCTION": 0.897, "CLASS":  4],
        "exercise"      :          ["INSTRUCTION": 0.918, "CLASS":  0],
        "fileupload"    :          ["INSTRUCTION": 0.927, "CLASS":  1],
>>>>>>> c3d7e518
        "iris"          :          ["INSTRUCTION": 0.751, "CLASS": 26],
        "lecture"       :          ["INSTRUCTION": 0.911, "CLASS":  0],
        "lti"           :          ["INSTRUCTION": 0.894, "CLASS":  2],
        "modeling"      :          ["INSTRUCTION": 0.913, "CLASS":  2],
        "plagiarism"    :          ["INSTRUCTION": 0.900, "CLASS":  0],
<<<<<<< HEAD
        "programming"   :          ["INSTRUCTION": 0.872, "CLASS":  9],
=======
        "programming"   :          ["INSTRUCTION": 0.765, "CLASS": 15],
>>>>>>> c3d7e518
        "quiz"          :          ["INSTRUCTION": 0.905, "CLASS":  4],
        "text"          :          ["INSTRUCTION": 0.956, "CLASS":  0],
        "tutorialgroup" :          ["INSTRUCTION": 0.924, "CLASS":  0],
    ]
    // If no explicit modules defined -> generate reports and validate for each module
    reportedModules = includedModules.size() == 0
        ? ModuleCoverageThresholds.collect {element -> element.key} + ["aggregated"]
        : includedModules as ArrayList

    ignoredDirectories = [
        "$BasePath/**/domain/**/*_*",
        "$BasePath/core/config/migration/entries/**",
        "org/gradle/**",
        "**/gradle-wrapper.jar/**"
    ]
}

jacoco {
    toolVersion = "0.8.12"
}

jacocoTestReport {
    // For the aggregated report
    reports {
        xml.required = true
        xml.outputLocation = file("build/reports/jacoco/aggregated/jacocoTestReport.xml")
        html.required = true
        html.outputLocation = file("build/reports/jacoco/aggregated/html")
    }

    afterEvaluate {
        classDirectories.setFrom(
            files(classDirectories.files.collect { classDir ->
                project.fileTree(classDir) {
                    includes=["$BasePath/**/*.class"]
                    excludes=ignoredDirectories
                }
            })
        )
    }

    def sortedTasks = reportedModules
        .sort()
        .collect { module -> registerJacocoReportTask(module as String, jacocoTestReport) }
        .findAll { task -> task != null}
    sortedTasks.eachWithIndex { task, index ->
        if (index > 0) {
            task.mustRunAfter(sortedTasks[index - 1])
        }
    }
    finalizedBy sortedTasks
}

jacocoTestCoverageVerification {
    // Handled by each task itself
    enabled = false

    def verifyCoverage = reportedModules.size() == 0 || reportedModules.size() == (ModuleCoverageThresholds.size() + 1) // +1 for aggregated
    if (verifyCoverage) {
        def sortedTasks = reportedModules
            .sort()
            .collect { module -> registerJacocoTestCoverageVerification(module as String, jacocoTestCoverageVerification) }
            .findAll { task -> task != null}
        sortedTasks.eachWithIndex { task, index ->
            if (index > 0) {
                task.mustRunAfter(sortedTasks[index - 1])
            }
        }
        finalizedBy sortedTasks
    }
}
check.dependsOn jacocoTestCoverageVerification

/**
 * Registers a JacocoReport task based on the provided parameters.
 *
 * @param moduleName The module name to include in the report.
 * @param rootTask The root JacocoReport root task.
 * @return The configured JacocoReport task.
 */
private JacocoReport registerJacocoReportTask(String moduleName, JacocoReport rootTask) {
    def taskName = "jacocoCoverageReport-$moduleName"

    JacocoReport task = project.tasks.register(taskName, JacocoReport).get()
    task.description = "Generates JaCoCo coverage report for $moduleName"

    prepareJacocoReportTask(task, moduleName, rootTask)

    task.reports {
        xml.required = true
        xml.outputLocation = file("build/reports/jacoco/$moduleName/jacocoTestReport.xml")
        html.required = true
        html.outputLocation = file("build/reports/jacoco/$moduleName/html")
    }

    return task
}

/**
 * Registers a JacocoCoverageVerification task based on the provided parameters.
 *
 * @param moduleName The module name to validate rules for.
 * @param rootTask The root JacocoCoverageVerification task.
 * @return The configured JacocoCoverageVerification task.
 */
private JacocoCoverageVerification registerJacocoTestCoverageVerification(String moduleName, JacocoCoverageVerification rootTask) {
    def taskName = "jacocoTestCoverageVerification-$moduleName"

    def thresholds
    if (moduleName == "aggregated") {
        thresholds = AggregatedCoverageThresholds
    } else {
        thresholds = ModuleCoverageThresholds[moduleName]
        if (thresholds == null) {
            println "No coverage thresholds defined for module '$moduleName'. Skipping verification for this module..."
            return null
        }
    }
    def minInstructionCoveredRatio = thresholds["INSTRUCTION"] as double
    def maxNumberUncoveredClasses = thresholds["CLASS"] as int

    JacocoCoverageVerification task = project.tasks.register(taskName, JacocoCoverageVerification).get()
    task.description = "Validates JaCoCo coverage for vioalations for $moduleName"

    prepareJacocoReportTask(task, moduleName, rootTask)
    applyVerificationRule(task, minInstructionCoveredRatio, maxNumberUncoveredClasses)

    return task
}

/**
 * Prepares a Jacoco report task (report & verification) to match a specific module.
 * @param task that is modified
 * @param moduleName of the module.
 * @param rootTask the JacocoReportBase root task
 */
private void prepareJacocoReportTask(JacocoReportBase task, String moduleName, JacocoReportBase rootTask) {
    task.group = rootTask.group
    task.executionData = rootTask.executionData

    def classPath
    if (moduleName == "aggregated") {
        classPath = "$BasePath/**/*.class"
    } else {
        classPath = "$BasePath/$moduleName/**/*.class"
    }
    task.sourceDirectories = rootTask.sourceDirectories
    task.classDirectories.setFrom(
        files(rootTask.classDirectories.files.collect { classDir ->
            project.fileTree(classDir) {
                includes=[classPath]
                excludes=ignoredDirectories
            }
        })
    )
}

import javax.xml.parsers.DocumentBuilderFactory

private static void applyVerificationRule(JacocoCoverageVerification task, double minInstructionCoveredRatio, int maxNumberUncoveredClasses) {
    task.violationRules {
        rule {
            limit {
                counter = "INSTRUCTION"
                value = "COVEREDRATIO"
                minimum = minInstructionCoveredRatio
            }
            limit {
                counter = "CLASS"
                value = "MISSEDCOUNT"
                maximum = maxNumberUncoveredClasses
            }
        }
    }

    task.doLast {
        def moduleName = task.name.replace('jacocoTestCoverageVerification-', '')

        // Handle aggregated total coverage
        if (moduleName == "aggregated") {
            moduleName = "Aggregated Code Coverage"
        }

        def reportsFile = project.file("${task.project.layout.buildDirectory.get().asFile}/reports/jacoco/${task.name.replace('jacocoTestCoverageVerification-', '')}/jacocoTestReport.xml")

        if (!reportsFile.exists()) {
            println "⚠️ Jacoco report not found for ${task.name.replace('jacocoTestCoverageVerification-', '')}"
            return
        }

        try {
            // Read file as text and remove DOCTYPE
            def xmlContent = reportsFile.text.replaceAll(/<!DOCTYPE[^>]*>/, "")

            // Secure XML parsing without DOCTYPE
            def factory = DocumentBuilderFactory.newInstance()

            def builder = factory.newDocumentBuilder()
            def document = builder.parse(new ByteArrayInputStream(xmlContent.getBytes("UTF-8")))

            def counters = document.getElementsByTagName("counter")

            def missedInstructions = 0
            def coveredInstructions = 0
            def missedClasses = 0

            for (int i = 0; i < counters.getLength(); i++) {
                def node = counters.item(i)
                def type = node.getAttributes().getNamedItem("type").getTextContent()
                def missed = node.getAttributes().getNamedItem("missed").getTextContent().toInteger()
                def covered = node.getAttributes().getNamedItem("covered").getTextContent().toInteger()

                if (type == "INSTRUCTION") {
                    missedInstructions = missed
                    coveredInstructions = covered
                } else if (type == "CLASS") {
                    missedClasses = missed
                }
            }

            def totalInstructions = missedInstructions + coveredInstructions
            def actualInstructionCoverage = totalInstructions == 0 ? 1.0 : (coveredInstructions / totalInstructions)

            println ""
            println "📊 Module: ${moduleName}"
            println "   🔍 Measured Instruction Coverage: ${String.format('%.2f', actualInstructionCoverage * 100)}% (Required: ${String.format('%.2f', minInstructionCoveredRatio * 100)}%)"
            println "   🏛️ Uncovered Classes: ${missedClasses} (Allowed: ${maxNumberUncoveredClasses})"

            if (actualInstructionCoverage < minInstructionCoveredRatio || missedClasses > maxNumberUncoveredClasses) {
                println "❌ Coverage requirements not met!"
                throw new GradleException("❌ Build failed: Coverage requirements for ${moduleName} not met!")
            } else {
                println "✅ Coverage requirements met."
            }

        } catch (Exception e) {
            println "⚠️ Error parsing Jacoco XML: ${e.message}"
            throw new GradleException("❌ Build failed: Error parsing Jacoco XML for ${task.name.replace('jacocoTestCoverageVerification-', '')}")
        }
    }
}<|MERGE_RESOLUTION|>--- conflicted
+++ resolved
@@ -1,40 +1,23 @@
 ext {
     // TODO: this should become 90% for INSTRUCTION and 0 for CLASS
-<<<<<<< HEAD
-    AggregatedCoverageThresholds = ["INSTRUCTION": 0.888, "CLASS": 69]
-=======
     AggregatedCoverageThresholds = ["INSTRUCTION": 0.860, "CLASS": 86]
->>>>>>> c3d7e518
     // TODO: each module should achieve 90% for INSTRUCTION and 0 for CLASS
     ModuleCoverageThresholds = [
         "assessment"    :          ["INSTRUCTION": 0.927, "CLASS":  0],
         "athena"        :          ["INSTRUCTION": 0.874, "CLASS":  2],
         "atlas"         :          ["INSTRUCTION": 0.905, "CLASS":  5],
-<<<<<<< HEAD
-        "buildagent"    :          ["INSTRUCTION": 0.841, "CLASS":  0],
-        "communication" :          ["INSTRUCTION": 0.916, "CLASS":  2],
-        "core"          :          ["INSTRUCTION": 0.860, "CLASS": 16],
-        "exam"          :          ["INSTRUCTION": 0.937, "CLASS":  0],
-        "exercise"      :          ["INSTRUCTION": 0.928, "CLASS":  0],
-        "fileupload"    :          ["INSTRUCTION": 0.931, "CLASS":  1],
-=======
         "buildagent"    :          ["INSTRUCTION": 0.776, "CLASS":  1],
         "communication" :          ["INSTRUCTION": 0.915, "CLASS":  2],
         "core"          :          ["INSTRUCTION": 0.852, "CLASS": 22],
         "exam"          :          ["INSTRUCTION": 0.897, "CLASS":  4],
         "exercise"      :          ["INSTRUCTION": 0.918, "CLASS":  0],
         "fileupload"    :          ["INSTRUCTION": 0.927, "CLASS":  1],
->>>>>>> c3d7e518
         "iris"          :          ["INSTRUCTION": 0.751, "CLASS": 26],
         "lecture"       :          ["INSTRUCTION": 0.911, "CLASS":  0],
         "lti"           :          ["INSTRUCTION": 0.894, "CLASS":  2],
         "modeling"      :          ["INSTRUCTION": 0.913, "CLASS":  2],
         "plagiarism"    :          ["INSTRUCTION": 0.900, "CLASS":  0],
-<<<<<<< HEAD
-        "programming"   :          ["INSTRUCTION": 0.872, "CLASS":  9],
-=======
         "programming"   :          ["INSTRUCTION": 0.765, "CLASS": 15],
->>>>>>> c3d7e518
         "quiz"          :          ["INSTRUCTION": 0.905, "CLASS":  4],
         "text"          :          ["INSTRUCTION": 0.956, "CLASS":  0],
         "tutorialgroup" :          ["INSTRUCTION": 0.924, "CLASS":  0],
