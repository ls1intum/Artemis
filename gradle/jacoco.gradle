--- conflicted
+++ resolved
@@ -3,26 +3,6 @@
     AggregatedCoverageThresholds = ["INSTRUCTION": 0.856, "CLASS": 88]
     // TODO: each module should achieve 90% for INSTRUCTION and 0 for CLASS
     ModuleCoverageThresholds = [
-<<<<<<< HEAD
-        "assessment"    :          ["INSTRUCTION": 0.924, "CLASS":  0],
-        "athena"        :          ["INSTRUCTION": 0.872, "CLASS":  2],
-        "atlas"         :          ["INSTRUCTION": 0.906, "CLASS":  5],
-        "buildagent"    :          ["INSTRUCTION": 0.793, "CLASS":  0],
-        "communication" :          ["INSTRUCTION": 0.915, "CLASS":  2],
-        "core"          :          ["INSTRUCTION": 0.860, "CLASS": 18],
-        "exam"          :          ["INSTRUCTION": 0.937, "CLASS":  0],
-        "exercise"      :          ["INSTRUCTION": 0.926, "CLASS":  0],
-        "fileupload"    :          ["INSTRUCTION": 0.925, "CLASS":  1],
-        "iris"          :          ["INSTRUCTION": 0.753, "CLASS": 26],
-        "lecture"       :          ["INSTRUCTION": 0.910, "CLASS":  0],
-        "lti"           :          ["INSTRUCTION": 0.894, "CLASS":  2],
-        "modeling"      :          ["INSTRUCTION": 0.912, "CLASS":  2],
-        "plagiarism"    :          ["INSTRUCTION": 0.909, "CLASS":  0],
-        "programming"   :          ["INSTRUCTION": 0.863, "CLASS":  9],
-        "quiz"          :          ["INSTRUCTION": 0.903, "CLASS":  4],
-        "text"          :          ["INSTRUCTION": 0.952, "CLASS":  0],
-        "tutorialgroup" :          ["INSTRUCTION": 0.923, "CLASS":  0],
-=======
         "assessment"    :          ["INSTRUCTION": 0.927, "CLASS":  0],
         "athena"        :          ["INSTRUCTION": 0.870, "CLASS":  2],
         "atlas"         :          ["INSTRUCTION": 0.905, "CLASS":  5],
@@ -41,7 +21,6 @@
         "quiz"          :          ["INSTRUCTION": 0.892, "CLASS":  7],
         "text"          :          ["INSTRUCTION": 0.955, "CLASS":  0],
         "tutorialgroup" :          ["INSTRUCTION": 0.924, "CLASS":  0],
->>>>>>> 65964e55
     ]
     // If no explicit modules defined -> generate reports and validate for each module
     reportedModules = includedModules.size() == 0
