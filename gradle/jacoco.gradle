--- conflicted
+++ resolved
@@ -1,18 +1,5 @@
 ext {
     // TODO: this should become 90% for INSTRUCTION and 0 for CLASS
-<<<<<<< HEAD
-    AggregatedCoverageThresholds = ["INSTRUCTION": 0.888, "CLASS": 73]
-    // TODO: each module should achieve 90% for INSTRUCTION and 0 for CLASS
-    ModuleCoverageThresholds = [
-        "assessment"    :          ["INSTRUCTION": 0.923, "CLASS":  0],
-        "athena"        :          ["INSTRUCTION": 0.869, "CLASS":  2],
-        "atlas"         :          ["INSTRUCTION": 0.905, "CLASS":  5],
-        "buildagent"    :          ["INSTRUCTION": 0.793, "CLASS":  0],
-        "communication" :          ["INSTRUCTION": 0.915, "CLASS":  2],
-        "core"          :          ["INSTRUCTION": 0.861, "CLASS": 18],
-        "exam"          :          ["INSTRUCTION": 0.937, "CLASS":  0],
-        "exercise"      :          ["INSTRUCTION": 0.928, "CLASS":  0],
-=======
     AggregatedCoverageThresholds = ["INSTRUCTION": 0.860, "CLASS": 86]
     // TODO: each module should achieve 90% for INSTRUCTION and 0 for CLASS
     ModuleCoverageThresholds = [
@@ -24,7 +11,6 @@
         "core"          :          ["INSTRUCTION": 0.852, "CLASS": 22],
         "exam"          :          ["INSTRUCTION": 0.897, "CLASS":  4],
         "exercise"      :          ["INSTRUCTION": 0.918, "CLASS":  0],
->>>>>>> c3d7e518
         "fileupload"    :          ["INSTRUCTION": 0.927, "CLASS":  1],
         "iris"          :          ["INSTRUCTION": 0.751, "CLASS": 26],
         "lecture"       :          ["INSTRUCTION": 0.911, "CLASS":  0],
