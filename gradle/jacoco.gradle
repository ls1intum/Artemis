--- conflicted
+++ resolved
@@ -3,29 +3,16 @@
     AggregatedCoverageThresholds = ["INSTRUCTION": 0.888, "CLASS": 71]
     // TODO: each module should achieve 90% for INSTRUCTION and 0 for CLASS
     ModuleCoverageThresholds = [
-<<<<<<< HEAD
-        "assessment"    :          ["INSTRUCTION": 0.927, "CLASS":  0],
+        "assessment"    :          ["INSTRUCTION": 0.924, "CLASS":  0],
         "athena"        :          ["INSTRUCTION": 0.869, "CLASS":  2],
         "atlas"         :          ["INSTRUCTION": 0.905, "CLASS":  5],
-        "buildagent"    :          ["INSTRUCTION": 0.793, "CLASS":  0],
-        "communication" :          ["INSTRUCTION": 0.915, "CLASS":  2],
-        "core"          :          ["INSTRUCTION": 0.861, "CLASS": 18],
-        "exam"          :          ["INSTRUCTION": 0.937, "CLASS":  0],
-        "exercise"      :          ["INSTRUCTION": 0.928, "CLASS":  0],
-        "fileupload"    :          ["INSTRUCTION": 0.931, "CLASS":  1],
-        "iris"          :          ["INSTRUCTION": 0.751, "CLASS": 26],
-=======
-        "assessment"    :          ["INSTRUCTION": 0.924, "CLASS":  0],
-        "athena"        :          ["INSTRUCTION": 0.872, "CLASS":  2],
-        "atlas"         :          ["INSTRUCTION": 0.906, "CLASS":  5],
         "buildagent"    :          ["INSTRUCTION": 0.793, "CLASS":  0],
         "communication" :          ["INSTRUCTION": 0.915, "CLASS":  2],
         "core"          :          ["INSTRUCTION": 0.860, "CLASS": 18],
         "exam"          :          ["INSTRUCTION": 0.937, "CLASS":  0],
         "exercise"      :          ["INSTRUCTION": 0.926, "CLASS":  0],
         "fileupload"    :          ["INSTRUCTION": 0.925, "CLASS":  1],
-        "iris"          :          ["INSTRUCTION": 0.753, "CLASS": 26],
->>>>>>> 6f11b67d
+        "iris"          :          ["INSTRUCTION": 0.751, "CLASS": 26],
         "lecture"       :          ["INSTRUCTION": 0.910, "CLASS":  0],
         "lti"           :          ["INSTRUCTION": 0.894, "CLASS":  2],
         "modeling"      :          ["INSTRUCTION": 0.912, "CLASS":  2],
