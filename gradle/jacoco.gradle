ext {
    AggregatedCoverageThresholds = [
        "INSTRUCTION": 0.8,
        "CLASS": 66
    ];
    // (Isolated) thresholds when executing each module on its own
    ModuleCoverageThresholds = [
        "assessment"   : [
            "INSTRUCTION": 0.77,
            "CLASS": 8
        ],
        "athena"       : [
            "INSTRUCTION": 0.85,
            "CLASS": 2
        ],
        "atlas"        : [
            "INSTRUCTION": 0.85,
            "CLASS": 12
        ],
        "buildagent"   : [
            "INSTRUCTION": 0.31,
            "CLASS": 13
        ],
        "communication": [
            "INSTRUCTION": 0.89,
            "CLASS": 7
        ],
        "core"         : [
            "INSTRUCTION": 0.65,
            "CLASS": 69
        ],
        "exam"         : [
            "INSTRUCTION": 0.91,
            "CLASS": 1
        ],
        "exercise"     : [
            "INSTRUCTION": 0.64,
            "CLASS": 9
        ],
        "fileupload"   : [
            "INSTRUCTION": 0.90,
            "CLASS": 1
        ],
        "iris"        : [
<<<<<<< HEAD
            "INSTRUCTION": 0.76,
            "CLASS": 25
=======
            "INSTRUCTION": 0.74,
            "CLASS": 26
>>>>>>> b015d33d
        ],
        "lecture"      : [
            "INSTRUCTION": 0.86,
            "CLASS": 0
        ],
        "lti"          : [
            "INSTRUCTION": 0.77,
            "CLASS": 3
        ],
        "modeling"     : [
            "INSTRUCTION": 0.89,
            "CLASS": 2
        ],
        "plagiarism"   : [
            "INSTRUCTION": 0.76,
            "CLASS": 1
        ],
        "programming"  : [
            "INSTRUCTION": 0.86,
            "CLASS": 12
        ],
        "quiz"         : [
            "INSTRUCTION": 0.78,
            "CLASS": 6
        ],
        "text"         : [
            "INSTRUCTION": 0.84,
            "CLASS": 0
        ],
        "tutorialgroup": [
            "INSTRUCTION": 0.91,
            "CLASS": 0
        ],
    ]
    // If no explicit modules defined -> generate reports and validate for each module
    reportedModules = includedModules.size() == 0
        ? ModuleCoverageThresholds.collect {element -> element.key}
        : includedModules as ArrayList

    ignoredDirectories = [
        "$BasePath/**/domain/**/*_*",
        "$BasePath/core/config/migration/entries/**",
        "org/gradle/**",
        "**/gradle-wrapper.jar/**"
    ]
}

jacoco {
    toolVersion = "0.8.12"
}

jacocoTestReport {
    // For the aggregated report
    reports {
        xml.required = true
        xml.outputLocation = file("build/reports/jacoco/test/jacocoTestReport.xml")
        html.required = true
        html.outputLocation = file("build/reports/jacoco/test/html")
    }

    afterEvaluate {
        classDirectories.setFrom(
            files(classDirectories.files.collect { classDir ->
                project.fileTree(classDir) {
                    includes=["$BasePath/**/*.class"]
                    excludes=ignoredDirectories
                }
            })
        )
    }

    finalizedBy reportedModules
        .collect { module -> registerJacocoReportTask(module as String, jacocoTestReport) }
        .findAll { task -> task != null}
}

jacocoTestCoverageVerification {
    // Only run full coverage when no specific/all modules set
    enabled = reportedModules.size() == 0 || reportedModules.size() == ModuleCoverageThresholds.size()

    classDirectories.setFrom(
        files(classDirectories.files.collect { classDir ->
            project.fileTree(classDir) {
                excludes=ignoredDirectories
            }
        })
    )

    def minInstructionCoveredRatio = AggregatedCoverageThresholds["INSTRUCTION"] as double
    def maxNumberUncoveredClasses = AggregatedCoverageThresholds["CLASS"] as int
    applyVerificationRule(jacocoTestCoverageVerification, minInstructionCoveredRatio, maxNumberUncoveredClasses)

    finalizedBy reportedModules
        .collect { module -> registerJacocoTestCoverageVerification(module as String, jacocoTestCoverageVerification) }
        .findAll { task -> task != null}
}
check.dependsOn jacocoTestCoverageVerification

/**
 * Registers a JacocoReport task based on the provided parameters.
 *
 * @param moduleName The module name to include in the report.
 * @param rootTask The root JacocoReport root task.
 * @return The configured JacocoReport task.
 */
private JacocoReport registerJacocoReportTask(String moduleName, JacocoReport rootTask) {
    def taskName = "jacocoCoverageReport-$moduleName"

    JacocoReport task = project.tasks.register(taskName, JacocoReport).get()
    task.description = "Generates JaCoCo coverage report for $moduleName"

    prepareJacocoReportTask(task, moduleName, rootTask)

    task.reports {
        xml.required = true
        xml.outputLocation = file("build/reports/jacoco/$moduleName/jacocoTestReport.xml")
        html.required = true
        html.outputLocation = file("build/reports/jacoco/$moduleName/html")
    }

    return task
}

/**
 * Registers a JacocoCoverageVerification task based on the provided parameters.
 *
 * @param moduleName The module name to validate rules for.
 * @param rootTask The root JacocoCoverageVerification task.
 * @return The configured JacocoCoverageVerification task.
 */
private JacocoCoverageVerification registerJacocoTestCoverageVerification(String moduleName, JacocoCoverageVerification rootTask) {
    def taskName = "jacocoTestCoverageVerification-$moduleName"

    def thresholds = ModuleCoverageThresholds[moduleName]
    if (thresholds == null) {
        println "No coverage thresholds defined for module '$moduleName'. Skipping verification for this module..."
        return null
    }
    def minInstructionCoveredRatio = thresholds["INSTRUCTION"] as double
    def maxNumberUncoveredClasses = thresholds["CLASS"] as int

    JacocoCoverageVerification task = project.tasks.register(taskName, JacocoCoverageVerification).get()
    task.description = "Validates JaCoCo coverage for vioalations for $moduleName"

    prepareJacocoReportTask(task, moduleName, rootTask)
    applyVerificationRule(task, minInstructionCoveredRatio, maxNumberUncoveredClasses)

    return task
}

/**
 * Prepares a Jacoco report task (report & verification) to match a specific module.
 * @param task that is modified
 * @param moduleName of the module.
 * @param rootTask the JacocoReportBase root task
 */
private void prepareJacocoReportTask(JacocoReportBase task, String moduleName, JacocoReportBase rootTask) {
    task.group = "Reporting"
    task.executionData = project.fileTree("${project.layout.buildDirectory.get()}/jacoco") {
        include "test.exec"
    }

    def modulePath = "$BasePath/$moduleName/**/*.class"
    task.sourceDirectories.setFrom(project.files("src/main/java/$modulePath"))
    task.classDirectories.setFrom(
        files(rootTask.classDirectories.files.collect { classDir ->
            project.fileTree(classDir) {
                includes=[modulePath]
                excludes=ignoredDirectories
            }
        })
    )
}

private static void applyVerificationRule(JacocoCoverageVerification task, double minInstructionCoveredRatio, int maxNumberUncoveredClasses) {
    task.violationRules {
        rule {
            limit {
                counter = "INSTRUCTION"
                value = "COVEREDRATIO"
                minimum = minInstructionCoveredRatio
            }
            limit {
                counter = "CLASS"
                value = "MISSEDCOUNT"
                maximum = maxNumberUncoveredClasses
            }
        }
    }
}<|MERGE_RESOLUTION|>--- conflicted
+++ resolved
@@ -42,13 +42,8 @@
             "CLASS": 1
         ],
         "iris"        : [
-<<<<<<< HEAD
-            "INSTRUCTION": 0.76,
-            "CLASS": 25
-=======
             "INSTRUCTION": 0.74,
             "CLASS": 26
->>>>>>> b015d33d
         ],
         "lecture"      : [
             "INSTRUCTION": 0.86,
