--- conflicted
+++ resolved
@@ -1,6 +1,6 @@
 ext {
     // TODO: this should become 90% for INSTRUCTION and 0 for CLASS
-    AggregatedCoverageThresholds = ["INSTRUCTION": 0.856, "CLASS": 87]
+    AggregatedCoverageThresholds = ["INSTRUCTION": 0.856, "CLASS": 88]
     // TODO: each module should achieve 90% for INSTRUCTION and 0 for CLASS
     ModuleCoverageThresholds = [
         "assessment"    :          ["INSTRUCTION": 0.927, "CLASS":  0],
@@ -8,11 +8,7 @@
         "atlas"         :          ["INSTRUCTION": 0.904, "CLASS":  6],
         "buildagent"    :          ["INSTRUCTION": 0.776, "CLASS":  1],
         "communication" :          ["INSTRUCTION": 0.895, "CLASS":  2],
-<<<<<<< HEAD
-        "core"          :          ["INSTRUCTION": 0.856, "CLASS": 23],
-=======
         "core"          :          ["INSTRUCTION": 0.856, "CLASS": 25],
->>>>>>> dcc0e8a8
         "exam"          :          ["INSTRUCTION": 0.895, "CLASS":  4],
         "exercise"      :          ["INSTRUCTION": 0.918, "CLASS":  0],
         "fileupload"    :          ["INSTRUCTION": 0.927, "CLASS":  1],
