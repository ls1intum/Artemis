ext {
    // TODO: this should become 90% for INSTRUCTION and 0 for CLASS
<<<<<<< HEAD
    AggregatedCoverageThresholds = ["INSTRUCTION": 0.888, "CLASS": 73]
    // TODO: each module should achieve 90% for INSTRUCTION and 0 for CLASS
    ModuleCoverageThresholds = [
        "assessment"    :          ["INSTRUCTION": 0.923, "CLASS":  0],
        "athena"        :          ["INSTRUCTION": 0.869, "CLASS":  2],
        "atlas"         :          ["INSTRUCTION": 0.905, "CLASS":  6],
        "buildagent"    :          ["INSTRUCTION": 0.793, "CLASS":  0],
        "communication" :          ["INSTRUCTION": 0.915, "CLASS":  2],
        "core"          :          ["INSTRUCTION": 0.861, "CLASS": 19],
=======
    AggregatedCoverageThresholds = ["INSTRUCTION": 0.890, "CLASS": 69]
    // TODO: each module should achieve 90% for INSTRUCTION and 0 for CLASS
    ModuleCoverageThresholds = [
        "assessment"    :          ["INSTRUCTION": 0.928, "CLASS":  0],
        "athena"        :          ["INSTRUCTION": 0.891, "CLASS":  2],
        "atlas"         :          ["INSTRUCTION": 0.905, "CLASS":  5],
        "buildagent"    :          ["INSTRUCTION": 0.846, "CLASS":  0],
        "communication" :          ["INSTRUCTION": 0.916, "CLASS":  2],
        "core"          :          ["INSTRUCTION": 0.861, "CLASS": 16],
>>>>>>> b1f9a002
        "exam"          :          ["INSTRUCTION": 0.937, "CLASS":  0],
        "exercise"      :          ["INSTRUCTION": 0.928, "CLASS":  0],
        "fileupload"    :          ["INSTRUCTION": 0.927, "CLASS":  1],
        "iris"          :          ["INSTRUCTION": 0.751, "CLASS": 26],
        "lecture"       :          ["INSTRUCTION": 0.911, "CLASS":  0],
        "lti"           :          ["INSTRUCTION": 0.894, "CLASS":  2],
        "modeling"      :          ["INSTRUCTION": 0.913, "CLASS":  2],
        "plagiarism"    :          ["INSTRUCTION": 0.910, "CLASS":  0],
        "programming"   :          ["INSTRUCTION": 0.872, "CLASS":  9],
        "quiz"          :          ["INSTRUCTION": 0.905, "CLASS":  4],
        "text"          :          ["INSTRUCTION": 0.956, "CLASS":  0],
        "tutorialgroup" :          ["INSTRUCTION": 0.924, "CLASS":  0],
    ]
    // If no explicit modules defined -> generate reports and validate for each module
    reportedModules = includedModules.size() == 0
        ? ModuleCoverageThresholds.collect {element -> element.key} + ["aggregated"]
        : includedModules as ArrayList

    ignoredDirectories = [
        "$BasePath/**/domain/**/*_*",
        "$BasePath/core/config/migration/entries/**",
        "org/gradle/**",
        "**/gradle-wrapper.jar/**"
    ]
}

jacoco {
    toolVersion = "0.8.12"
}

jacocoTestReport {
    // For the aggregated report
    reports {
        xml.required = true
        xml.outputLocation = file("build/reports/jacoco/aggregated/jacocoTestReport.xml")
        html.required = true
        html.outputLocation = file("build/reports/jacoco/aggregated/html")
    }

    afterEvaluate {
        classDirectories.setFrom(
            files(classDirectories.files.collect { classDir ->
                project.fileTree(classDir) {
                    includes=["$BasePath/**/*.class"]
                    excludes=ignoredDirectories
                }
            })
        )
    }

    def sortedTasks = reportedModules
        .sort()
        .collect { module -> registerJacocoReportTask(module as String, jacocoTestReport) }
        .findAll { task -> task != null}
    sortedTasks.eachWithIndex { task, index ->
        if (index > 0) {
            task.mustRunAfter(sortedTasks[index - 1])
        }
    }
    finalizedBy sortedTasks
}

jacocoTestCoverageVerification {
    // Handled by each task itself
    enabled = false

    def verifyCoverage = reportedModules.size() == 0 || reportedModules.size() == (ModuleCoverageThresholds.size() + 1) // +1 for aggregated
    if (verifyCoverage) {
        def sortedTasks = reportedModules
            .sort()
            .collect { module -> registerJacocoTestCoverageVerification(module as String, jacocoTestCoverageVerification) }
            .findAll { task -> task != null}
        sortedTasks.eachWithIndex { task, index ->
            if (index > 0) {
                task.mustRunAfter(sortedTasks[index - 1])
            }
        }
        finalizedBy sortedTasks
    }
}
check.dependsOn jacocoTestCoverageVerification

/**
 * Registers a JacocoReport task based on the provided parameters.
 *
 * @param moduleName The module name to include in the report.
 * @param rootTask The root JacocoReport root task.
 * @return The configured JacocoReport task.
 */
private JacocoReport registerJacocoReportTask(String moduleName, JacocoReport rootTask) {
    def taskName = "jacocoCoverageReport-$moduleName"

    JacocoReport task = project.tasks.register(taskName, JacocoReport).get()
    task.description = "Generates JaCoCo coverage report for $moduleName"

    prepareJacocoReportTask(task, moduleName, rootTask)

    task.reports {
        xml.required = true
        xml.outputLocation = file("build/reports/jacoco/$moduleName/jacocoTestReport.xml")
        html.required = true
        html.outputLocation = file("build/reports/jacoco/$moduleName/html")
    }

    return task
}

/**
 * Registers a JacocoCoverageVerification task based on the provided parameters.
 *
 * @param moduleName The module name to validate rules for.
 * @param rootTask The root JacocoCoverageVerification task.
 * @return The configured JacocoCoverageVerification task.
 */
private JacocoCoverageVerification registerJacocoTestCoverageVerification(String moduleName, JacocoCoverageVerification rootTask) {
    def taskName = "jacocoTestCoverageVerification-$moduleName"

    def thresholds
    if (moduleName == "aggregated") {
        thresholds = AggregatedCoverageThresholds
    } else {
        thresholds = ModuleCoverageThresholds[moduleName]
        if (thresholds == null) {
            println "No coverage thresholds defined for module '$moduleName'. Skipping verification for this module..."
            return null
        }
    }
    def minInstructionCoveredRatio = thresholds["INSTRUCTION"] as double
    def maxNumberUncoveredClasses = thresholds["CLASS"] as int

    JacocoCoverageVerification task = project.tasks.register(taskName, JacocoCoverageVerification).get()
    task.description = "Validates JaCoCo coverage for vioalations for $moduleName"

    prepareJacocoReportTask(task, moduleName, rootTask)
    applyVerificationRule(task, minInstructionCoveredRatio, maxNumberUncoveredClasses)

    return task
}

/**
 * Prepares a Jacoco report task (report & verification) to match a specific module.
 * @param task that is modified
 * @param moduleName of the module.
 * @param rootTask the JacocoReportBase root task
 */
private void prepareJacocoReportTask(JacocoReportBase task, String moduleName, JacocoReportBase rootTask) {
    task.group = rootTask.group
    task.executionData = rootTask.executionData

    def classPath
    if (moduleName == "aggregated") {
        classPath = "$BasePath/**/*.class"
    } else {
        classPath = "$BasePath/$moduleName/**/*.class"
    }
    task.sourceDirectories = rootTask.sourceDirectories
    task.classDirectories.setFrom(
        files(rootTask.classDirectories.files.collect { classDir ->
            project.fileTree(classDir) {
                includes=[classPath]
                excludes=ignoredDirectories
            }
        })
    )
}

import javax.xml.parsers.DocumentBuilderFactory

private static void applyVerificationRule(JacocoCoverageVerification task, double minInstructionCoveredRatio, int maxNumberUncoveredClasses) {
    task.violationRules {
        rule {
            limit {
                counter = "INSTRUCTION"
                value = "COVEREDRATIO"
                minimum = minInstructionCoveredRatio
            }
            limit {
                counter = "CLASS"
                value = "MISSEDCOUNT"
                maximum = maxNumberUncoveredClasses
            }
        }
    }

    task.doLast {
        def moduleName = task.name.replace('jacocoTestCoverageVerification-', '')

        // Handle aggregated total coverage
        if (moduleName == "aggregated") {
            moduleName = "Aggregated Code Coverage"
        }

        def reportsFile = project.file("${task.project.layout.buildDirectory.get().asFile}/reports/jacoco/${task.name.replace('jacocoTestCoverageVerification-', '')}/jacocoTestReport.xml")

        if (!reportsFile.exists()) {
            println "⚠️ Jacoco report not found for ${task.name.replace('jacocoTestCoverageVerification-', '')}"
            return
        }

        try {
            // Read file as text and remove DOCTYPE
            def xmlContent = reportsFile.text.replaceAll(/<!DOCTYPE[^>]*>/, "")

            // Secure XML parsing without DOCTYPE
            def factory = DocumentBuilderFactory.newInstance()

            def builder = factory.newDocumentBuilder()
            def document = builder.parse(new ByteArrayInputStream(xmlContent.getBytes("UTF-8")))

            def counters = document.getElementsByTagName("counter")

            def missedInstructions = 0
            def coveredInstructions = 0
            def missedClasses = 0

            for (int i = 0; i < counters.getLength(); i++) {
                def node = counters.item(i)
                def type = node.getAttributes().getNamedItem("type").getTextContent()
                def missed = node.getAttributes().getNamedItem("missed").getTextContent().toInteger()
                def covered = node.getAttributes().getNamedItem("covered").getTextContent().toInteger()

                if (type == "INSTRUCTION") {
                    missedInstructions = missed
                    coveredInstructions = covered
                } else if (type == "CLASS") {
                    missedClasses = missed
                }
            }

            def totalInstructions = missedInstructions + coveredInstructions
            def actualInstructionCoverage = totalInstructions == 0 ? 1.0 : (coveredInstructions / totalInstructions)

            println ""
            println "📊 Module: ${moduleName}"
            println "   🔍 Measured Instruction Coverage: ${String.format('%.2f', actualInstructionCoverage * 100)}% (Required: ${String.format('%.2f', minInstructionCoveredRatio * 100)}%)"
            println "   🏛️ Uncovered Classes: ${missedClasses} (Allowed: ${maxNumberUncoveredClasses})"

            if (actualInstructionCoverage < minInstructionCoveredRatio || missedClasses > maxNumberUncoveredClasses) {
                println "❌ Coverage requirements not met!"
                throw new GradleException("❌ Build failed: Coverage requirements for ${moduleName} not met!")
            } else {
                println "✅ Coverage requirements met."
            }

        } catch (Exception e) {
            println "⚠️ Error parsing Jacoco XML: ${e.message}"
            throw new GradleException("❌ Build failed: Error parsing Jacoco XML for ${task.name.replace('jacocoTestCoverageVerification-', '')}")
        }
    }
}<|MERGE_RESOLUTION|>--- conflicted
+++ resolved
@@ -1,26 +1,14 @@
 ext {
     // TODO: this should become 90% for INSTRUCTION and 0 for CLASS
-<<<<<<< HEAD
     AggregatedCoverageThresholds = ["INSTRUCTION": 0.888, "CLASS": 73]
     // TODO: each module should achieve 90% for INSTRUCTION and 0 for CLASS
     ModuleCoverageThresholds = [
         "assessment"    :          ["INSTRUCTION": 0.923, "CLASS":  0],
         "athena"        :          ["INSTRUCTION": 0.869, "CLASS":  2],
-        "atlas"         :          ["INSTRUCTION": 0.905, "CLASS":  6],
+        "atlas"         :          ["INSTRUCTION": 0.905, "CLASS":  5],
         "buildagent"    :          ["INSTRUCTION": 0.793, "CLASS":  0],
         "communication" :          ["INSTRUCTION": 0.915, "CLASS":  2],
-        "core"          :          ["INSTRUCTION": 0.861, "CLASS": 19],
-=======
-    AggregatedCoverageThresholds = ["INSTRUCTION": 0.890, "CLASS": 69]
-    // TODO: each module should achieve 90% for INSTRUCTION and 0 for CLASS
-    ModuleCoverageThresholds = [
-        "assessment"    :          ["INSTRUCTION": 0.928, "CLASS":  0],
-        "athena"        :          ["INSTRUCTION": 0.891, "CLASS":  2],
-        "atlas"         :          ["INSTRUCTION": 0.905, "CLASS":  5],
-        "buildagent"    :          ["INSTRUCTION": 0.846, "CLASS":  0],
-        "communication" :          ["INSTRUCTION": 0.916, "CLASS":  2],
-        "core"          :          ["INSTRUCTION": 0.861, "CLASS": 16],
->>>>>>> b1f9a002
+        "core"          :          ["INSTRUCTION": 0.861, "CLASS": 18],
         "exam"          :          ["INSTRUCTION": 0.937, "CLASS":  0],
         "exercise"      :          ["INSTRUCTION": 0.928, "CLASS":  0],
         "fileupload"    :          ["INSTRUCTION": 0.927, "CLASS":  1],
