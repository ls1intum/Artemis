--- conflicted
+++ resolved
@@ -16,13 +16,8 @@
         "lecture"       :          ["INSTRUCTION": 0.910, "CLASS":  0],
         "lti"           :          ["INSTRUCTION": 0.894, "CLASS":  2],
         "modeling"      :          ["INSTRUCTION": 0.913, "CLASS":  2],
-<<<<<<< HEAD
-        "plagiarism"    :          ["INSTRUCTION": 0.910, "CLASS":  0],
-        "programming"   :          ["INSTRUCTION": 0.864, "CLASS":  9],
-=======
         "plagiarism"    :          ["INSTRUCTION": 0.911, "CLASS":  0],
         "programming"   :          ["INSTRUCTION": 0.863, "CLASS":  9],
->>>>>>> 665ef824
         "quiz"          :          ["INSTRUCTION": 0.904, "CLASS":  4],
         "text"          :          ["INSTRUCTION": 0.954, "CLASS":  0],
         "tutorialgroup" :          ["INSTRUCTION": 0.923, "CLASS":  0],
