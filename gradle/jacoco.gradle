--- conflicted
+++ resolved
@@ -1,10 +1,6 @@
 ext {
     // TODO: this should become 90% for INSTRUCTION and 0 for CLASS
-<<<<<<< HEAD
-    AggregatedCoverageThresholds = ["INSTRUCTION": 0.846, "CLASS": 107]
-=======
     AggregatedCoverageThresholds = ["INSTRUCTION": 0.848, "CLASS": 100]
->>>>>>> 938b7729
     // TODO: each module should achieve 90% for INSTRUCTION and 0 for CLASS
     ModuleCoverageThresholds = [
         "assessment"    :          ["INSTRUCTION": 0.925, "CLASS":  0],
@@ -12,11 +8,8 @@
         "atlas"         :          ["INSTRUCTION": 0.904, "CLASS":  5],
         "buildagent"    :          ["INSTRUCTION": 0.786, "CLASS":  1],
         "communication" :          ["INSTRUCTION": 0.820, "CLASS":  5],
-<<<<<<< HEAD
         "core"          :          ["INSTRUCTION": 0.828, "CLASS": 38],
-=======
         "core"          :          ["INSTRUCTION": 0.840, "CLASS": 30],
->>>>>>> 938b7729
         "exam"          :          ["INSTRUCTION": 0.895, "CLASS":  5],
         "exercise"      :          ["INSTRUCTION": 0.916, "CLASS":  0],
         "fileupload"    :          ["INSTRUCTION": 0.936, "CLASS":  0],
