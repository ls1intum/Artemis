ext {
    // TODO: this should become 90% for INSTRUCTION and 0 for CLASS
<<<<<<< HEAD
    AggregatedCoverageThresholds = ["INSTRUCTION": 0.855, "CLASS": 88]
=======
    AggregatedCoverageThresholds = ["INSTRUCTION": 0.856, "CLASS": 90]
>>>>>>> d4f293e0
    // TODO: each module should achieve 90% for INSTRUCTION and 0 for CLASS
    ModuleCoverageThresholds = [
        "assessment"    :          ["INSTRUCTION": 0.924, "CLASS":  0],
        "athena"        :          ["INSTRUCTION": 0.870, "CLASS":  2],
        "atlas"         :          ["INSTRUCTION": 0.905, "CLASS":  6],
        "buildagent"    :          ["INSTRUCTION": 0.776, "CLASS":  1],
        "communication" :          ["INSTRUCTION": 0.895, "CLASS":  2],
        "core"          :          ["INSTRUCTION": 0.856, "CLASS": 24],
        "exam"          :          ["INSTRUCTION": 0.895, "CLASS":  4],
        "exercise"      :          ["INSTRUCTION": 0.916, "CLASS":  0],
        "fileupload"    :          ["INSTRUCTION": 0.925, "CLASS":  1],
        "iris"          :          ["INSTRUCTION": 0.750, "CLASS": 26],
        "lecture"       :          ["INSTRUCTION": 0.910, "CLASS":  0],
        "lti"           :          ["INSTRUCTION": 0.895, "CLASS":  2],
        "modeling"      :          ["INSTRUCTION": 0.932, "CLASS":  0],
        "plagiarism"    :          ["INSTRUCTION": 0.903, "CLASS":  0],
        "programming"   :          ["INSTRUCTION": 0.764, "CLASS": 15],
        "quiz"          :          ["INSTRUCTION": 0.892, "CLASS":  7],
        "text"          :          ["INSTRUCTION": 0.954, "CLASS":  0],
        "tutorialgroup" :          ["INSTRUCTION": 0.924, "CLASS":  0],
    ]
    // If no explicit modules defined -> generate reports and validate for each module
    reportedModules = includedModules.size() == 0
        ? ModuleCoverageThresholds.collect {element -> element.key} + ["aggregated"]
        : includedModules as ArrayList

    ignoredDirectories = [
        "$BasePath/**/domain/**/*_*",
        "$BasePath/core/config/migration/entries/**",
        "org/gradle/**",
        "**/gradle-wrapper.jar/**"
    ]
}

jacoco {
    toolVersion = "0.8.12"
}

jacocoTestReport {
    // For the aggregated report
    reports {
        xml.required = true
        xml.outputLocation = file("build/reports/jacoco/aggregated/jacocoTestReport.xml")
        html.required = true
        html.outputLocation = file("build/reports/jacoco/aggregated/html")
    }

    afterEvaluate {
        classDirectories.setFrom(
            files(classDirectories.files.collect { classDir ->
                project.fileTree(classDir) {
                    includes=["$BasePath/**/*.class"]
                    excludes=ignoredDirectories
                }
            })
        )
    }

    def sortedTasks = reportedModules
        .sort()
        .collect { module -> registerJacocoReportTask(module as String, jacocoTestReport) }
        .findAll { task -> task != null}
    sortedTasks.eachWithIndex { task, index ->
        if (index > 0) {
            task.mustRunAfter(sortedTasks[index - 1])
        }
    }
    finalizedBy sortedTasks
}

jacocoTestCoverageVerification {
    // Handled by each task itself
    enabled = false

    def verifyCoverage = reportedModules.size() == 0 || reportedModules.size() == (ModuleCoverageThresholds.size() + 1) // +1 for aggregated
    if (verifyCoverage) {
        def sortedTasks = reportedModules
            .sort()
            .collect { module -> registerJacocoTestCoverageVerification(module as String, jacocoTestCoverageVerification) }
            .findAll { task -> task != null}
        sortedTasks.eachWithIndex { task, index ->
            if (index > 0) {
                task.mustRunAfter(sortedTasks[index - 1])
            }
        }
        finalizedBy sortedTasks
    }
}
check.dependsOn jacocoTestCoverageVerification

/**
 * Registers a JacocoReport task based on the provided parameters.
 *
 * @param moduleName The module name to include in the report.
 * @param rootTask The root JacocoReport root task.
 * @return The configured JacocoReport task.
 */
private JacocoReport registerJacocoReportTask(String moduleName, JacocoReport rootTask) {
    def taskName = "jacocoCoverageReport-$moduleName"

    JacocoReport task = project.tasks.register(taskName, JacocoReport).get()
    task.description = "Generates JaCoCo coverage report for $moduleName"

    prepareJacocoReportTask(task, moduleName, rootTask)

    task.reports {
        xml.required = true
        xml.outputLocation = file("build/reports/jacoco/$moduleName/jacocoTestReport.xml")
        html.required = true
        html.outputLocation = file("build/reports/jacoco/$moduleName/html")
    }

    return task
}

/**
 * Registers a JacocoCoverageVerification task based on the provided parameters.
 *
 * @param moduleName The module name to validate rules for.
 * @param rootTask The root JacocoCoverageVerification task.
 * @return The configured JacocoCoverageVerification task.
 */
private JacocoCoverageVerification registerJacocoTestCoverageVerification(String moduleName, JacocoCoverageVerification rootTask) {
    def taskName = "jacocoTestCoverageVerification-$moduleName"

    def thresholds
    if (moduleName == "aggregated") {
        thresholds = AggregatedCoverageThresholds
    } else {
        thresholds = ModuleCoverageThresholds[moduleName]
        if (thresholds == null) {
            println "No coverage thresholds defined for module '$moduleName'. Skipping verification for this module..."
            return null
        }
    }
    def minInstructionCoveredRatio = thresholds["INSTRUCTION"] as double
    def maxNumberUncoveredClasses = thresholds["CLASS"] as int

    JacocoCoverageVerification task = project.tasks.register(taskName, JacocoCoverageVerification).get()
    task.description = "Validates JaCoCo coverage for vioalations for $moduleName"

    prepareJacocoReportTask(task, moduleName, rootTask)
    applyVerificationRule(task, minInstructionCoveredRatio, maxNumberUncoveredClasses)

    return task
}

/**
 * Prepares a Jacoco report task (report & verification) to match a specific module.
 * @param task that is modified
 * @param moduleName of the module.
 * @param rootTask the JacocoReportBase root task
 */
private void prepareJacocoReportTask(JacocoReportBase task, String moduleName, JacocoReportBase rootTask) {
    task.group = rootTask.group
    task.executionData = rootTask.executionData

    def classPath
    if (moduleName == "aggregated") {
        classPath = "$BasePath/**/*.class"
    } else {
        classPath = "$BasePath/$moduleName/**/*.class"
    }
    task.sourceDirectories = rootTask.sourceDirectories
    task.classDirectories.setFrom(
        files(rootTask.classDirectories.files.collect { classDir ->
            project.fileTree(classDir) {
                includes=[classPath]
                excludes=ignoredDirectories
            }
        })
    )
}

import javax.xml.parsers.DocumentBuilderFactory

private static void applyVerificationRule(JacocoCoverageVerification task, double minInstructionCoveredRatio, int maxNumberUncoveredClasses) {
    task.violationRules {
        rule {
            limit {
                counter = "INSTRUCTION"
                value = "COVEREDRATIO"
                minimum = minInstructionCoveredRatio
            }
            limit {
                counter = "CLASS"
                value = "MISSEDCOUNT"
                maximum = maxNumberUncoveredClasses
            }
        }
    }

    def reportsFile = task.project.file("${task.project.layout.buildDirectory.get().asFile}/reports/jacoco/${task.name.replace('jacocoTestCoverageVerification-', '')}/jacocoTestReport.xml")

    task.doLast {
        def moduleName = task.name.replace('jacocoTestCoverageVerification-', '')

        // Handle aggregated total coverage
        if (moduleName == "aggregated") {
            moduleName = "Aggregated Code Coverage"
        }

        if (!reportsFile.exists()) {
            println "⚠️ Jacoco report not found for ${task.name.replace('jacocoTestCoverageVerification-', '')}"
            return
        }

        try {
            // Read file as text and remove DOCTYPE
            def xmlContent = reportsFile.text.replaceAll(/<!DOCTYPE[^>]*>/, "")

            // Secure XML parsing without DOCTYPE
            def factory = DocumentBuilderFactory.newInstance()

            def builder = factory.newDocumentBuilder()
            def document = builder.parse(new ByteArrayInputStream(xmlContent.getBytes("UTF-8")))

            def counters = document.getElementsByTagName("counter")

            def missedInstructions = 0
            def coveredInstructions = 0
            def missedClasses = 0

            for (int i = 0; i < counters.getLength(); i++) {
                def node = counters.item(i)
                def type = node.getAttributes().getNamedItem("type").getTextContent()
                def missed = node.getAttributes().getNamedItem("missed").getTextContent().toInteger()
                def covered = node.getAttributes().getNamedItem("covered").getTextContent().toInteger()

                if (type == "INSTRUCTION") {
                    missedInstructions = missed
                    coveredInstructions = covered
                } else if (type == "CLASS") {
                    missedClasses = missed
                }
            }

            def totalInstructions = missedInstructions + coveredInstructions
            def actualInstructionCoverage = totalInstructions == 0 ? 1.0 : (coveredInstructions / totalInstructions)

            println ""
            println "📊 Module: ${moduleName}"
            println "   🔍 Measured Instruction Coverage: ${String.format('%.2f', actualInstructionCoverage * 100)}% (Required: ${String.format('%.2f', minInstructionCoveredRatio * 100)}%)"
            println "   🏛️ Uncovered Classes: ${missedClasses} (Allowed: ${maxNumberUncoveredClasses})"

            if (actualInstructionCoverage < minInstructionCoveredRatio || missedClasses > maxNumberUncoveredClasses) {
                println "❌ Coverage requirements not met!"
                throw new GradleException("❌ Build failed: Coverage requirements for ${moduleName} not met!")
            } else {
                println "✅ Coverage requirements met."
            }

        } catch (Exception e) {
            println "⚠️ Error parsing Jacoco XML: ${e.message}"
            throw new GradleException("❌ Build failed: Error parsing Jacoco XML for ${task.name.replace('jacocoTestCoverageVerification-', '')}")
        }
    }
}<|MERGE_RESOLUTION|>--- conflicted
+++ resolved
@@ -1,29 +1,25 @@
 ext {
     // TODO: this should become 90% for INSTRUCTION and 0 for CLASS
-<<<<<<< HEAD
-    AggregatedCoverageThresholds = ["INSTRUCTION": 0.855, "CLASS": 88]
-=======
     AggregatedCoverageThresholds = ["INSTRUCTION": 0.856, "CLASS": 90]
->>>>>>> d4f293e0
     // TODO: each module should achieve 90% for INSTRUCTION and 0 for CLASS
     ModuleCoverageThresholds = [
-        "assessment"    :          ["INSTRUCTION": 0.924, "CLASS":  0],
+        "assessment"    :          ["INSTRUCTION": 0.927, "CLASS":  0],
         "athena"        :          ["INSTRUCTION": 0.870, "CLASS":  2],
         "atlas"         :          ["INSTRUCTION": 0.905, "CLASS":  6],
         "buildagent"    :          ["INSTRUCTION": 0.776, "CLASS":  1],
         "communication" :          ["INSTRUCTION": 0.895, "CLASS":  2],
         "core"          :          ["INSTRUCTION": 0.856, "CLASS": 24],
         "exam"          :          ["INSTRUCTION": 0.895, "CLASS":  4],
-        "exercise"      :          ["INSTRUCTION": 0.916, "CLASS":  0],
-        "fileupload"    :          ["INSTRUCTION": 0.925, "CLASS":  1],
+        "exercise"      :          ["INSTRUCTION": 0.918, "CLASS":  0],
+        "fileupload"    :          ["INSTRUCTION": 0.927, "CLASS":  1],
         "iris"          :          ["INSTRUCTION": 0.750, "CLASS": 26],
         "lecture"       :          ["INSTRUCTION": 0.910, "CLASS":  0],
         "lti"           :          ["INSTRUCTION": 0.895, "CLASS":  2],
-        "modeling"      :          ["INSTRUCTION": 0.932, "CLASS":  0],
+        "modeling"      :          ["INSTRUCTION": 0.938, "CLASS":  0],
         "plagiarism"    :          ["INSTRUCTION": 0.903, "CLASS":  0],
         "programming"   :          ["INSTRUCTION": 0.764, "CLASS": 15],
         "quiz"          :          ["INSTRUCTION": 0.892, "CLASS":  7],
-        "text"          :          ["INSTRUCTION": 0.954, "CLASS":  0],
+        "text"          :          ["INSTRUCTION": 0.955, "CLASS":  0],
         "tutorialgroup" :          ["INSTRUCTION": 0.924, "CLASS":  0],
     ]
     // If no explicit modules defined -> generate reports and validate for each module
