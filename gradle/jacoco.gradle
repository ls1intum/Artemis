ext {
    // TODO: this should become 90% for INSTRUCTION and 0 for CLASS
<<<<<<< HEAD
    AggregatedCoverageThresholds = ["INSTRUCTION": 0.853, "CLASS": 118]
=======
    AggregatedCoverageThresholds = ["INSTRUCTION": 0.853, "CLASS": 121]
>>>>>>> 46048ffe
    // TODO: each module should achieve 90% for INSTRUCTION and 0 for CLASS
    ModuleCoverageThresholds = [
        "assessment"    :          ["INSTRUCTION": 0.924, "CLASS":  0],
        "athena"        :          ["INSTRUCTION": 0.874, "CLASS":  2],
        "atlas"         :          ["INSTRUCTION": 0.903, "CLASS":  6],
        "buildagent"    :          ["INSTRUCTION": 0.805, "CLASS":  1],
        "communication" :          ["INSTRUCTION": 0.850, "CLASS":  7],
        "core"          :          ["INSTRUCTION": 0.825, "CLASS": 48],
        "exam"          :          ["INSTRUCTION": 0.918, "CLASS":  2],
        "exercise"      :          ["INSTRUCTION": 0.916, "CLASS":  0],
        "fileupload"    :          ["INSTRUCTION": 0.953, "CLASS":  0],
        "iris"          :          ["INSTRUCTION": 0.773, "CLASS": 29],
        "lecture"       :          ["INSTRUCTION": 0.896, "CLASS":  1],
        "lti"           :          ["INSTRUCTION": 0.888, "CLASS":  2],
        "modeling"      :          ["INSTRUCTION": 0.938, "CLASS":  0],
        "plagiarism"    :          ["INSTRUCTION": 0.901, "CLASS":  2],
        "programming"   :          ["INSTRUCTION": 0.785, "CLASS": 20],
        "quiz"          :          ["INSTRUCTION": 0.901, "CLASS":  2],
        "text"          :          ["INSTRUCTION": 0.947, "CLASS":  1],
        "tutorialgroup" :          ["INSTRUCTION": 0.915, "CLASS":  1],
        "nebula"        :          ["INSTRUCTION": 0.900, "CLASS":  2],
    ]
    // If no explicit modules defined -> generate reports and validate for each module
    reportedModules = includedModules.size() == 0
        ? ModuleCoverageThresholds.collect {element -> element.key} + ["aggregated"]
        : includedModules as ArrayList

    ignoredDirectories = [
        "$BasePath/**/domain/**/*_*",
        "$BasePath/core/config/migration/entries/**",
        "org/gradle/**",
        "**/gradle-wrapper.jar/**"
    ]
}

jacoco {
    toolVersion = "0.8.13"
}

jacocoTestReport {
    // For the aggregated report
    reports {
        xml.required = true
        xml.outputLocation = file("build/reports/jacoco/aggregated/jacocoTestReport.xml")
        html.required = true
        html.outputLocation = file("build/reports/jacoco/aggregated/html")
    }

    afterEvaluate {
        classDirectories.setFrom(
            files(classDirectories.files.collect { classDir ->
                project.fileTree(classDir) {
                    includes=["$BasePath/**/*.class"]
                    excludes=ignoredDirectories
                }
            })
        )
    }

    def sortedTasks = reportedModules
        .sort()
        .collect { module -> registerJacocoReportTask(module as String, jacocoTestReport) }
        .findAll { task -> task != null}
    sortedTasks.eachWithIndex { task, index ->
        if (index > 0) {
            task.mustRunAfter(sortedTasks[index - 1])
        }
    }
    finalizedBy sortedTasks
}

jacocoTestCoverageVerification {
    // Handled by each task itself
    enabled = false

    def verifyCoverage = reportedModules.size() == 0 || reportedModules.size() == (ModuleCoverageThresholds.size() + 1) // +1 for aggregated
    if (verifyCoverage) {
        def sortedTasks = reportedModules
            .sort()
            .collect { module -> registerJacocoTestCoverageVerification(module as String, jacocoTestCoverageVerification) }
            .findAll { task -> task != null}
        sortedTasks.eachWithIndex { task, index ->
            if (index > 0) {
                task.mustRunAfter(sortedTasks[index - 1])
            }
        }
        finalizedBy sortedTasks
    }
}
check.dependsOn jacocoTestCoverageVerification

/**
 * Registers a JacocoReport task based on the provided parameters.
 *
 * @param moduleName The module name to include in the report.
 * @param rootTask The root JacocoReport root task.
 * @return The configured JacocoReport task.
 */
private JacocoReport registerJacocoReportTask(String moduleName, JacocoReport rootTask) {
    def taskName = "jacocoCoverageReport-$moduleName"

    JacocoReport task = project.tasks.register(taskName, JacocoReport).get()
    task.description = "Generates JaCoCo coverage report for $moduleName"

    prepareJacocoReportTask(task, moduleName, rootTask)

    task.reports {
        xml.required = true
        xml.outputLocation = file("build/reports/jacoco/$moduleName/jacocoTestReport.xml")
        html.required = true
        html.outputLocation = file("build/reports/jacoco/$moduleName/html")
    }

    return task
}

/**
 * Registers a JacocoCoverageVerification task based on the provided parameters.
 *
 * @param moduleName The module name to validate rules for.
 * @param rootTask The root JacocoCoverageVerification task.
 * @return The configured JacocoCoverageVerification task.
 */
private JacocoCoverageVerification registerJacocoTestCoverageVerification(String moduleName, JacocoCoverageVerification rootTask) {
    def taskName = "jacocoTestCoverageVerification-$moduleName"

    def thresholds
    if (moduleName == "aggregated") {
        thresholds = AggregatedCoverageThresholds
    } else {
        thresholds = ModuleCoverageThresholds[moduleName]
        if (thresholds == null) {
            println "No coverage thresholds defined for module '$moduleName'. Skipping verification for this module..."
            return null
        }
    }
    def minInstructionCoveredRatio = thresholds["INSTRUCTION"] as double
    def maxNumberUncoveredClasses = thresholds["CLASS"] as int

    JacocoCoverageVerification task = project.tasks.register(taskName, JacocoCoverageVerification).get()
    task.description = "Validates JaCoCo coverage for violations for $moduleName"

    prepareJacocoReportTask(task, moduleName, rootTask)
    applyVerificationRule(task, minInstructionCoveredRatio, maxNumberUncoveredClasses)

    // Ensure the verification waits for its own report if executed together with the report task
    def reportTaskName = "jacocoCoverageReport-$moduleName"
    if (project.tasks.names.contains(reportTaskName)) {
        task.mustRunAfter(project.tasks.named(reportTaskName))
    }

    return task
}

/**
 * Prepares a Jacoco report task (report & verification) to match a specific module.
 * @param task that is modified
 * @param moduleName of the module.
 * @param rootTask the JacocoReportBase root task
 */
private void prepareJacocoReportTask(JacocoReportBase task, String moduleName, JacocoReportBase rootTask) {
    task.group = rootTask.group
    task.executionData = rootTask.executionData

    def classPath
    if (moduleName == "aggregated") {
        classPath = "$BasePath/**/*.class"
    } else {
        classPath = "$BasePath/$moduleName/**/*.class"
    }
    task.sourceDirectories = rootTask.sourceDirectories
    task.classDirectories.setFrom(
        files(rootTask.classDirectories.files.collect { classDir ->
            project.fileTree(classDir) {
                includes=[classPath]
                excludes=ignoredDirectories
            }
        })
    )
}

import javax.xml.parsers.DocumentBuilderFactory

private static void applyVerificationRule(JacocoCoverageVerification task, double minInstructionCoveredRatio, int maxNumberUncoveredClasses) {
    task.violationRules {
        rule {
            limit {
                counter = "INSTRUCTION"
                value = "COVEREDRATIO"
                minimum = minInstructionCoveredRatio
            }
            limit {
                counter = "CLASS"
                value = "MISSEDCOUNT"
                maximum = maxNumberUncoveredClasses
            }
        }
    }

    def reportsFile = task.project.file("${task.project.layout.buildDirectory.get().asFile}/reports/jacoco/${task.name.replace('jacocoTestCoverageVerification-', '')}/jacocoTestReport.xml")

    task.doLast {
        def moduleName = task.name.replace('jacocoTestCoverageVerification-', '')

        // Handle aggregated total coverage
        if (moduleName == "aggregated") {
            moduleName = "Aggregated Code Coverage"
        }

        if (!reportsFile.exists() || reportsFile.length() == 0) {
            println "⚠️ Jacoco report not found for ${task.name.replace('jacocoTestCoverageVerification-', '')} at ${reportsFile.absolutePath}"
            return
        }

        try {
            // Read file as text and remove DOCTYPE
            def xmlContent = reportsFile.text.replaceAll(/<!DOCTYPE[^>]*>/, "")

            // Secure XML parsing without DOCTYPE
            def factory = DocumentBuilderFactory.newInstance()

            def builder = factory.newDocumentBuilder()
            def document = builder.parse(new ByteArrayInputStream(xmlContent.getBytes("UTF-8")))

            def counters = document.getElementsByTagName("counter")

            def missedInstructions = 0
            def coveredInstructions = 0
            def missedClasses = 0

            for (int i = 0; i < counters.getLength(); i++) {
                def node = counters.item(i)
                def type = node.getAttributes().getNamedItem("type").getTextContent()
                def missed = node.getAttributes().getNamedItem("missed").getTextContent().toInteger()
                def covered = node.getAttributes().getNamedItem("covered").getTextContent().toInteger()

                if (type == "INSTRUCTION") {
                    missedInstructions = missed
                    coveredInstructions = covered
                } else if (type == "CLASS") {
                    missedClasses = missed
                }
            }

            def totalInstructions = missedInstructions + coveredInstructions
            def actualInstructionCoverage = totalInstructions == 0 ? 1.0 : (coveredInstructions / totalInstructions)

            println ""
            println "📊 Module: ${moduleName}"
            println "   🔍 Measured Instruction Coverage: ${String.format('%.2f', actualInstructionCoverage * 100)}% (Required: ${String.format('%.2f', minInstructionCoveredRatio * 100)}%)"
            println "   🏛️ Uncovered Classes: ${missedClasses} (Allowed: ${maxNumberUncoveredClasses})"

            if (actualInstructionCoverage < minInstructionCoveredRatio || missedClasses > maxNumberUncoveredClasses) {
                println "❌ Coverage requirements not met!"
                throw new GradleException("❌ Build failed: Coverage requirements for ${moduleName} not met!")
            } else {
                println "✅ Coverage requirements met."
            }

        } catch (Exception e) {
            println "⚠️ Error parsing Jacoco XML: ${e.message}"
            throw new GradleException("❌ Build failed: Error parsing Jacoco XML for ${task.name.replace('jacocoTestCoverageVerification-', '')}")
        }
    }
}<|MERGE_RESOLUTION|>--- conflicted
+++ resolved
@@ -1,10 +1,6 @@
 ext {
     // TODO: this should become 90% for INSTRUCTION and 0 for CLASS
-<<<<<<< HEAD
-    AggregatedCoverageThresholds = ["INSTRUCTION": 0.853, "CLASS": 118]
-=======
     AggregatedCoverageThresholds = ["INSTRUCTION": 0.853, "CLASS": 121]
->>>>>>> 46048ffe
     // TODO: each module should achieve 90% for INSTRUCTION and 0 for CLASS
     ModuleCoverageThresholds = [
         "assessment"    :          ["INSTRUCTION": 0.924, "CLASS":  0],
