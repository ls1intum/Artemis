--- conflicted
+++ resolved
@@ -1,10 +1,6 @@
 ext {
     // TODO: this should become 90% for INSTRUCTION and 0 for CLASS
-<<<<<<< HEAD
-    AggregatedCoverageThresholds = ["INSTRUCTION": 0.847, "CLASS": 104]
-=======
-    AggregatedCoverageThresholds = ["INSTRUCTION": 0.853, "CLASS": 94]
->>>>>>> 0e301af8
+    AggregatedCoverageThresholds = ["INSTRUCTION": 0.853, "CLASS": 95]
     // TODO: each module should achieve 90% for INSTRUCTION and 0 for CLASS
     ModuleCoverageThresholds = [
         "assessment"    :          ["INSTRUCTION": 0.925, "CLASS":  0],
@@ -12,13 +8,8 @@
         "atlas"         :          ["INSTRUCTION": 0.904, "CLASS":  5],
         "buildagent"    :          ["INSTRUCTION": 0.795, "CLASS":  1],
         "communication" :          ["INSTRUCTION": 0.846, "CLASS":  5],
-<<<<<<< HEAD
-        "core"          :          ["INSTRUCTION": 0.838, "CLASS": 31],
-        "exam"          :          ["INSTRUCTION": 0.894, "CLASS":  5],
-=======
-        "core"          :          ["INSTRUCTION": 0.841, "CLASS": 29],
+        "core"          :          ["INSTRUCTION": 0.840, "CLASS": 30],
         "exam"          :          ["INSTRUCTION": 0.914, "CLASS":  2],
->>>>>>> 0e301af8
         "exercise"      :          ["INSTRUCTION": 0.916, "CLASS":  0],
         "fileupload"    :          ["INSTRUCTION": 0.952, "CLASS":  0],
         "iris"          :          ["INSTRUCTION": 0.753, "CLASS": 26],
