--- conflicted
+++ resolved
@@ -35,12 +35,8 @@
         customBootRun {
 
             jvmArgs = ["-Dspring.profiles.active=test,artemis,core,atlas,scheduling,athena,apollon,iris,aeolus,theia,lti," +
-<<<<<<< HEAD
-                           "dev",
-=======
-
-                           "dev","-Dspringdoc.packages-to-scan=de.tum.cit.aet.artemis.tutorialgroup.web", "-Dspringdoc.api-docs.enabled=true" ,"-Dspringdoc.pre-loading-enabled=true",
->>>>>>> 4bddc083
+
+                           "dev", "-Dspringdoc.api-docs.enabled=true" ,"-Dspringdoc.pre-loading-enabled=true",
             ]
             def changed = detectChangedWebPackages()
                 def scanArg = changed.join(',')
