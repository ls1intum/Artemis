--- conflicted
+++ resolved
@@ -19,20 +19,6 @@
         def waitTimeSeconds = 180;
         waitTimeInSeconds.set(waitTimeSeconds)
         customBootRun {
-<<<<<<< HEAD
-
-            jvmArgs = ["-Dspring.profiles.active=test,artemis,core,atlas,scheduling,athena,apollon,iris,aeolus,theia,lti,hyperion," +
-                           "dev","-Dspringdoc.packages-to-scan=de.tum.cit.aet.artemis.tutorialgroup,de.tum.cit.aet.artemis.hyperion,de.tum.cit.aet.artemis.communication.domain", "-Dspringdoc.api-docs.enabled=true" ,"-Dspringdoc.pre-loading-enabled=true",
-            ]
-
-// TODO add package later add ${System.getProperty("springdoc.packages-to-scan")} package via cli property
-            args.set(["--artemis.user-management.use-external=false","--artemis.iris.url=http://iris.fake=",
-                      "--artemis.iris.secret-token=token",
-                      "--artemis.version-control.local-vcs-repo-path=/tmp/repos", "--artemis.continuous-integration.artemis-authentication-token-value=fake-token",
-                      "--artemis.version-control.user=fake-user", "--artemis.version-control.password=fake-password",
-                      "--spring.jpa.database=h2", "--spring.datasource.url=jdbc:h2:mem:mydb;DB_CLOSE_DELAY=-1;DB_CLOSE_ON_EXIT=FALSE", "--spring.datasource.username=sa", "--spring.datasource.password=", "--aeolus.url=http://aeolus.fake"])
-
-=======
             def localVcsPath = "${rootDir}/local-vcs-repos"
 
             jvmArgs = [
@@ -56,7 +42,6 @@
                 "--aeolus.url=http://aeolus.fake",
                 "--artemis.version-control.local-vcs-repo-path=${localVcsPath}"
             ])
->>>>>>> 77463c51
         }
     }
 
