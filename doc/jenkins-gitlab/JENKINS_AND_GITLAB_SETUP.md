# Setup for Programming Exercises with Jenkins and GitLab

This page describes how to set up a programming exercise environment based on Jenkins and GitLab. 
Optional commands are in curly brackets <code>{}</code>.

<b>The following assumes that all instances run on separate servers. 
If you have one single server, or your own NGINX instance, just skip all NGINX related steps and use the configurations provided under _Separate NGINX Configurations_</b>

**If you want to setup everything on your local machine, you can also just ignore all NGINX related steps.**
**Just make sure that you use unique port mappings for your Docker containers (e.g. 80 for GitLab, 8080 for Jenkins, 8081 for Artemis)**

**Prerequisites:** 
* [Docker](https://docs.docker.com/install)

# Content of this document

1. [Artemis](#artemis)
2. [GitLab](#GitLab)
    1. [Initial GitLab Setup](#Gitlab-Server-Setup)
    2. [Upgrade GitLab Version](#Upgrade-GitLab)
3. [Jenkins](#Jenkins)
    1. [Initial Jenkins Setup](#Jenkins-Server-Setup)
    2. [Upgrade Jenkins Version](#Upgrade-Jenkins)
4. [Separate NGINX Configurations](#separate-nginx-configurations)

## Artemis

In order to use Artemis with Jenkins as **Continuous Integration** Server and Gitlab as **Version Control** Server, you have to configure the file `application-prod.yml` (Production Server) or `application-artemis.yml` (Local Development) accordingly. 
Please note that all values in `<..>` have to be configured properly.
These values will be explained below in the corresponding sections.

    artemis:
        repo-clone-path: ./repos/
        repo-download-clone-path: ./repos-download/
        encryption-password: artemis-encrypt     # arbitrary password for encrypting database values
        user-management:
            use-external: false
            internal-admin:
                username: artemis_admin
                password: artemis_admin            
        version-control:
            url: <https://gitlab-url>
            user: <gitlab-admin-user>
            password: <gitlab-admin-password>
            secret: <secret>
            ci-token: <ci-token>
        continuous-integration:
            url: <https://jenkins-url>
            user: <jenkins-admin-user>
            password: <jenkins-admin-password>
            empty-commit-necessary: false
            secret-push-token: <secret push token>
            vcs-credentials: <vcs-credentials>
            artemis-authentication-token-key: <artemis-authentication-token-key>
            artemis-authentication-token-value: <artemis-authentication-token-value>

In addition, you have to start Artemis with the profiles `gitlab` and `jenkins` so that the correct adapters will be used, e.g.:

    --spring.profiles.active=dev,jenkins,gitlab,artemis

Please read [Development Setup](doc/setup/SETUP.md) for more details.

Make sure to change the `server.url` value in `application-dev.yml` or `application-prod.yml` accordingly. 
This value will be used for the communication hooks from Gitlab to Artemis and from Jenkins to Artemis.
In case you use a different port than 80 (http) or 443 (https) for the communication, you have to append it to the `server.url` value, e.g. `127.0.0.1:8081`. 

When you start Artemis for the first time, it will automatically create an admin user based on the default encryption password specified in the yml file above.
In case you want to use a different encryption password, you can insert users manually into the `jhi_user` table.
You can use [Jasypt Online Encryption Tool](https://www.devglan.com/online-tools/jasypt-online-encryption-decryption) to generate encryption strings.
Use Two Way Encryption (With Secret Text).

## GitLab
### Gitlab Server Setup

1. Pull the latest GitLab Docker image

        docker pull gitlab/gitlab-ce:latest

#### Start Gitlab

2. Run the image (and change the values for hostname and ports).
    Add `-p 2222:22` if cloning/pushing via ssh should be possible.
    As Gitlab runs in a docker container and the default port for SSH (22) is typically used by the host running Docker, we change the port Gitlab uses for SSH to `2222`.
    This can be adjusted if needed.

    Make sure to remove the comments from the command before running it.

        docker run -itd --name gitlab \
            --hostname your.gitlab.domain.com \   # Specify the hostname
            --restart always \
            -m 3000m \                            # Optional argument to limit the memory usage of Gitlab
            -p 2222:22 \                          # Remove this if cloning via SSH should not be supported
            -p 80:80 -p 443:443 \                 # Alternative 1: If you are NOT running your own NGINX instance
            -p <some port of your choosing>:80 \  # Alternative 2: If you ARE running your own NGINX instance
            -v gitlab_data:/var/opt/gitlab \
            -v gitlab_logs:/var/log/gitlab \
            -v gitlab_config:/etc/gitlab \
            gitlab/gitlab-ce:latest
            
3. Wait a couple of minutes until the container is deployed and GitLab is set up, then open the instance in you browser and set a first admin password of your choosing. 
You can then login using the username "root" and you password.

4. We recommend to rename the "root" admin user to "artemis".
To rename the user, click on the image on the top right and select "Settings". Now select "Account" on the left and change the username.
Use the same password in the Artemis configuration file _application-artemis.yml_

        artemis:
            version-control:
                user: artemis
                password: the.password.you.chose
            
5. **If you run your own NGINX, then skip the next steps (6-7)**

6. Configure Gitlab to automatically generate certificates using LetsEncrypt.
Edit the Gitlab configuration

        docker exec -it gitlab /bin/bash
        nano /etc/gitlab/gitlab.rb

    And add the following part

        letsencrypt['enable'] = true                          # GitLab 10.5 and 10.6 require this option
        external_url "https://your.gitlab.domain.com"         # Must use https protocol
        letsencrypt['contact_emails'] = ['gitlab@your.gitlab.domain.com'] # Optional
        
        nginx['redirect_http_to_https'] = true
        nginx['redirect_http_to_https_port'] = 80

7. Reconfigure gitlab to generate the certificate.

        # Save your changes and finally run
        gitlab-ctl reconfigure
        
    If this command fails, try using
    
        gitlab-ctl renew-le-certs

8. Login to GitLab using the Artemis admin account and go to the profile settings (upper right corned → _Settings_)

    <details><summary>Screenshot</summary>
   
    ![](gitlab_setting_button.png)
   
    </details>

#### Gitlab Access Token

9. Go to _Access Tokens_

    <details><summary>Screenshot</summary>
   
    ![](gitlab_access_tokens_button.png)
   
    </details>
10. Create a new token named "Artemis" and give it **all** rights.

    <details><summary>Screenshot</summary>
    
    ![](artemis_gitlab_access_token.png)
    
    </details> 

11. Copy the generated token and insert it into the Artemis configuration file _application-artemis.yml_
    
        artemis:
            version-control:
                token: your.generated.api.token
                
12. (Optional) Allow outbound requests to local network

There is a known limitation for the local setup: webhook URLs for the communication between Gitlab and Artemis and between Gitlab and Jenkins cannot include local IP addresses.
This option can be deactivate in Gitlab on `<https://gitlab-url>/admin/application_settings/network` → Outbound requests. 
Another possible solution is to register a local URL, e.g. using [ngrok](https://ngrok.com/), to be available over a domain the Internet.
                
13. Adjust the monitoring-endpoint whitelist.
    Run the following command 
    
            docker exec -it gitlab /bin/bash
    
    Then edit the Gitlab configuration
            
            nano /etc/gitlab/gitlab.rb
            
    Add the following lines
        
        gitlab_rails['monitoring_whitelist'] = ['0.0.0.0/0']
        gitlab_rails['gitlab_shell_ssh_port'] = 2222

This will disable the firewall for all IP addresses.
If you only want to allow the server that runs Artemis to query the information, replace `0.0.0.0/0` with `ARTEMIS.SERVER.IP.ADRESS/32`

If you use SSH and use a different port than `2222`, you have to adjust the port above.


Reconfigure Gitlab
    
    gitlab-ctl reconfigure

### Upgrade GitLab
You can upgrade GitLab by downloading the latest Docker image and starting a new container with the old volumes:
```shell script
docker stop gitlab
docker rename gitlab gitlab_old
docker pull gitlab/gitlab-ce:latest
```

See https://hub.docker.com/r/gitlab/gitlab-ce/ for the latest version. You can also specify an earlier one.

Start a GitLab container just as described in [Start Gitlab](#Start-Gitlab) and wait for a couple of minutes.
GitLab should configure itself automatically. If there are no issues, you can delete the old container using `docker rm gitlab_old` and the olf image (see `docker images`) using `docker rmi <old-image-id>`.

## Jenkins

### Jenkins Server Setup 

1. Pull the latest Jenkins LTS Docker image

        sudo docker pull jenkins/jenkins:lts

2. Create a custom docker image

    Run the following command to get the latest jenkins LTS docker image.
    
    In order to install and use Maven with Java in the Jenkins container, you have to first install maven, then download Java
    and finally configure Maven to use Java instead of the default version.

    To perform all these steps automatically, you can prepare a Docker image:

    Copy the following content in a file named `Dockerfile`, e.g. in the folder `/opt/jenkins/` using `vim Dockerfile`.
    
        FROM jenkins/jenkins:lts
        
        LABEL description="Jenkins with maven pre-installed for Artemis"
        
        USER root
        # Make sure all sources are up to date
        RUN apt update
<<<<<<< HEAD
        # Install Maven
=======
        
        # Install Java and Maven dependencies
>>>>>>> 7fa7b739
        RUN apt-get install -y maven
        # Install Java 14 JDK
        RUN cd /usr/lib/jvm && \
            wget https://github.com/AdoptOpenJDK/openjdk14-binaries/releases/download/jdk-14%2B36.1_openj9-0.19.0/OpenJDK14U-jdk_x64_linux_openj9_14_36_openj9-0.19.0.tar.gz && \
            tar -zxf OpenJDK14U-jdk_x64_linux_openj9_14_36_openj9-0.19.0.tar.gz \
            && mv jdk-14+36 java-14-openjdk-amd64 \
            && rm OpenJDK14U-jdk_x64_linux_openj9_14_36_openj9-0.19.0.tar.gz
        RUN chown -R root:root /usr/lib/jvm/java-14-openjdk-amd64
        RUN JAVA_HOME="/usr/lib/jvm/java-14-openjdk-amd64" && export JAVA_HOME
        ENV JAVA_HOME /usr/lib/jvm/java-14-openjdk-amd64
        
<<<<<<< HEAD
        # Install python dependecies
        RUN apt install -y python3 python3-pip
        # Install all C dependencies
=======
        # Install Python dependecies
        RUN apt install -y python3 python3-pip
        # Install C dependencies
>>>>>>> 7fa7b739
        RUN apt install -y gcc-8 gdb make libasan5 libubsan0 liblsan0 libtsan0
        # Install pytest for python exercises
        RUN pip3 install -U pytest
        
        USER jenkins

    Now run the command `docker build --no-cache -t jenkins-artemis .`

    This might take a while because Docker will download Java, but this is only required once.
       
3. Run steps 4-6 only if you are **not** using a separate instance, otherwise continue with [Start Jenkins](#Start-Jenkins).

4. Create a file increasing the maximum file size for the nginx proxy.
The nginx-proxy uses a default file limit that is too small for the plugin that will be uploaded later.
 **Skip this step if you have your own NGINX instance.**

        echo "client_max_body_size 16m;" > client_max_body_size.conf

5. Run the NGINX proxy docker container, this will automatically setup all reverse proxies and force https on all connections. 
(This image would also setup proxies for all other running containers that have the VIRTUAL_HOST and VIRTUAL_PORT environment variables). 
**Skip this step if you have your own NGINX instance.**

        docker run -itd --name nginx_proxy \
            -p 80:80 -p 443:443 \
            --restart always \
            -v /var/run/docker.sock:/tmp/docker.sock:ro \
            -v /etc/nginx/certs \
            -v /etc/nginx/vhost.d \
            -v /usr/share/nginx/html \
            -v $(pwd)/client_max_body_size.conf:/etc/nginx/conf.d/client_max_body_size.conf:ro \
            jwilder/nginx-proxy
            
6. The nginx proxy needs another docker-container to generate letsencrypt certificates.
Run the following command to start it (make sure to change the email-address).
**Skip this step if you have your own NGINX instance.**

        docker run --detach \
            --name nginx_proxy-letsencrypt \
            --volumes-from nginx_proxy \
            --volume /var/run/docker.sock:/var/run/docker.sock:ro \
            --env "DEFAULT_EMAIL=mail@yourdomain.tld" \
            jrcs/letsencrypt-nginx-proxy-companion

#### Start Jenkins

7. Run Jenkins by executing the following command (change the hostname and choose which port alternative you need)

        docker run -itd --name jenkins \
            --restart always \
            -v jenkins_data:/var/jenkins_home \
            -v /var/run/docker.sock:/var/run/docker.sock \
            -e VIRTUAL_HOST=your.jenkins.domain -e VIRTUAL_PORT=8080 \    # Alternative 1: If you are NOT using a separate NGINX instance
            -e LETSENCRYPT_HOST=your.jenkins.domain \                     # Only needed if Alternative 1 is used
            -p <some port of your choosing>:8080 \                        # Alternative 2: If you ARE using a separate NGINX instance
            jenkins-artemis
            
8. Wait until the docker container has started and Jenkins is running.

9. Run the following commands to navigate into the docker container and check the Maven and JDK version

        sudo docker exec -it jenkins /bin/bash 
        
        mvn -version
        
    This should print `Maven 3.x` as Maven version, `Java 14` as Java version and `/usr/lib/jvm/java-14-openjdk-amd64` as Java home.
       
10. Open Jenkins in your browser (e.g. `localhost:8080`) and setup the admin user account (install all suggested plugins). 
You can get the initial admin password using the following command.

        # Jenkins highlights the password in the logs, you can't miss it
        docker logs -f jenkins
        or alternatively
        docker exec jenkins cat /var/jenkins_home/secrets/initialAdminPassword

11. Set the chosen credentials in the Artemis configuration _application-artemis.yml_

        artemis:
            continuous-integration:
                user: your.chosen.username
                password: your.chosen.password

12. Setup JDK 14 in Jenkins Settings

    Navigate in your browser into Jenkins → Manage Jenkins → Global Tool Configuration → JDK. Change the existing JDK installation or click on Add JDK.
    
    Use `OpenJDK 14` as Name and `/usr/lib/jvm/java-14-openjdk-amd64` as JAVA_HOME
    
<details><summary>Screenshot</summary>

![](jenkins_jdk_config.png)

</details>    

### Required Jenkins Plugins
You will need to install the following plugins (apart from the recommended ones that got installed during the setup process):
* [GitLab](https://plugins.jenkins.io/gitlab-plugin/) for enabling webhooks to and from GitLab
* [Multiple SCMs](https://plugins.jenkins.io/multiple-scms/) for combining the exercise test and assignment repositories in one build
* [Post Build Task](https://plugins.jenkins.io/postbuild-task/) for preparing build results to be exported to Artemis
* [Xvfb](https://plugins.jenkins.io/xvfb/) for exercises based on GUI libraries, for which tests have to have some virtual display
* [Timestamper](https://plugins.jenkins.io/timestamper/) for adding the time to every line of the build output (Timestamper might already be installed)

Choose "Download now and install after restart" and checking the "Restart Jenkins when installation is complete and no jobs are running" box

### Timestamper Configuration
Go to _Manage Jenkins → Configure System_. 
There you will find the Timestamper configuration, use the following value for both formats:

        '<b>'yyyy-MM-dd'T'HH:mm:ssX'</b> '

![](timestamper_config.png)

### Server Notification Plugin
Artemis needs to receive a notification after every build, which contains the test results and additional commit information.
For that purpose, we developed a Jenkins plugin, that can aggregate and _POST_ JUnit formatted results to any URL.

You can download the current release of the plugin [here](https://github.com/ls1intum/jenkins-server-notification-plugin/releases) (Download the **.hpi** file).
Go to the Jenkins plugin page (_Manage Jenkins → Manage Plugins_) and install the downloaded file under the _Advanced_ tab under _Upload Plugin_

<details><summary>Screenshot</summary>

![](jenkins_custom_plugin.png)

</details>


### Jenkins Credentials
Go to _Credentials → Jenkins → Global credentials_ and create the following credentials

#### GitLab API Token
1. Create a new access token in GitLab named "Jenkins" and give it **api** rights and **read_repository** rights.
For detailed instructions on how to create such a token follow [Gitlab Access Token](#Gitlab-Access-Token).

    <details><summary>Screenshot</summary>
    
    ![](gitlab_jenkins_token_rights.png)
    
    </details>

2. Copy the generated token and create new Jenkins credentials:
    1. **Kind**: GitLab API token 
    2. **API token**: _your.copied.token_
    3. Leave the ID field blank
    4. The description is up to you
    
3. Go to the Jenkins settings _Manage Jenkins → Configure System_. 
There you will find the GitLab settings.
Fill in the URL of your GitLab instance and select the just created API token in the credentials dropdown. 
After you click on "Test Connection", everything should work fine.

    <details><summary>Screenshot</summary>
    
    ![](jenkins_gitlab_configuration.png)
    
    </details>

#### Server Notification Token
1. Create a new Jenkins credential containing the token, which gets send by the server notification plugin to Artemis with every build result:
    1. **Kind**: Secret text
    2. **Secret**: _your.secret_token_value_ (choose any value you want, copy it for the nex step)
    3. Leave the ID field blank
    4. The description is up to you

2. Copy the generated ID of the new credentials and put it into the Artemis configuration _application-artemis.yml_

        artemis:
            continuous-integration:
                artemis-authentication-token-key: the.id.of.the.notification.token.credential
                
3. Copy the actual value you chose for the token and put it into the Artemis configuration _application-artemis.yml_

        artemis:
            continuous-integration:
                artemis-authentication-token-value: the.actual.value.of.the.notification.token
    
#### GitLab Repository Access
1. Create a new Jenkins credentials containing the username and password of the GitLab administrator account:
    1. **Kind**: Username with password
    2. Scope: global
    3. **Username**: _the_username_you_chose_for_the_gitlab_admin_user_
    4. **Password**: _the_password_you_chose_for_the_gitlab_admin_user_
    5. Leave the ID field blank
    6. The description is up to you

2. Copy the generated ID (e.g. `ea0e3c08-4110-4g2f-9c83-fb2cdf6345fa`) of the new credentials and put it into the Artemis configuration file _application-artemis.yml_

        artemis:
            continuous-integration:
                vcs-credentials: the.id.of.the.username.and.password.credentials.from.jenkins
                
### GitLab to Jenkins push notification token
GitLab has to notify Jenkins build plans if there are any new commits to the repository. 
The push notification that gets sent here is secured by a by Jenkins generated token. 
In order to get this token, you have to do the following steps:

1. Create a new item in Jenkins (use the Freestyle project type) and name it **TestProject**
2. In the project configuration, go to _Build Triggers → Build when a change is pushed to GitLab_ and activate this option
3. Click on _Advanced_.
4. You will now have a couple of new options here, one of them being a "**Secret token**".
5. Click on the "_Generate_" button right below the text box for that token.
6. Copy the generated value, let's call it **$gitlab-push-token**
7. Apply these change to the plan (i.e. click on _Apply_)
    
    <details><summary>Test Project Screenshot</summary>
    
    ![](jenkins_test_project.png)
    
    </details>
    
8. Perform a _GET_ request to the following URL (e.g. with Postman) using Basic Authentication and the username and password you chose for the Jenkins admin account:

        GET https://your.jenkins.domain/job/TestProject/config.xml
        
9. You will get the whole configuration XML of the just created build plan, there you will find the following tag:

        <secretToken>{$some-long-encrypted-value}</secretToken>
        
    <details><summary>Job configuration XML</summary>
    
    ![](jenkins_project_config_xml.png)
    
    </details>

10. Copy the value of **$some-long-encrypted-value without the curly brackets!**. This is the encrypted value of the **$gitlab-push-token** you generated in step 5.
11. Now, you can delete this test project and input the following values into your Artemis configuration _application-artemis.yml_ (replace the placeholders with the actual values you wrote down)

        artemis:
            version-control:
                ci-token: $gitlab-push-token
            continuous-integration:
                secret-push-token: $some-long-encrytped-value
                
12. In a local setup, you might want to disable CSRF by going to: "Manage Jenkins" - "Configure Global Security" and uncheck "Prevent Cross Site Request Forgery exploits".
Also disable the option `use-crumb` in `application-jenkins.yml`.

### Upgrade Jenkins
Build the latest version of the `jenkins-artemis` Docker image, stop the running container and mount the Jenkins data volume to the new LTS container.
Make sure to perform this command in the folder where the `Dockerfile` was created (e.g. `/opt/jenkins/`).

```shell script
docker stop jenkins
docker rename jenkins jenkins_old
docker build --no-cache -t jenkins-artemis .
```

Now start a new Jenkins container just as described in [Start Jenkins](#Start-Jenkins).

Jenkins should be up and running again. If there are no issues, you can delete the old container using `docker rm jenkins_old` and the old image (see `docker images`) using `docker rmi <old-image-id>`.

You should also update the Jenkins plugins regularly due to security reasons. You can update them directly in the Web User Interface in the Plugin Manager.
                
## Separate NGINX Configurations
There are some placeholders in the following configurations. Replace them with your setup specific values
### GitLab
```
server {
    listen 443 ssl http2;
    server_name your.gitlab.domain;
    ssl_session_cache shared:GitLabSSL:10m;
    include /etc/nginx/common/common_ssl.conf;
    add_header Strict-Transport-Security "max-age=63072000; includeSubDomains; preload";
    add_header X-Frame-Options DENY;
    add_header Referrer-Policy same-origin;
    client_max_body_size 10m;
    client_body_buffer_size 1m;
 
    location / {
        proxy_pass              http://localhost:<your exposed GitLab HTTP port (default 80)>;
        proxy_read_timeout      300;
        proxy_connect_timeout   300;
        proxy_http_version      1.1;
        proxy_redirect          http://         https://;
 
        proxy_set_header    Host                $http_host;
        proxy_set_header    X-Real-IP           $remote_addr;
        proxy_set_header    X-Forwarded-For     $proxy_add_x_forwarded_for;
        proxy_set_header    X-Forwarded-Proto   $scheme;
 
        gzip off;
    }
}
```

### Jenkins
```
server {
    listen 443 ssl http2;
    server_name your.jenkins.domain;
    ssl_session_cache shared:JenkinsSSL:10m;
    include /etc/nginx/common/common_ssl.conf;
    add_header Strict-Transport-Security "max-age=63072000; includeSubDomains; preload";
    add_header X-Frame-Options DENY;
    add_header Referrer-Policy same-origin;
    client_max_body_size 10m;
    client_body_buffer_size 1m;
 
    location / {
        proxy_pass              http://localhost:<your exposed Jenkins HTTP port (default 8080)>;
        proxy_set_header        Host                $host:$server_port;
        proxy_set_header        X-Real-IP           $remote_addr;
        proxy_set_header        X-Forwarded-For     $proxy_add_x_forwarded_for;
        proxy_set_header        X-Forwarded-Proto   $scheme;
        proxy_redirect          http://             https://;
 
        # Required for new HTTP-based CLI
        proxy_http_version 1.1;
        proxy_request_buffering off;
        proxy_buffering off; # Required for HTTP-based CLI to work over SSL
 
        # workaround for https://issues.jenkins-ci.org/browse/JENKINS-45651
        add_header 'X-SSH-Endpoint' 'your.jenkins.domain.com:50022' always;
    }
 
    error_page 502 /502.html;
    location /502.html {
        root /usr/share/nginx/html;
        internal;
    }
}
```

### /etc/nginx/common/common_ssl.conf
If you haven't done so, generate the DH param file: `sudo openssl dhparam -out /etc/nginx/dhparam.pem 4096`
```
ssl_certificate     <path to your fullchain certificate>;
ssl_certificate_key <path to the private key of your certificate>;
ssl_protocols       TLSv1.2 TLSv1.3;
ssl_dhparam /etc/nginx/dhparam.pem;
ssl_prefer_server_ciphers   on;
ssl_ciphers ECDH+CHACHA20:EECDH+AESGCM:EDH+AESGCM:!AES128;
ssl_ecdh_curve secp384r1;
ssl_session_timeout  10m;
ssl_session_cache shared:SSL:10m;
ssl_session_tickets off;
ssl_stapling on;
ssl_stapling_verify on;
resolver <if you have any, specify them here> valid=300s;
resolver_timeout 5s;
```


#Deployment Artemis / GitLab / Jenkins using Docker on Local machine

Execute the following steps in addition to the ones described above:

## Preparation
1. Create a Docker network named "artemis" with `docker network create artemis`

## Gitlab
1. Add the Gitlab container to the created network with `docker network connect artemis gitlab`
2. Get the URL of the Gitlab container with the first IP returned by `docker inspect -f '{{range .NetworkSettings.Networks}}{{.IPAddress}}{{end}}' gitlab`
3. Use this IP in the `application-artemis.yml` file at `artemis.version-control.url`

## Jenkins
1. Add the Jenkins container to the created network with `docker network connect artemis jenkins`
2. Get the URL of the Gitlab container with the first IP returned by `docker inspect -f '{{range .NetworkSettings.Networks}}{{.IPAddress}}{{end}}' jenkins`
3. Use this IP in the `application-artemis.yml` file at `artemis.continuous-integration.url`

## Artemis

1. In `docker-compose.yml` 
	1. Change the `8080:8080` port to `8081:8081` because Jenkins is using the port 8080
	2. Change the SPRING_PROFILES_ACTIVE to dev,jenkins,gitlab,artemis

2. In `src/main/resources/config/application-dev.yml`

	1. At `spring.profiles.active:` add `& gitlab & jenkins`
	2. At `spring.liquibase:` add the new property `change-log: classpath:config/liquibase/master.xml`
	3. At `server:` change port to 8081 and

3. Run `docker-compose up`

4. After the container has been deployed run `docker inspect -f '{{range .NetworkSettings.Networks}}{{.IPAddress}}{{end}}' artemis_artemis-server` and copy the first resulting IP.

5. In `src/main/resources/config/application-dev.yml` at `server:` change the port to 8081 and at `url:` paste the copied IP

6. Stop the Artemis docker container with Control-C and re-run `docker-compose up`<|MERGE_RESOLUTION|>--- conflicted
+++ resolved
@@ -233,16 +233,11 @@
         LABEL description="Jenkins with maven pre-installed for Artemis"
         
         USER root
-        # Make sure all sources are up to date
+        
         RUN apt update
-<<<<<<< HEAD
-        # Install Maven
-=======
         
         # Install Java and Maven dependencies
->>>>>>> 7fa7b739
         RUN apt-get install -y maven
-        # Install Java 14 JDK
         RUN cd /usr/lib/jvm && \
             wget https://github.com/AdoptOpenJDK/openjdk14-binaries/releases/download/jdk-14%2B36.1_openj9-0.19.0/OpenJDK14U-jdk_x64_linux_openj9_14_36_openj9-0.19.0.tar.gz && \
             tar -zxf OpenJDK14U-jdk_x64_linux_openj9_14_36_openj9-0.19.0.tar.gz \
@@ -252,15 +247,9 @@
         RUN JAVA_HOME="/usr/lib/jvm/java-14-openjdk-amd64" && export JAVA_HOME
         ENV JAVA_HOME /usr/lib/jvm/java-14-openjdk-amd64
         
-<<<<<<< HEAD
-        # Install python dependecies
-        RUN apt install -y python3 python3-pip
-        # Install all C dependencies
-=======
         # Install Python dependecies
         RUN apt install -y python3 python3-pip
         # Install C dependencies
->>>>>>> 7fa7b739
         RUN apt install -y gcc-8 gdb make libasan5 libubsan0 liblsan0 libtsan0
         # Install pytest for python exercises
         RUN pip3 install -U pytest
