--- conflicted
+++ resolved
@@ -17,11 +17,7 @@
       MAX_STARTUP_DEPENDENCY_CHAIN_LENGTH: 9
       MAX_DEFERRED_CHAIN_LENGTH: 16
       MIN_INSTANTIATED_BEANS: 20
-<<<<<<< HEAD
-      MAX_INSTANTIATED_BEANS: 105
-=======
       MAX_INSTANTIATED_BEANS: 102
->>>>>>> 466bb2cb
       MIN_DEFERRED_CHAIN_LENGTH: 1
 
     steps:
