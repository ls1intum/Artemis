--- conflicted
+++ resolved
@@ -34,7 +34,6 @@
           tsc -p supporting_scripts/analysis-of-endpoint-connections/parser/src/main/typeScript/tsconfig.analysisOfEndpointConnections.json
           node supporting_scripts/analysis-of-endpoint-connections/parser/src/main/typeScript/AnalysisOfEndpointConnectionsClient.js
 
-<<<<<<< HEAD
       - name: parse server sided Endpoints
         run: ./gradlew :supporting_scripts:analysis-of-endpoint-connections:parser:run
 
@@ -56,21 +55,8 @@
         with:
           fetch-depth: 0
 
-      - name: Set up JDK
-=======
-      - name: Run analysis-of-endpoint-connections-client
-        run: |
-          node supporting_scripts/analysis-of-endpoint-connections/src/main/typeScript/AnalysisOfEndpointConnectionsClient.js
-
-      - name: Upload JSON file
-        uses: actions/upload-artifact@v4
-        with:
-          name: rest-calls-json
-          path: supporting_scripts/analysis-of-endpoint-connections/restCalls.json
-
       # Analyze the server sided endpoints
       - name: Set up JDK 21
->>>>>>> c53c68e1
         uses: actions/setup-java@v4
         with:
           distribution: 'temurin'
