name: Java Code Quality Analysis

on:
  push:
    branches: [ develop ]
    paths:
      - src/main/java/**
  pull_request:
    paths:
      -  src/main/java/**

jobs:
  code-quality-analysis:
    runs-on: ubuntu-latest

    steps:
      - name: Checkout code
        uses: actions/checkout@v5

      - name: Set up Python
        uses: actions/setup-python@v6
        with:
          python-version: '3.13'

      - name: Check LOC and number of class dependencies
        run: |
          # Run the analysis and capture output
          output=$(python supporting_scripts/analyze_java_files.py)

          echo "$output"
          echo ""

          # Extract violation counts
          large_classes=$(echo "$output" | grep -o "Found [0-9]* classes with more than" | grep -o "[0-9]*")
          complex_beans=$(echo "$output" | grep -o "Found [0-9]* Spring beans with constructors having more than" | grep -o "[0-9]*")

          # TODO these values should become zero in the future
          max_large_classes=9
<<<<<<< HEAD
          max_complex_beans=12
=======
          max_complex_beans=10
>>>>>>> 78fb460b

          echo "=========================================="
          echo "CODE QUALITY ANALYSIS SUMMARY"
          echo "=========================================="
          echo "Large classes found: $large_classes (max allowed: $max_large_classes)"
          echo "Complex beans found: $complex_beans (max allowed: $max_complex_beans)"
          echo ""

          violations=0
          large_class_violation=false
          complex_bean_violation=false

          if [ "$large_classes" -gt "$max_large_classes" ]; then
            echo "❌ Too many large classes: $large_classes > $max_large_classes"
            large_class_violation=true
          else
            echo "✅ Large classes within threshold: $large_classes <= $max_large_classes"
          fi

          if [ "$complex_beans" -gt "$max_complex_beans" ]; then
            excess_complex_beans=$((complex_beans - max_complex_beans))
            echo "❌ Too many complex beans: $complex_beans > $max_complex_beans ($excess_complex_beans beans need to be refactored)"
            complex_bean_violation=true
          else
            echo "✅ Complex beans within threshold: $complex_beans <= $max_complex_beans"
          fi

          echo "=========================================="

          if [ $large_class_violation = "true" ] || [ $complex_bean_violation = "true" ]; then
            echo "::error::Code quality check failed"
            echo ""

            if [ "$large_class_violation" = true ]; then
              echo "VIOLATING LARGE CLASSES ($large_classes classes):"
              echo "------------------------------------------------"
              violating_classes=$(echo "$output" | sed -n '/Found [0-9]* classes with more than/,/Found [0-9]* Spring beans/p' | grep -E '\.java: [0-9]+ lines')
              echo "$violating_classes"
              echo ""
            fi

            if [ "$complex_bean_violation" = true ]; then
              echo "VIOLATING COMPLEX BEANS ($complex_beans beans):"
              echo "-----------------------------------------------"
              violating_beans=$(echo "$output" | sed -n '/Found [0-9]* Spring beans with constructors having more than/,$p' | grep -E '\.java: [0-9]+ parameters')
              echo "$violating_beans"
              echo ""
            fi

            echo "Please refactor the classes listed above to meet the code quality standards!"
            exit 1
          else
            echo "✅ Code quality check passed"
          fi<|MERGE_RESOLUTION|>--- conflicted
+++ resolved
@@ -36,11 +36,7 @@
 
           # TODO these values should become zero in the future
           max_large_classes=9
-<<<<<<< HEAD
-          max_complex_beans=12
-=======
           max_complex_beans=10
->>>>>>> 78fb460b
 
           echo "=========================================="
           echo "CODE QUALITY ANALYSIS SUMMARY"
