name: Java Code Quality Analysis

on:
  push:
    branches: [ develop ]
    paths:
      - src/main/java/**
  pull_request:
    paths:
      -  src/main/java/**

jobs:
  code-quality-analysis:
    runs-on: ubuntu-latest

    steps:
      - name: Checkout code
<<<<<<< HEAD
        uses: actions/checkout@v5
        with:
          fetch-depth: 0  # Fetch full history to enable git diff with base branch
=======
        uses: actions/checkout@v6
>>>>>>> 530c7f73

      - name: Set up Python
        uses: actions/setup-python@v6
        with:
          python-version: '3.13'

      - name: Check LOC and number of class dependencies
        run: |
          # Run the analysis and capture output
          output=$(python supporting_scripts/analyze_java_files.py)

          echo "$output"
          echo ""

          # Extract violation counts
          large_classes=$(echo "$output" | grep -o "Found [0-9]* classes with more than" | grep -o "[0-9]*")
          complex_beans=$(echo "$output" | grep -o "Found [0-9]* Spring beans with constructors having more than" | grep -o "[0-9]*")

          # TODO these values should become zero in the future
          max_large_classes=11
          max_complex_beans=10

          echo "=========================================="
          echo "CODE QUALITY ANALYSIS SUMMARY"
          echo "=========================================="
          echo "Large classes found: $large_classes (max allowed: $max_large_classes)"
          echo "Complex beans found: $complex_beans (max allowed: $max_complex_beans)"
          echo ""

          violations=0
          large_class_violation=false
          complex_bean_violation=false

          if [ "$large_classes" -gt "$max_large_classes" ]; then
            echo "❌ Too many large classes: $large_classes > $max_large_classes"
            large_class_violation=true
          else
            echo "✅ Large classes within threshold: $large_classes <= $max_large_classes"
          fi

          if [ "$complex_beans" -gt "$max_complex_beans" ]; then
            excess_complex_beans=$((complex_beans - max_complex_beans))
            echo "❌ Too many complex beans: $complex_beans > $max_complex_beans ($excess_complex_beans beans need to be refactored)"
            complex_bean_violation=true
          else
            echo "✅ Complex beans within threshold: $complex_beans <= $max_complex_beans"
          fi

          echo "=========================================="

          if [ $large_class_violation = "true" ] || [ $complex_bean_violation = "true" ]; then
            echo "::error::Code quality check failed"
            echo ""

            # Get list of changed Java files in this PR (only for pull requests)
            changed_java_files=""
            if [ "${{ github.event_name }}" = "pull_request" ]; then
              base_branch="${{ github.event.pull_request.base.ref }}"
              echo "Checking files changed in PR against base branch: $base_branch"
              changed_java_files=$(git diff --name-only origin/$base_branch...HEAD | grep '\.java$' || true)
              echo "Changed Java files in this PR:"
              if [ -n "$changed_java_files" ]; then
                echo "$changed_java_files" | while read -r file; do
                  echo "  - $file"
                done
              else
                echo "  (none)"
              fi
              echo ""
            fi

            # Track if any violations are from PR changes
            pr_introduced_large_class_violations=false
            pr_introduced_complex_bean_violations=false

            if [ "$large_class_violation" = true ]; then
              echo "VIOLATING LARGE CLASSES ($large_classes classes):"
              echo "------------------------------------------------"
              violating_classes=$(echo "$output" | sed -n '/Found [0-9]* classes with more than/,/Found [0-9]* Spring beans/p' | grep -E '\.java: [0-9]+ lines')
              echo "$violating_classes"
              echo ""

              # Check if any violating classes are in PR changes
              if [ -n "$changed_java_files" ]; then
                while IFS= read -r violating_line; do
                  violating_file=$(echo "$violating_line" | cut -d':' -f1)
                  if echo "$changed_java_files" | grep -q "$violating_file"; then
                    pr_introduced_large_class_violations=true
                    break
                  fi
                done <<< "$violating_classes"
              fi
            fi

            if [ "$complex_bean_violation" = true ]; then
              echo "VIOLATING COMPLEX BEANS ($complex_beans beans):"
              echo "-----------------------------------------------"
              violating_beans=$(echo "$output" | sed -n '/Found [0-9]* Spring beans with constructors having more than/,$p' | grep -E '\.java: [0-9]+ parameters')
              echo "$violating_beans"
              echo ""

              # Check if any violating beans are in PR changes
              if [ -n "$changed_java_files" ]; then
                while IFS= read -r violating_line; do
                  violating_file=$(echo "$violating_line" | cut -d':' -f1)
                  if echo "$changed_java_files" | grep -q "$violating_file"; then
                    pr_introduced_complex_bean_violations=true
                    break
                  fi
                done <<< "$violating_beans"
              fi
            fi

            # Provide context about whether violations are from this PR
            echo "=========================================="
            if [ "${{ github.event_name }}" = "pull_request" ]; then
              if [ "$pr_introduced_large_class_violations" = false ] && [ "$pr_introduced_complex_bean_violations" = false ]; then
                echo "ℹ️  IMPORTANT: None of the violating files were modified in this PR."
                echo "The violations likely come from another PR that was merged recently."
                echo ""
                echo "You can bump the thresholds in .github/workflows/quality.yml:"
                if [ "$large_class_violation" = true ]; then
                  echo "  - max_large_classes: $max_large_classes → $large_classes"
                fi
                if [ "$complex_bean_violation" = true ]; then
                  echo "  - max_complex_beans: $max_complex_beans → $complex_beans"
                fi
                echo ""
                echo "However, please verify this is not a rebase issue first by checking:"
                echo "  1. Run 'git log' to ensure you have the latest commits from develop"
                echo "  2. The violations listed above don't match files you edited"
              else
                echo "⚠️  ATTENTION: Your PR modified files that are violating the quality standards!"
                echo ""
                if [ "$pr_introduced_large_class_violations" = true ]; then
                  echo "Files you edited that are too large:"
                  while IFS= read -r violating_line; do
                    violating_file=$(echo "$violating_line" | cut -d':' -f1)
                    if echo "$changed_java_files" | grep -q "$violating_file"; then
                      echo "  - $violating_line"
                    fi
                  done <<< "$violating_classes"
                  echo ""
                fi
                if [ "$pr_introduced_complex_bean_violations" = true ]; then
                  echo "Files you edited that have too many constructor parameters:"
                  while IFS= read -r violating_line; do
                    violating_file=$(echo "$violating_line" | cut -d':' -f1)
                    if echo "$changed_java_files" | grep -q "$violating_file"; then
                      echo "  - $violating_line"
                    fi
                  done <<< "$violating_beans"
                  echo ""
                fi
                echo "Please refactor these classes to meet the code quality standards!"
              fi
            else
              echo "Please refactor the classes listed above to meet the code quality standards!"
            fi
            echo "=========================================="
            exit 1
          else
            echo "✅ Code quality check passed"
          fi<|MERGE_RESOLUTION|>--- conflicted
+++ resolved
@@ -15,13 +15,9 @@
 
     steps:
       - name: Checkout code
-<<<<<<< HEAD
-        uses: actions/checkout@v5
+        uses: actions/checkout@v6
         with:
           fetch-depth: 0  # Fetch full history to enable git diff with base branch
-=======
-        uses: actions/checkout@v6
->>>>>>> 530c7f73
 
       - name: Set up Python
         uses: actions/setup-python@v6
