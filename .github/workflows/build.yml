name: Build

on:
  pull_request:
  push:
    branches:
    - develop
    - main
    tags: '[0-9]+.[0-9]+.[0-9]+'
    paths-ignore:
    - 'README.md'
    - 'CODE_OF_CONDUCT.md'
    - 'CONTRIBUTING.md'
    - 'LICENSE'
    - 'SECURITY.md'
    - 'docs/**'
    - '.github/**'
    - '!.github/workflows/build.yml'
  release:
    types:
    - created

# Keep in sync with codeql-analysis.yml and test.yml
env:
  CI: true
  node: 15.x
  java: 15

jobs:

  build:
    runs-on: ubuntu-latest
    steps:
    - name: Setup Node.js
      uses: actions/setup-node@v1
      with:
        node-version: '${{ env.node }}'
    - name: Setup Java
      uses: actions/setup-java@v1
      with:
        java-version: '${{ env.java }}'
    - uses: actions/checkout@v2
    - name: Cache Gradle dependencies
      uses: actions/cache@v2
      with:
        path: ~/.gradle/caches
        key: ${{ runner.os }}-gradle-${{ hashFiles('**/*.gradle') }}
        restore-keys: |
          ${{ runner.os }}-gradle-
    - name: Cache node modules
      uses: actions/cache@v2
      with:
        path: node_modules
        key: ${{ runner.os }}-node_modules-${{ hashFiles('**/yarn.lock') }}
        restore-keys: |
          ${{ runner.os }}-node_modules-
    - name: Production Build
      run: ./gradlew -Pprod -Pwar clean bootWar
    - name: Upload Artifact
      uses: actions/upload-artifact@v2
      with:
        name: Artemis.war
        path: build/libs/Artemis-*.war
    - name: Upload Release Artifact
      if: github.event_name == 'release' && github.event.action == 'created'
      uses: actions/upload-release-asset@v1
      env:
        GITHUB_TOKEN: ${{ secrets.GITHUB_TOKEN }}
      with:
        upload_url: ${{ github.event.release.upload_url }}
        asset_path: build/libs/Artemis-${{ github.event.release.tag_name }}.war
        asset_name: Artemis.war
<<<<<<< HEAD
        asset_content_type: application/x-webarchive

  server-tests:
    if: github.event_name != 'release'
    runs-on: ubuntu-latest
#    services:
#      athene-segmentation:
#        image: ls1intum/athene-segmentation
#        ports:
#          - 8000:8000
#      athene-embedding:
#        image: ls1intum/athene-embedding
#        ports:
#          - 8001:8000
#      athene-clustering:
#        image: ls1intum/athene-clustering
#        ports:
#          - 8002:8000
    steps:
    - name: Setup Java
      uses: actions/setup-java@v1
      with:
        java-version: '${{ env.java }}'
    - uses: actions/checkout@v2
    - name: Cache Gradle dependencies
      uses: actions/cache@v2
      with:
        path: ~/.gradle/caches
        key: ${{ runner.os }}-gradle-${{ hashFiles('**/*.gradle') }}
        restore-keys: |
          ${{ runner.os }}-gradle-
    - name: Java Tests
      run: ./gradlew --console=plain executeTests jacocoTestReport -x yarn -x webpack jacocoTestCoverageVerification
    - name: "Codacy: Report coverage"
      uses: codacy/codacy-coverage-reporter-action@master
      with:
        project-token: ${{ secrets.CODACY_PROJECT_TOKEN }}
        coverage-reports: build/reports/jacoco/test/jacocoTestReport.xml
      if: (github.event.pull_request.head.repo.full_name == github.event.pull_request.base.repo.full_name) && (success() || failure())
    - name: Java Code Style
      run: ./gradlew spotlessCheck
      if: success() || failure()
    - name: Java Documentation
      run: ./gradlew checkstyleMain -x yarn -x webpack
      if: success() || failure()

  client-tests:
    if: github.event_name != 'release'
    runs-on: ubuntu-latest
    steps:
    - name: Setup Node.js
      uses: actions/setup-node@v1
      with:
        node-version: '${{ env.node }}'
    - uses: actions/checkout@v2
    - name: Cache node modules
      uses: actions/cache@v2
      with:
        path: node_modules
        key: ${{ runner.os }}-node_modules-${{ hashFiles('**/yarn.lock') }}
        restore-keys: |
          ${{ runner.os }}-node_modules-
    - name: Install Dependencies
      run: yarn install
    - name: TypeScript Tests
      run: yarn test:coverage --ci
    - name: "Codacy: Report coverage"
      uses: codacy/codacy-coverage-reporter-action@master
      with:
          project-token: ${{ secrets.CODACY_PROJECT_TOKEN }}
          coverage-reports: coverage/lcov.info
      if: (github.event.pull_request.head.repo.full_name == github.event.pull_request.base.repo.full_name) && (success() || failure())
    - name: TypeScript Formatting
      run: yarn prettier:check
      if: success() || failure()
    - name: TypeScript Code Style
      run: yarn lint
      if: success() || failure()

  docs:
    runs-on: ubuntu-latest
    steps:
    - uses: actions/checkout@v2
    - uses: ammaraskar/sphinx-action@master
      with:
        docs-folder: "docs/"
    - uses: actions/upload-artifact@v1
      with:
        name: Documentation
        path: docs/_build/html/
=======
        asset_content_type: application/x-webarchive
>>>>>>> 989bfeb6
<|MERGE_RESOLUTION|>--- conflicted
+++ resolved
@@ -23,7 +23,7 @@
 # Keep in sync with codeql-analysis.yml and test.yml
 env:
   CI: true
-  node: 15.x
+  node: 14.x
   java: 15
 
 jobs:
@@ -70,97 +70,4 @@
         upload_url: ${{ github.event.release.upload_url }}
         asset_path: build/libs/Artemis-${{ github.event.release.tag_name }}.war
         asset_name: Artemis.war
-<<<<<<< HEAD
-        asset_content_type: application/x-webarchive
-
-  server-tests:
-    if: github.event_name != 'release'
-    runs-on: ubuntu-latest
-#    services:
-#      athene-segmentation:
-#        image: ls1intum/athene-segmentation
-#        ports:
-#          - 8000:8000
-#      athene-embedding:
-#        image: ls1intum/athene-embedding
-#        ports:
-#          - 8001:8000
-#      athene-clustering:
-#        image: ls1intum/athene-clustering
-#        ports:
-#          - 8002:8000
-    steps:
-    - name: Setup Java
-      uses: actions/setup-java@v1
-      with:
-        java-version: '${{ env.java }}'
-    - uses: actions/checkout@v2
-    - name: Cache Gradle dependencies
-      uses: actions/cache@v2
-      with:
-        path: ~/.gradle/caches
-        key: ${{ runner.os }}-gradle-${{ hashFiles('**/*.gradle') }}
-        restore-keys: |
-          ${{ runner.os }}-gradle-
-    - name: Java Tests
-      run: ./gradlew --console=plain executeTests jacocoTestReport -x yarn -x webpack jacocoTestCoverageVerification
-    - name: "Codacy: Report coverage"
-      uses: codacy/codacy-coverage-reporter-action@master
-      with:
-        project-token: ${{ secrets.CODACY_PROJECT_TOKEN }}
-        coverage-reports: build/reports/jacoco/test/jacocoTestReport.xml
-      if: (github.event.pull_request.head.repo.full_name == github.event.pull_request.base.repo.full_name) && (success() || failure())
-    - name: Java Code Style
-      run: ./gradlew spotlessCheck
-      if: success() || failure()
-    - name: Java Documentation
-      run: ./gradlew checkstyleMain -x yarn -x webpack
-      if: success() || failure()
-
-  client-tests:
-    if: github.event_name != 'release'
-    runs-on: ubuntu-latest
-    steps:
-    - name: Setup Node.js
-      uses: actions/setup-node@v1
-      with:
-        node-version: '${{ env.node }}'
-    - uses: actions/checkout@v2
-    - name: Cache node modules
-      uses: actions/cache@v2
-      with:
-        path: node_modules
-        key: ${{ runner.os }}-node_modules-${{ hashFiles('**/yarn.lock') }}
-        restore-keys: |
-          ${{ runner.os }}-node_modules-
-    - name: Install Dependencies
-      run: yarn install
-    - name: TypeScript Tests
-      run: yarn test:coverage --ci
-    - name: "Codacy: Report coverage"
-      uses: codacy/codacy-coverage-reporter-action@master
-      with:
-          project-token: ${{ secrets.CODACY_PROJECT_TOKEN }}
-          coverage-reports: coverage/lcov.info
-      if: (github.event.pull_request.head.repo.full_name == github.event.pull_request.base.repo.full_name) && (success() || failure())
-    - name: TypeScript Formatting
-      run: yarn prettier:check
-      if: success() || failure()
-    - name: TypeScript Code Style
-      run: yarn lint
-      if: success() || failure()
-
-  docs:
-    runs-on: ubuntu-latest
-    steps:
-    - uses: actions/checkout@v2
-    - uses: ammaraskar/sphinx-action@master
-      with:
-        docs-folder: "docs/"
-    - uses: actions/upload-artifact@v1
-      with:
-        name: Documentation
-        path: docs/_build/html/
-=======
-        asset_content_type: application/x-webarchive
->>>>>>> 989bfeb6
+        asset_content_type: application/x-webarchive