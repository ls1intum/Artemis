--- conflicted
+++ resolved
@@ -3,10 +3,7 @@
 
 1. **Open Course Management**
 
-<<<<<<< HEAD
-=======
 - Open |course-management|
->>>>>>> d78050fd
 - Navigate into **Exercises** of your preferred course
 
     .. figure:: programming/course-management-course-dashboard.png
