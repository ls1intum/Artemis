--- conflicted
+++ resolved
@@ -413,7 +413,6 @@
 .. figure:: programming/timeout-slider.png
           :align: center
 
-<<<<<<< HEAD
 Edit Container Configuration
 ^^^^^^^^^^^^^^^^^^^^^^^^^^^^
 
@@ -436,9 +435,9 @@
 
 .. warning::
   - Disabling internet access is not currently supported for Swift and Haskell exercises.
-=======
+
+
 .. _configure_static_code_analysis_tools:
->>>>>>> 1644dc32
 
 Configure static code analysis
 ^^^^^^^^^^^^^^^^^^^^^^^^^^^^^^
