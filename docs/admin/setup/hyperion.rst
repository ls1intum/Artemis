--- conflicted
+++ resolved
@@ -3,135 +3,6 @@
 Hyperion Service
 ----------------
 
-<<<<<<< HEAD
-Hyperion extends Artemis with AI-assisted authoring features for programming exercises. It offers
-consistency checks for problem statements and exercise artefacts and can rewrite instructions with the help
-of generative AI. The functionality is provided entirely by Artemis and Spring AI, so no
-EduTelligence service needs to be deployed.
-
-Prerequisites
-^^^^^^^^^^^^^
-
-- A running Artemis instance that loads the ``core`` profile.
-- Network access to an LLM provider that is supported by Spring AI (for example OpenAI or Azure OpenAI).
-- A valid API key for the chosen provider.
-
-Enable the Hyperion module
-^^^^^^^^^^^^^^^^^^^^^^^^^^
-
-Hyperion is disabled by default. Activate it by overriding the ``artemis.hyperion.enabled`` property in the
-configuration that the server reads on startup (for example ``application-prod.yml``).
-
-.. code:: yaml
-
-   artemis:
-     hyperion:
-       enabled: true
-
-
-Configure Spring AI
-^^^^^^^^^^^^^^^^^^^^
-
-Hyperion delegates all model interactions to Spring AI. Configure exactly one provider; Artemis currently
-ships the Azure OpenAI starter, but classic OpenAI endpoints work as well when configured through Spring AI.
-
-OpenAI
-""""""
-
-.. code:: yaml
-
-   spring:
-     ai:
-       azure:
-         openai:
-           open-ai-api-key: <openai-api-key> # automatically sets the azure endpoint to https://api.openai.com/v1
-           chat:
-             options:
-               deployment-name: gpt-5-mini # Or another (reasonably capable) model
-               temperature: 1.0 # Required to be 1.0 for gpt-5
-
-Azure OpenAI
-""""""""""""
-
-.. code:: yaml
-
-   spring:
-     ai:
-       azure:
-         openai:
-           api-key: <azure-openai-api-key>
-           endpoint: https://<your-resource-name>.openai.azure.com
-           chat:
-             options:
-               deployment-name: <azure-deployment> # gpt-5-mini deployment recommended
-               temperature: 1.0 # Required to be 1.0 for gpt-5
-
-Verifying the integration
-^^^^^^^^^^^^^^^^^^^^^^^^^
-
-1. Restart the Artemis server and confirm that ``hyperion`` appears in ``activeModuleFeatures`` on
-   ``/management/info``.
-2. Log in as an instructor and open the programming exercise problem statement editor. New Hyperion actions
-   appear in the markdown editor toolbar (rewrite and consistency check).
-3. Run a consistency check to ensure the LLM call succeeds. Inspect the server logs for ``Hyperion`` entries
-   if the request fails; misconfigured credentials and missing network egress are the most common causes.
-
-Code Generation Process
-^^^^^^^^^^^^^^^^^^^^^^^
-
-Hyperion can automatically generate complete programming exercise repositories (solution, template, and test code)
-using a structured AI-driven approach. The generation process consists of a 4-step pipeline with iterative 
-improvement based on compilation feedback.
-
-4-Step Generation Pipeline
-""""""""""""""""""""""""""
-
-Each repository component follows a systematic generation process:
-
-1. **Solution Planning**: Creates a high-level algorithmic approach and identifies key components needed
-2. **File Structure Definition**: Organizes the code into appropriate files and packages 
-3. **Class and Method Headers**: Generates class definitions, method signatures, and documentation
-4. **Core Logic Implementation**: Produces the complete functional implementation
-
-Iterative Compilation Feedback
-"""""""""""""""""""""""""""""""
-
-For each repository component, Hyperion automatically:
-
-- Generates code using the 4-step pipeline
-- Commits changes and triggers a CI build  
-- Waits for compilation results
-- If compilation fails, uses build logs as feedback for the next iteration
-- Retries up to 3 times (default value) per component, incorporating error messages to improve the code
-- Stores the final generated code in the repository, even if compilation ultimately fails
-
-This feedback loop enables Hyperion to self-correct common issues like syntax errors, missing imports, 
-or incorrect API usage.
-
-Cost Considerations
-"""""""""""""""""""
-
-Average code generation costs depend on the LLM model and number of components (solution, template, or test repository):
-
-**Per Component Costs** (with up to 3 iterations):
-
-- **GPT-5**: ~$0.05 per repository component
-- **GPT-5-mini**: ~$0.01 per repository component
-
-**Full Assignment Costs** (solution + template + test repositories):
-
-- **GPT-5**: ~$0.15 total
-- **GPT-5-mini**: ~$0.03 total
-
-Operational considerations 
-^^^^^^^^^^^^^^^^^^^^^^^^^^
-
-- **Cost control:** Define usage policies and rate limits with your provider. Hyperion requests can process the
-  full problem statement, so costs scale with exercise size.
-- **Data protection:** Model providers receive exercise content. Obtain consent and align with institutional
-  policies before enabling Hyperion in production.
-=======
 .. note::
    This documentation has been migrated to the new documentation system.
-   Please refer to the `Hyperion Setup Guide <https://ls1intum.github.io/Artemis/admin/hyperion>`_ in the new documentation.
->>>>>>> fa8bb23c
+   Please refer to the `Hyperion Setup Guide <https://ls1intum.github.io/Artemis/admin/hyperion>`_ in the new documentation.