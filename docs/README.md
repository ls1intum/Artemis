# Artemis Documentation

We use [Sphinx] for creating the Artemis documentation using [reStructuredText] (RST).
To get started with RST, check out the [Quickstart] or this [cheatsheet].

## Documentation Hosting

<<<<<<< HEAD
[Read the Docs] (RtD) hosts the [Artemis documentation] for the `develop` (latest) and `main` (stable) branches, as well as for git tags.
=======
The [Artemis documentation] is hosted on [Read the Docs] (RtD) for the `develop` (latest) branch, as well as for git tags. The latest tag is always linked as the as _stable_ version.
>>>>>>> b265f12a
RtD will build and deploy changes automatically.

## Installing Sphinx Locally
[Sphinx] can run locally to generate the documentation in HTML and other formats.
You can install Sphinx using `pip` or choose a system-wide installation instead.
When using pip, consider using [Python virtual environments].
```bash
pip install -r requirements.txt
```
The [Installing Sphinx] documentation explains more install options.

## Running Sphinx Locally

To  generate the documentation as single HTML file, use the provided `Makefile`/`make.bat` files:
```bash
# maxOS / Linux
make singlehtml

# Windows
make.bat singlehtml
```


Using [sphinx-autobuild], the browser will live-reload on changes, ideal for viewing changes while writing documentation:
```bash
# maxOS / Linux
make livehtml

# Windows
make.bat livehtml
```

## Tool support
A list of useful tools to write documentation:
- [reStructuredText for Visual Studio Code](https://www.restructuredtext.net)
- [LanguageTool for Visual Studio Code](https://marketplace.visualstudio.com/items?itemName=adamvoss.vscode-languagetool): Provides offline grammar checking
- [ReStructuredText for IntelliJ](https://plugins.jetbrains.com/plugin/7124-restructuredtext)



<!-- -- -- -- -- -- -- -- -- -- -- -- -- -- -- -- -- -- -- -- -- -- -- -- -->
[Artemis documentation]: https://artemis-platform.readthedocs.io

[reStructuredText]: https://docutils.sourceforge.io/rst.html
[Quickstart]: https://docutils.sourceforge.io/docs/user/rst/quickstart.html
[cheatsheet]: http://github.com/ralsina/rst-cheatsheet/raw/master/rst-cheatsheet.pdf

[Sphinx]: https://www.sphinx-doc.org/en/master/
[Installing Sphinx]: https://www.sphinx-doc.org/en/master/usage/installation.html
[Python virtual environments]: https://docs.python.org/3/library/venv.html
[sphinx-autobuild]: https://pypi.org/project/sphinx-autobuild/
[Read the Docs]: https://readthedocs.org<|MERGE_RESOLUTION|>--- conflicted
+++ resolved
@@ -5,11 +5,7 @@
 
 ## Documentation Hosting
 
-<<<<<<< HEAD
-[Read the Docs] (RtD) hosts the [Artemis documentation] for the `develop` (latest) and `main` (stable) branches, as well as for git tags.
-=======
-The [Artemis documentation] is hosted on [Read the Docs] (RtD) for the `develop` (latest) branch, as well as for git tags. The latest tag is always linked as the as _stable_ version.
->>>>>>> b265f12a
+[Read the Docs] (RtD) hosts the [Artemis documentation] for `develop` (latest) branch, as well as for git tags. The latest tag is always the _stable_ version.
 RtD will build and deploy changes automatically.
 
 ## Installing Sphinx Locally
