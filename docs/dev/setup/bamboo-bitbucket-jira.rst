--- conflicted
+++ resolved
@@ -73,20 +73,12 @@
 
 #. Provide the just created license key during the setup and create an admin user with the same credentials
    in all 3 applications.
-<<<<<<< HEAD
    - Bamboo:
 
     - Choose the H2 database
     - Select the evaluation/internal/test/dev setups if you are asked
-=======
-   For the Bamboo database you can choose H2.
-   Also, you can select the evaluation/internal/test/dev setups if you are asked.
-
-   Put the admin username and password into ``application-local.yml`` at ``artemis.version-control.user``
+    - Put the admin username and password into ``application-local.yml`` at ``artemis.version-control.user``
    and ``artemis.continuous-integration.user``.
-
-   Follow the additional steps for Jira and Bitbucket:
->>>>>>> 50dec9ae
 
    - Jira:
 
@@ -259,11 +251,7 @@
                   password: <password>
                   token: #insert the token here
 
-<<<<<<< HEAD
    #. Personal access token for Bitbucket:
-=======
-   #. Personal access token for Bitbucket
->>>>>>> 50dec9ae
 
       - Log in as the admin user and go to Bitbucket → Your profile image (top right corner) → Manage account →
         HTTP access tokens → Create token
