--- conflicted
+++ resolved
@@ -11,16 +11,9 @@
 spring_framework_version=6.2.5
 spring_cloud_version=4.2.1
 spring_security_version=6.4.4
-<<<<<<< HEAD
-# TODO: upgrading to 6.6.x currently leads to issues due to internal changes in Hibernate and potentially wrong use in Artemis server code
-hibernate_version=6.4.10.Final
-opensaml_version=5.1.3
-=======
 # TODO: upgrading to 6.6.x currently leads to issues due to internal changes in Hibernate and potentially wrong use in Artemis server code. See https://hibernate.atlassian.net/browse/HHH-19249
 hibernate_version=6.5.3.Final
-# TODO: can we update to 5.x?
-opensaml_version=4.3.2
->>>>>>> 161f0f1d
+opensaml_version=5.1.3
 jwt_version=0.12.6
 jaxb_runtime_version=4.0.5
 hazelcast_version=5.5.0
