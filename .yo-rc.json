{
  "generator-jhipster": {
<<<<<<< HEAD
    "jhipsterVersion": "4.7.0",
    "baseName": "ArTEMiSApp",
=======
    "jhipsterVersion": "4.8.2",
    "baseName": "ExerciseApplication",
>>>>>>> dc0e0420
    "packageName": "de.tum.in.www1.exerciseapp",
    "packageFolder": "de/tum/in/www1/exerciseapp",
    "serverPort": "8080",
    "authenticationType": "session",
    "hibernateCache": "ehcache",
    "clusteredHttpSession": false,
    "websocket": "spring-websocket",
    "databaseType": "sql",
    "devDatabaseType": "mysql",
    "prodDatabaseType": "mysql",
    "searchEngine": false,
    "buildTool": "gradle",
    "enableSocialSignIn": false,
    "rememberMeKey": "1e8ac98bc31f6bc463c70dace796da10dba1f4f3",
    "useSass": true,
    "applicationType": "monolith",
    "testFrameworks": [
      "gatling",
      "cucumber",
      "protractor"
    ],
    "jhiPrefix": "jhi",
    "enableTranslation": true,
    "nativeLanguage": "en",
    "languages": [
      "en",
      "de"
    ],
    "messageBroker": false,
    "serviceDiscoveryType": false,
    "clientFramework": "angular1",
    "clientPackageManager": "yarn"
  }
}<|MERGE_RESOLUTION|>--- conflicted
+++ resolved
@@ -1,12 +1,7 @@
 {
   "generator-jhipster": {
-<<<<<<< HEAD
-    "jhipsterVersion": "4.7.0",
+    "jhipsterVersion": "4.8.2",
     "baseName": "ArTEMiSApp",
-=======
-    "jhipsterVersion": "4.8.2",
-    "baseName": "ExerciseApplication",
->>>>>>> dc0e0420
     "packageName": "de.tum.in.www1.exerciseapp",
     "packageFolder": "de/tum/in/www1/exerciseapp",
     "serverPort": "8080",
