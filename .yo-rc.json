--- conflicted
+++ resolved
@@ -4,11 +4,7 @@
       "packageName": "de.tum.in.www1.artemis",
       "nativeLanguage": "en"
     },
-<<<<<<< HEAD
-    "jhipsterVersion": "5.3.1",
-=======
     "jhipsterVersion": "5.5.0",
->>>>>>> f1525555
     "baseName": "ArTEMiS",
     "packageName": "de.tum.in.www1.artemis",
     "packageFolder": "de/tum/in/www1/artemis",
