--- conflicted
+++ resolved
@@ -1,20 +1,13 @@
 {
   "generator-jhipster": {
-<<<<<<< HEAD
     "promptValues": {
       "packageName": "de.tum.in.www1.artemis",
       "nativeLanguage": "en"
     },
-    "jhipsterVersion": "4.14.3",
+    "jhipsterVersion": "4.14.4",
     "baseName": "ArTEMiS",
     "packageName": "de.tum.in.www1.artemis",
     "packageFolder": "de/tum/in/www1/artemis",
-=======
-    "jhipsterVersion": "4.14.4",
-    "baseName": "ExerciseApplication",
-    "packageName": "de.tum.in.www1.exerciseapp",
-    "packageFolder": "de/tum/in/www1/exerciseapp",
->>>>>>> 7a1ac61f
     "serverPort": "8080",
     "authenticationType": "session",
     "hibernateCache": "ehcache",
