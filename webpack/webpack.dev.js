--- conflicted
+++ resolved
@@ -18,13 +18,9 @@
 module.exports = (options) => webpackMerge(commonConfig({ env: ENV }), {
     devtool: 'eval-source-map',
     devServer: {
-<<<<<<< HEAD
-        contentBase: './build/resources/main/static/',
-=======
         hot: isHot,
         inline: isHot,
-        contentBase: './build/www',
->>>>>>> 645d0260
+        contentBase: './build/resources/main/static/',
         proxy: [{
             context: [
                 '/'
