--- conflicted
+++ resolved
@@ -34,41 +34,6 @@
             test: /(?:\.ngfactory\.js|\.ngstyle\.js|\.ts)$/,
             loader: '@ngtools/webpack'
         },
-<<<<<<< HEAD
-            {
-                test: /\.scss$/,
-                use: ['to-string-loader', 'css-loader', {
-                    loader: 'sass-loader',
-                    options: { implementation: sass }
-                }],
-                exclude: /(vendor\.scss|global\.scss)/
-            },
-            {
-                test: /(vendor\.scss|global\.scss)/,
-                use: [
-                    MiniCssExtractPlugin.loader,
-                    'css-loader',
-                    'postcss-loader',
-                    {
-                        loader: 'sass-loader',
-                        options: { implementation: sass }
-                    }
-                ]
-            },
-            {
-                test: /\.css$/,
-                use: ['to-string-loader', 'css-loader'],
-                exclude: /(vendor\.css|global\.css)/
-            },
-            {
-                test: /(vendor\.css|global\.css)/,
-                use: [
-                    MiniCssExtractPlugin.loader,
-                    'css-loader',
-                    'postcss-loader'
-                ]
-            }]
-=======
         {
             test: /\.scss$/,
             use: ['to-string-loader', 'css-loader', {
@@ -102,7 +67,6 @@
                 'postcss-loader'
             ]
         }]
->>>>>>> c985f41c
     },
     optimization: {
         runtimeChunk: false,
@@ -155,9 +119,10 @@
         }),
         new MomentLocalesPlugin({
             localesToKeep: [
-                // jhipster-needle-i18n-language-moment-webpack - JHipster will add/remove languages in this array
-                'de', 'en'
-            ]
+                    'en',
+                    'de'
+                    // jhipster-needle-i18n-language-moment-webpack - JHipster will add/remove languages in this array
+                ]
         }),
         new Visualizer({
             // Webpack statistics in target folder
