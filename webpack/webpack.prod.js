const webpack = require('webpack');
const webpackMerge = require('webpack-merge');
const { BaseHrefWebpackPlugin } = require('base-href-webpack-plugin');
const MiniCssExtractPlugin = require('mini-css-extract-plugin');
const OptimizeCSSAssetsPlugin = require("optimize-css-assets-webpack-plugin");
const MomentLocalesPlugin = require('moment-locales-webpack-plugin');
const TerserPlugin = require('terser-webpack-plugin');
const WorkboxPlugin = require('workbox-webpack-plugin');
const AngularCompilerPlugin = require('@ngtools/webpack').AngularCompilerPlugin;

const utils = require('./utils.js');
const commonConfig = require('./webpack.common.js');

const ENV = 'production';
const sass = require('sass');

module.exports = webpackMerge(commonConfig({ env: ENV }), {
    // Enable source maps. Please note that this will slow down the build.
    // You have to enable it in UglifyJSPlugin config below and in tsconfig-aot.json as well
    devtool: 'source-map',
    entry: {
        polyfills: './src/main/webapp/app/polyfills',
        global: './src/main/webapp/content/scss/global.scss',
        main: './src/main/webapp/app/app.main'
    },
    output: {
        path: utils.root('build/resources/main/static/'),
        filename: 'app/[name].[hash].bundle.js',
        chunkFilename: 'app/[id].[hash].chunk.js'
    },
    module: {
        rules: [{
            test: /(?:\.ngfactory\.js|\.ngstyle\.js|\.ts)$/,
            loader: '@ngtools/webpack'
        },
            {
                test: /\.scss$/,
                use: ['to-string-loader', 'css-loader', {
                    loader: 'sass-loader',
                    options: { implementation: sass }
                }],
                exclude: /(vendor\.scss|global\.scss)/
            },
            {
                test: /(vendor\.scss|global\.scss)/,
                use: [
                    {
                        loader: MiniCssExtractPlugin.loader,
                        options: {
                            publicPath: '../'
                        }
                    },
                    'css-loader',
                    'postcss-loader',
                    {
                        loader: 'sass-loader',
                        options: { implementation: sass }
                    }
                ]
            },
            {
                test: /\.css$/,
                use: ['to-string-loader', 'css-loader'],
                exclude: /(vendor\.css|global\.css)/
            },
            {
                test: /(vendor\.css|global\.css)/,
                use: [
                    {
                        loader: MiniCssExtractPlugin.loader,
                        options: {
                            publicPath: '../'
                        }
                    },
                    'css-loader',
                    'postcss-loader'
                ]
            }]
    },
    optimization: {
        runtimeChunk: false,
        splitChunks: {
            cacheGroups: {
                commons: {
                    test: /[\\/]node_modules[\\/]/,
                    name: 'vendors',
                    chunks: 'all'
                }
            }
        },
        minimizer: [
            new TerserPlugin({
                parallel: true,
                cache: true,
                terserOptions: {
                    ecma: 8,
                    ie8: false,
<<<<<<< HEAD
                    toplevel: true,
                    module: true,
                    // sourceMap: true, // Enable source maps. Please note that this will slow down the build
=======
                    sourceMap: true, // Enable source maps. Please note that this will slow down the build
>>>>>>> e9f0d13c
                    compress: {
                        dead_code: true,
                        warnings: false,
                        properties: true,
                        drop_debugger: true,
                        conditionals: true,
                        booleans: true,
                        loops: true,
                        unused: true,
                        toplevel: true,
                        if_return: true,
                        inline: true,
                        join_vars: true,
                        ecma: 8,
                        module: true,
                    },
                    output: {
                        comments: false,
                        beautify: false,
                        indent_level: 2,
                        ecma: 8
                    },
                    mangle: {
                        module: true,
                        toplevel: true
                    }
                }
            }),
            new OptimizeCSSAssetsPlugin({})
        ]
    },
    plugins: [
        new MiniCssExtractPlugin({
            // Options similar to the same options in webpackOptions.output
            // both options are optional
            filename: 'content/[name].[contenthash].css',
            chunkFilename: '[id].css'
        }),
        new MomentLocalesPlugin({
            localesToKeep: [
                'en',
                'de'
                // jhipster-needle-i18n-language-moment-webpack - JHipster will add/remove languages in this array
            ]
        }),
        new AngularCompilerPlugin({
            mainPath: utils.root('src/main/webapp/app/app.main.ts'),
            tsConfigPath: utils.root('tsconfig-aot.json'),
            sourceMap: true
        }),
        new webpack.LoaderOptionsPlugin({
            minimize: true,
            debug: false
        }),
        new WorkboxPlugin.GenerateSW({
            clientsClaim: true,
            skipWaiting: true,
        }),
        new BaseHrefWebpackPlugin({ baseHref: '/' })
    ],
    mode: 'production'
});<|MERGE_RESOLUTION|>--- conflicted
+++ resolved
@@ -95,13 +95,9 @@
                 terserOptions: {
                     ecma: 8,
                     ie8: false,
-<<<<<<< HEAD
                     toplevel: true,
                     module: true,
-                    // sourceMap: true, // Enable source maps. Please note that this will slow down the build
-=======
                     sourceMap: true, // Enable source maps. Please note that this will slow down the build
->>>>>>> e9f0d13c
                     compress: {
                         dead_code: true,
                         warnings: false,
