--- conflicted
+++ resolved
@@ -88,12 +88,8 @@
         }),
         new HtmlWebpackPlugin({
             template: './src/main/webapp/index.html',
-<<<<<<< HEAD
-            chunksSortMode: 'dependency',
-=======
             chunks: ['vendors', 'polyfills', 'main', 'global'],
             chunksSortMode: 'manual',
->>>>>>> f1525555
             inject: 'body'
         })
     ]
