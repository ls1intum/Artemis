--- conflicted
+++ resolved
@@ -30,11 +30,7 @@
             exclude: '/src/main/webapp/index.html'
         },
         {
-<<<<<<< HEAD
-            test: /\.(jpe?g|png|gif|svg|woff2?)$/i,
-=======
             test: /\.(jpe?g|png|gif|svg|ttf|woff|woff2?)$/i,
->>>>>>> f461e5e3
             loader: 'file-loader',
             options: {
                 digest: 'hex',
@@ -43,11 +39,7 @@
             }
         },
         {
-<<<<<<< HEAD
-            test: /\.(woff|eot|ttf)$/,
-=======
             test: /\.(eot)$/,
->>>>>>> f461e5e3
             use: ['url-loader?limit=100000']
         },
         {
