--- conflicted
+++ resolved
@@ -38,13 +38,8 @@
 12. **[Lectures](https://docs.artemis.ase.in.tum.de/user/lectures/)**: Instructors can upload lecture slides, divide lectures into units, integrate video streams, lecture recordings, and exercises into lectures, and define learning goals.
 13. **Integrated markdown editor**: Instructors define problem statements using Markdown to easily format the text and integrate images and links.
 14. **Plagiarism checks**: Artemis integrates plagiarism checks for programming exercises (based on [JPlag](https://github.com/jplag/JPlag)), text exercises, and modeling exercises. It allows notifying students about identified plagiarism. Students can review and comment on the allegation. 
-<<<<<<< HEAD
-15. **Learning analytics**: Artemis integrated different statistics for students to compare themselves to the course average. It allows instructors to evaluate the average student performance based on exercises and learning goals.
+15. **[Learning analytics](https://docs.artemis.ase.in.tum.de/user/learning-analytics/)**: Artemis integrated different statistics for students to compare themselves to the course average. It allows instructors to evaluate the average student performance based on exercises and learning goals.
 16. **[Scalable](https://docs.artemis.ase.in.tum.de/user/scaling/)**: Artemis scales to multiple courses with thousands of students. In fact, the largest course had 2,400 students. Administrators can easily scale Artemis with additional build agents in the continuous integration environment.
-=======
-15. **[Learning analytics](https://docs.artemis.ase.in.tum.de/user/learning-analytics/)**: Artemis integrated different statistics for students to compare themselves to the course average. It allows instructors to evaluate the average student performance based on exercises and learning goals.
-16. **Scalable**: Artemis scales to multiple courses with thousands of students. In fact, the largest course had 2,400 students. Administrators can easily scale Artemis with additional build agents in the continuous integration environment.
->>>>>>> bb8a9826
 17. **[High user satisfaction](https://docs.artemis.ase.in.tum.de/user/user-experience/)**: Artemis is easy to use, provides guided tutorials. Developers focus on usability, user experience, and performance.
 18. **Customizable**: It supports multiple instructors, editors, and tutors per course and allows instructors to customize many course settings
 19. **[Open-source](https://docs.artemis.ase.in.tum.de/dev/open-source/)**: Free to use with a large community and many active maintainers.
