<<<<<<< HEAD
# ArTEMiS: AuTomated assEssment Management System 
This application was generated using JHipster 4.14.5, you can find documentation and help at [http://www.jhipster.tech/documentation-archive/v4.14.5](http://www.jhipster.tech/documentation-archive/v4.14.5).
=======
# ArTEMiS
This application was generated using JHipster 5.3.1, you can find documentation and help at [https://www.jhipster.tech/documentation-archive/v5.3.1](https://www.jhipster.tech/documentation-archive/v5.3.1).
>>>>>>> 34501fa6

**Curent version:** 2.2.0

## Main features
ArTEMiS has the following main features:
1. **Programming exercises** with version control and automatic assessment with test cases and continuous integration
2. **Quiz exercises** with multiple choice questions and drag and drop questions 
3. **Modeling exercises** with semi-automatic assessment using machine learning concepts (beta)

All these exercises are supposed to be run either live in-class with instant feedback or as homework. Students can submit their solutions multiple times within the due date and use the (semi-)automatically provided feedback to improve their solution.

## Top-Level Design

The following UML diagram shows the top-level design of ArTEMiS which is decomposed into an application client and an application server. The application server then connects to a version control system (VCS), a continuous integration system (CIS) and a user management system (UMS).

<<<<<<< HEAD
![Top-Level Design](doc/TopLevelDesign.png "Top-Level Design")

While ArTEMiS includes generic adapters to these three external systems with a defined protocol which can be instantiated to connect to any VCS, CIS or UMS, it also provides 3 concrete implementations for these adapters to connect to:
=======
We use yarn scripts and [Webpack][] as our build system.
>>>>>>> 34501fa6

1. **VCS:** Atlassian Bitbucket Server
2. **CIS:** Atlassian Bamboo Server
3. **UMS:** Atlassian JIRA Server (more specifically Atlassian Crowd on the JIRA Server)

<<<<<<< HEAD
## Programming Exercise Workflow

Conducting a programming exercise consists of 7 steps distributed among instructor, ArTEMiS and students:
=======
    ./gradlew
    yarn start

[Yarn][] is also used to manage CSS and JavaScript dependencies used in this application. You can upgrade dependencies by
specifying a newer version in [package.json](package.json). You can also run `yarn update` and `yarn install` to manage dependencies.
Add the `help` flag on any command to see how you can use it. For example, `yarn help update`.

The `yarn run` command will list all of the scripts available to run for this project.

### Service workers

Service workers are commented by default, to enable them please uncomment the following code.

* The service worker registering script in index.html

```html
<script>
    if ('serviceWorker' in navigator) {
        navigator.serviceWorker
        .register('./service-worker.js')
        .then(function() { console.log('Service Worker Registered'); });
    }
</script>
```

Note: workbox creates the respective service worker and dynamically generate the `service-worker.js`

### Managing dependencies

For example, to add [Leaflet][] library as a runtime dependency of your application, you would run following command:

    yarn add --exact leaflet

To benefit from TypeScript type definitions from [DefinitelyTyped][] repository in development, you would run following command:

    yarn add --dev --exact @types/leaflet

Then you would import the JS and CSS files specified in library's installation instructions so that [Webpack][] knows about them:
Edit [src/main/webapp/app/vendor.ts](src/main/webapp/app/vendor.ts) file:
~~~
import 'leaflet/dist/leaflet.js';
~~~

Edit [src/main/webapp/content/css/vendor.css](src/main/webapp/content/css/vendor.css) file:
~~~
@import '~leaflet/dist/leaflet.css';
~~~
Note: there are still few other things remaining to do for Leaflet that we won't detail here.
>>>>>>> 34501fa6

1. **Instructor prepares exercise:** Set up a repository containing the exercise code and test cases, build instructions on the CI server, and configures the exercise in ArTEMiS.
2. **Student starts exercise:** Click on start exercise on ArTEMiS which automatically generates a copy of the repository with the exercise code and configures a build plan accordingly.
3. **Optional: Student clones repository:** Clone the personalized repository from the remote VCS to the local machine.
4. **Student solves exercise:** Solve the exercise with an IDE of choice on the local computer or in the online editor.
5. **Student uploads solution:** Upload changes of the source code to the VCS by committing and pushing them to the remote server (or by clicking submit in the online editor).
6. **CI server verifies solution:** verify the student's submission by executing the test cases (see step 1) and provide feedback which parts are correct or wrong.
7. **Student reviews personal result:** Reviews build result and feedback using ArTEMiS. In case of a failed build, reattempt to solve the exercise (step 4).
8. **Instructor reviews course results:** Review overall results of all students, and react to common errors and problems.

<<<<<<< HEAD
The following activity diagram shows this exercise workflow. 

![Exercise Workflow](doc/ExerciseWorkflow.png "Exercise Workflow")
=======
### Using angular-cli

You can also use [Angular CLI][] to generate some custom client code.

For example, the following command:

    ng generate component my-component

will generate few files:

    create src/main/webapp/app/my-component/my-component.component.html
    create src/main/webapp/app/my-component/my-component.component.ts
    update src/main/webapp/app/app.module.ts

### Doing API-First development using openapi-generator

[OpenAPI-Generator]() is configured for this application. You can generate API code from the `src/main/resources/swagger/api.yml` definition file by running:
```bash
./gradlew openApiGenerate
```
Then implements the generated delegate classes with `@Service` classes.

To edit the `api.yml` definition file, you can use a tool such as [Swagger-Editor](). Start a local instance of the swagger-editor using docker by running: `docker-compose -f src/main/docker/swagger-editor.yml up -d`. The editor will then be reachable at [http://localhost:7742](http://localhost:7742).

Refer to [Doing API-First development][] for more details.
>>>>>>> 34501fa6

## Online Editor

<<<<<<< HEAD
The following screenshot shows the online editor with interactive and dynamic exercise instructions on the right side.
Tasks and UML diagram elements are referenced by test cases and update their color from red to green after students submit a new version and all test cases associated with a task or diagram element pass.
This allows the students to immediately recognize which tasks are already fulfilled and is particularly helpful for programming beginners.

![Online Editor](doc/OnlineEditor.png "Online Editor****")
=======
To optimize the ArTEMiS application for production, run:

    ./gradlew -Pprod clean bootWar
>>>>>>> 34501fa6

## Development Setup

ArTEMis is based on [JHipster](https://jhipster.github.io), i.e. [Spring Boot](http://projects.spring.io/spring-boot) development on the application server using Java 8 and TypeScript development on the application client in the browser using [Angular 6](https://angular.io) and Webpack. To get an overview of the used technology, have a look at [https://jhipster.github.io/tech-stack](https://jhipster.github.io/tech-stack) and other tutorials on the JHipster homepage.  

You can find tutorials how to setup JHipster in an IDE ([IntelliJ](https://www.jetbrains.com/idea) is recommended, but it also runs in other IDEs as well) on [https://jhipster.github.io/configuring-ide](https://jhipster.github.io/configuring-ide).
Before you can build ArTEMiS, you must install and configure the following dependencies/tools on your machine:

1. [Java 8 JDK](http://www.oracle.com/technetwork/java/javase/downloads/jdk8-downloads-2133151.html): Java is the main development language for the server application of ArTEMiS.
2. [MySQL Database Server 5.7.x](https://dev.mysql.com/downloads/mysql): ArTEMiS uses Hibernate to store entities in a MySQL database. Download and install the MySQL Community Server (5.7.x) and configure the 'root' user with an empty password. (In case you want to use a different password, make sure to change the value in application-dev.yml and in liquibase.gradle). The required ArTEMiS scheme will be created / updated automatically at startup time of the server application.
3. [Node.js](https://nodejs.org): We use Node (>=6.9.0) to run a development web server and build the project. Depending on your system, you can install Node either from source or as a pre-packaged bundle.
4. [Yarn 1.9.x](https://yarnpkg.com): We use Yarn to manage Node dependencies.
Depending on your system, you can install Yarn either from source or as a pre-packaged bundle.
5. [Bower 1.8.x](https://bower.io): We use Bower to manage CSS and JavaScript dependencies used in the Angular 1 application (in the hybrid mode which is deprecated and will be removed soon). You can install Bower with the command `npm install -g bower`. You can download all dependencies by running `bower install`. You only need to invoked this command once. (**Note**: this is deprecated and will be removed soon)

### Server Setup

To start the ArTEMiS application server from the development environment, first import the project into IntelliJ and then make sure to install the Spring Boot plugins to run the main class de.tum.in.www1.artemis.ArTEMiSApp. Before the application runs, you have to configure the file application-dev.yml in the folder src/main/resources/config/ and add the following details:

```
artemis:
  repo-clone-path: ./repos/
  encryption-password: <password>
  result-retrieval-delay: 5000
  jira:
    url: https://jirabruegge.in.tum.de
    user: <user>
    password: <password>
    admin-group-name: <admin-group>
  bitbucket:
    url: https://repobruegge.in.tum.de
    user: <user>
    password: <password>
  bamboo:
    url: https://bamboobruegge.in.tum.de
    bitbucket-application-link-id: de1bf2e0-eb40-3a2d-9494-93cbe2e22d08
    user: <user>
    password: <password>
  lti:
    id: exerciseapp_lti
    oauth-key: exerciseapp_lti_key
    oauth-secret: <secret>
    user-prefix: edx_
    user-group-name: edx
  git:
    name: ArTEMiS
    email: <email>
```
Change the entries with ```<...>``` with proper values, e.g. your TUM Online account to connect to the given instances of JIRA, Bitbucket and Bamboo. Alternatively, you can connect to your local JIRA, Bitbucket and Bamboo instances using Docker. 

The ArTEMiS server should startup by running the main class ```de.tum.in.www1.artemis.ArTEMiSApp``` using Spring Boot.

One typical problem in the development setup is that an exception occurs during the database initialization. ArTEMiS uses [Liquibase](https://www.liquibase.org) to automatically upgrade the database scheme after changes to the data model. This ensures that the changes can also be applied to the production server. In some development environments, it can be the case that the liquibase migration from an empty database scheme to the current version of the database scheme fails, e.g. due to the fact that the asynchronous migration is too slow. In these cases, it can help to manually import an existing database scheme using e.g. MySQL Workbench or Sequel Pro into the `ArTEMiS` database scheme in your MySQL server. You can find a recent scheme in the `data` folder in this git repository. If you then start the application server, liquibase will recognize that all migration steps have already been executed. In case you encounter errors with liquibase checksum values, run the following command in your terminal / command line:

```
java -jar liquibase-core-3.5.3.jar --url=jdbc:mysql://localhost:3306/ArTEMiS --username=root --password='' --classpath=mysql-connector-java-5.1.43.jar  clearCheckSums
```
You can download the required jar files here:

* [liquibase-core-3.5.3.jar](http://central.maven.org/maven2/org/liquibase/liquibase-core/3.5.3/liquibase-core-3.5.3.jar)
* [mysql-connector-java-5.1.43.jar](http://central.maven.org/maven2/mysql/mysql-connector-java/5.1.43/mysql-connector-java-5.1.43.jar)


**Please note:** ArTEMiS uses Spring profiles to segregate parts of the application configuration and make it only available in certain environments. For development purposes, the following program arguments can be used to enable the `dev` profile and the profiles for JIRA, Bitbucket and Bamboo:

    --spring.profiles.active=dev,bamboo,bitbucket,jira 

### Client Setup

After installing Node, you should be able to run the following command to install development tools. You will only need to run this command when dependencies change in [package.json](package.json).

```
yarn install
```
To install the Angular 1 JavaScript dependencies for the hybrid mode, you have to execute the following command once:

```
bower install
```

<<<<<<< HEAD
To start the client application in the browser, use the following command:

```
yarn start
```

This compiles TypeScript code to JavaScript code, starts the hot module replacement feature in Webpack (i.e. whenever you change a TypeScript file and save, the client is automatically reloaded with the new code) and will start the client application in your browser on `http://localhost:9000`. If you have activated the JIRA profile (see above in Server Setup) and if you have configured `application-dev.yml` correctly, then you should be able to login with your TUM Online account.

For more information, review [Working with Angular](https://www.jhipster.tech/development/#working-with-angular). For further instructions on how to develop with JHipster, have a look at [Using JHipster in development](http://www.jhipster.tech/development).


## Building for production

To optimize the ArTEMiS application for production, run:

```
./gradlew -Pprod clean bootRepackage
```

This will concatenate and minify the client CSS and TypeScript / JavaScript files. It will also modify `index.html` so it references these new files. To ensure everything worked, run:

```
java -jar build/libs/*.war
```

Then navigate to [http://localhost:8080](http://localhost:8080) in your browser.

Refer to [Using JHipster in production](http://www.jhipster.tech/production) for more details.

## Deployment

The following UML deployment diagram shows a typical deployment of ArTEMiS application server and application client. Student, Instructor and Teaching Assistant (TA) computers are all equipped equally with the ArTEMiS application client being displayed in the browser.

The Continuous Integration Server typically delegates the build jobs to local build agents within the university infrastructur or to remote build agents, e.g. hosted in the Amazon Cloud (AWS).
=======
Unit tests are run by [Jest][] and written with [Jasmine][]. They're located in [src/test/javascript/](src/test/javascript/) and can be run with:

    yarn test


### Other tests

Performance tests are run by [Gatling][] and written in Scala. They're located in [src/test/gatling](src/test/gatling).

To use those tests, you must install Gatling from [https://gatling.io/](https://gatling.io/).
>>>>>>> 34501fa6

![Deployment Overview](doc/DeploymentOverview.png "Deployment Overview")

<<<<<<< HEAD
=======
### Code quality

Sonar is used to analyse code quality. You can start a local Sonar server (accessible on http://localhost:9001) with:

```
docker-compose -f src/main/docker/sonar.yml up -d
```

Then, run a Sonar analysis:

```
./gradlew -Pprod clean test sonarqube
```

For more information, refer to the [Code quality page][].

## Using Docker to simplify development (optional)
>>>>>>> 34501fa6

## Data Model

The ArTEMiS application server used the following (initial) data model in the MySQL database. It supports multiple courses with multiple exercises. Each student in the participating student group can participate in the exercise by clicking the **Start Exercise** button. Then a repository and a build plan for the student (User) will be created and configured. The initialization state variable (Enum) helps to track the progress of this complex operation and allows to recover from errors. A student can submit multiple solutions by committing and pushing the source code changes to a given example code into the version control system. Each submission is automatically tested by the continuous integration server, which notifies the ArTEMiS application server, when a new result exists. In addition, teaching assistants can assess student solutions and "manually" create results.
The current data model is more complex and supports different types of exercises such as programming exercises, modeling exercises and quiz exercises.

![Data Model](doc/DataModel.png "Data Model")

In the future, we want to allow different types of exercises, so expect multiple subclasses for programming, modeling and quiz exercises.


## Server Architecture

<<<<<<< HEAD
The following UML component diagram shows more details of the ArTEMiS application server architecture and its REST interfaces to the application client.
=======
    ./gradlew bootWar -Pprod buildDocker
>>>>>>> 34501fa6

![Server Architecture](doc/ServerArchitecture.png "Server Architecture")

## Adapters

The following UML component diagram shows the details of the Version Control Adapter that allows to connect to multiple Version Control Systems. The other adapters for Continuous Integration and User Management have a similar structure

![Version Control Adapter](doc/VersionControlAdapter.png "Version Control Adapter")

The **Version Control Adapter** includes the following abstract interface that concrete connectors have to implement:

<<<<<<< HEAD
```
+ copyRepository(baseRepository, user)
+ configureRepository(repository, user)
+ deleteRepository(repository)
+ getRepositoryWebUrl(repository)
```

The **Continuous Integration Adapter** includes the following abstract interface that concrete connectors have to implement:

```
+ copyBuildPlan(baseBuildPlan, user)
+ configureBuildPlan(buildPlan, repository, user)
+ deleteBuildPlan(buildPlan)
+ onBuildCompleted(buildPlan)
+ getBuildStatus(buildPlan)
+ getBuildDetails(buildPlan)
+ getBuildPlanWebUrl(buildPlan)
```
=======
[JHipster Homepage and latest documentation]: https://www.jhipster.tech
[JHipster 5.3.1 archive]: https://www.jhipster.tech/documentation-archive/v5.3.1

[Using JHipster in development]: https://www.jhipster.tech/documentation-archive/v5.3.1/development/
[Service Discovery and Configuration with the JHipster-Registry]: https://www.jhipster.tech/documentation-archive/v5.3.1/microservices-architecture/#jhipster-registry
[Using Docker and Docker-Compose]: https://www.jhipster.tech/documentation-archive/v5.3.1/docker-compose
[Using JHipster in production]: https://www.jhipster.tech/documentation-archive/v5.3.1/production/
[Running tests page]: https://www.jhipster.tech/documentation-archive/v5.3.1/running-tests/
[Code quality page]: https://www.jhipster.tech/documentation-archive/v5.3.1/code-quality/
[Setting up Continuous Integration]: https://www.jhipster.tech/documentation-archive/v5.3.1/setting-up-ci/

[Gatling]: http://gatling.io/
[Node.js]: https://nodejs.org/
[Yarn]: https://yarnpkg.org/
[Webpack]: https://webpack.github.io/
[Angular CLI]: https://cli.angular.io/
[BrowserSync]: http://www.browsersync.io/
[Jest]: https://facebook.github.io/jest/
[Jasmine]: http://jasmine.github.io/2.0/introduction.html
[Protractor]: https://angular.github.io/protractor/
[Leaflet]: http://leafletjs.com/
[DefinitelyTyped]: http://definitelytyped.org/
[OpenAPI-Generator]: https://openapi-generator.tech
[Swagger-Editor]: http://editor.swagger.io
[Doing API-First development]: https://www.jhipster.tech/documentation-archive/v5.3.1/doing-api-first-development/
>>>>>>> 34501fa6
<|MERGE_RESOLUTION|>--- conflicted
+++ resolved
@@ -1,10 +1,5 @@
-<<<<<<< HEAD
 # ArTEMiS: AuTomated assEssment Management System 
-This application was generated using JHipster 4.14.5, you can find documentation and help at [http://www.jhipster.tech/documentation-archive/v4.14.5](http://www.jhipster.tech/documentation-archive/v4.14.5).
-=======
-# ArTEMiS
-This application was generated using JHipster 5.3.1, you can find documentation and help at [https://www.jhipster.tech/documentation-archive/v5.3.1](https://www.jhipster.tech/documentation-archive/v5.3.1).
->>>>>>> 34501fa6
+This application was generated using JHipster 5.3.1, you can find documentation and help at [http://www.jhipster.tech/documentation-archive/v5.3.1](http://www.jhipster.tech/documentation-archive/v5.3.1).
 
 **Curent version:** 2.2.0
 
@@ -20,72 +15,17 @@
 
 The following UML diagram shows the top-level design of ArTEMiS which is decomposed into an application client and an application server. The application server then connects to a version control system (VCS), a continuous integration system (CIS) and a user management system (UMS).
 
-<<<<<<< HEAD
 ![Top-Level Design](doc/TopLevelDesign.png "Top-Level Design")
 
 While ArTEMiS includes generic adapters to these three external systems with a defined protocol which can be instantiated to connect to any VCS, CIS or UMS, it also provides 3 concrete implementations for these adapters to connect to:
-=======
-We use yarn scripts and [Webpack][] as our build system.
->>>>>>> 34501fa6
 
 1. **VCS:** Atlassian Bitbucket Server
 2. **CIS:** Atlassian Bamboo Server
 3. **UMS:** Atlassian JIRA Server (more specifically Atlassian Crowd on the JIRA Server)
 
-<<<<<<< HEAD
 ## Programming Exercise Workflow
 
 Conducting a programming exercise consists of 7 steps distributed among instructor, ArTEMiS and students:
-=======
-    ./gradlew
-    yarn start
-
-[Yarn][] is also used to manage CSS and JavaScript dependencies used in this application. You can upgrade dependencies by
-specifying a newer version in [package.json](package.json). You can also run `yarn update` and `yarn install` to manage dependencies.
-Add the `help` flag on any command to see how you can use it. For example, `yarn help update`.
-
-The `yarn run` command will list all of the scripts available to run for this project.
-
-### Service workers
-
-Service workers are commented by default, to enable them please uncomment the following code.
-
-* The service worker registering script in index.html
-
-```html
-<script>
-    if ('serviceWorker' in navigator) {
-        navigator.serviceWorker
-        .register('./service-worker.js')
-        .then(function() { console.log('Service Worker Registered'); });
-    }
-</script>
-```
-
-Note: workbox creates the respective service worker and dynamically generate the `service-worker.js`
-
-### Managing dependencies
-
-For example, to add [Leaflet][] library as a runtime dependency of your application, you would run following command:
-
-    yarn add --exact leaflet
-
-To benefit from TypeScript type definitions from [DefinitelyTyped][] repository in development, you would run following command:
-
-    yarn add --dev --exact @types/leaflet
-
-Then you would import the JS and CSS files specified in library's installation instructions so that [Webpack][] knows about them:
-Edit [src/main/webapp/app/vendor.ts](src/main/webapp/app/vendor.ts) file:
-~~~
-import 'leaflet/dist/leaflet.js';
-~~~
-
-Edit [src/main/webapp/content/css/vendor.css](src/main/webapp/content/css/vendor.css) file:
-~~~
-@import '~leaflet/dist/leaflet.css';
-~~~
-Note: there are still few other things remaining to do for Leaflet that we won't detail here.
->>>>>>> 34501fa6
 
 1. **Instructor prepares exercise:** Set up a repository containing the exercise code and test cases, build instructions on the CI server, and configures the exercise in ArTEMiS.
 2. **Student starts exercise:** Click on start exercise on ArTEMiS which automatically generates a copy of the repository with the exercise code and configures a build plan accordingly.
@@ -96,51 +36,17 @@
 7. **Student reviews personal result:** Reviews build result and feedback using ArTEMiS. In case of a failed build, reattempt to solve the exercise (step 4).
 8. **Instructor reviews course results:** Review overall results of all students, and react to common errors and problems.
 
-<<<<<<< HEAD
 The following activity diagram shows this exercise workflow. 
 
 ![Exercise Workflow](doc/ExerciseWorkflow.png "Exercise Workflow")
-=======
-### Using angular-cli
-
-You can also use [Angular CLI][] to generate some custom client code.
-
-For example, the following command:
-
-    ng generate component my-component
-
-will generate few files:
-
-    create src/main/webapp/app/my-component/my-component.component.html
-    create src/main/webapp/app/my-component/my-component.component.ts
-    update src/main/webapp/app/app.module.ts
-
-### Doing API-First development using openapi-generator
-
-[OpenAPI-Generator]() is configured for this application. You can generate API code from the `src/main/resources/swagger/api.yml` definition file by running:
-```bash
-./gradlew openApiGenerate
-```
-Then implements the generated delegate classes with `@Service` classes.
-
-To edit the `api.yml` definition file, you can use a tool such as [Swagger-Editor](). Start a local instance of the swagger-editor using docker by running: `docker-compose -f src/main/docker/swagger-editor.yml up -d`. The editor will then be reachable at [http://localhost:7742](http://localhost:7742).
-
-Refer to [Doing API-First development][] for more details.
->>>>>>> 34501fa6
 
 ## Online Editor
 
-<<<<<<< HEAD
 The following screenshot shows the online editor with interactive and dynamic exercise instructions on the right side.
 Tasks and UML diagram elements are referenced by test cases and update their color from red to green after students submit a new version and all test cases associated with a task or diagram element pass.
 This allows the students to immediately recognize which tasks are already fulfilled and is particularly helpful for programming beginners.
 
 ![Online Editor](doc/OnlineEditor.png "Online Editor****")
-=======
-To optimize the ArTEMiS application for production, run:
-
-    ./gradlew -Pprod clean bootWar
->>>>>>> 34501fa6
 
 ## Development Setup
 
@@ -221,7 +127,6 @@
 bower install
 ```
 
-<<<<<<< HEAD
 To start the client application in the browser, use the following command:
 
 ```
@@ -256,41 +161,9 @@
 The following UML deployment diagram shows a typical deployment of ArTEMiS application server and application client. Student, Instructor and Teaching Assistant (TA) computers are all equipped equally with the ArTEMiS application client being displayed in the browser.
 
 The Continuous Integration Server typically delegates the build jobs to local build agents within the university infrastructur or to remote build agents, e.g. hosted in the Amazon Cloud (AWS).
-=======
-Unit tests are run by [Jest][] and written with [Jasmine][]. They're located in [src/test/javascript/](src/test/javascript/) and can be run with:
-
-    yarn test
-
-
-### Other tests
-
-Performance tests are run by [Gatling][] and written in Scala. They're located in [src/test/gatling](src/test/gatling).
-
-To use those tests, you must install Gatling from [https://gatling.io/](https://gatling.io/).
->>>>>>> 34501fa6
 
 ![Deployment Overview](doc/DeploymentOverview.png "Deployment Overview")
 
-<<<<<<< HEAD
-=======
-### Code quality
-
-Sonar is used to analyse code quality. You can start a local Sonar server (accessible on http://localhost:9001) with:
-
-```
-docker-compose -f src/main/docker/sonar.yml up -d
-```
-
-Then, run a Sonar analysis:
-
-```
-./gradlew -Pprod clean test sonarqube
-```
-
-For more information, refer to the [Code quality page][].
-
-## Using Docker to simplify development (optional)
->>>>>>> 34501fa6
 
 ## Data Model
 
@@ -304,11 +177,7 @@
 
 ## Server Architecture
 
-<<<<<<< HEAD
 The following UML component diagram shows more details of the ArTEMiS application server architecture and its REST interfaces to the application client.
-=======
-    ./gradlew bootWar -Pprod buildDocker
->>>>>>> 34501fa6
 
 ![Server Architecture](doc/ServerArchitecture.png "Server Architecture")
 
@@ -320,7 +189,6 @@
 
 The **Version Control Adapter** includes the following abstract interface that concrete connectors have to implement:
 
-<<<<<<< HEAD
 ```
 + copyRepository(baseRepository, user)
 + configureRepository(repository, user)
@@ -338,31 +206,4 @@
 + getBuildStatus(buildPlan)
 + getBuildDetails(buildPlan)
 + getBuildPlanWebUrl(buildPlan)
-```
-=======
-[JHipster Homepage and latest documentation]: https://www.jhipster.tech
-[JHipster 5.3.1 archive]: https://www.jhipster.tech/documentation-archive/v5.3.1
-
-[Using JHipster in development]: https://www.jhipster.tech/documentation-archive/v5.3.1/development/
-[Service Discovery and Configuration with the JHipster-Registry]: https://www.jhipster.tech/documentation-archive/v5.3.1/microservices-architecture/#jhipster-registry
-[Using Docker and Docker-Compose]: https://www.jhipster.tech/documentation-archive/v5.3.1/docker-compose
-[Using JHipster in production]: https://www.jhipster.tech/documentation-archive/v5.3.1/production/
-[Running tests page]: https://www.jhipster.tech/documentation-archive/v5.3.1/running-tests/
-[Code quality page]: https://www.jhipster.tech/documentation-archive/v5.3.1/code-quality/
-[Setting up Continuous Integration]: https://www.jhipster.tech/documentation-archive/v5.3.1/setting-up-ci/
-
-[Gatling]: http://gatling.io/
-[Node.js]: https://nodejs.org/
-[Yarn]: https://yarnpkg.org/
-[Webpack]: https://webpack.github.io/
-[Angular CLI]: https://cli.angular.io/
-[BrowserSync]: http://www.browsersync.io/
-[Jest]: https://facebook.github.io/jest/
-[Jasmine]: http://jasmine.github.io/2.0/introduction.html
-[Protractor]: https://angular.github.io/protractor/
-[Leaflet]: http://leafletjs.com/
-[DefinitelyTyped]: http://definitelytyped.org/
-[OpenAPI-Generator]: https://openapi-generator.tech
-[Swagger-Editor]: http://editor.swagger.io
-[Doing API-First development]: https://www.jhipster.tech/documentation-archive/v5.3.1/doing-api-first-development/
->>>>>>> 34501fa6
+```