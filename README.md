--- conflicted
+++ resolved
@@ -1,4 +1,3 @@
-<<<<<<< HEAD
 # ArTEMiS: AuTomated assEssment Management System 
 
 The following UML diagram shows the top-level design of ArTEMiS which is decomposed into an application client and an application server. The application server then connects to a version control system (VCS), a continuous integration system (CIS) and a user management system (UMS).
@@ -12,6 +11,35 @@
 3. **UMS:** Atlassian JIRA Server (more specifically Atlassian Crowd on the JIRA Server)
 
 ## Development Setup
+
+Before you can build this project, you must install and configure the following dependencies on your machine:
+
+1. [Node.js][]: We use Node to run a development web server and build the project.
+Depending on your system, you can install Node either from source or as a pre-packaged bundle.
+2. [Yarn][]: We use Yarn to manage Node dependencies.
+Depending on your system, you can install Yarn either from source or as a pre-packaged bundle.
+
+After installing Node, you should be able to run the following command to install development tools.
+You will only need to run this command when dependencies change in [package.json](package.json).
+
+yarn install
+
+We use [Gulp][] as our build system. Install the Gulp command-line tool globally with:
+
+yarn global add gulp-cli
+
+Run the following commands in two separate terminals to create a blissful development experience where your browser
+auto-refreshes when files change on your hard drive.
+
+./gradlew
+gulp
+
+[Bower][] is used to manage CSS and JavaScript dependencies used in this application. You can upgrade dependencies by
+specifying a newer version in [bower.json](bower.json). You can also run `bower update` and `bower install` to manage dependencies.
+Add the `-h` flag on any command to see how you can use it. For example, `bower update -h`.
+
+For further instructions on how to develop with JHipster, have a look at [Using JHipster in development][].
+
 ArTEMis is based on [JHipster](https://jhipster.github.io), i.e. Java [Spring Boot](http://projects.spring.io/spring-boot) development on the application server and Javascript ([Angular 1](https://angularjs.org)) development on the application client in the browser. To get an overview of the used technology, have a look at [https://jhipster.github.io/tech-stack](https://jhipster.github.io/tech-stack) and other tutorials on the JHipster homepage.  
 
 You can find tutorials how to setup JHipster in an IDE ([IntelliJ](https://www.jetbrains.com/idea) is recommended, but it also runs in other IDEs as well) on [https://jhipster.github.io/configuring-ide](https://jhipster.github.io/configuring-ide).
@@ -48,10 +76,6 @@
     email: <email>
 ```
 Change the entries with <...> with proper values, e.g. your TUM Online account to connect to the given instances of JIRA, Bitbucket and Bamboo. Alternatively, you can conncet to your local JIRA, Bitbucket and Bamboo instances (see Docker Setup below). 
-=======
-# ExerciseApplication
-This application was generated using JHipster 4.9.0, you can find documentation and help at [http://www.jhipster.tech/documentation-archive/v4.9.0](http://www.jhipster.tech/documentation-archive/v4.9.0).
->>>>>>> d02212df
 
 In addition, you have to install MySQL, setup a root user without password and create an ExerciseApplication scheme.
 
@@ -110,6 +134,21 @@
 
     --spring.profiles.active=dev,bamboo,bitbucket,jira 
 
+## Building for production
+
+To optimize the ExerciseApplication application for production, run:
+
+./gradlew -Pprod clean bootRepackage
+
+This will concatenate and minify the client CSS and JavaScript files. It will also modify `index.html` so it references these new files.
+To ensure everything worked, run:
+
+java -jar build/libs/*.war
+
+Then navigate to [http://localhost:8080](http://localhost:8080) in your browser.
+
+Refer to [Using JHipster in production][] for more details.
+
 ## Deployment
 
 The following UML deployment diagram shows a typical deployment of ArTEMiS application server and application client. Student, Instructor and Teaching Assistant (TA) computers are all equipped equally with the ArTEMiS application client being displayed in the browser.
@@ -151,7 +190,6 @@
 
 The **Continuous Integration Adapter** includes the following abstract interface that concrete connectors have to implement:
 
-<<<<<<< HEAD
 ```
 + copyBuildPlan(baseBuildPlan, user)
 + configureBuildPlan(buildPlan, repository, user)
@@ -160,103 +198,4 @@
 + getBuildStatus(buildPlan)
 + getBuildDetails(buildPlan)
 + getBuildPlanWebUrl(buildPlan)
-```
-=======
-Run the following commands in two separate terminals to create a blissful development experience where your browser
-auto-refreshes when files change on your hard drive.
-
-    ./gradlew
-    gulp
-
-[Bower][] is used to manage CSS and JavaScript dependencies used in this application. You can upgrade dependencies by
-specifying a newer version in [bower.json](bower.json). You can also run `bower update` and `bower install` to manage dependencies.
-Add the `-h` flag on any command to see how you can use it. For example, `bower update -h`.
-
-For further instructions on how to develop with JHipster, have a look at [Using JHipster in development][].
-
-
-
-## Building for production
-
-To optimize the ExerciseApplication application for production, run:
-
-    ./gradlew -Pprod clean bootRepackage
-
-This will concatenate and minify the client CSS and JavaScript files. It will also modify `index.html` so it references these new files.
-To ensure everything worked, run:
-
-    java -jar build/libs/*.war
-
-Then navigate to [http://localhost:8080](http://localhost:8080) in your browser.
-
-Refer to [Using JHipster in production][] for more details.
-
-## Testing
-
-To launch your application's tests, run:
-
-    ./gradlew test
-
-### Client tests
-
-Unit tests are run by [Karma][] and written with [Jasmine][]. They're located in [src/test/javascript/](src/test/javascript/) and can be run with:
-
-    gulp test
-
-UI end-to-end tests are powered by [Protractor][], which is built on top of WebDriverJS. They're located in [src/test/javascript/e2e](src/test/javascript/e2e)
-and can be run by starting Spring Boot in one terminal (`./gradlew bootRun`) and running the tests (`gulp itest`) in a second one.
-### Other tests
-
-Performance tests are run by [Gatling][] and written in Scala. They're located in [src/test/gatling](src/test/gatling) and can be run with:
-
-    ./gradlew gatlingRun
-
-For more information, refer to the [Running tests page][].
-
-## Using Docker to simplify development (optional)
-
-You can use Docker to improve your JHipster development experience. A number of docker-compose configuration are available in the [src/main/docker](src/main/docker) folder to launch required third party services.
-For example, to start a mysql database in a docker container, run:
-
-    docker-compose -f src/main/docker/mysql.yml up -d
-
-To stop it and remove the container, run:
-
-    docker-compose -f src/main/docker/mysql.yml down
-
-You can also fully dockerize your application and all the services that it depends on.
-To achieve this, first build a docker image of your app by running:
-
-    ./gradlew bootRepackage -Pprod buildDocker
-
-Then run:
-
-    docker-compose -f src/main/docker/app.yml up -d
-
-For more information refer to [Using Docker and Docker-Compose][], this page also contains information on the docker-compose sub-generator (`jhipster docker-compose`), which is able to generate docker configurations for one or several JHipster applications.
-
-## Continuous Integration (optional)
-
-To configure CI for your project, run the ci-cd sub-generator (`jhipster ci-cd`), this will let you generate configuration files for a number of Continuous Integration systems. Consult the [Setting up Continuous Integration][] page for more information.
-
-[JHipster Homepage and latest documentation]: http://www.jhipster.tech
-[JHipster 4.9.0 archive]: http://www.jhipster.tech/documentation-archive/v4.9.0
-
-[Using JHipster in development]: http://www.jhipster.tech/documentation-archive/v4.9.0/development/
-[Using Docker and Docker-Compose]: http://www.jhipster.tech/documentation-archive/v4.9.0/docker-compose
-[Using JHipster in production]: http://www.jhipster.tech/documentation-archive/v4.9.0/production/
-[Running tests page]: http://www.jhipster.tech/documentation-archive/v4.9.0/running-tests/
-[Setting up Continuous Integration]: http://www.jhipster.tech/documentation-archive/v4.9.0/setting-up-ci/
-
-[Gatling]: http://gatling.io/
-[Node.js]: https://nodejs.org/
-[Yarn]: https://yarnpkg.org/
-[Bower]: http://bower.io/
-[Gulp]: http://gulpjs.com/
-[BrowserSync]: http://www.browsersync.io/
-[Karma]: http://karma-runner.github.io/
-[Jasmine]: http://jasmine.github.io/2.0/introduction.html
-[Protractor]: https://angular.github.io/protractor/
-[Leaflet]: http://leafletjs.com/
-[DefinitelyTyped]: http://definitelytyped.org/
->>>>>>> d02212df
+```