<<<<<<< HEAD
# ArTEMiS Application

These are development instructions for the ArTEMiS application.

## Development Docker Container Setup
=======
# ArTEMiS: AuTomated assEssment Management System 

The following UML diagram shows the top-level design of ArTEMiS which is decomposed into an application client and an application server. The application server then connects to a version control system (VCS), a continuous integration system (CIS) and a user management system (UMS).

![Top-Level Design](doc/TopLevelDesign.png "Top-Level Design")

While ArTEMiS includes generic adapters to these three external systems with a defined protocol which can be instantiated to connect to any VCS, CIS or UMS, it also provides 3 concrete implementations for these adapters to connect to:

1. **VCS:** Atlassian Bitbucket Server
2. **CIS:** Atlassian Bamboo Server
3. **UMS:** Atlassian JIRA Server (more specifically Atlassian Crowd on the JIRA Server)

## Development Setup
>>>>>>> e9a6c8c8
Docker can be used to setup development containers for MySQL, Bitbucket, Bamboo and JIRA.

1. Install Docker and `docker-compose`
2. Run `docker-compose -f src/main/docker/dev.yml up`. 
3. This will startup the following containers. When accessing for the first time you need to setup a license and an admin user. 
    1. Bitbucket: [http://127.0.0.1:7990](http://127.0.0.1:7990)
    2. Bamboo: [http://127.0.0.1:8085](http://127.0.0.1:8085)
    3. JIRA: [http://127.0.0.1:8000](http://127.0.0.1:8000)
    4. MySQL: 127.0.0.1:3306 (user `root` without password)
4. In Bamboo go to `Administration` -> `Application Links` and add Bitbucket using the URL `http://exerciseapplication-bitbucket:7990`. Use OAuth without Impersonation.
5. In Bitbucket go to `Administration` -> `Application Links` and add Bamboo using the URL `http://exerciseapplication-bamboo:8085`. Use OAuth without Impersonation.
6. Configure JIRA/Bitbucket/Bamboo with Groups, Test Users, Plans etc. Please note that as default JIRA/Bitbucket/Bamboo do have seperate user databases and test users might need to be created on all instances.
7. Setup your `application.yml` in the root directory of the app, example:
    
        exerciseapp:
          repo-clone-path: ./repos/
          result-retrieval-delay: 5000
          encryption-password: X7RNnJUzeoUpB2EQsK
          jira:
            url: http://localhost:8000
            instructor-group-name: jira-administrators
          bitbucket:
            url: http://localhost:7990
            user: bitbucket
            password: bitbucket
          bamboo:
            url: http://localhost:8085
            bitbucket-application-link-id: 0c3af16d-2aef-3660-8dd8-4f87042833de
            user: bamboo
            password: bamboo
          lti:
            oauth-key: exerciseapp_lti_key
            oauth-secret: 7pipQv9MeidmZvMsTL
            create-user-prefix: edx_

<<<<<<< HEAD
    
=======
    
## Profiles

ArTEMiS uses Spring profiles to segregate parts of the application configuration and make it only available in certain environments. For development purposes, the following program arguments can be used to enable the `dev` profile and the profiles for JIRA, Bitbucket and Bamboo:

    --spring.profiles.active=dev,bamboo,bitbucket,jira 

## Deployment

The following UML deployment diagram shows a typical deployment of ArTEMiS application server and application client. Student, Instructor and Teaching Assistant (TA) computers are all equipped equally with the ArTEMiS application client being displayed in the browser.

The Continuous Integration Server typically delegates the build jobs to local build agents within the university infrastructur or to remote build agents, e.g. hosted in the Amazon Cloud (AWS).

![Deployment Overview](doc/DeploymentOverview.png "Deployment Overview")


## Data Model

The ArTEMiS application server uses the following data model in the MySQL database. It supports multiple courses with multiple exercises. Each student in the participating student group can participate in the exercise by clicking the **Start Exercise** button. Then a repository and a build plan for the student (User) will be created and configured. The initialization state variable (Enum) helps to track the progress of this complex operation and allows to recover from errors. A student can submit multiple solutions by committing and pushing the source code changes to a given example code into the version control system. Each submission is automatically tested by the continuous integration server, which notifies the ArTEMiS application server, when a new result exists. In addition, teaching assistants can assess student solutions and "manaully" create results.

![Data Model](doc/DataModel.png "Data Model")

In the future, we want to allow different types of exercises, so expect multiple subclasses for programming, modeling and quiz exercises.


## Server Architecture

The following UML component diagram shows more details of the ArTEMiS application server architecture and its REST interfaces to the application client.

![Server Architecture](doc/ServerArchitecture.png "Server Architecture")

## Adapters

The following UML component diagram shows the details of the Version Control Adapter that allows to connect to multiple Version Control Systems. The other adapters for Continuous Integration and User Management have a similar structure

![Version Control Adapter](doc/VersionControlAdapter.png "Version Control Adapter")

The **Version Control Adapter** includes the following abstract interface that concrete connectors have to implement:

```
+ copyRepository(baseRepository, user)
+ configureRepository(repository, user)
+ deleteRepository(repository)
+ getRepositoryWebUrl(repository)
```

The **Continuous Integration Adapter** includes the following abstract interface that concrete connectors have to implement:

```
+ copyBuildPlan(baseBuildPlan, user)
+ configureBuildPlan(buildPlan, repository, user)
+ deleteBuildPlan(buildPlan)
+ onBuildCompleted(buildPlan)
+ getBuildStatus(buildPlan)
+ getBuildDetails(buildPlan)
+ getBuildPlanWebUrl(buildPlan)
```
>>>>>>> e9a6c8c8
<|MERGE_RESOLUTION|>--- conflicted
+++ resolved
@@ -1,10 +1,3 @@
-<<<<<<< HEAD
-# ArTEMiS Application
-
-These are development instructions for the ArTEMiS application.
-
-## Development Docker Container Setup
-=======
 # ArTEMiS: AuTomated assEssment Management System 
 
 The following UML diagram shows the top-level design of ArTEMiS which is decomposed into an application client and an application server. The application server then connects to a version control system (VCS), a continuous integration system (CIS) and a user management system (UMS).
@@ -18,7 +11,6 @@
 3. **UMS:** Atlassian JIRA Server (more specifically Atlassian Crowd on the JIRA Server)
 
 ## Development Setup
->>>>>>> e9a6c8c8
 Docker can be used to setup development containers for MySQL, Bitbucket, Bamboo and JIRA.
 
 1. Install Docker and `docker-compose`
@@ -54,9 +46,6 @@
             oauth-secret: 7pipQv9MeidmZvMsTL
             create-user-prefix: edx_
 
-<<<<<<< HEAD
-    
-=======
     
 ## Profiles
 
@@ -113,5 +102,4 @@
 + getBuildStatus(buildPlan)
 + getBuildDetails(buildPlan)
 + getBuildPlanWebUrl(buildPlan)
-```
->>>>>>> e9a6c8c8
+```