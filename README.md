--- conflicted
+++ resolved
@@ -36,13 +36,8 @@
 10. **[Notifications](https://docs.artemis.ase.in.tum.de/user/notifications)**: Artemis supports customizable web and email notifications. Users can enable and disable different notification types.
 11. **[Team Exercises](https://docs.artemis.ase.in.tum.de/user/exercises/team-exercises/)**: Instructors can configure team exercises with real time collaboration and dedicated tutors per team.
 12. **[Lectures](https://docs.artemis.ase.in.tum.de/user/lectures/)**: Instructors can upload lecture slides, divide lectures into units, integrate video streams, lecture recordings, and exercises into lectures, and define learning goals.
-<<<<<<< HEAD
 13. **[Integrated Markdown Editor](https://docs.artemis.ase.in.tum.de/user/markdown-support/)**: Markdown is used to format text content across the platform using an integrated markdown editor.
-14. **Plagiarism checks**: Artemis integrates plagiarism checks for programming exercises (based on [JPlag](https://github.com/jplag/JPlag)), text exercises, and modeling exercises. It allows notifying students about identified plagiarism. Students can review and comment on the allegation. 
-=======
-13. **Integrated markdown editor**: Instructors define problem statements using Markdown to easily format the text and integrate images and links.
 14. **[Plagiarism checks](https://docs.artemis.ase.in.tum.de/user/plagiarism-check/)**: Artemis integrates plagiarism checks for programming exercises (based on [JPlag](https://github.com/jplag/JPlag)), text exercises, and modeling exercises. It allows notifying students about identified plagiarism. Students can review and comment on the allegation. 
->>>>>>> 3b13a9f6
 15. **[Learning analytics](https://docs.artemis.ase.in.tum.de/user/learning-analytics/)**: Artemis integrated different statistics for students to compare themselves to the course average. It allows instructors to evaluate the average student performance based on exercises and learning goals.
 16. **[Scalable](https://docs.artemis.ase.in.tum.de/user/scaling/)**: Artemis scales to multiple courses with thousands of students. In fact, the largest course had 2,400 students. Administrators can easily scale Artemis with additional build agents in the continuous integration environment.
 17. **[High user satisfaction](https://docs.artemis.ase.in.tum.de/user/user-experience/)**: Artemis is easy to use, provides guided tutorials. Developers focus on usability, user experience, and performance.
