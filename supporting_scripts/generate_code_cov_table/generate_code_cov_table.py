--- conflicted
+++ resolved
@@ -42,11 +42,7 @@
         response = requests.get(url, headers=headers, stream=True)
         response.raise_for_status()
         total_size = int(response.headers.get('content-length', 0))
-<<<<<<< HEAD
-    except requests.RequestException as e:
-=======
     except requests.RequestException:
->>>>>>> 93ded7ad
         logging.error(f"Failed to process ZIP file from {url}. The content might not be a valid ZIP format or is corrupted.")
         return None
 
@@ -115,11 +111,7 @@
         logging.error(f"Branch {branch} not found in the repository")
         sys.exit(1)
     else:
-<<<<<<< HEAD
-        logging.error(f"Error accessing Github with status code {response.status_code}")
-=======
         logging.error(f"Error accessing GitHub with status code {response.status_code}")
->>>>>>> 93ded7ad
         sys.exit(1)
 
 
@@ -252,19 +244,11 @@
 
 def main(argv):
     parser = argparse.ArgumentParser(
-<<<<<<< HEAD
-        description="Generate code coverage report for changed files in a Github Workflow build.",
-        formatter_class=argparse.RawTextHelpFormatter,
-    )
-    parser.add_argument(
-        "--token", help="Github Token with todo permissions(optional, will be prompted if not provided)",
-=======
         description="Generate code coverage report for changed files in a GitHub Workflow build.",
         formatter_class=argparse.RawTextHelpFormatter,
     )
     parser.add_argument(
         "--token", help="GitHub Token with \"Public Repository Access\" permissions (optional, will be prompted if not provided)",
->>>>>>> 93ded7ad
         **environ_or_required("TOKEN", required=False)
     )
     parser.add_argument(
@@ -275,11 +259,7 @@
         "--base-branch-name", default="origin/develop", help="Name of the Git base branch (default: origin/develop)"
     )
     parser.add_argument(
-<<<<<<< HEAD
-        "--build-id", default=None, help="Build ID of the Github run id"
-=======
         "--build-id", default=None, help="Build ID of the GitHub run id"
->>>>>>> 93ded7ad
     )
     parser.add_argument(
         "--verbose", action="store_true", help="Enable verbose logging"
@@ -293,11 +273,7 @@
     if args.verbose:
         logging.getLogger().setLevel(logging.DEBUG)
     if args.token is None:
-<<<<<<< HEAD
-        args.token = getpass.getpass("Please enter your Github token: ")
-=======
         args.token = getpass.getpass("Please enter your GitHub token: ")
->>>>>>> 93ded7ad
     if args.branch_name is None:
         args.branch_name = get_branch_name()
         logging.info(f"Using current branch: {args.branch_name}")
@@ -320,17 +296,6 @@
     client_coverage_zip_bytes = download_and_extract_zip(get_coverage_artifact_for_key(artifacts, client_tests_key), headers, client_tests_key)
     server_coverage_zip_bytes = download_and_extract_zip(get_coverage_artifact_for_key(artifacts, server_tests_key), headers, server_tests_key)
 
-<<<<<<< HEAD
-    client_cov = [
-        get_client_line_coverage(client_coverage_zip_bytes, file_name, change_type)
-        for file_name, change_type in tqdm(client_file_changes.items(), desc="Building client coverage", unit="files")
-    ] if client_coverage_zip_bytes is not None else None
-
-    server_cov = [
-        get_server_line_coverage(server_coverage_zip_bytes, file_name, change_type)
-        for file_name, change_type in tqdm(server_file_changes.items(), desc="Building server coverage", unit="files")
-    ] if server_coverage_zip_bytes is not None else None
-=======
     with logging_redirect_tqdm():
         client_cov = [
             get_client_line_coverage(client_coverage_zip_bytes, file_name, change_type)
@@ -341,7 +306,6 @@
             get_server_line_coverage(server_coverage_zip_bytes, file_name, change_type)
             for file_name, change_type in tqdm(server_file_changes.items(), desc="Building server coverage", unit="files")
         ] if server_coverage_zip_bytes is not None else None
->>>>>>> 93ded7ad
 
     client_table = coverage_to_table(client_cov)
     server_table = coverage_to_table(server_cov)
