--- conflicted
+++ resolved
@@ -48,15 +48,9 @@
         lines:      92.80,
     },
     core: {
-<<<<<<< HEAD
         statements: 89.75,
-        branches:   72.40,
+        branches:   72.30,
         functions:  81.59,
-=======
-        statements: 89.80,
-        branches:   72.30,
-        functions:  81.80,
->>>>>>> db5bd196
         lines:      89.70,
     },
     exam: {
