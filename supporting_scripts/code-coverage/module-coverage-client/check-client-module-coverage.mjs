--- conflicted
+++ resolved
@@ -126,17 +126,10 @@
         lines:      89.63,
     },
     tutorialgroup: {
-<<<<<<< HEAD
         statements: 91.31,
         branches:   75.45,
         functions:  83.33,
         lines:      91.20,
-=======
-        statements: 91.05,
-        branches:   76.38,
-        functions:  83.27,
-        lines:      90.92,
->>>>>>> 7cf5014f
     },
 };
 
