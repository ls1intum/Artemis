import path from 'path';
import fs from 'fs';
import { fileURLToPath } from 'url';

const __filename = fileURLToPath(import.meta.url);
const __dirname = path.dirname(__filename);

const summaryPath = path.resolve(
    __dirname,
    '../../../build/test-results/coverage-summary.json'
);
if (!fs.existsSync(summaryPath)) {
    console.error('❌ coverage-summary.json not found at', summaryPath);
    process.exit(1);
}

let summary;
try {
 summary = JSON.parse(fs.readFileSync(summaryPath, 'utf-8'));
} catch (error) {
    console.error('❌ Failed to parse coverage-summary.json:', error);
    process.exit(1);
}

const moduleThresholds = {
    assessment: {
        statements: 89.93,
        branches:   80.77,
        functions:  83.28,
        lines:      89.94,
    },
    atlas: {
        statements: 91.96,
        branches:   68.74,
        functions:  85.42,
        lines:      91.78,
    },
    buildagent: {
        statements: 93.16,
        branches:   82.93,
        functions:  88.07,
        lines:      93.04,
    },
    communication: {
        statements: 92.08,
        branches:   77.31,
        functions:  88.21,
        lines:      92.38,
    },
    core: {
        statements: 89.05,
        branches:   70.89,
        functions:  80.70,
        lines:      89.06,
    },
    exam: {
        statements: 91.30,
        branches:   78.12,
        functions:  83.66,
        lines:      91.53,
    },
    exercise: {
        statements: 88.56,
        branches:   79.09,
        functions:  80.22,
        lines:      88.65,
    },
    fileupload: {
        statements: 92.59,
        branches:   78.48,
        functions:  84.80,
        lines:      93.23,
    },
    iris: {
        statements: 86.10,
        branches:   67.62,
        functions:  85.30,
        lines:      86.67,
    },
    lecture: {
        statements: 92.19,
        branches:   79.42,
        functions:  86.93,
        lines:      92.30,
    },
    lti: {
        statements: 93.67,
        branches:   86.96,
        functions:  88.89,
        lines:      93.45,
    },
    modeling: {
        statements: 88.52,
        branches:   73.50,
        functions:  84.04,
        lines:      88.66,
    },
    plagiarism: {
        statements: 91.74,
        branches:   81.91,
<<<<<<< HEAD
        functions:  85.17,
=======
        functions:  85.38,
>>>>>>> 71fd8921
        lines:      91.77,
    },
    programming: {
        statements: 88.72,
        branches:   76.53,
        functions:  80.88,
        lines:      88.83,
    },
    quiz: {
        statements: 86.45,
        branches:   74.79,
        functions:  79.01,
        lines:      86.56,
    },
    shared: {
        statements: 86.79,
        branches:   71.58,
        functions:  83.93,
        lines:      86.59,
    },
    text: {
        statements: 89.27,
        branches:   74.16,
        functions:  85.84,
        lines:      89.63,
    },
    tutorialgroup: {
        statements: 91.05,
        branches:   76.38,
        functions:  83.27,
        lines:      90.92,
    },
};



const metrics = ['statements', 'branches', 'functions', 'lines'];

const AIMED_FOR_COVERAGE = 90;

const roundToTwoDigits = (value) => Math.round(value * 100) / 100;

const evaluateAndPrintMetrics = (module, aggregatedMetrics, thresholds) => {
    let failed = false;
    console.log(`\nModule: ${module}`);
    for (const metric of metrics) {
        const { total, covered } = aggregatedMetrics[metric];
        const percentage = total > 0 ? (covered / total) * 100 : 0;
        const roundedPercentage = roundToTwoDigits(percentage);
        const roundedThreshold = roundToTwoDigits(thresholds[metric]);
        const pass = roundedPercentage >= roundedThreshold;
        const higherThanExpected = roundedPercentage > roundedThreshold && roundedThreshold < AIMED_FOR_COVERAGE;

        const status = `${higherThanExpected ? '⬆️' : ''} ${pass ? '✅' : '❌'}`;
        console.log(`${status.padStart(6)} ${metric.padEnd(12)}: ${roundedPercentage.toFixed(2).padStart(6)}%  (need ≥ ${roundedThreshold.toFixed(2)}%)`);
        if (!pass) failed = true;
    }
    return failed;
};

let anyModuleFailed = false;

for (const [module, thresholds] of Object.entries(moduleThresholds)) {
    const prefix = `src/main/webapp/app/${module}/`;
    const aggregatedMetrics = {
        statements: { total: 0, covered: 0 },
        branches:   { total: 0, covered: 0 },
        functions:  { total: 0, covered: 0 },
        lines:      { total: 0, covered: 0 },
    };

    for (const [filePath, metricsData] of Object.entries(summary)) {
        if (filePath === 'total') continue;
        if (!filePath.includes(prefix)) continue;
        if (!metricsData || typeof metricsData !== 'object') {
            console.warn(`⚠️  Invalid coverage data for file: ${filePath}`);
            continue;
            }
        for (const metric of metrics) {
            if (!metricsData[metric] || typeof metricsData[metric].total !== 'number' || typeof metricsData[metric].covered !== 'number') {
                console.error(`❌  Missing or invalid ${metric} data for file: ${filePath}`);
                continue;
            }
            aggregatedMetrics[metric].total   += metricsData[metric].total;
            aggregatedMetrics[metric].covered += metricsData[metric].covered;
        }
    }

    if (aggregatedMetrics.statements.total === 0) {
        console.warn(`⚠️  no files found for module "${module}" (looking for "${prefix}")`);
        continue;
    }

    const moduleFailed = evaluateAndPrintMetrics(module, aggregatedMetrics, thresholds);
    if (moduleFailed) {
        anyModuleFailed = true;
    }

}
process.exit(anyModuleFailed ? 1 : 0);
<|MERGE_RESOLUTION|>--- conflicted
+++ resolved
@@ -98,11 +98,7 @@
     plagiarism: {
         statements: 91.74,
         branches:   81.91,
-<<<<<<< HEAD
         functions:  85.17,
-=======
-        functions:  85.38,
->>>>>>> 71fd8921
         lines:      91.77,
     },
     programming: {
