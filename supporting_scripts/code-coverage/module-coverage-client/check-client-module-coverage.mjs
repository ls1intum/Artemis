--- conflicted
+++ resolved
@@ -54,17 +54,10 @@
         lines:      89.05,
     },
     exam: {
-<<<<<<< HEAD
-        statements: 91.24,
-        branches:   78.06,
-        functions:  83.26,
-        lines:      91.45,
-=======
         statements: 91.30,
         branches:   77.82,
         functions:  83.66,
         lines:      91.53,
->>>>>>> 1260edce
     },
     exercise: {
         statements: 88.52,
