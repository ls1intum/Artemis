import path from 'path';
import fs from 'fs';
import { fileURLToPath } from 'url';

const __filename = fileURLToPath(import.meta.url);
const __dirname = path.dirname(__filename);

const summaryPath = path.resolve(
    __dirname,
    '../../../build/test-results/coverage-summary.json'
);
if (!fs.existsSync(summaryPath)) {
    console.error('❌ coverage-summary.json not found at', summaryPath);
    process.exit(1);
}

let summary;
try {
 summary = JSON.parse(fs.readFileSync(summaryPath, 'utf-8'));
} catch (error) {
    console.error('❌ Failed to parse coverage-summary.json:', error);
    process.exit(1);
}

const moduleThresholds = {
    assessment: {
        statements: 89.90,
        branches:   80.70,
        functions:  83.20,
        lines:      89.90,
    },
    atlas: {
        statements: 92.00,
        branches:   68.80,
        functions:  85.40,
        lines:      91.80,
    },
    buildagent: {
        statements: 93.00,
        branches:   83.60,
        functions:  87.10,
        lines:      92.90,
    },
    communication: {
        statements: 92.50,
        branches:   78.40,
        functions:  89.10,
        lines:      92.80,
    },
    core: {
        statements: 89.70,
        branches:   72.30,
        functions:  81.50,
        lines:      89.70,
    },
    exam: {
        statements: 91.80,
        branches:   79.00,
        functions:  85.00,
        lines:      92.00,
    },
    exercise: {
        statements: 88.50,
        branches:   78.90,
        functions:  80.10,
        lines:      88.60,
    },
    fileupload: {
        statements: 92.50,
        branches:   78.40,
        functions:  84.70,
        lines:      93.20,
    },
    hyperion: {
        // Currently, there are no files under src/main/webapp/app/hyperion/ in this branch,
        // so thresholds mirror the current effective coverage (no files found → skipped by checker).
        // Once client-side Hyperion code exists, update these to the measured coverage.
        statements: 0,
        branches:   0,
        functions:  0,
        lines:      0,
    },
    iris: {
        statements: 87.70,
        branches:   73.10,
        functions:  86.20,
        lines:      88.30,
    },
    lecture: {
        statements: 91.70,
        branches:   79.30,
        functions:  86.20,
        lines:      91.70,
    },
    lti: {
        statements: 93.60,
        branches:   87.20,
        functions:  88.80,
        lines:      93.40,
    },
    modeling: {
        statements: 89.10,
        branches:   73.80,
        functions:  84.60,
        lines:      89.20,
    },
    plagiarism: {
        statements: 93.50,
        branches:   86.60,
        functions:  87.70,
        lines:      93.60,
    },
    programming: {
        statements: 88.74,
<<<<<<< HEAD
        branches:   76.37,
=======
        branches:   76.30,
>>>>>>> c9266132
        functions:  80.92,
        lines:      88.86,
    },
    quiz: {
        statements: 87.10,
        branches:   70.80,
        functions:  77.30,
        lines:      87.30,
    },
    shared: {
        statements: 86.90,
        branches:   71.10,
        functions:  84.50,
        lines:      86.70,
    },
    text: {
        statements: 89.40,
        branches:   74.90,
        functions:  86.20,
        lines:      89.70,
    },
    tutorialgroup: {
        statements: 91.40,
        branches:   75.80,
        functions:  83.50,
        lines:      91.20,
    },
};



const metrics = ['statements', 'branches', 'functions', 'lines'];

const AIMED_FOR_COVERAGE = 90;

const roundToTwoDigits = (value) => Math.round(value * 100) / 100;

const evaluateAndPrintMetrics = (module, aggregatedMetrics, thresholds) => {
    let failed = false;
    console.log(`\nModule: ${module}`);
    for (const metric of metrics) {
        const { total, covered } = aggregatedMetrics[metric];
        const percentage = total > 0 ? (covered / total) * 100 : 0;
        const roundedPercentage = roundToTwoDigits(percentage);
        const roundedThreshold = roundToTwoDigits(thresholds[metric]);
        const pass = roundedPercentage >= roundedThreshold;
        const higherThanExpected = roundedPercentage > roundedThreshold && roundedThreshold < AIMED_FOR_COVERAGE;

        const status = `${higherThanExpected ? '⬆️' : ''} ${pass ? '✅' : '❌'}`;
        console.log(`${status.padStart(6)} ${metric.padEnd(12)}: ${roundedPercentage.toFixed(2).padStart(6)}%  (need ≥ ${roundedThreshold.toFixed(2)}%)`);
        if (!pass) failed = true;
    }
    return failed;
};

let anyModuleFailed = false;

for (const [module, thresholds] of Object.entries(moduleThresholds)) {
    const prefix = `src/main/webapp/app/${module}/`;
    const aggregatedMetrics = {
        statements: { total: 0, covered: 0 },
        branches:   { total: 0, covered: 0 },
        functions:  { total: 0, covered: 0 },
        lines:      { total: 0, covered: 0 },
    };

    for (const [filePath, metricsData] of Object.entries(summary)) {
        if (filePath === 'total') continue;
        if (!filePath.includes(prefix)) continue;
        if (!metricsData || typeof metricsData !== 'object') {
            console.warn(`⚠️  Invalid coverage data for file: ${filePath}`);
            continue;
            }
        for (const metric of metrics) {
            if (!metricsData[metric] || typeof metricsData[metric].total !== 'number' || typeof metricsData[metric].covered !== 'number') {
                console.error(`❌  Missing or invalid ${metric} data for file: ${filePath}`);
                continue;
            }
            aggregatedMetrics[metric].total   += metricsData[metric].total;
            aggregatedMetrics[metric].covered += metricsData[metric].covered;
        }
    }

    if (aggregatedMetrics.statements.total === 0) {
        console.warn(`⚠️  no files found for module "${module}" (looking for "${prefix}")`);
        continue;
    }

    const moduleFailed = evaluateAndPrintMetrics(module, aggregatedMetrics, thresholds);
    if (moduleFailed) {
        anyModuleFailed = true;
    }

}
process.exit(anyModuleFailed ? 1 : 0);
<|MERGE_RESOLUTION|>--- conflicted
+++ resolved
@@ -112,11 +112,7 @@
     },
     programming: {
         statements: 88.74,
-<<<<<<< HEAD
-        branches:   76.37,
-=======
-        branches:   76.30,
->>>>>>> c9266132
+        branches:   76.26,
         functions:  80.92,
         lines:      88.86,
     },
