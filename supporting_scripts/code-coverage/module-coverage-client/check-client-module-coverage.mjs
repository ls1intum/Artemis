import path from 'path';
import fs from 'fs';
import { fileURLToPath } from 'url';

const __filename = fileURLToPath(import.meta.url);
const __dirname = path.dirname(__filename);

const summaryPath = path.resolve(
    __dirname,
    '../../../build/test-results/coverage-summary.json'
);
if (!fs.existsSync(summaryPath)) {
    console.error('❌ coverage-summary.json not found at', summaryPath);
    process.exit(1);
}

let summary;
try {
 summary = JSON.parse(fs.readFileSync(summaryPath, 'utf-8'));
} catch (error) {
    console.error('❌ Failed to parse coverage-summary.json:', error);
    process.exit(1);
}

const moduleThresholds = {
    assessment: {
        statements: 89.93,
        branches:   80.77,
        functions:  83.28,
        lines:      89.94,
    },
    atlas: {
        statements: 91.96,
        branches:   68.74,
        functions:  85.42,
        lines:      91.78,
    },
    buildagent: {
        statements: 93.16,
        branches:   83.13,
        functions:  88.07,
        lines:      93.04,
    },
    communication: {
        statements: 92.08,
        branches:   78.05,
        functions:  88.79,
        lines:      92.38,
    },
    core: {
        statements: 89.03,
        branches:   71.15,
        functions:  80.59,
        lines:      89.05,
    },
    exam: {
        statements: 91.30,
<<<<<<< HEAD
        branches:   78.04,
=======
        branches:   77.82,
>>>>>>> ed6902ea
        functions:  83.66,
        lines:      91.53,
    },
    exercise: {
        statements: 88.52,
        branches:   78.91,
        functions:  80.18,
        lines:      88.63,
    },
    fileupload: {
        statements: 92.59,
        branches:   78.48,
        functions:  84.80,
        lines:      93.23,
    },
    iris: {
        statements: 86.99,
        branches:   71.18,
        functions:  85.10,
        lines:      87.54,
    },
    lecture: {
        statements: 92.19,
        branches:   79.42,
        functions:  86.93,
        lines:      92.30,
    },
    lti: {
        statements: 93.67,
        branches:   86.96,
        functions:  88.89,
        lines:      93.45,
    },
    modeling: {
        statements: 88.52,
        branches:   73.50,
        functions:  84.04,
        lines:      88.66,
    },
    plagiarism: {
        statements: 91.74,
        branches:   84.72,
        functions:  85.24,
        lines:      92.20,
    },
    programming: {
        statements: 88.74,
        branches:   76.65,
        functions:  80.93,
        lines:      88.86,
    },
    quiz: {
        statements: 86.25,
        branches:   74.69,
        functions:  78.69,
        lines:      86.35,
    },
    shared: {
        statements: 86.74,
        branches:   71.49,
        functions:  83.88,
        lines:      86.53,
    },
    text: {
        statements: 89.32,
        branches:   74.75,
        functions:  86.04,
        lines:      89.63,
    },
    tutorialgroup: {
        statements: 91.31,
        branches:   75.85,
        functions:  83.51,
        lines:      91.20,
    },
};



const metrics = ['statements', 'branches', 'functions', 'lines'];

const AIMED_FOR_COVERAGE = 90;

const roundToTwoDigits = (value) => Math.round(value * 100) / 100;

const evaluateAndPrintMetrics = (module, aggregatedMetrics, thresholds) => {
    let failed = false;
    console.log(`\nModule: ${module}`);
    for (const metric of metrics) {
        const { total, covered } = aggregatedMetrics[metric];
        const percentage = total > 0 ? (covered / total) * 100 : 0;
        const roundedPercentage = roundToTwoDigits(percentage);
        const roundedThreshold = roundToTwoDigits(thresholds[metric]);
        const pass = roundedPercentage >= roundedThreshold;
        const higherThanExpected = roundedPercentage > roundedThreshold && roundedThreshold < AIMED_FOR_COVERAGE;

        const status = `${higherThanExpected ? '⬆️' : ''} ${pass ? '✅' : '❌'}`;
        console.log(`${status.padStart(6)} ${metric.padEnd(12)}: ${roundedPercentage.toFixed(2).padStart(6)}%  (need ≥ ${roundedThreshold.toFixed(2)}%)`);
        if (!pass) failed = true;
    }
    return failed;
};

let anyModuleFailed = false;

for (const [module, thresholds] of Object.entries(moduleThresholds)) {
    const prefix = `src/main/webapp/app/${module}/`;
    const aggregatedMetrics = {
        statements: { total: 0, covered: 0 },
        branches:   { total: 0, covered: 0 },
        functions:  { total: 0, covered: 0 },
        lines:      { total: 0, covered: 0 },
    };

    for (const [filePath, metricsData] of Object.entries(summary)) {
        if (filePath === 'total') continue;
        if (!filePath.includes(prefix)) continue;
        if (!metricsData || typeof metricsData !== 'object') {
            console.warn(`⚠️  Invalid coverage data for file: ${filePath}`);
            continue;
            }
        for (const metric of metrics) {
            if (!metricsData[metric] || typeof metricsData[metric].total !== 'number' || typeof metricsData[metric].covered !== 'number') {
                console.error(`❌  Missing or invalid ${metric} data for file: ${filePath}`);
                continue;
            }
            aggregatedMetrics[metric].total   += metricsData[metric].total;
            aggregatedMetrics[metric].covered += metricsData[metric].covered;
        }
    }

    if (aggregatedMetrics.statements.total === 0) {
        console.warn(`⚠️  no files found for module "${module}" (looking for "${prefix}")`);
        continue;
    }

    const moduleFailed = evaluateAndPrintMetrics(module, aggregatedMetrics, thresholds);
    if (moduleFailed) {
        anyModuleFailed = true;
    }

}
process.exit(anyModuleFailed ? 1 : 0);
<|MERGE_RESOLUTION|>--- conflicted
+++ resolved
@@ -55,11 +55,7 @@
     },
     exam: {
         statements: 91.30,
-<<<<<<< HEAD
-        branches:   78.04,
-=======
         branches:   77.82,
->>>>>>> ed6902ea
         functions:  83.66,
         lines:      91.53,
     },
