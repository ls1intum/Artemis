--- conflicted
+++ resolved
@@ -48,17 +48,10 @@
         lines:      92.38,
     },
     core: {
-<<<<<<< HEAD
-        statements: 89.04,
-        branches:   70.89,
-        functions:  80.68,
-        lines:      89.06,
-=======
         statements: 89.03,
         branches:   71.15,
         functions:  80.59,
         lines:      89.05,
->>>>>>> f6d7d819
     },
     exam: {
         statements: 91.24,
