--- conflicted
+++ resolved
@@ -111,17 +111,10 @@
         lines:      93.60,
     },
     programming: {
-<<<<<<< HEAD
-        statements: 88.70,
-        branches:   76.20,
-        functions:  80.80,
-        lines:      88.80,
-=======
         statements: 88.79,
         branches:   76.53,
         functions:  80.92,
         lines:      88.86,
->>>>>>> b1f482d7
     },
     quiz: {
         statements: 87.10,
