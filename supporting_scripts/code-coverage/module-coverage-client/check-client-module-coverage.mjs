import path from 'path';
import fs from 'fs';
import { fileURLToPath } from 'url';

const __filename = fileURLToPath(import.meta.url);
const __dirname = path.dirname(__filename);

const summaryPath = path.resolve(
    __dirname,
    '../../../build/test-results/coverage-summary.json'
);
if (!fs.existsSync(summaryPath)) {
    console.error('❌ coverage-summary.json not found at', summaryPath);
    process.exit(1);
}

let summary;
try {
 summary = JSON.parse(fs.readFileSync(summaryPath, 'utf-8'));
} catch (error) {
    console.error('❌ Failed to parse coverage-summary.json:', error);
    process.exit(1);
}

const moduleThresholds = {
    assessment: {
        statements: 89.90,
        branches:   80.70,
        functions:  83.20,
        lines:      89.90,
    },
    atlas: {
        statements: 91.50,
        branches:   67.90,
        functions:  84.60,
        lines:      91.40,
    },
    buildagent: {
        statements: 93.00,
        branches:   83.60,
        functions:  87.20,
        lines:      92.90,
    },
    communication: {
        statements: 92.50,
        branches:   78.40,
        functions:  89.10,
        lines:      92.80,
    },
    core: {
<<<<<<< HEAD
        statements: 89.80,
        branches:   72.60,
        functions:  81.70,
        lines:      89.80,
=======
        statements: 89.70,
        branches:   72.50,
        functions:  81.60,
        lines:      89.70,
>>>>>>> 314f5e6e
    },
    exam: {
        statements: 91.80,
        branches:   79.00,
        functions:  85.00,
        lines:      92.00,
    },
    exercise: {
        statements: 88.50,
        branches:   79.00,
        functions:  80.20,
        lines:      88.60,
    },
    fileupload: {
        statements: 92.50,
        branches:   78.40,
        functions:  84.70,
        lines:      93.20,
    },
    hyperion: {
        // Currently, there are no files under src/main/webapp/app/hyperion/ in this branch,
        // so thresholds mirror the current effective coverage (no files found → skipped by checker).
        // Once client-side Hyperion code exists, update these to the measured coverage.
        statements: 0,
        branches:   0,
        functions:  0,
        lines:      0,
    },
    iris: {
        statements: 87.80,
        branches:   73.00,
        functions:  86.20,
        lines:      88.30,
    },
    lecture: {
        statements: 91.70,
        branches:   79.30,
        functions:  86.20,
        lines:      91.70,
    },
    lti: {
        statements: 93.60,
        branches:   87.20,
        functions:  88.80,
        lines:      93.40,
    },
    modeling: {
        statements: 89.10,
        branches:   73.80,
        functions:  84.60,
        lines:      89.20,
    },
    plagiarism: {
        statements: 93.50,
        branches:   86.60,
        functions:  87.70,
        lines:      93.60,
    },
    programming: {
        statements: 89.10,
        branches:   77.00,
        functions:  81.40,
        lines:      89.20,
    },
    quiz: {
        statements: 87.70,
        branches:   75.40,
        functions:  81.40,
        lines:      87.90,
    },
    shared: {
        statements: 86.90,
        branches:   71.10,
        functions:  84.50,
        lines:      86.70,
    },
    text: {
        statements: 89.40,
        branches:   74.90,
        functions:  86.20,
        lines:      89.70,
    },
    tutorialgroup: {
        statements: 91.40,
        branches:   76.70,
        functions:  83.70,
        lines:      91.20,
    },
};

const metrics = ['statements', 'branches', 'functions', 'lines'];

const AIMED_FOR_COVERAGE = 90;
/**
 * If the coverage is >= this value higher than the threshold, an upward arrow is shown to indicate the threshold should be bumped up.
 */
const SHOULD_BUMP_COVERAGE_DELTA = 0.1;

const roundToTwoDigits = (value) => Math.round(value * 100) / 100;

const evaluateAndPrintMetrics = (module, aggregatedMetrics, thresholds) => {
    let failed = false;
    console.log(`\nModule: ${module}`);
    for (const metric of metrics) {
        const { total, covered } = aggregatedMetrics[metric];
        const percentage = total > 0 ? (covered / total) * 100 : 0;
        const roundedPercentage = roundToTwoDigits(percentage);
        const roundedThreshold = roundToTwoDigits(thresholds[metric]);
        const pass = roundedPercentage >= roundedThreshold;
        const higherThanExpected = roundedPercentage > roundedThreshold && roundedThreshold < AIMED_FOR_COVERAGE;
        const shouldBumpCoverageUp = (roundedPercentage - roundedThreshold) >= SHOULD_BUMP_COVERAGE_DELTA;

        const status = `${higherThanExpected && shouldBumpCoverageUp ? '⬆️' : ''} ${pass ? '✅' : '❌'}`;
        console.log(`${status.padStart(6)} ${metric.padEnd(12)}: ${roundedPercentage.toFixed(2).padStart(6)}%  (need ≥ ${roundedThreshold.toFixed(2)}%)`);
        if (!pass) failed = true;
    }
    return failed;
};

let anyModuleFailed = false;

for (const [module, thresholds] of Object.entries(moduleThresholds)) {
    const prefix = `src/main/webapp/app/${module}/`;
    const aggregatedMetrics = {
        statements: { total: 0, covered: 0 },
        branches:   { total: 0, covered: 0 },
        functions:  { total: 0, covered: 0 },
        lines:      { total: 0, covered: 0 },
    };

    for (const [filePath, metricsData] of Object.entries(summary)) {
        if (filePath === 'total') continue;
        if (!filePath.includes(prefix)) continue;
        if (!metricsData || typeof metricsData !== 'object') {
            console.warn(`⚠️  Invalid coverage data for file: ${filePath}`);
            continue;
            }
        for (const metric of metrics) {
            if (!metricsData[metric] || typeof metricsData[metric].total !== 'number' || typeof metricsData[metric].covered !== 'number') {
                console.error(`❌  Missing or invalid ${metric} data for file: ${filePath}`);
                continue;
            }
            aggregatedMetrics[metric].total   += metricsData[metric].total;
            aggregatedMetrics[metric].covered += metricsData[metric].covered;
        }
    }

    if (aggregatedMetrics.statements.total === 0) {
        console.warn(`⚠️  no files found for module "${module}" (looking for "${prefix}")`);
        continue;
    }

    const moduleFailed = evaluateAndPrintMetrics(module, aggregatedMetrics, thresholds);
    if (moduleFailed) {
        anyModuleFailed = true;
    }

}
process.exit(anyModuleFailed ? 1 : 0);
<|MERGE_RESOLUTION|>--- conflicted
+++ resolved
@@ -48,17 +48,10 @@
         lines:      92.80,
     },
     core: {
-<<<<<<< HEAD
         statements: 89.80,
         branches:   72.60,
         functions:  81.70,
         lines:      89.80,
-=======
-        statements: 89.70,
-        branches:   72.50,
-        functions:  81.60,
-        lines:      89.70,
->>>>>>> 314f5e6e
     },
     exam: {
         statements: 91.80,
