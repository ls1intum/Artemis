import path from 'path';
import fs from 'fs';
import { fileURLToPath } from 'url';

const __filename = fileURLToPath(import.meta.url);
const __dirname = path.dirname(__filename);

const summaryPath = path.resolve(
    __dirname,
    '../../../build/test-results/coverage-summary.json'
);
if (!fs.existsSync(summaryPath)) {
    console.error('❌ coverage-summary.json not found at', summaryPath);
    process.exit(1);
}

let summary;
try {
 summary = JSON.parse(fs.readFileSync(summaryPath, 'utf-8'));
} catch (error) {
    console.error('❌ Failed to parse coverage-summary.json:', error);
    process.exit(1);
}

const moduleThresholds = {
    assessment: {
        statements: 89.90,
        branches:   80.70,
        functions:  83.20,
        lines:      89.90,
    },
    atlas: {
        statements: 92.00,
        branches:   68.80,
        functions:  85.40,
        lines:      91.80,
    },
    buildagent: {
        statements: 93.00,
        branches:   83.60,
        functions:  87.10,
        lines:      92.90,
    },
    communication: {
        statements: 92.50,
        branches:   78.40,
        functions:  89.10,
        lines:      92.80,
    },
    core: {
        statements: 89.75,
        branches:   72.30,
        functions:  81.59,
        lines:      89.70,
    },
    exam: {
        statements: 91.80,
        branches:   79.00,
        functions:  85.00,
        lines:      92.00,
    },
    exercise: {
        statements: 88.50,
        branches:   78.90,
        functions:  80.10,
        lines:      88.60,
    },
    fileupload: {
        statements: 92.50,
        branches:   78.40,
        functions:  84.70,
        lines:      93.20,
    },
    hyperion: {
        // Currently, there are no files under src/main/webapp/app/hyperion/ in this branch,
        // so thresholds mirror the current effective coverage (no files found → skipped by checker).
        // Once client-side Hyperion code exists, update these to the measured coverage.
        statements: 0,
        branches:   0,
        functions:  0,
        lines:      0,
    },
    iris: {
        statements: 87.70,
        branches:   73.10,
        functions:  86.20,
        lines:      88.30,
    },
    lecture: {
        statements: 91.70,
        branches:   79.30,
        functions:  86.20,
        lines:      91.70,
    },
    lti: {
        statements: 93.60,
        branches:   87.20,
        functions:  88.80,
        lines:      93.40,
    },
    modeling: {
        statements: 89.10,
        branches:   73.80,
        functions:  84.60,
        lines:      89.20,
    },
    plagiarism: {
        statements: 93.50,
        branches:   86.60,
        functions:  87.70,
        lines:      93.60,
    },
    programming: {
<<<<<<< HEAD
        statements: 88.74,
        branches:   76.41,
        functions:  80.92,
        lines:      88.86,
=======
        statements: 88.80,
        branches:   76.50,
        functions:  80.90,
        lines:      88.90,
>>>>>>> b1a3f4f4
    },
    quiz: {
        statements: 87.10,
        branches:   70.80,
        functions:  77.30,
        lines:      87.30,
    },
    shared: {
        statements: 86.90,
        branches:   71.10,
        functions:  84.50,
        lines:      86.70,
    },
    text: {
        statements: 89.40,
        branches:   74.90,
        functions:  86.20,
        lines:      89.70,
    },
    tutorialgroup: {
        statements: 91.40,
        branches:   75.80,
        functions:  83.50,
        lines:      91.20,
    },
};



const metrics = ['statements', 'branches', 'functions', 'lines'];

const AIMED_FOR_COVERAGE = 90;

const roundToTwoDigits = (value) => Math.round(value * 100) / 100;

const evaluateAndPrintMetrics = (module, aggregatedMetrics, thresholds) => {
    let failed = false;
    console.log(`\nModule: ${module}`);
    for (const metric of metrics) {
        const { total, covered } = aggregatedMetrics[metric];
        const percentage = total > 0 ? (covered / total) * 100 : 0;
        const roundedPercentage = roundToTwoDigits(percentage);
        const roundedThreshold = roundToTwoDigits(thresholds[metric]);
        const pass = roundedPercentage >= roundedThreshold;
        const higherThanExpected = roundedPercentage > roundedThreshold && roundedThreshold < AIMED_FOR_COVERAGE;

        const status = `${higherThanExpected ? '⬆️' : ''} ${pass ? '✅' : '❌'}`;
        console.log(`${status.padStart(6)} ${metric.padEnd(12)}: ${roundedPercentage.toFixed(2).padStart(6)}%  (need ≥ ${roundedThreshold.toFixed(2)}%)`);
        if (!pass) failed = true;
    }
    return failed;
};

let anyModuleFailed = false;

for (const [module, thresholds] of Object.entries(moduleThresholds)) {
    const prefix = `src/main/webapp/app/${module}/`;
    const aggregatedMetrics = {
        statements: { total: 0, covered: 0 },
        branches:   { total: 0, covered: 0 },
        functions:  { total: 0, covered: 0 },
        lines:      { total: 0, covered: 0 },
    };

    for (const [filePath, metricsData] of Object.entries(summary)) {
        if (filePath === 'total') continue;
        if (!filePath.includes(prefix)) continue;
        if (!metricsData || typeof metricsData !== 'object') {
            console.warn(`⚠️  Invalid coverage data for file: ${filePath}`);
            continue;
            }
        for (const metric of metrics) {
            if (!metricsData[metric] || typeof metricsData[metric].total !== 'number' || typeof metricsData[metric].covered !== 'number') {
                console.error(`❌  Missing or invalid ${metric} data for file: ${filePath}`);
                continue;
            }
            aggregatedMetrics[metric].total   += metricsData[metric].total;
            aggregatedMetrics[metric].covered += metricsData[metric].covered;
        }
    }

    if (aggregatedMetrics.statements.total === 0) {
        console.warn(`⚠️  no files found for module "${module}" (looking for "${prefix}")`);
        continue;
    }

    const moduleFailed = evaluateAndPrintMetrics(module, aggregatedMetrics, thresholds);
    if (moduleFailed) {
        anyModuleFailed = true;
    }

}
process.exit(anyModuleFailed ? 1 : 0);
<|MERGE_RESOLUTION|>--- conflicted
+++ resolved
@@ -111,17 +111,10 @@
         lines:      93.60,
     },
     programming: {
-<<<<<<< HEAD
         statements: 88.74,
         branches:   76.41,
         functions:  80.92,
         lines:      88.86,
-=======
-        statements: 88.80,
-        branches:   76.50,
-        functions:  80.90,
-        lines:      88.90,
->>>>>>> b1a3f4f4
     },
     quiz: {
         statements: 87.10,
