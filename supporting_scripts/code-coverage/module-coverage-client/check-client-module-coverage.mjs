import path from 'path';
import fs from 'fs';
import { fileURLToPath } from 'url';

const __filename = fileURLToPath(import.meta.url);
const __dirname = path.dirname(__filename);

const summaryPath = path.resolve(
    __dirname,
    '../../../build/test-results/coverage-summary.json'
);
if (!fs.existsSync(summaryPath)) {
    console.error('❌ coverage-summary.json not found at', summaryPath);
    process.exit(1);
}

let summary;
try {
 summary = JSON.parse(fs.readFileSync(summaryPath, 'utf-8'));
} catch (error) {
    console.error('❌ Failed to parse coverage-summary.json:', error);
    process.exit(1);
}

const moduleThresholds = {
    assessment: {
        statements: 89.93,
        branches:   80.77,
        functions:  83.28,
        lines:      89.94,
    },
    atlas: {
        statements: 91.96,
        branches:   68.74,
        functions:  85.42,
        lines:      91.78,
    },
    buildagent: {
        statements: 93.16,
        branches:   82.93,
        functions:  88.07,
        lines:      93.04,
    },
    communication: {
        statements: 92.08,
        branches:   77.28,
        functions:  88.21,
        lines:      92.38,
    },
    core: {
        statements: 88.98,
        branches:   70.81,
        functions:  80.61,
        lines:      88.99,
    },
    exam: {
        statements: 91.30,
        branches:   78.07,
        functions:  83.65,
        lines:      91.54,
    },
    exercise: {
        statements: 88.49,
        branches:   78.92,
        functions:  80.22,
        lines:      88.58,
    },
    fileupload: {
        statements: 92.57,
        branches:   76.58,
        functions:  84.62,
        lines:      93.21,
    },
    iris: {
        statements: 86.09,
        branches:   67.62,
        functions:  85.30,
        lines:      86.66,
    },
    lecture: {
        statements: 92.19,
        branches:   79.31,
        functions:  86.91,
        lines:      92.30,
    },
    lti: {
        statements: 93.67,
        branches:   86.96,
        functions:  88.89,
        lines:      93.45,
    },
    modeling: {
        statements: 87.00,
        branches:   71.91,
        functions:  81.82,
        lines:      87.19,
    },
    plagiarism: {
        statements: 91.74,
        branches:   81.91,
<<<<<<< HEAD
        functions:  85.07,
        lines:      91.87,
=======
        functions:  85.31,
        lines:      91.77,
>>>>>>> 3ef4e6da
    },
    programming: {
        statements: 88.67,
        branches:   76.47,
        functions:  80.86,
        lines:      88.79,
    },
    quiz: {
        statements: 86.22,
        branches:   74.75,
        functions:  78.74,
        lines:      86.34,
    },
    shared: {
        statements: 85.77,
        branches:   71.12,
        functions:  83.55,
        lines:      85.57,
    },
    text: {
        statements: 87.99,
        branches:   72.37,
        functions:  84.17,
        lines:      88.38,
    },
    tutorialgroup: {
        statements: 91.05,
        branches:   75.00,
        functions:  83.12,
        lines:      90.92,
    },
};



const metrics = ['statements', 'branches', 'functions', 'lines'];

const AIMED_FOR_COVERAGE = 90;

const roundToTwoDigits = (value) => Math.round(value * 100) / 100;

const evaluateAndPrintMetrics = (module, aggregatedMetrics, thresholds) => {
    let failed = false;
    console.log(`\nModule: ${module}`);
    for (const metric of metrics) {
        const { total, covered } = aggregatedMetrics[metric];
        const percentage = total > 0 ? (covered / total) * 100 : 0;
        const roundedPercentage = roundToTwoDigits(percentage);
        const roundedThreshold = roundToTwoDigits(thresholds[metric]);
        const pass = roundedPercentage >= roundedThreshold;
        const higherThanExpected = roundedPercentage > roundedThreshold && roundedThreshold < AIMED_FOR_COVERAGE;

        const status = `${higherThanExpected ? '⬆️' : ''} ${pass ? '✅' : '❌'}`;
        console.log(`${status.padStart(6)} ${metric.padEnd(12)}: ${roundedPercentage.toFixed(2).padStart(6)}%  (need ≥ ${roundedThreshold.toFixed(2)}%)`);
        if (!pass) failed = true;
    }
    return failed;
};

let anyModuleFailed = false;

for (const [module, thresholds] of Object.entries(moduleThresholds)) {
    const prefix = `src/main/webapp/app/${module}/`;
    const aggregatedMetrics = {
        statements: { total: 0, covered: 0 },
        branches:   { total: 0, covered: 0 },
        functions:  { total: 0, covered: 0 },
        lines:      { total: 0, covered: 0 },
    };

    for (const [filePath, metricsData] of Object.entries(summary)) {
        if (filePath === 'total') continue;
        if (!filePath.includes(prefix)) continue;
        if (!metricsData || typeof metricsData !== 'object') {
            console.warn(`⚠️  Invalid coverage data for file: ${filePath}`);
            continue;
            }
        for (const metric of metrics) {
            if (!metricsData[metric] || typeof metricsData[metric].total !== 'number' || typeof metricsData[metric].covered !== 'number') {
                console.error(`❌  Missing or invalid ${metric} data for file: ${filePath}`);
                continue;
            }
            aggregatedMetrics[metric].total   += metricsData[metric].total;
            aggregatedMetrics[metric].covered += metricsData[metric].covered;
        }
    }

    if (aggregatedMetrics.statements.total === 0) {
        console.warn(`⚠️  no files found for module "${module}" (looking for "${prefix}")`);
        continue;
    }

    const moduleFailed = evaluateAndPrintMetrics(module, aggregatedMetrics, thresholds);
    if (moduleFailed) {
        anyModuleFailed = true;
    }

}
process.exit(anyModuleFailed ? 1 : 0);
<|MERGE_RESOLUTION|>--- conflicted
+++ resolved
@@ -98,13 +98,8 @@
     plagiarism: {
         statements: 91.74,
         branches:   81.91,
-<<<<<<< HEAD
-        functions:  85.07,
-        lines:      91.87,
-=======
-        functions:  85.31,
+        functions:  85.17,
         lines:      91.77,
->>>>>>> 3ef4e6da
     },
     programming: {
         statements: 88.67,
