import path from 'path';
import fs from 'fs';
import { fileURLToPath } from 'url';

const __filename = fileURLToPath(import.meta.url);
const __dirname = path.dirname(__filename);

const summaryPath = path.resolve(
    __dirname,
    '../../../build/test-results/coverage-summary.json'
);
if (!fs.existsSync(summaryPath)) {
    console.error('❌ coverage-summary.json not found at', summaryPath);
    process.exit(1);
}

let summary;
try {
 summary = JSON.parse(fs.readFileSync(summaryPath, 'utf-8'));
} catch (error) {
    console.error('❌ Failed to parse coverage-summary.json:', error);
    process.exit(1);
}

const moduleThresholds = {
    assessment: {
        statements: 89.93,
        branches:   80.77,
        functions:  83.28,
        lines:      89.94,
    },
    atlas: {
        statements: 91.96,
        branches:   68.74,
        functions:  85.42,
        lines:      91.78,
    },
    buildagent: {
        statements: 93.16,
        branches:   83.13,
        functions:  88.07,
        lines:      93.04,
    },
    communication: {
        statements: 92.08,
        branches:   78.05,
        functions:  88.79,
        lines:      92.38,
    },
    core: {
<<<<<<< HEAD
        statements: 89.05,
        branches:   71.17,
        functions:  80.78,
        lines:      89.06,
=======
        statements: 89.02,
        branches:   71.12,
        functions:  80.61,
        lines:      89.04,
>>>>>>> 30fc5877
    },
    exam: {
        statements: 91.30,
        branches:   78.12,
        functions:  83.66,
        lines:      91.53,
    },
    exercise: {
        statements: 88.55,
        branches:   79.09,
        functions:  80.22,
        lines:      88.65,
    },
    fileupload: {
        statements: 92.59,
        branches:   78.48,
        functions:  84.80,
        lines:      93.23,
    },
    iris: {
        statements: 86.90,
        branches:   70.88,
        functions:  84.67,
        lines:      87.46,
    },
    lecture: {
        statements: 92.19,
        branches:   79.42,
        functions:  86.93,
        lines:      92.30,
    },
    lti: {
        statements: 93.67,
        branches:   86.96,
        functions:  88.89,
        lines:      93.45,
    },
    modeling: {
        statements: 88.52,
        branches:   73.50,
        functions:  84.04,
        lines:      88.66,
    },
    plagiarism: {
        statements: 91.74,
        branches:   84.72,
        functions:  85.24,
        lines:      92.20,
    },
    programming: {
        statements: 88.75,
<<<<<<< HEAD
        branches:   76.61,
        functions:  80.96,
=======
        branches:   76.65,
        functions:  80.97,
>>>>>>> 30fc5877
        lines:      88.87,
    },
    quiz: {
        statements: 86.25,
        branches:   74.69,
        functions:  78.69,
        lines:      86.35,
    },
    shared: {
        statements: 86.75,
        branches:   71.49,
        functions:  83.88,
        lines:      86.55,
    },
    text: {
        statements: 89.32,
        branches:   74.75,
        functions:  86.04,
        lines:      89.63,
    },
    tutorialgroup: {
        statements: 91.31,
        branches:   75.85,
        functions:  83.51,
        lines:      91.20,
    },
};



const metrics = ['statements', 'branches', 'functions', 'lines'];

const AIMED_FOR_COVERAGE = 90;

const roundToTwoDigits = (value) => Math.round(value * 100) / 100;

const evaluateAndPrintMetrics = (module, aggregatedMetrics, thresholds) => {
    let failed = false;
    console.log(`\nModule: ${module}`);
    for (const metric of metrics) {
        const { total, covered } = aggregatedMetrics[metric];
        const percentage = total > 0 ? (covered / total) * 100 : 0;
        const roundedPercentage = roundToTwoDigits(percentage);
        const roundedThreshold = roundToTwoDigits(thresholds[metric]);
        const pass = roundedPercentage >= roundedThreshold;
        const higherThanExpected = roundedPercentage > roundedThreshold && roundedThreshold < AIMED_FOR_COVERAGE;

        const status = `${higherThanExpected ? '⬆️' : ''} ${pass ? '✅' : '❌'}`;
        console.log(`${status.padStart(6)} ${metric.padEnd(12)}: ${roundedPercentage.toFixed(2).padStart(6)}%  (need ≥ ${roundedThreshold.toFixed(2)}%)`);
        if (!pass) failed = true;
    }
    return failed;
};

let anyModuleFailed = false;

for (const [module, thresholds] of Object.entries(moduleThresholds)) {
    const prefix = `src/main/webapp/app/${module}/`;
    const aggregatedMetrics = {
        statements: { total: 0, covered: 0 },
        branches:   { total: 0, covered: 0 },
        functions:  { total: 0, covered: 0 },
        lines:      { total: 0, covered: 0 },
    };

    for (const [filePath, metricsData] of Object.entries(summary)) {
        if (filePath === 'total') continue;
        if (!filePath.includes(prefix)) continue;
        if (!metricsData || typeof metricsData !== 'object') {
            console.warn(`⚠️  Invalid coverage data for file: ${filePath}`);
            continue;
            }
        for (const metric of metrics) {
            if (!metricsData[metric] || typeof metricsData[metric].total !== 'number' || typeof metricsData[metric].covered !== 'number') {
                console.error(`❌  Missing or invalid ${metric} data for file: ${filePath}`);
                continue;
            }
            aggregatedMetrics[metric].total   += metricsData[metric].total;
            aggregatedMetrics[metric].covered += metricsData[metric].covered;
        }
    }

    if (aggregatedMetrics.statements.total === 0) {
        console.warn(`⚠️  no files found for module "${module}" (looking for "${prefix}")`);
        continue;
    }

    const moduleFailed = evaluateAndPrintMetrics(module, aggregatedMetrics, thresholds);
    if (moduleFailed) {
        anyModuleFailed = true;
    }

}
process.exit(anyModuleFailed ? 1 : 0);
<|MERGE_RESOLUTION|>--- conflicted
+++ resolved
@@ -48,17 +48,10 @@
         lines:      92.38,
     },
     core: {
-<<<<<<< HEAD
-        statements: 89.05,
-        branches:   71.17,
-        functions:  80.78,
-        lines:      89.06,
-=======
         statements: 89.02,
         branches:   71.12,
         functions:  80.61,
         lines:      89.04,
->>>>>>> 30fc5877
     },
     exam: {
         statements: 91.30,
@@ -110,13 +103,8 @@
     },
     programming: {
         statements: 88.75,
-<<<<<<< HEAD
-        branches:   76.61,
-        functions:  80.96,
-=======
         branches:   76.65,
         functions:  80.97,
->>>>>>> 30fc5877
         lines:      88.87,
     },
     quiz: {
