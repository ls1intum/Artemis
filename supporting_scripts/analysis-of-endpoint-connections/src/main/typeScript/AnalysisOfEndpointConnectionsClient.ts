--- conflicted
+++ resolved
@@ -15,14 +15,11 @@
 
 // Get the file names from the command line arguments
 const fileNames = process.argv.slice(2);
-<<<<<<< HEAD
 fileNames.push("src/main/webapp/app/course/tutorial-groups/services/tutorial-group-free-period.service.ts")
 
 let restCalls: Array<{method: string, url: string, line: number, filePath: string}> = [];
 
-=======
 const HTTP_METHODS = ['get', 'post', 'put', 'delete'];
->>>>>>> 3c37828f
 
 for (const fileName of fileNames.filter(fileName => fileName.endsWith('.ts')))  {
     // Load the TypeScript file
@@ -40,7 +37,6 @@
     visit(sourceFile, classProperties, parameterTypes, sourceFile, fileName);
 };
 
-<<<<<<< HEAD
             // Check if the node is a call expression
             if (ts.isCallExpression(node)) {
                 const expression = node.expression;
@@ -72,7 +68,6 @@
                             filePath: fileName
                         };
                         restCalls.push(restCall);
-=======
 // This function will be called for each node in the AST
 function visit(node: Node, classProperties: { [key: string]: string }, parameterTypes: { [key: string]: string }, sourceFile: SourceFile, fileName: string) {
     if (isClassDeclaration(node)) {
@@ -83,7 +78,6 @@
                         const paramName = param.name.getText();
                         const paramType = param.type.typeName.getText();
                         parameterTypes[paramName] = paramType;
->>>>>>> 3c37828f
                     }
                 }
             }
@@ -128,14 +122,11 @@
             }
         }
     }
-<<<<<<< HEAD
 });
 
 // Write the restCalls array to a JSON file
 fs.writeFileSync('supporting_scripts/analysis-of-endpoint-connections/restCalls.json', JSON.stringify(restCalls, null, 2));
-=======
 
     // Continue traversing the AST
     forEachChild(node, (childNode) => visit(childNode, classProperties, parameterTypes, sourceFile, fileName));
-}
->>>>>>> 3c37828f
+}