import {
    createSourceFile, forEachChild,
    isCallExpression, isPropertyAccessExpression,
    isPropertyDeclaration,
    isStringLiteral,
    ScriptTarget,
    SourceFile,
    Node, createProgram,
    isClassDeclaration,
    isConstructorDeclaration,
    isParameter,
    isTypeReferenceNode, SyntaxKind, ClassDeclaration, CallExpression, ConstructorDeclaration,
} from 'typescript';
import { readdirSync, readFileSync, statSync, writeFileSync } from 'node:fs';
import { join } from 'node:path';

// Get the file names from the command line arguments
<<<<<<< HEAD
const clientDirectory = '../../../../../src/main/webapp/app/';
const fileNames = getFilePaths(clientDirectory);

let restCallFiles: Array<{fileName: string, restCalls: {method: string, url: string, line: number, filePath: string}[]}> = [];

const HTTP_METHODS = ['get', 'post', 'put', 'delete'];
=======
const fileNames = process.argv.slice(2);
fileNames.push('../../../../../src/main/webapp/app/admin/organization-management/organization-management.service.ts')
const HTTP_METHODS = ['get', 'post', 'put', 'delete', 'patch'];
>>>>>>> 603ed823
let isFirstRestCall = true;
console.log('WorkingDirectory: ' + process.cwd());

for (const fileName of fileNames.filter(fileName => fileName.endsWith('.ts')))  {
    let restCalls: Array<{method: string, url: string, line: number, filePath: string}> = [];

    // Load the TypeScript file
    const sourceFile = createSourceFile(fileName, readFileSync(fileName).toString(), ScriptTarget.ES2022, true);

    // Store class property definitions
    const classProperties: { [key: string]: string } = {};

    // Store parameter types
    const parameterTypes: { [key: string]: string } = {};

    // Start traversing the AST from the root
    visit(sourceFile, classProperties, parameterTypes, sourceFile, fileName, restCalls);
    isFirstRestCall = true;
    if (restCalls.length > 0)
        restCallFiles.push({fileName: fileName, restCalls: restCalls});
};

// Write the restCalls array to a JSON file
writeFileSync('../../../../../supporting_scripts/analysis-of-endpoint-connections/restCalls.json', JSON.stringify(restCallFiles, null, 2));

function getFilePaths(directoryPath: string): string[] {
    let filePaths: string[] = [];

    const files = readdirSync(directoryPath);

    for (const file of files) {
        const fullPath = join(directoryPath, file);
        const stat = statSync(fullPath);

        if (stat.isDirectory()) {
            filePaths = filePaths.concat(getFilePaths(fullPath));
        } else {
            filePaths.push(fullPath);
        }
    }
    return filePaths;
}

/**
 * This function is used to visit each node in the Abstract Syntax Tree (AST) of a TypeScript file.
 * It checks if the node is a class declaration or a call expression and processes it accordingly.
 * It also recursively visits all child nodes of the current node.
 *
 * @param node - The current node in the AST.
 * @param classProperties - An object that maps class property names to their values.
 * @param parameterTypes - An object that maps parameter names to their types.
 * @param sourceFile - The TypeScript source file being analyzed.
 * @param fileName - The name of the TypeScript file.
 */
function visit(node: Node, classProperties: { [key: string]: string }, parameterTypes: { [key: string]: string }, sourceFile: SourceFile, fileName: string, restCalls: Array<{method: string, url: string, line: number, filePath: string}>) {
    if (isClassDeclaration(node)) {
        processClassDeclaration(node, classProperties, parameterTypes);
    }

    if (isCallExpression(node)) {
        processCallExpression(node, classProperties, parameterTypes, sourceFile, fileName, restCalls);
    }

    // Continue traversing the AST
    forEachChild(node, (childNode) => visit(childNode, classProperties, parameterTypes, sourceFile, fileName, restCalls));
}

/**
 * Processes a TypeScript class declaration node in the Abstract Syntax Tree (AST).
 * It iterates over the members of the class declaration. If a member is a constructor declaration,
 * it processes the constructor declaration. If a member is a property declaration with a string literal initializer,
 * it adds the property to the classProperties object.
 *
 * @param classDeclaration - The class declaration node to process.
 * @param classProperties - An object that maps class property names to their values.
 * @param parameterTypes - An object that maps parameter names to their types.
 */
function processClassDeclaration(classDeclaration: ClassDeclaration, classProperties: { [key: string]: string }, parameterTypes: { [key: string]: string }) {
    for (const member of classDeclaration.members) {
        if (isConstructorDeclaration(member)) {
            processConstructorDeclaration(member, parameterTypes);
        }

        if (isPropertyDeclaration(member) && member.initializer && isStringLiteral(member.initializer)) {
            const key = member.name.getText();
            const value = member.initializer.getText().slice(1, -1); // Remove the quotes
            classProperties[key] = value;
        }
    }
}

/**
 * Processes a TypeScript constructor declaration node in the Abstract Syntax Tree (AST).
 * It iterates over the parameters of the constructor declaration. If a parameter is a type reference,
 * it adds the parameter to the parameterTypes object.
 *
 * @param constructorDeclaration - The constructor declaration node to process.
 * @param parameterTypes - An object that maps parameter names to their types.
 */
function processConstructorDeclaration(constructorDeclaration: ConstructorDeclaration, parameterTypes: { [key: string]: string }) {
    for (const param of constructorDeclaration.parameters) {
        if (isParameter(param) && param.type && isTypeReferenceNode(param.type)) {
            const paramName = param.name.getText();
            const paramType = param.type.typeName.getText();
            parameterTypes[paramName] = paramType;
        }
    }
}

/**
 * Processes a TypeScript call expression node in the Abstract Syntax Tree (AST).
 * It checks if the expression is a property access expression (e.g. httpClient.get).
 * If the property name is one of the httpClient methods and the object is of type HttpClient,
 * it logs the REST call.
 *
 * @param callExpression - The call expression node to process.
 * @param classProperties - An object that maps class property names to their values.
 * @param parameterTypes - An object that maps parameter names to their types.
 * @param sourceFile - The TypeScript source file being analyzed.
 * @param fileName - The name of the TypeScript file.
 */
function processCallExpression(callExpression: CallExpression, classProperties: { [key: string]: string }, parameterTypes: { [key: string]: string }, sourceFile: SourceFile, fileName: string, restCalls: Array<{method: string, url: string, line: number, filePath: string}>) {
    const expression = callExpression.expression;
    // Check if the expression is a property access expression (e.g. httpClient.get)
    if (isPropertyAccessExpression(expression)) {
        const methodName = expression.name.getText();
        const objectName = expression.expression.getText().replace(/^this\./, ''); // Remove 'this.' prefix if present;
        // Check if the property name is one of the httpClient methods
        if (HTTP_METHODS.includes(methodName) && parameterTypes[objectName] === 'HttpClient') {
            logRestCall(callExpression, methodName, classProperties, sourceFile, fileName, restCalls);
        }
    }
}

/**
 * Logs the details of a REST call found in the TypeScript file.
 * It logs the method name, URL, and arguments of the REST call.
 * If it's the first REST call found in the file, it also logs the file name.
 * It replaces class properties in the URL with their actual values.
 *
 * @param restCall - The call expression node representing the REST call.
 * @param methodName - The name of the REST method (e.g. 'get', 'post', etc.).
 * @param classProperties - An object that maps class property names to their values.
 * @param sourceFile - The TypeScript source file being analyzed.
 * @param fileName - The name of the TypeScript file.
 */
function logRestCall(restCall: CallExpression, methodName: string, classProperties: { [key: string]: string }, sourceFile: SourceFile, fileName: string, restCalls: Array<{method: string, url: string, line: number, filePath: string}>) {
    if (isFirstRestCall) {
        console.log('===================================');
        console.log('REST calls found in the following file: ' + fileName);
        console.log('===================================');
        isFirstRestCall = false;
    }
    console.log(`Found REST call: ${methodName}`);
    let url = '';
    if (restCall.arguments.length > 0) {
        url = restCall.arguments[0].getText();
        // Replace class properties in the URL
        for (const prop in classProperties) {
            // Replace all occurrences of ${this.prop} with the actual value
            url = url.replace(new RegExp(`\\$\\{this.${prop}\\}`, 'g'), classProperties[prop]);
            // Replace all occurrences of this.prop with the actual value
            url = url.replace(new RegExp(`this.${prop}`, 'g'), classProperties[prop]);
        }
        console.log(`with URL: ${url}`);

        // Log the other arguments
        for (let i = 1; i < restCall.arguments.length; i++) {
            console.log(`Argument ${i}: ${restCall.arguments[i].getText()}`);
        }
    } else {
        console.log('No arguments provided for this REST call');
    }
    console.log(`At line: ${sourceFile.getLineAndCharacterOfPosition(restCall.getStart()).line + 1}`);
    console.log('-----------------------------------');

    let restCallInformation  = {
        method: methodName,
        url: url.length > 0 ? url : 'No arguments provided for this REST call',
        line: sourceFile.getLineAndCharacterOfPosition(restCall.getStart()).line + 1,
        filePath: fileName
    };
    restCalls.push(restCallInformation);
}<|MERGE_RESOLUTION|>--- conflicted
+++ resolved
@@ -15,20 +15,13 @@
 import { join } from 'node:path';
 
 // Get the file names from the command line arguments
-<<<<<<< HEAD
 const clientDirectory = '../../../../../src/main/webapp/app/';
 const fileNames = getFilePaths(clientDirectory);
 
 let restCallFiles: Array<{fileName: string, restCalls: {method: string, url: string, line: number, filePath: string}[]}> = [];
 
 const HTTP_METHODS = ['get', 'post', 'put', 'delete'];
-=======
-const fileNames = process.argv.slice(2);
-fileNames.push('../../../../../src/main/webapp/app/admin/organization-management/organization-management.service.ts')
-const HTTP_METHODS = ['get', 'post', 'put', 'delete', 'patch'];
->>>>>>> 603ed823
 let isFirstRestCall = true;
-console.log('WorkingDirectory: ' + process.cwd());
 
 for (const fileName of fileNames.filter(fileName => fileName.endsWith('.ts')))  {
     let restCalls: Array<{method: string, url: string, line: number, filePath: string}> = [];
