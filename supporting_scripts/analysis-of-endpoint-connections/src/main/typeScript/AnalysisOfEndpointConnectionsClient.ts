import * as ts from 'typescript';
import * as fs from 'fs';

// Get the file names from the command line arguments
const fileNames = process.argv.slice(2);
fileNames.push("src/main/webapp/app/course/tutorial-groups/services/tutorial-group-free-period.service.ts")

let restCalls: Array<{method: string, url: string, line: number, filePath: string}> = [];


fileNames.forEach(fileName => {
    if (fileName.endsWith('.ts')) {
        // Load the TypeScript file
        const sourceFile = ts.createSourceFile(fileName, require('fs').readFileSync(fileName).toString(), ts.ScriptTarget.ES2015, true);

        // Store class property definitions
        const classProperties: { [key: string]: string } = {};

        // This function will be called for each node in the AST
        function visit(node: ts.Node) {
            // Check if the node is a property declaration
            if (ts.isPropertyDeclaration(node) && node.initializer && ts.isStringLiteral(node.initializer)) {
                const name = node.name.getText();
                const value = node.initializer.getText().slice(1, -1); // Remove the quotes
                classProperties[name] = value;
            }

            // Check if the node is a call expression
            if (ts.isCallExpression(node)) {
                const expression = node.expression;
                // Check if the expression is a property access expression (e.g. httpClient.get)
                if (ts.isPropertyAccessExpression(expression)) {
                    const name = expression.name.getText();
                    // Check if the property name is one of the httpClient methods
                    if (['get', 'post', 'put', 'delete'].includes(name)) {
                        console.log(`Found REST call: ${name}`);
                        let url = '';
                        if (node.arguments.length > 0) {
<<<<<<< HEAD
                            url = node.arguments[0].getText();
=======
                            let url = node.arguments[0].getText();
>>>>>>> 503e7936
                            // Replace class properties in the URL
                            for (const prop in classProperties) {
                                url = url.replace(new RegExp(`\\$\\{this.${prop}\\}`, 'g'), classProperties[prop]);
                            }
                            console.log(`with URL: ${url}`);
                        } else {
                            console.log('No arguments provided for this REST call');
                        }
                        console.log(`At line: ${sourceFile.getLineAndCharacterOfPosition(node.getStart()).line + 1}`);
                        console.log(`At file path: ${fileName}`);
                        console.log('-----------------------------------');

                        let restCall = {
                            method: name,
                            url: url.length > 0 ? url : 'No arguments provided for this REST call',
                            line: sourceFile.getLineAndCharacterOfPosition(node.getStart()).line + 1,
                            filePath: fileName
                        };
                        restCalls.push(restCall);
                    }
                }
            }

            // Continue traversing the AST
            ts.forEachChild(node, visit);
        }

        // Start traversing the AST from the root
        visit(sourceFile);
    }
});

// Write the restCalls array to a JSON file
fs.writeFileSync('supporting_scripts/analysis-of-endpoint-connections/restCalls.json', JSON.stringify(restCalls, null, 2));<|MERGE_RESOLUTION|>--- conflicted
+++ resolved
@@ -36,11 +36,7 @@
                         console.log(`Found REST call: ${name}`);
                         let url = '';
                         if (node.arguments.length > 0) {
-<<<<<<< HEAD
                             url = node.arguments[0].getText();
-=======
-                            let url = node.arguments[0].getText();
->>>>>>> 503e7936
                             // Replace class properties in the URL
                             for (const prop in classProperties) {
                                 url = url.replace(new RegExp(`\\$\\{this.${prop}\\}`, 'g'), classProperties[prop]);
