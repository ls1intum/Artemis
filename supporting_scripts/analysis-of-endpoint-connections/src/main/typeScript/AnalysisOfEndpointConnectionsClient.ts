--- conflicted
+++ resolved
@@ -1,176 +1,8 @@
-<<<<<<< HEAD
-import {
-    createSourceFile,
-    forEachChild,
-    isCallExpression,
-    isPropertyAccessExpression,
-    isPropertyDeclaration,
-    isStringLiteral,
-    ScriptTarget,
-    SourceFile,
-    Node,
-    createProgram,
-    isClassDeclaration,
-    isConstructorDeclaration,
-    isParameter,
-    isTypeReferenceNode,
-    SyntaxKind,
-    ClassDeclaration,
-    CallExpression,
-    ConstructorDeclaration,
-    isBinaryExpression,
-    isIdentifier, isVariableDeclaration, VariableDeclaration, isTemplateLiteral, BinaryExpression,
-} from 'typescript';
-import { readdirSync, readFileSync, statSync, writeFileSync } from 'node:fs';
-import { join } from 'node:path';
-
-// Get the file names from the command line arguments
-const clientDirectory = '../../../../../src/main/webapp/app/';
-const fileNames = getFilePaths(clientDirectory);
-
-let restCallFiles: Array<{fileName: string, restCalls: {method: string, url: string, line: number, filePath: string}[]}> = [];
-
-const HTTP_METHODS = ['get', 'post', 'put', 'delete', 'patch'];
-let isFirstRestCall = true;
-console.log('WorkingDirectory: ' + process.cwd());
-
-for (const fileName of fileNames.filter(fileName => fileName.endsWith('.ts')))  {
-    let restCalls: Array<{method: string, url: string, line: number, filePath: string}> = [];
-
-    // Load the TypeScript file
-    const sourceFile = createSourceFile(fileName, readFileSync(fileName).toString(), ScriptTarget.ES2022, true);
-
-    // Store class property definitions
-    const classProperties: { [key: string]: string } = {};
-
-    // Store parameter types
-    const parameterTypes: { [key: string]: string } = {};
-
-    // Store method variables
-    const methodVariables: { [key: string]: string[] } = {};
-
-    // Start traversing the AST from the root
-    visit(sourceFile, classProperties, parameterTypes, methodVariables, sourceFile, fileName, restCalls);
-    isFirstRestCall = true;
-    if (restCalls.length > 0)
-        restCallFiles.push({fileName: fileName, restCalls: restCalls});
-};
-
-// Write the restCalls array to a JSON file
-writeFileSync('../../../../../supporting_scripts/analysis-of-endpoint-connections/restCalls.json', JSON.stringify(restCallFiles, null, 2));
-
-function getFilePaths(directoryPath: string): string[] {
-    let filePaths: string[] = [];
-
-    const files = readdirSync(directoryPath);
-
-    for (const file of files) {
-        const fullPath = join(directoryPath, file);
-        const stat = statSync(fullPath);
-
-        if (stat.isDirectory()) {
-            filePaths = filePaths.concat(getFilePaths(fullPath));
-        } else {
-            filePaths.push(fullPath);
-        }
-    }
-    return filePaths;
-}
-
-/**
- * This function is used to visit each node in the Abstract Syntax Tree (AST) of a TypeScript file.
- * It checks if the node is a class declaration or a call expression and processes it accordingly.
- * It also recursively visits all child nodes of the current node.
- *
- * @param node - The current node in the AST.
- * @param classProperties - An object that maps class property names to their values.
- * @param parameterTypes - An object that maps parameter names to their types.
- * @param sourceFile - The TypeScript source file being analyzed.
- * @param fileName - The name of the TypeScript file.
- */
-function visit(node: Node, classProperties: { [key: string]: string }, parameterTypes: { [key: string]: string }, methodVariables: { [key: string]: string[] }, sourceFile: SourceFile, fileName: string, restCalls: Array<{method: string, url: string, line: number, filePath: string}>) {
-    if (isClassDeclaration(node)) {
-        processClassDeclaration(node, classProperties, parameterTypes);
-    } else if (isCallExpression(node)) {
-        processCallExpression(node, classProperties, parameterTypes, methodVariables, sourceFile, fileName, restCalls);
-    } else if(isVariableDeclaration(node)) {
-        processVariableDeclaration(node, methodVariables);
-    } else if (isBinaryExpression(node) && node.operatorToken.kind === SyntaxKind.EqualsToken) {
-        processAssignmentExpression(node, methodVariables);
-    }
-
-    // Continue traversing the AST
-    forEachChild(node, (childNode) => visit(childNode, classProperties, parameterTypes, methodVariables, sourceFile, fileName, restCalls));
-}
-
-function processVariableDeclaration(variableDeclaration: VariableDeclaration, methodVariables: { [key: string]: string[] }) {
-    if (isVariableDeclaration(variableDeclaration) && variableDeclaration.initializer && (isStringLiteral(variableDeclaration.initializer) || isTemplateLiteral(variableDeclaration.initializer))) {
-        const key = variableDeclaration.name.getText();
-        const value = variableDeclaration.initializer.getText().slice(1, -1); // Remove the quotes
-        methodVariables[key] = [value];
-    }
-}
-
-function processAssignmentExpression(binaryExpression: BinaryExpression, methodVariables: { [key: string]: string[] }) {
-    if (isStringLiteral(binaryExpression.right) || isTemplateLiteral(binaryExpression.right)) {
-        const key = binaryExpression.left.getText();
-        const value = binaryExpression.right.getText();
-        if (methodVariables[key]) {
-            methodVariables[key].push(value);
-        } else {
-            methodVariables[key] = [value];
-        }
-    }
-}
-
-/**
- * Processes a TypeScript class declaration node in the Abstract Syntax Tree (AST).
- * It iterates over the members of the class declaration. If a member is a constructor declaration,
- * it processes the constructor declaration. If a member is a property declaration with a string literal initializer,
- * it adds the property to the classProperties object.
- *
- * @param classDeclaration - The class declaration node to process.
- * @param classProperties - An object that maps class property names to their values.
- * @param parameterTypes - An object that maps parameter names to their types.
- */
-function processClassDeclaration(classDeclaration: ClassDeclaration, classProperties: { [key: string]: string }, parameterTypes: { [key: string]: string }) {
-    for (const member of classDeclaration.members) {
-        if (isConstructorDeclaration(member)) {
-            processConstructorDeclaration(member, parameterTypes);
-        }
-
-        if (isPropertyDeclaration(member) && member.initializer && isStringLiteral(member.initializer)) {
-            const key = member.name.getText();
-            const value = member.initializer.getText().slice(1, -1); // Remove the quotes
-            classProperties[key] = value;
-        }
-    }
-}
-
-/**
- * Processes a TypeScript constructor declaration node in the Abstract Syntax Tree (AST).
- * It iterates over the parameters of the constructor declaration. If a parameter is a type reference,
- * it adds the parameter to the parameterTypes object.
- *
- * @param constructorDeclaration - The constructor declaration node to process.
- * @param parameterTypes - An object that maps parameter names to their types.
- */
-function processConstructorDeclaration(constructorDeclaration: ConstructorDeclaration, parameterTypes: { [key: string]: string }) {
-    for (const param of constructorDeclaration.parameters) {
-        if (isParameter(param) && param.type && isTypeReferenceNode(param.type)) {
-            const paramName = param.name.getText();
-            const paramType = param.type.typeName.getText();
-            parameterTypes[paramName] = paramType;
-        }
-    }
-}
-=======
 import { readdirSync } from 'node:fs';
 import { join, resolve } from 'node:path';
 import { Preprocessor } from './Preprocessor';
 import { Postprocessor } from './Postprocessor';
 import { writeFileSync } from 'node:fs';
->>>>>>> c53c68e1
 
 /**
  * Recursively collects all TypeScript files in a directory.
@@ -179,17 +11,6 @@
  * @param files - An array to store the collected TypeScript file paths.
  * @returns An array of TypeScript file paths relative to 'src/main/webapp/app'.
  */
-<<<<<<< HEAD
-function processCallExpression(callExpression: CallExpression, classProperties: { [key: string]: string }, parameterTypes: { [key: string]: string }, methodVariables: { [key: string]: string[] }, sourceFile: SourceFile, fileName: string, restCalls: Array<{method: string, url: string, line: number, filePath: string}>) {
-    const expression = callExpression.expression;
-    // Check if the expression is a property access expression (e.g. httpClient.get)
-    if (isPropertyAccessExpression(expression)) {
-        const methodName = expression.name.getText();
-        const objectName = expression.expression.getText().replace(/^this\./, ''); // Remove 'this.' prefix if present;
-        // Check if the property name is one of the httpClient methods
-        if (HTTP_METHODS.includes(methodName) && parameterTypes[objectName] === 'HttpClient') {
-            logRestCall(callExpression, methodName, classProperties, methodVariables, sourceFile, fileName, restCalls);
-=======
 function collectTypeScriptFiles(dir: string, files: string[] = []) {
     const entries = readdirSync(dir, { withFileTypes: true });
     for (const entry of entries) {
@@ -200,84 +21,20 @@
             collectTypeScriptFiles(fullPath, files);
         } else if (entry.isFile() && entry.name.endsWith('.ts')) {
             files.push(filePathFromSrcFolder);
->>>>>>> c53c68e1
         }
     }
     return files;
 }
 
-<<<<<<< HEAD
-/**
- * Logs the details of a REST call found in the TypeScript file.
- * It logs the method name, URL, and arguments of the REST call.
- * If it's the first REST call found in the file, it also logs the file name.
- * It replaces class properties in the URL with their actual values.
- *
- * @param restCall - The call expression node representing the REST call.
- * @param methodName - The name of the REST method (e.g. 'get', 'post', etc.).
- * @param classProperties - An object that maps class property names to their values.
- * @param sourceFile - The TypeScript source file being analyzed.
- * @param fileName - The name of the TypeScript file.
- */
-function logRestCall(restCall: CallExpression, methodName: string, classProperties: { [key: string]: string }, methodVariables: { [key: string]: string[] }, sourceFile: SourceFile, fileName: string, restCalls: Array<{method: string, url: string, line: number, filePath: string}>) {
-    if (isFirstRestCall) {
-        console.log('===================================');
-        console.log('REST calls found in the following file: ' + fileName);
-        console.log('===================================');
-        isFirstRestCall = false;
-    }
-    console.log(`Found REST call: ${methodName}`);
-    if (restCall.arguments.length > 0) {
-        let urlSet = evaluateUrl(restCall.arguments[0], classProperties, methodVariables);
-        for (let url of urlSet) {
-            // Replace class properties in the URL
-            for (const prop in classProperties) {
-                // Replace all occurrences of ${this.prop} with the actual value
-                url = url.replace(new RegExp(`\\$\\{this.${prop}\\}`, 'g'), classProperties[prop]);
-                // Replace all occurrences of this.prop with the actual value
-                url = url.replace(new RegExp(`this.${prop}`, 'g'), classProperties[prop]);
-            }
-
-            for (const methodProp in methodVariables) {
-                // Replace all occurrences of ${methodProp} with the actual value
-                url = url.replace(new RegExp(`\\$\\{${methodProp}\\}`, 'g'), methodProp);
-                // Replace all occurrences of methodProp with the actual value
-                url = url.replace(new RegExp(`${methodProp}`, 'g'), methodProp);
-            }
-=======
 const clientDirPath = resolve('src/main/webapp/app');
->>>>>>> c53c68e1
 
 const tsFiles = collectTypeScriptFiles(clientDirPath);
 
-<<<<<<< HEAD
-            // Log the other arguments
-            for (let i = 1; i < restCall.arguments.length; i++) {
-                console.log(`Argument ${i}: ${restCall.arguments[i].getText()}`);
-            }
-
-    console.log(`At line: ${sourceFile.getLineAndCharacterOfPosition(restCall.getStart()).line + 1}`);
-    console.log('-----------------------------------');
-
-    let restCallInformation  = {
-        method: methodName,
-        url: url.length > 0 ? url : 'No arguments provided for this REST call',
-        line: sourceFile.getLineAndCharacterOfPosition(restCall.getStart()).line + 1,
-        filePath: fileName
-    };
-    restCalls.push(restCallInformation);
-}} else {
-        console.log('No arguments provided for this REST call');
-    }
-
-}
-=======
 // preprocess each file
 tsFiles.forEach((filePath) => {
     const preProcessor = new Preprocessor(filePath);
     preProcessor.preprocessFile();
 });
->>>>>>> c53c68e1
 
 // postprocess each file
 tsFiles.forEach((filePath) => {
