--- conflicted
+++ resolved
@@ -18,6 +18,7 @@
 fileNames.push("../../../../../src/main/webapp/app/course/tutorial-groups/services/tutorial-group-free-period.service.ts")
 
 let restCalls: Array<{method: string, url: string, line: number, filePath: string}> = [];
+let restCallFiles: Array<{path: string, restCall: {method: string, url: string, line: number, filePath: string}}> = [];
 
 const HTTP_METHODS = ['get', 'post', 'put', 'delete'];
 let isFirstRestCall = true;
@@ -36,6 +37,9 @@
     visit(sourceFile, classProperties, parameterTypes, sourceFile, fileName);
     isFirstRestCall = true;
 };
+
+// Write the restCalls array to a JSON file
+writeFileSync('../../../../../supporting_scripts/analysis-of-endpoint-connections/restCalls.json', JSON.stringify(restCallFiles, null, 2));
 
 // This function will be called for each node in the AST
 function visit(node: Node, classProperties: { [key: string]: string }, parameterTypes: { [key: string]: string }, sourceFile: SourceFile, fileName: string) {
@@ -75,45 +79,6 @@
     }
 }
 
-<<<<<<< HEAD
-    if (isCallExpression(node)) {
-        const expression = node.expression;
-        // Check if the expression is a property access expression (e.g. httpClient.get)
-        if (isPropertyAccessExpression(expression)) {
-            const methodName = expression.name.getText();
-            const objectName = expression.expression.getText().replace(/^this\./, ''); // Remove 'this.' prefix if present;
-            // Check if the property name is one of the httpClient methods
-            if (HTTP_METHODS.includes(methodName) && parameterTypes[objectName] === 'HttpClient') {
-                console.log(`Found REST call: ${methodName}`);
-                let url = '';
-                if (node.arguments.length > 0) {
-                    url = node.arguments[0].getText();
-                    // Replace class properties in the URL
-                    for (const prop in classProperties) {
-                        url = url.replace(new RegExp(`\\$\\{this.${prop}\\}`, 'g'), classProperties[prop]);
-                    }
-                    console.log(`with URL: ${url}`);
-
-                    // Log the other arguments
-                    for (let i = 1; i < node.arguments.length; i++) {
-                        console.log(`Argument ${i}: ${node.arguments[i].getText()}`);
-                    }
-                } else {
-                    console.log('No arguments provided for this REST call');
-                }
-                console.log(`At line: ${sourceFile.getLineAndCharacterOfPosition(node.getStart()).line + 1}`);
-                console.log(`At file path: ${fileName}`);
-                console.log('-----------------------------------');
-
-                let restCall = {
-                    method: methodName,
-                    url: url.length > 0 ? url : 'No arguments provided for this REST call',
-                    line: sourceFile.getLineAndCharacterOfPosition(node.getStart()).line + 1,
-                    filePath: fileName
-                };
-                restCalls.push(restCall);
-            }
-=======
 function processCallExpression(callExpression: CallExpression, classProperties: { [key: string]: string }, parameterTypes: { [key: string]: string }, sourceFile: SourceFile, fileName: string) {
     const expression = callExpression.expression;
     // Check if the expression is a property access expression (e.g. httpClient.get)
@@ -123,18 +88,10 @@
         // Check if the property name is one of the httpClient methods
         if (HTTP_METHODS.includes(methodName) && parameterTypes[objectName] === 'HttpClient') {
             logRestCall(callExpression, methodName, classProperties, sourceFile, fileName);
->>>>>>> 39ccb76d
         }
     }
 }
 
-<<<<<<< HEAD
-    // Write the restCalls array to a JSON file
-    writeFileSync('../../../../../supporting_scripts/analysis-of-endpoint-connections/restCalls.json', JSON.stringify(restCalls, null, 2));
-
-    // Continue traversing the AST
-    forEachChild(node, (childNode) => visit(childNode, classProperties, parameterTypes, sourceFile, fileName));
-=======
 function logRestCall(restCall: CallExpression, methodName: string, classProperties: { [key: string]: string }, sourceFile: SourceFile, fileName: string) {
     if (isFirstRestCall) {
         console.log('===================================');
@@ -143,8 +100,9 @@
         isFirstRestCall = false;
     }
     console.log(`Found REST call: ${methodName}`);
+    let url = '';
     if (restCall.arguments.length > 0) {
-        let url = restCall.arguments[0].getText();
+        url = restCall.arguments[0].getText();
         // Replace class properties in the URL
         for (const prop in classProperties) {
             url = url.replace(new RegExp(`\\$\\{this.${prop}\\}`, 'g'), classProperties[prop]);
@@ -160,5 +118,12 @@
     }
     console.log(`At line: ${sourceFile.getLineAndCharacterOfPosition(restCall.getStart()).line + 1}`);
     console.log('-----------------------------------');
->>>>>>> 39ccb76d
+
+    let restCallInformation  = {
+        method: methodName,
+        url: url.length > 0 ? url : 'No arguments provided for this REST call',
+        line: sourceFile.getLineAndCharacterOfPosition(restCall.getStart()).line + 1,
+        filePath: fileName
+    };
+    restCalls.push(restCallInformation);
 }