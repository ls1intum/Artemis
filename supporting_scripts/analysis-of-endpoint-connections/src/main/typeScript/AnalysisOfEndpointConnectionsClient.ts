--- conflicted
+++ resolved
@@ -24,18 +24,12 @@
 import { join } from 'node:path';
 
 // Get the file names from the command line arguments
-<<<<<<< HEAD
 const clientDirectory = '../../../../../src/main/webapp/app/';
 const fileNames = getFilePaths(clientDirectory);
 
 let restCallFiles: Array<{fileName: string, restCalls: {method: string, url: string, line: number, filePath: string}[]}> = [];
 
-const HTTP_METHODS = ['get', 'post', 'put', 'delete'];
-=======
-const fileNames = process.argv.slice(2);
-
 const HTTP_METHODS = ['get', 'post', 'put', 'delete', 'patch'];
->>>>>>> 9ea2c06f
 let isFirstRestCall = true;
 console.log('WorkingDirectory: ' + process.cwd());
 
@@ -55,11 +49,7 @@
     const methodVariables: { [key: string]: string } = {};
 
     // Start traversing the AST from the root
-<<<<<<< HEAD
-    visit(sourceFile, classProperties, parameterTypes, sourceFile, fileName, restCalls);
-=======
-    visit(sourceFile, classProperties, parameterTypes, methodVariables, sourceFile, fileName);
->>>>>>> 9ea2c06f
+    visit(sourceFile, classProperties, parameterTypes, methodVariables, sourceFile, fileName, restCalls);
     isFirstRestCall = true;
     if (restCalls.length > 0)
         restCallFiles.push({fileName: fileName, restCalls: restCalls});
@@ -97,30 +87,17 @@
  * @param sourceFile - The TypeScript source file being analyzed.
  * @param fileName - The name of the TypeScript file.
  */
-<<<<<<< HEAD
-function visit(node: Node, classProperties: { [key: string]: string }, parameterTypes: { [key: string]: string }, sourceFile: SourceFile, fileName: string, restCalls: Array<{method: string, url: string, line: number, filePath: string}>) {
-    if (isClassDeclaration(node)) {
-        processClassDeclaration(node, classProperties, parameterTypes);
-    }
-
-    if (isCallExpression(node)) {
-        processCallExpression(node, classProperties, parameterTypes, sourceFile, fileName, restCalls);
-    }
-
-    // Continue traversing the AST
-    forEachChild(node, (childNode) => visit(childNode, classProperties, parameterTypes, sourceFile, fileName, restCalls));
-=======
-function visit(node: Node, classProperties: { [key: string]: string }, parameterTypes: { [key: string]: string }, methodVariables: { [key: string]: string }, sourceFile: SourceFile, fileName: string) {
+function visit(node: Node, classProperties: { [key: string]: string }, parameterTypes: { [key: string]: string }, methodVariables: { [key: string]: string }, sourceFile: SourceFile, fileName: string, restCalls: Array<{method: string, url: string, line: number, filePath: string}>) {
     if (isClassDeclaration(node)) {
         processClassDeclaration(node, classProperties, parameterTypes);
     } else if (isCallExpression(node)) {
-        processCallExpression(node, classProperties, parameterTypes, methodVariables, sourceFile, fileName);
+        processCallExpression(node, classProperties, parameterTypes, methodVariables, sourceFile, fileName, restCalls);
     } else if(isVariableDeclaration(node)) {
         processVariableDeclaration(node, methodVariables);
     }
 
     // Continue traversing the AST
-    forEachChild(node, (childNode) => visit(childNode, classProperties, parameterTypes, methodVariables, sourceFile, fileName));
+    forEachChild(node, (childNode) => visit(childNode, classProperties, parameterTypes, methodVariables, sourceFile, fileName, restCalls));
 }
 
 function processVariableDeclaration(variableDeclaration: VariableDeclaration, methodVariables: { [key: string]: string }) {
@@ -131,7 +108,6 @@
         const value = variableDeclaration.initializer.getText().slice(1, -1); // Remove the quotes
         methodVariables[key] = value;
     }
->>>>>>> 9ea2c06f
 }
 
 /**
@@ -188,11 +164,7 @@
  * @param sourceFile - The TypeScript source file being analyzed.
  * @param fileName - The name of the TypeScript file.
  */
-<<<<<<< HEAD
-function processCallExpression(callExpression: CallExpression, classProperties: { [key: string]: string }, parameterTypes: { [key: string]: string }, sourceFile: SourceFile, fileName: string, restCalls: Array<{method: string, url: string, line: number, filePath: string}>) {
-=======
-function processCallExpression(callExpression: CallExpression, classProperties: { [key: string]: string }, parameterTypes: { [key: string]: string }, methodVariables: { [key: string]: string }, sourceFile: SourceFile, fileName: string) {
->>>>>>> 9ea2c06f
+function processCallExpression(callExpression: CallExpression, classProperties: { [key: string]: string }, parameterTypes: { [key: string]: string }, methodVariables: { [key: string]: string }, sourceFile: SourceFile, fileName: string, restCalls: Array<{method: string, url: string, line: number, filePath: string}>) {
     const expression = callExpression.expression;
     // Check if the expression is a property access expression (e.g. httpClient.get)
     if (isPropertyAccessExpression(expression)) {
@@ -200,11 +172,7 @@
         const objectName = expression.expression.getText().replace(/^this\./, ''); // Remove 'this.' prefix if present;
         // Check if the property name is one of the httpClient methods
         if (HTTP_METHODS.includes(methodName) && parameterTypes[objectName] === 'HttpClient') {
-<<<<<<< HEAD
-            logRestCall(callExpression, methodName, classProperties, sourceFile, fileName, restCalls);
-=======
-            logRestCall(callExpression, methodName, classProperties, methodVariables, sourceFile, fileName);
->>>>>>> 9ea2c06f
+            logRestCall(callExpression, methodName, classProperties, methodVariables, sourceFile, fileName, restCalls);
         }
     }
 }
@@ -221,11 +189,7 @@
  * @param sourceFile - The TypeScript source file being analyzed.
  * @param fileName - The name of the TypeScript file.
  */
-<<<<<<< HEAD
-function logRestCall(restCall: CallExpression, methodName: string, classProperties: { [key: string]: string }, sourceFile: SourceFile, fileName: string, restCalls: Array<{method: string, url: string, line: number, filePath: string}>) {
-=======
-function logRestCall(restCall: CallExpression, methodName: string, classProperties: { [key: string]: string }, methodVariables: { [key: string]: string }, sourceFile: SourceFile, fileName: string) {
->>>>>>> 9ea2c06f
+function logRestCall(restCall: CallExpression, methodName: string, classProperties: { [key: string]: string }, methodVariables: { [key: string]: string }, sourceFile: SourceFile, fileName: string, restCalls: Array<{method: string, url: string, line: number, filePath: string}>) {
     if (isFirstRestCall) {
         console.log('===================================');
         console.log('REST calls found in the following file: ' + fileName);
@@ -235,11 +199,7 @@
     console.log(`Found REST call: ${methodName}`);
     let url = '';
     if (restCall.arguments.length > 0) {
-<<<<<<< HEAD
-        url = evaluateUrl(restCall.arguments[0], classProperties);
-=======
-        let url = evaluateUrl(restCall.arguments[0], classProperties, methodVariables);
->>>>>>> 9ea2c06f
+        url = evaluateUrl(restCall.arguments[0], classProperties, methodVariables);
         // Replace class properties in the URL
         for (const prop in classProperties) {
             // Replace all occurrences of ${this.prop} with the actual value
