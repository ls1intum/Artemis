# ----------------------------------------------------------------------------------------------------------------------
# Configured Artemis service - with volumes and production env vars
# ----------------------------------------------------------------------------------------------------------------------

services:
    artemis-app:
        extends:
            file: ./artemis-base.yml
            service: artemis-app
        volumes:
            - artemis-data:/opt/artemis/data
        # system environments are the default way for custom configuration overrides in the containerized artemis setups
        # either add them in the environments or env_file section (alternative to application-local.yml)
        env_file:
<<<<<<< HEAD
            - ./artemis/config/prod-application-local.env
=======
            - ./artemis/config/prod.env
        # if you need to use another port than 8080 or one fixed port for all artemis-app containers in the future
        # you will probably not be able to override this setting outside the artemis.yml
        # as stated in the docker compose docs (at least not when this was committed)
        # https://docs.docker.com/compose/compose-file/#finding-referenced-service
        healthcheck:
            test: wget -nv -t1 --spider http://localhost:8080/actuator/health || exit 1
            start_period: 600s
            interval: 1s
        # expose the port to make it reachable docker internally even if the external port mapping changes
        expose:
            - "8080"
        networks:
            - artemis
>>>>>>> e2c9344b

volumes:
    artemis-data:
        name: artemis-data<|MERGE_RESOLUTION|>--- conflicted
+++ resolved
@@ -12,24 +12,7 @@
         # system environments are the default way for custom configuration overrides in the containerized artemis setups
         # either add them in the environments or env_file section (alternative to application-local.yml)
         env_file:
-<<<<<<< HEAD
-            - ./artemis/config/prod-application-local.env
-=======
             - ./artemis/config/prod.env
-        # if you need to use another port than 8080 or one fixed port for all artemis-app containers in the future
-        # you will probably not be able to override this setting outside the artemis.yml
-        # as stated in the docker compose docs (at least not when this was committed)
-        # https://docs.docker.com/compose/compose-file/#finding-referenced-service
-        healthcheck:
-            test: wget -nv -t1 --spider http://localhost:8080/actuator/health || exit 1
-            start_period: 600s
-            interval: 1s
-        # expose the port to make it reachable docker internally even if the external port mapping changes
-        expose:
-            - "8080"
-        networks:
-            - artemis
->>>>>>> e2c9344b
 
 volumes:
     artemis-data:
