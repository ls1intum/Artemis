# ----------------------------------------------------------------------------------------------------------------------
# Cypress Setup PostgreSQL
# ----------------------------------------------------------------------------------------------------------------------

services:
    postgresql:
        extends:
            file: ./postgresql.yml
            service: postgresql

    artemis-app:
        extends:
            file: ./artemis.yml
            service: artemis-app
        depends_on:
            postgresql:
                condition: service_healthy
        env_file:
<<<<<<< HEAD
            - ./artemis/config/cypress-application-local.env
            - ./artemis/config/cypress-application-postgres.env
        environment:
            SPRING_PROFILES_ACTIVE: "artemis,bamboo,bitbucket,jira,prod,docker,scheduling"
=======
            - ./artemis/config/cypress.env
            - ./artemis/config/cypress-postgres.env
>>>>>>> 91fdb733

    nginx:
        extends:
            file: ./nginx.yml
            service: nginx
        # the artemis-app service needs to be started, otherwise there are problems with name resolution in docker
        depends_on:
            artemis-app:
                condition: service_started
        volumes:
            - ./nginx/artemis-nginx-cypress.conf:/etc/nginx/conf.d/artemis-nginx-cypress.conf:ro
        ports:
            - "80:80"
            - "443:443"
            # see comments in artemis/config/cypress.env why this port is necessary
            - "54321:54321"

    artemis-cypress:
        extends:
            file: ./cypress.yml
            service: artemis-cypress
        depends_on:
            artemis-app:
                condition: service_healthy

networks:
    artemis:
        driver: "bridge"
        name: artemis
volumes:
    artemis-postgresql-data:
        name: artemis-postgresql-data
    artemis-data:
        name: artemis-data<|MERGE_RESOLUTION|>--- conflicted
+++ resolved
@@ -16,15 +16,8 @@
             postgresql:
                 condition: service_healthy
         env_file:
-<<<<<<< HEAD
-            - ./artemis/config/cypress-application-local.env
-            - ./artemis/config/cypress-application-postgres.env
-        environment:
-            SPRING_PROFILES_ACTIVE: "artemis,bamboo,bitbucket,jira,prod,docker,scheduling"
-=======
             - ./artemis/config/cypress.env
             - ./artemis/config/cypress-postgres.env
->>>>>>> 91fdb733
 
     nginx:
         extends:
