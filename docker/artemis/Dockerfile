#-----------------------------------------------------------------------------------------------------------------------
# Artemis Dockerfile
#-----------------------------------------------------------------------------------------------------------------------
# Possible ways to build the Docker Image (assuming you are located in the project root direcotry):
#
# using Docker Compose (no cache and pulling latest base images):
# cd docker && docker compose build --no-cache --pull artemis-app
#
# using Docker Compose with an external .war file (no cache and pulling latest base images):
# cd docker && docker compose build --build-arg WAR_FILE_STAGE=external_builder --no-cache --pull artemis-app
#
# using Docker (no cache):
# docker build . -f ./docker/artemis/Dockerfile -t ghcr.io/ls1intum/artemis:latest --no-cache
#
# using Docker with an external .war file (no cache):
# docker build --build-arg WAR_FILE_STAGE=external_builder . -f ./docker/artemis/Dockerfile -t ghcr.io/ls1intum/artemis:latest  --no-cache
#-----------------------------------------------------------------------------------------------------------------------

# defines the default .war file build stage (options: builder, external_builder)
ARG WAR_FILE_STAGE="builder"

#-----------------------------------------------------------------------------------------------------------------------
# build stage
#-----------------------------------------------------------------------------------------------------------------------
FROM --platform=$BUILDPLATFORM docker.io/library/eclipse-temurin:17-jdk as builder

WORKDIR /opt/artemis
<<<<<<< HEAD
# copy gradle related files
COPY gradlew gradlew.bat ./
COPY build.gradle gradle.properties settings.gradle ./
COPY gradle gradle/
# copy npm related files and install node modules
# (from https://stackoverflow.com/questions/63961934/how-to-use-docker-build-cache-when-version-bumping-a-react-app)
COPY package.json package-lock.json ./
RUN \
  # Mount global cache for Gradle (project cache in /opt/artemis/.gradle doesn't seem to be populated)
  --mount=type=cache,target=/root/.gradle/caches \
  # Mount cache for npm
  --mount=type=cache,target=/opt/artemis/.npm \
  # Create .npm directory if not yet available
  mkdir -p /opt/artemis/.npm \
  # Set .npm directory as npm cache
  && ./gradlew -i --stacktrace --no-daemon -Pprod -Pwar npmSetCacheDockerfile \
  # Pre-populate the npm and gradle caches if related files change (see COPY statements above)
  && ./gradlew -i --stacktrace --no-daemon -Pprod -Pwar npm_ci
=======

# some Apple M1 (arm64) builds need python3 and build-essential(make+gcc) for node-gyp to not fail
RUN echo "Installing build dependencies" \
  && apt-get update && apt-get install -y --no-install-recommends python3 build-essential \
  && apt-get clean \
  && rm -rf /var/lib/apt/lists/*
>>>>>>> 7701991d

# so far just using the .dockerignore to define what isn't necessary here
COPY . .

RUN \
  # Mount global cache for Gradle (project cache in /opt/artemis/.gradle doesn't seem to be populated)
  --mount=type=cache,target=/root/.gradle/caches \
  # Mount cache for npm
  --mount=type=cache,target=/opt/artemis/.npm \
  # Mount cache for the Angular CLI
  --mount=type=cache,target=/opt/artemis/.cache \
  # Build the .war file
  ./gradlew -i --stacktrace --no-daemon -Pprod -Pwar clean bootWar

#-----------------------------------------------------------------------------------------------------------------------
# external build stage
#-----------------------------------------------------------------------------------------------------------------------
FROM docker.io/library/alpine:3 as external_builder

#default path of the built .war files
ARG WAR_FILE_PATH="/opt/artemis/build/libs"

# transfer the .war file from the current directory to the default WAR_FILE_PATH
WORKDIR ${WAR_FILE_PATH}
COPY ./build/libs/*.war Artemis.war

#-----------------------------------------------------------------------------------------------------------------------
# war file stage (decides whether an external .war file will be used or the Docker built .war file)
#-----------------------------------------------------------------------------------------------------------------------
FROM ${WAR_FILE_STAGE} as war_file

#-----------------------------------------------------------------------------------------------------------------------
# runtime stage
#-----------------------------------------------------------------------------------------------------------------------
FROM docker.io/library/eclipse-temurin:17-jdk as runtime

#default path of the built .war files
ARG WAR_FILE_PATH="/opt/artemis/build/libs"
#default UID/GID of the artemis user
ARG UID=1337
ARG GID=1337

# Docker Compose: wget (healthcheck docker compose)
# Artemis: graphviz, locales
RUN \
  --mount=type=cache,target=/var/cache/apt \
  --mount=type=cache,target=/var/lib/apt \
  echo "Installing needed dependencies" \
  && apt-get update && apt-get install -y --no-install-recommends locales graphviz wget \
  && apt-get clean \
  && rm -rf /var/lib/apt/lists/*

# See https://github.com/ls1intum/Artemis/issues/4439
RUN \
  echo "Fixing locales" \
  && sed -i -e 's/# en_US.UTF-8 UTF-8/en_US.UTF-8 UTF-8/' /etc/locale.gen \
  && locale-gen
ENV LC_ALL en_US.UTF-8
ENV LANG en_US.UTF-8
ENV LANGUAGE en_US.UTF-8

# Create directories for volumes, create artemis user and set right owners
RUN \
  mkdir -p /opt/artemis/config /opt/artemis/data /opt/artemis/public/content \
  && groupadd --gid ${GID} artemis \
  && useradd -m --gid ${GID} --uid ${UID} --shell /bin/bash artemis \
  && chown -R artemis:artemis /opt/artemis
USER artemis:artemis

# Copy Artemis.war to execution location
WORKDIR /opt/artemis

COPY --chown=artemis:artemis --from=war_file ${WAR_FILE_PATH}/*.war Artemis.war

VOLUME ["/opt/artemis/config"]
VOLUME ["/opt/artemis/data"]
VOLUME ["/opt/artemis/public/content"]

EXPOSE 8080

# use exec format (square brackets) as otherwise the shell fromat will not forward signals
CMD [ "java", \
"-Djdk.tls.ephemeralDHKeySize=2048", \
"-DLC_CTYPE=UTF-8", \
"-Dfile.encoding=UTF-8", \
"-Dsun.jnu.encoding=UTF-8", \
"-Djava.security.egd=file:/dev/./urandom", \
"-Xmx5120m", \
"-Xms2560m", \
"--add-modules", "java.se", \
"--add-exports", "java.base/jdk.internal.ref=ALL-UNNAMED", \
"--add-exports", "java.naming/com.sun.jndi.ldap=ALL-UNNAMED", \
"--add-opens", "java.base/java.lang=ALL-UNNAMED", \
"--add-opens", "java.base/java.nio=ALL-UNNAMED", \
"--add-opens", "java.base/sun.nio.ch=ALL-UNNAMED", \
"--add-opens", "java.management/sun.management=ALL-UNNAMED", \
"--add-opens", "jdk.management/com.sun.management.internal=ALL-UNNAMED", \
"-jar", "/opt/artemis/Artemis.war" ]<|MERGE_RESOLUTION|>--- conflicted
+++ resolved
@@ -24,8 +24,13 @@
 #-----------------------------------------------------------------------------------------------------------------------
 FROM --platform=$BUILDPLATFORM docker.io/library/eclipse-temurin:17-jdk as builder
 
+# some Apple M1 (arm64) builds need python3 and build-essential(make+gcc) for node-gyp to not fail
+RUN echo "Installing build dependencies" \
+  && apt-get update && apt-get install -y --no-install-recommends python3 build-essential \
+  && apt-get clean \
+  && rm -rf /var/lib/apt/lists/*
+
 WORKDIR /opt/artemis
-<<<<<<< HEAD
 # copy gradle related files
 COPY gradlew gradlew.bat ./
 COPY build.gradle gradle.properties settings.gradle ./
@@ -44,14 +49,6 @@
   && ./gradlew -i --stacktrace --no-daemon -Pprod -Pwar npmSetCacheDockerfile \
   # Pre-populate the npm and gradle caches if related files change (see COPY statements above)
   && ./gradlew -i --stacktrace --no-daemon -Pprod -Pwar npm_ci
-=======
-
-# some Apple M1 (arm64) builds need python3 and build-essential(make+gcc) for node-gyp to not fail
-RUN echo "Installing build dependencies" \
-  && apt-get update && apt-get install -y --no-install-recommends python3 build-essential \
-  && apt-get clean \
-  && rm -rf /var/lib/apt/lists/*
->>>>>>> 7701991d
 
 # so far just using the .dockerignore to define what isn't necessary here
 COPY . .
