--- conflicted
+++ resolved
@@ -31,17 +31,10 @@
         volumes:
             - ./nginx/artemis-nginx-cypress.conf:/etc/nginx/conf.d/artemis-nginx-cypress.conf:ro
         ports:
-<<<<<<< HEAD
-          - '80:80'
-          - '443:443'
-            # see comments in artemis/config/cypress.env why this port is necessary
-          - '54321:54321'
-=======
             - '80:80'
             - '443:443'
             # see comments in artemis/config/cypress.env why this port is necessary
             - '54321:54321'
->>>>>>> af369660
 
     artemis-playwright:
         extends:
@@ -51,11 +44,7 @@
             artemis-app:
                 condition: service_healthy
         environment:
-<<<<<<< HEAD
-          PLAYWRIGHT_DB_TYPE: 'Postgres'
-=======
             PLAYWRIGHT_DB_TYPE: 'Postgres'
->>>>>>> af369660
         command: >
             sh -c '
             chmod 777 /root &&
@@ -67,11 +56,7 @@
 
 networks:
     artemis:
-<<<<<<< HEAD
-      driver: 'bridge'
-=======
         driver: 'bridge'
->>>>>>> af369660
         name: artemis
 volumes:
     artemis-postgres-data:
