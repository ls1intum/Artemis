# ----------------------------------------------------------------------------------------------------------------------
# Cypress Setup Postgres
# ----------------------------------------------------------------------------------------------------------------------

services:
    postgres:
        extends:
            file: ./postgres.yml
            service: postgres

    artemis-app:
        extends:
            file: ./artemis.yml
            service: artemis-app
        depends_on:
            postgres:
                condition: service_healthy
        env_file:
            - ./artemis/config/postgres.env
            - ./artemis/config/cypress.env
            - ./artemis/config/cypress-postgres.env

    nginx:
        extends:
            file: ./nginx.yml
            service: nginx
        # the artemis-app service needs to be started, otherwise there are problems with name resolution in docker
        depends_on:
            artemis-app:
                condition: service_started
        volumes:
            - ./nginx/artemis-nginx-cypress.conf:/etc/nginx/conf.d/artemis-nginx-cypress.conf:ro
        ports:
            - "80:80"
            - "443:443"
            # see comments in artemis/config/cypress.env why this port is necessary
            - "54321:54321"

    artemis-cypress:
        extends:
            file: ./cypress.yml
            service: artemis-cypress
        depends_on:
            artemis-app:
                condition: service_healthy
        environment:
            CYPRESS_DB_TYPE: "Postgres"
            SORRY_CYPRESS_PROJECT_ID: "artemis-postgres"
<<<<<<< HEAD
        command: >
            sh -c "cd /app/artemis/src/test/cypress && chmod 777 /root && npm ci && npm run cypress:setup && npm run cypress:record:postgres &
            sleep 60 && cd /app/artemis/src/test/cypress && npm run cypress:record:postgres"
=======
        command: sh -c "cd /app/artemis/src/test/cypress && chmod 777 /root && npm ci && npm run cypress:setup && (npm run cypress:record:postgres & sleep 60 && npm run cypress:record:postgres & wait)"
>>>>>>> dddbe67d

networks:
    artemis:
        driver: "bridge"
        name: artemis
volumes:
    artemis-postgres-data:
        name: artemis-postgres-data
    artemis-data:
        name: artemis-data<|MERGE_RESOLUTION|>--- conflicted
+++ resolved
@@ -46,13 +46,7 @@
         environment:
             CYPRESS_DB_TYPE: "Postgres"
             SORRY_CYPRESS_PROJECT_ID: "artemis-postgres"
-<<<<<<< HEAD
-        command: >
-            sh -c "cd /app/artemis/src/test/cypress && chmod 777 /root && npm ci && npm run cypress:setup && npm run cypress:record:postgres &
-            sleep 60 && cd /app/artemis/src/test/cypress && npm run cypress:record:postgres"
-=======
         command: sh -c "cd /app/artemis/src/test/cypress && chmod 777 /root && npm ci && npm run cypress:setup && (npm run cypress:record:postgres & sleep 60 && npm run cypress:record:postgres & wait)"
->>>>>>> dddbe67d
 
 networks:
     artemis:
