# ----------------------------------------------------------------------------------------------------------------------
# Cypress Setup MySQL
# ----------------------------------------------------------------------------------------------------------------------

services:
    mysql:
        extends:
            file: ./mysql.yml
            service: mysql

    artemis-app:
        extends:
            file: ./artemis.yml
            service: artemis-app
        depends_on:
            mysql:
                condition: service_healthy
        env_file:
            - ./artemis/config/cypress.env
            - ./artemis/config/cypress-mysql.env

    nginx:
        extends:
            file: ./nginx.yml
            service: nginx
        # the artemis-app service needs to be started, otherwise there are problems with name resolution in docker
        depends_on:
            artemis-app:
                condition: service_started
        volumes:
            - ./nginx/artemis-nginx-cypress.conf:/etc/nginx/conf.d/artemis-nginx-cypress.conf:ro
        ports:
            - "80:80"
            - "443:443"
            # see comments in artemis/config/cypress.env why this port is necessary
            - "54321:54321"

    artemis-cypress:
        extends:
            file: ./cypress.yml
            service: artemis-cypress
        depends_on:
            artemis-app:
                condition: service_healthy
        environment:
            CYPRESS_DB_TYPE: "MySQL"
            SORRY_CYPRESS_PROJECT_ID: "artemis-mysql"
<<<<<<< HEAD
        command: >
            sh -c "cd /app/artemis/src/test/cypress && chmod 777 /root && npm ci && npm run cypress:setup && npm run cypress:record:mysql &
            sleep 60 && cd /app/artemis/src/test/cypress && npm run cypress:record:mysql"
=======
        command: sh -c "cd /app/artemis/src/test/cypress && chmod 777 /root && npm ci && npm run cypress:setup && (npm run cypress:record:mysql & sleep 60 && npm run cypress:record:mysql & wait)"
>>>>>>> dddbe67d

networks:
    artemis:
        driver: "bridge"
        name: artemis
volumes:
    artemis-mysql-data:
        name: artemis-mysql-data
    artemis-data:
        name: artemis-data<|MERGE_RESOLUTION|>--- conflicted
+++ resolved
@@ -45,13 +45,7 @@
         environment:
             CYPRESS_DB_TYPE: "MySQL"
             SORRY_CYPRESS_PROJECT_ID: "artemis-mysql"
-<<<<<<< HEAD
-        command: >
-            sh -c "cd /app/artemis/src/test/cypress && chmod 777 /root && npm ci && npm run cypress:setup && npm run cypress:record:mysql &
-            sleep 60 && cd /app/artemis/src/test/cypress && npm run cypress:record:mysql"
-=======
         command: sh -c "cd /app/artemis/src/test/cypress && chmod 777 /root && npm ci && npm run cypress:setup && (npm run cypress:record:mysql & sleep 60 && npm run cypress:record:mysql & wait)"
->>>>>>> dddbe67d
 
 networks:
     artemis:
